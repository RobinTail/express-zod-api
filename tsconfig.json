{
  "extends": "@tsconfig/node20/tsconfig.json",
  "compilerOptions": {
    "module": "node20",
    "target": "es2023",
    "allowImportingTsExtensions": true,
    "noImplicitAny": true,
    "noImplicitOverride": true,
    "noUncheckedSideEffectImports": true,
    "resolveJsonModule": true,
<<<<<<< HEAD
    "erasableSyntaxOnly": true,
    "types": ["vitest/globals"]
=======
    "types": ["node", "vitest/globals"]
>>>>>>> e5f2d7b3
  }
}<|MERGE_RESOLUTION|>--- conflicted
+++ resolved
@@ -8,11 +8,7 @@
     "noImplicitOverride": true,
     "noUncheckedSideEffectImports": true,
     "resolveJsonModule": true,
-<<<<<<< HEAD
     "erasableSyntaxOnly": true,
-    "types": ["vitest/globals"]
-=======
     "types": ["node", "vitest/globals"]
->>>>>>> e5f2d7b3
   }
 }