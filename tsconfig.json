--- conflicted
+++ resolved
@@ -8,11 +8,7 @@
     "noImplicitOverride": true,
     "noUncheckedSideEffectImports": true,
     "resolveJsonModule": true,
-<<<<<<< HEAD
     "verbatimModuleSyntax": true,
-    "types": ["vitest/globals"]
-=======
     "types": ["node", "vitest/globals"]
->>>>>>> 58623f18
   }
 }