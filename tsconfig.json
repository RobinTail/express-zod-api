{
  "extends": "@tsconfig/node20/tsconfig.json",
  "compilerOptions": {
    "noImplicitAny": true,
    "noImplicitOverride": true,
<<<<<<< HEAD
=======
    "noUncheckedSideEffectImports": true,
    "strictNullChecks": true,
>>>>>>> 78de8a71
    "types": ["vitest/globals"]
  }
}<|MERGE_RESOLUTION|>--- conflicted
+++ resolved
@@ -3,11 +3,7 @@
   "compilerOptions": {
     "noImplicitAny": true,
     "noImplicitOverride": true,
-<<<<<<< HEAD
-=======
     "noUncheckedSideEffectImports": true,
-    "strictNullChecks": true,
->>>>>>> 78de8a71
     "types": ["vitest/globals"]
   }
 }