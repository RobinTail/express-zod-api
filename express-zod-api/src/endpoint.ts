import { Request, Response } from "express";
import { isNil, pluck, reject } from "ramda";
import { z } from "zod";
import { NormalizedResponse, ResponseVariant } from "./api-response";
import { hasRaw, hasUpload } from "./deep-checks";
import {
  FlatObject,
  getActualMethod,
  getInput,
  ensureError,
} from "./common-helpers";
import { CommonConfig } from "./config-type";
import {
  InputValidationError,
  OutputValidationError,
  ResultHandlerError,
} from "./errors";
import { IOSchema } from "./io-schema";
import { lastResortHandler } from "./last-resort";
import { ActualLogger } from "./logger-helpers";
import { LogicalContainer } from "./logical-container";
import { AuxMethod, Method } from "./method";
import { AbstractMiddleware, ExpressMiddleware } from "./middleware";
import { ContentType } from "./content-type";
import { Routable } from "./routable";
import { AbstractResultHandler } from "./result-handler";
import { Security } from "./security";

export type Handler<IN, OUT, OPT> = (params: {
  input: IN;
  options: OPT;
  logger: ActualLogger;
}) => Promise<OUT>;

export abstract class AbstractEndpoint extends Routable {
  public abstract execute(params: {
    request: Request;
    response: Response;
    logger: ActualLogger;
    config: CommonConfig;
  }): Promise<void>;
  public abstract getResponses(
    variant: ResponseVariant,
  ): ReadonlyArray<NormalizedResponse>;
<<<<<<< HEAD
=======
  public abstract getSecurity(): LogicalContainer<Security>[];
  public abstract getScopes(): ReadonlyArray<string>;
  public abstract getTags(): ReadonlyArray<string>;
>>>>>>> 196a42b3
  public abstract getOperationId(method: Method): string | undefined;
  public abstract get description(): string | undefined;
  public abstract get shortDescription(): string | undefined;
  public abstract get methods(): ReadonlyArray<Method> | undefined;
  public abstract get inputSchema(): IOSchema;
  public abstract get outputSchema(): IOSchema;
  public abstract get security(): ReadonlyArray<LogicalContainer<Security>>;
  public abstract get scopes(): ReadonlyArray<string>;
  public abstract get tags(): ReadonlyArray<string>;
  public abstract get requestType(): ContentType;
  public abstract get isDeprecated(): boolean;
}

export class Endpoint<
  IN extends IOSchema,
  OUT extends IOSchema,
  OPT extends FlatObject,
> extends AbstractEndpoint {
  readonly #def: ConstructorParameters<typeof Endpoint<IN, OUT, OPT>>[0];

  constructor(def: {
    deprecated?: boolean;
    middlewares?: AbstractMiddleware[];
    inputSchema: IN;
    outputSchema: OUT;
    handler: Handler<z.output<IN>, z.input<OUT>, OPT>;
    resultHandler: AbstractResultHandler;
    description?: string;
    shortDescription?: string;
    getOperationId?: (method: Method) => string | undefined;
    methods?: Method[];
    scopes?: string[];
    tags?: string[];
  }) {
    super();
    this.#def = def;
  }

  #clone(
    inc?: Partial<ConstructorParameters<typeof Endpoint<IN, OUT, OPT>>[0]>,
  ) {
    return new Endpoint({ ...this.#def, ...inc });
  }

  public override deprecated() {
    return this.#clone({ deprecated: true }) as this;
  }

  public override get isDeprecated(): boolean {
    return this.#def.deprecated || false;
  }

  public override get description() {
    return this.#def.description;
  }

  public override get shortDescription() {
    return this.#def.shortDescription;
  }

  public override get methods() {
    return Object.freeze(this.#def.methods);
  }

  public override get inputSchema(): IN {
    return this.#def.inputSchema;
  }

  public override get outputSchema(): OUT {
    return this.#def.outputSchema;
  }

  public override get requestType() {
    return hasUpload(this.#def.inputSchema)
      ? "upload"
      : hasRaw(this.#def.inputSchema)
        ? "raw"
        : "json";
  }

  public override getResponses(variant: ResponseVariant) {
    return Object.freeze(
      variant === "negative"
        ? this.#def.resultHandler.getNegativeResponse()
        : this.#def.resultHandler.getPositiveResponse(this.#def.outputSchema),
    );
  }

<<<<<<< HEAD
  public override get security() {
    const entries = pluck("security", this.#def.middlewares || []);
    return Object.freeze(reject(isNil, entries));
=======
  public override getSecurity() {
    return (this.#def.middlewares || [])
      .map((middleware) => middleware.getSecurity())
      .filter((entry) => entry !== undefined);
>>>>>>> 196a42b3
  }

  public override get scopes() {
    return Object.freeze(this.#def.scopes || []);
  }

  public override get tags() {
    return Object.freeze(this.#def.tags || []);
  }

  public override getOperationId(method: Method): string | undefined {
    return this.#def.getOperationId?.(method);
  }

  async #parseOutput(output: z.input<OUT>) {
    try {
      return (await this.#def.outputSchema.parseAsync(output)) as FlatObject;
    } catch (e) {
      throw e instanceof z.ZodError ? new OutputValidationError(e) : e;
    }
  }

  async #runMiddlewares({
    method,
    logger,
    options,
    response,
    ...rest
  }: {
    method: Method | AuxMethod;
    input: Readonly<FlatObject>; // Issue #673: input is immutable, since this.inputSchema is combined with ones of middlewares
    request: Request;
    response: Response;
    logger: ActualLogger;
    options: Partial<OPT>;
  }) {
    for (const mw of this.#def.middlewares || []) {
      if (method === "options" && !(mw instanceof ExpressMiddleware)) continue;
      Object.assign(
        options,
        await mw.execute({ ...rest, options, response, logger }),
      );
      if (response.writableEnded) {
        logger.warn(
          "A middleware has closed the stream. Accumulated options:",
          options,
        );
        break;
      }
    }
  }

  async #parseAndRunHandler({
    input,
    ...rest
  }: {
    input: Readonly<FlatObject>;
    options: OPT;
    logger: ActualLogger;
  }) {
    let finalInput: z.output<IN>; // final input types transformations for handler
    try {
      finalInput = (await this.#def.inputSchema.parseAsync(
        input,
      )) as z.output<IN>;
    } catch (e) {
      throw e instanceof z.ZodError ? new InputValidationError(e) : e;
    }
    return this.#def.handler({ ...rest, input: finalInput });
  }

  async #handleResult({
    error,
    ...rest
  }: {
    error: Error | null;
    request: Request;
    response: Response;
    logger: ActualLogger;
    input: FlatObject;
    output: FlatObject | null;
    options: Partial<OPT>;
  }) {
    try {
      await this.#def.resultHandler.execute({ ...rest, error });
    } catch (e) {
      lastResortHandler({
        ...rest,
        error: new ResultHandlerError(ensureError(e), error || undefined),
      });
    }
  }

  public override async execute({
    request,
    response,
    logger,
    config,
  }: {
    request: Request;
    response: Response;
    logger: ActualLogger;
    config: CommonConfig;
  }) {
    const method = getActualMethod(request);
    const options: Partial<OPT> = {};
    let output: FlatObject | null = null;
    let error: Error | null = null;
    const input = getInput(request, config.inputSources);
    try {
      await this.#runMiddlewares({
        method,
        input,
        request,
        response,
        logger,
        options,
      });
      if (response.writableEnded) return;
      if (method === "options") return void response.status(200).end();
      output = await this.#parseOutput(
        await this.#parseAndRunHandler({
          input,
          logger,
          options: options as OPT, // ensured the complete OPT by writableEnded condition and try-catch
        }),
      );
    } catch (e) {
      error = ensureError(e);
    }
    await this.#handleResult({
      input,
      output,
      request,
      response,
      error,
      logger,
      options,
    });
  }
}<|MERGE_RESOLUTION|>--- conflicted
+++ resolved
@@ -42,19 +42,13 @@
   public abstract getResponses(
     variant: ResponseVariant,
   ): ReadonlyArray<NormalizedResponse>;
-<<<<<<< HEAD
-=======
-  public abstract getSecurity(): LogicalContainer<Security>[];
-  public abstract getScopes(): ReadonlyArray<string>;
-  public abstract getTags(): ReadonlyArray<string>;
->>>>>>> 196a42b3
   public abstract getOperationId(method: Method): string | undefined;
   public abstract get description(): string | undefined;
   public abstract get shortDescription(): string | undefined;
   public abstract get methods(): ReadonlyArray<Method> | undefined;
   public abstract get inputSchema(): IOSchema;
   public abstract get outputSchema(): IOSchema;
-  public abstract get security(): ReadonlyArray<LogicalContainer<Security>>;
+  public abstract get security(): LogicalContainer<Security>[];
   public abstract get scopes(): ReadonlyArray<string>;
   public abstract get tags(): ReadonlyArray<string>;
   public abstract get requestType(): ContentType;
@@ -136,16 +130,9 @@
     );
   }
 
-<<<<<<< HEAD
   public override get security() {
     const entries = pluck("security", this.#def.middlewares || []);
-    return Object.freeze(reject(isNil, entries));
-=======
-  public override getSecurity() {
-    return (this.#def.middlewares || [])
-      .map((middleware) => middleware.getSecurity())
-      .filter((entry) => entry !== undefined);
->>>>>>> 196a42b3
+    return reject(isNil, entries);
   }
 
   public override get scopes() {
