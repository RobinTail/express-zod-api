--- conflicted
+++ resolved
@@ -46,16 +46,9 @@
   public abstract getResponses(
     variant: ResponseVariant,
   ): ReadonlyArray<NormalizedResponse>;
-<<<<<<< HEAD
-  // @todo should return ReadonlyArray
-  public abstract get security(): LogicalContainer<Security>[];
+  public abstract get security(): ReadonlyArray<LogicalContainer<Security>>;
   public abstract get scopes(): ReadonlyArray<string>;
   public abstract get tags(): ReadonlyArray<string>;
-=======
-  public abstract getSecurity(): ReadonlyArray<LogicalContainer<Security>>;
-  public abstract getScopes(): ReadonlyArray<string>;
-  public abstract getTags(): ReadonlyArray<string>;
->>>>>>> b8518dc0
   public abstract getOperationId(method: Method): string | undefined;
   public abstract get requestType(): ContentType;
   public abstract get isDeprecated(): boolean;
@@ -136,19 +129,12 @@
     );
   }
 
-<<<<<<< HEAD
   public override get security() {
-    return (this.#def.middlewares || [])
-      .map((middleware) => middleware.getSecurity())
-      .filter((entry) => entry !== undefined);
-=======
-  public override getSecurity() {
     return Object.freeze(
       (this.#def.middlewares || [])
         .map((middleware) => middleware.getSecurity())
         .filter((entry) => entry !== undefined),
     );
->>>>>>> b8518dc0
   }
 
   public override get scopes() {
