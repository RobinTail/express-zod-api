<<<<<<< HEAD
import { AbstractEndpoint } from "./endpoint";
import { RoutingError } from "./errors";
import { ClientMethod, isMethod, Method } from "./method";
import { Routing } from "./routing";
import { ServeStatic, StaticHandler } from "./serve-static";
=======
import { DependsOnMethod } from "./depends-on-method.ts";
import { AbstractEndpoint } from "./endpoint.ts";
import { RoutingError } from "./errors.ts";
import { ClientMethod, isMethod, Method } from "./method.ts";
import { Routing } from "./routing.ts";
import { ServeStatic, StaticHandler } from "./serve-static.ts";
>>>>>>> e5da9401

export type OnEndpoint<M extends string = Method> = (
  method: M,
  path: string,
  endpoint: AbstractEndpoint,
) => void;

/** Calls the given hook with HEAD each time it's called with GET method */
export const withHead =
  (onEndpoint: OnEndpoint<ClientMethod>): OnEndpoint =>
  (method, ...rest) => {
    onEndpoint(method, ...rest);
    if (method === "get") onEndpoint("head", ...rest);
  };

interface RoutingWalkerParams {
  routing: Routing;
  onEndpoint: OnEndpoint;
  onStatic?: (path: string, handler: StaticHandler) => void;
}

/** @example delete /v1/user/retrieve —> [/v1/user/retrieve, delete] */
const detachMethod = (subject: string): [string, Method?] => {
  const [method, rest] = subject.trim().split(/ (.+)/, 2);
  if (rest && isMethod(method)) return [rest, method];
  return [subject];
};

/** Removes whitespace and slashes from the edges of the string */
const trimPath = (path: string) =>
  path.trim().split("/").filter(Boolean).join("/");

const processEntries = (subject: Routing, parent?: string) =>
  Object.entries(subject).map<[string, Routing[string], Method?]>(
    ([_key, item]) => {
      const [segment, method] = detachMethod(_key);
      const path = [parent || ""].concat(trimPath(segment) || []).join("/");
      return [path, item, method];
    },
  );

const prohibit = (method: Method, path: string) => {
  throw new RoutingError(
    "Route with explicit method can only be assigned with Endpoint",
    method,
    path,
  );
};

const checkMethodSupported = (
  method: Method,
  path: string,
  methods?: ReadonlyArray<Method>,
) => {
  if (!methods || methods.includes(method)) return;
  throw new RoutingError(
    `Method ${method} is not supported by the assigned Endpoint.`,
    method,
    path,
  );
};

const checkDuplicate = (method: Method, path: string, visited: Set<string>) => {
  const key = `${method} ${path}`;
  if (visited.has(key))
    throw new RoutingError("Route has a duplicate", method, path);
  visited.add(key);
};

export const walkRouting = ({
  routing,
  onEndpoint,
  onStatic,
}: RoutingWalkerParams) => {
  const stack = processEntries(routing);
  const visited = new Set<string>();
  while (stack.length) {
    const [path, element, explicitMethod] = stack.shift()!;
    if (element instanceof AbstractEndpoint) {
      if (explicitMethod) {
        checkDuplicate(explicitMethod, path, visited);
        checkMethodSupported(explicitMethod, path, element.methods);
        onEndpoint(explicitMethod, path, element);
      } else {
        const { methods = ["get"] } = element;
        for (const method of methods) {
          checkDuplicate(method, path, visited);
          onEndpoint(method, path, element);
        }
      }
    } else {
      if (explicitMethod) prohibit(explicitMethod, path);
      if (element instanceof ServeStatic) {
        if (onStatic) element.apply(path, onStatic);
      } else {
        stack.unshift(...processEntries(element, path));
      }
    }
  }
};<|MERGE_RESOLUTION|>--- conflicted
+++ resolved
@@ -1,17 +1,8 @@
-<<<<<<< HEAD
-import { AbstractEndpoint } from "./endpoint";
-import { RoutingError } from "./errors";
-import { ClientMethod, isMethod, Method } from "./method";
-import { Routing } from "./routing";
-import { ServeStatic, StaticHandler } from "./serve-static";
-=======
-import { DependsOnMethod } from "./depends-on-method.ts";
 import { AbstractEndpoint } from "./endpoint.ts";
 import { RoutingError } from "./errors.ts";
 import { ClientMethod, isMethod, Method } from "./method.ts";
 import { Routing } from "./routing.ts";
 import { ServeStatic, StaticHandler } from "./serve-static.ts";
->>>>>>> e5da9401
 
 export type OnEndpoint<M extends string = Method> = (
   method: M,
