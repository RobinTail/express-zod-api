--- conflicted
+++ resolved
@@ -1,18 +1,9 @@
-<<<<<<< HEAD
-import { AbstractEndpoint } from "./endpoint.ts";
-import { RoutingError } from "./errors.ts";
-import { ClientMethod, isMethod, Method } from "./method.ts";
-import { Routing } from "./routing.ts";
-import { ServeStatic, StaticHandler } from "./serve-static.ts";
-import { CommonConfig } from "./config-type.ts";
-=======
-import { DependsOnMethod } from "./depends-on-method";
 import { AbstractEndpoint } from "./endpoint";
 import { RoutingError } from "./errors";
 import { ClientMethod, isMethod, Method } from "./method";
 import { Routing } from "./routing";
 import { ServeStatic, StaticHandler } from "./serve-static";
->>>>>>> e1069ed9
+import type { CommonConfig } from "./config-type.ts";
 
 export type OnEndpoint<M extends string = Method> = (
   method: M,
