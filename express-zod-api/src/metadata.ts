<<<<<<< HEAD
import type { $ZodObject } from "zod/v4/core";
import { combinations, isSchema, pullExampleProps } from "./common-helpers";
=======
import type { $ZodType } from "zod/v4/core";
import { combinations } from "./common-helpers";
>>>>>>> 38cc4c12
import { z } from "zod/v4";
import * as R from "ramda";

export const metaSymbol = Symbol.for("express-zod-api");

export interface Metadata {
  /** @override ZodDefault::_zod.def.defaultValue() in depictDefault */
  defaultLabel?: string;
}

export const mixExamples = <A extends z.ZodType, B extends z.ZodType>(
  src: A,
  dest: B,
): B => {
  const srcMeta = src.meta();
  const destMeta = dest.meta();
  const examples = combinations<z.output<A> & z.output<B>>(
    destMeta?.examples || [],
    srcMeta?.examples ||
      (isSchema<$ZodObject>(src, "object") ? pullExampleProps(src) : []),
    ([destExample, srcExample]) =>
      typeof destExample === "object" &&
      typeof srcExample === "object" &&
      destExample &&
      srcExample
        ? R.mergeDeepRight(destExample, srcExample)
        : srcExample, // not supposed to be called on non-object schemas
  );
<<<<<<< HEAD
  return dest.meta({ ...destMeta, examples });
=======
  return dest.meta({
    ...destMeta,
    [metaSymbol]: { ...destMeta?.[metaSymbol], examples },
  });
};

export const getBrand = (subject: $ZodType) => {
  const { brand } = subject._zod.bag;
  if (
    typeof brand === "symbol" ||
    typeof brand === "string" ||
    typeof brand === "number"
  )
    return brand;
  return undefined;
>>>>>>> 38cc4c12
};<|MERGE_RESOLUTION|>--- conflicted
+++ resolved
@@ -1,10 +1,5 @@
-<<<<<<< HEAD
-import type { $ZodObject } from "zod/v4/core";
+import type { $ZodType, $ZodObject } from "zod/v4/core";
 import { combinations, isSchema, pullExampleProps } from "./common-helpers";
-=======
-import type { $ZodType } from "zod/v4/core";
-import { combinations } from "./common-helpers";
->>>>>>> 38cc4c12
 import { z } from "zod/v4";
 import * as R from "ramda";
 
@@ -33,13 +28,7 @@
         ? R.mergeDeepRight(destExample, srcExample)
         : srcExample, // not supposed to be called on non-object schemas
   );
-<<<<<<< HEAD
   return dest.meta({ ...destMeta, examples });
-=======
-  return dest.meta({
-    ...destMeta,
-    [metaSymbol]: { ...destMeta?.[metaSymbol], examples },
-  });
 };
 
 export const getBrand = (subject: $ZodType) => {
@@ -51,5 +40,4 @@
   )
     return brand;
   return undefined;
->>>>>>> 38cc4c12
 };