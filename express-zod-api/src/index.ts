--- conflicted
+++ resolved
@@ -13,18 +13,10 @@
   ResultHandler,
   defaultResultHandler,
   arrayResultHandler,
-<<<<<<< HEAD
-} from "./result-handler.ts";
-export { ServeStatic } from "./serve-static.ts";
-export { createServer, attachRouting } from "./server.ts";
-export { Documentation } from "./documentation.ts";
-=======
 } from "./result-handler";
-export { DependsOnMethod } from "./depends-on-method";
 export { ServeStatic } from "./serve-static";
 export { createServer, attachRouting } from "./server";
 export { Documentation } from "./documentation";
->>>>>>> e1069ed9
 export {
   DocumentationError,
   RoutingError,
