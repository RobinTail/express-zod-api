--- conflicted
+++ resolved
@@ -13,18 +13,10 @@
   ResultHandler,
   defaultResultHandler,
   arrayResultHandler,
-<<<<<<< HEAD
-} from "./result-handler";
-export { ServeStatic } from "./serve-static";
-export { createServer, attachRouting } from "./server";
-export { Documentation } from "./documentation";
-=======
 } from "./result-handler.ts";
-export { DependsOnMethod } from "./depends-on-method.ts";
 export { ServeStatic } from "./serve-static.ts";
 export { createServer, attachRouting } from "./server.ts";
 export { Documentation } from "./documentation.ts";
->>>>>>> e5da9401
 export {
   DocumentationError,
   RoutingError,
