--- conflicted
+++ resolved
@@ -24,15 +24,10 @@
 }) => Promise<OUT>;
 
 export abstract class AbstractMiddleware {
-<<<<<<< HEAD
-  public abstract getSecurity(): LogicalContainer<Security> | undefined;
-  public abstract getSchema(): IOSchema;
-=======
   /** @internal */
   public abstract get security(): LogicalContainer<Security> | undefined;
   /** @internal */
-  public abstract get schema(): IOSchema<"strip">;
->>>>>>> 756927a7
+  public abstract get schema(): IOSchema;
   public abstract execute(params: {
     input: unknown;
     options: FlatObject;
