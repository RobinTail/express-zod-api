import * as R from "ramda";
import { z } from "zod";
import { FlatObject } from "./common-helpers";
import { FormSchema } from "./form-schema";
import { copyMeta } from "./metadata";
import { AbstractMiddleware } from "./middleware";
import { RawSchema } from "./raw-schema";

type BaseObject = z.ZodObject;

// eslint-disable-next-line @typescript-eslint/no-empty-object-type -- workaround for TS2456, circular reference
interface ObjectTransformation<T extends z.ZodType>
  extends z.ZodPipe<T, z.ZodTransform<FlatObject, z.output<T>>> {}

type EffectsChain = ObjectTransformation<BaseObject | EffectsChain>;

/** @desc The type allowed on the top level of Middlewares and Endpoints */
export type IOSchema =
  | BaseObject // z.object() + .refine()
  | EffectsChain // z.object().transform()
  | RawSchema // ez.raw()
  | FormSchema // ez.form()
  | z.ZodUnion<[IOSchema, ...IOSchema[]]> // z.object().or()
  | z.ZodIntersection<IOSchema, IOSchema> // z.object().and()
  | z.ZodDiscriminatedUnion<BaseObject[]> // z.discriminatedUnion()
  | z.ZodPipe<ObjectTransformation<BaseObject>, BaseObject>; // z.object().remap()

/**
 * @description intersects input schemas of middlewares and the endpoint
 * @since 07.03.2022 former combineEndpointAndMiddlewareInputSchemas()
 * @since 05.03.2023 is immutable to metadata
 * @since 26.05.2024 uses the regular ZodIntersection
 * @see copyMeta
 */
export const getFinalEndpointInputSchema = <
  MIN extends IOSchema,
  IN extends IOSchema,
>(
  middlewares: AbstractMiddleware[],
  input: IN,
): z.ZodIntersection<MIN, IN> => {
<<<<<<< HEAD
  const allSchemas = middlewares
    .map((mw) => mw.getSchema() as IOSchema)
    .concat(input);

  const finalSchema = allSchemas.reduce((acc, schema) =>
    z.intersection(acc, schema),
  );

=======
  const allSchemas: IOSchema[] = R.pluck("schema", middlewares);
  allSchemas.push(input);
  const finalSchema = allSchemas.reduce((acc, schema) => acc.and(schema));
>>>>>>> 756927a7
  return allSchemas.reduce(
    (acc, schema) => copyMeta(schema, acc),
    finalSchema,
  ) as z.ZodIntersection<MIN, IN>;
};

export const extractObjectSchema = (subject: IOSchema): z.ZodObject => {
  if (subject instanceof z.ZodObject) return subject;
  if (
    subject instanceof z.ZodUnion ||
    subject instanceof z.ZodDiscriminatedUnion
  ) {
    return subject.options
      .map((option) => extractObjectSchema(option))
      .reduce((acc, option) => acc.merge(option.partial()), z.object({}));
  } else if (subject instanceof z.ZodEffects) {
    return extractObjectSchema(subject._def.schema);
  } else if (subject instanceof z.ZodPipeline) {
    return extractObjectSchema(subject._def.in);
  } // intersection left:
  return extractObjectSchema(subject._def.left).merge(
    extractObjectSchema(subject._def.right),
  );
};<|MERGE_RESOLUTION|>--- conflicted
+++ resolved
@@ -39,20 +39,11 @@
   middlewares: AbstractMiddleware[],
   input: IN,
 ): z.ZodIntersection<MIN, IN> => {
-<<<<<<< HEAD
-  const allSchemas = middlewares
-    .map((mw) => mw.getSchema() as IOSchema)
-    .concat(input);
-
+  const allSchemas: IOSchema[] = R.pluck("schema", middlewares);
+  allSchemas.push(input);
   const finalSchema = allSchemas.reduce((acc, schema) =>
     z.intersection(acc, schema),
   );
-
-=======
-  const allSchemas: IOSchema[] = R.pluck("schema", middlewares);
-  allSchemas.push(input);
-  const finalSchema = allSchemas.reduce((acc, schema) => acc.and(schema));
->>>>>>> 756927a7
   return allSchemas.reduce(
     (acc, schema) => copyMeta(schema, acc),
     finalSchema,
