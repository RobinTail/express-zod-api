--- conflicted
+++ resolved
@@ -88,9 +88,8 @@
       hasColor ? `${styles[method](method)}:` : `${method}:`,
       message,
     );
-<<<<<<< HEAD
-    if (meta !== undefined) output.push(this.prettyPrint(meta));
-    if (Object.keys(ctx).length > 0) output.push(this.prettyPrint(ctx));
+    if (meta !== undefined) output.push(this.format(meta));
+    if (Object.keys(ctx).length > 0) output.push(this.format(ctx));
     (isAsync ? this.postpone.bind(this) : console.log)(output.join(" "));
   }
 
@@ -101,11 +100,6 @@
 
   protected purge() {
     while (this.stack.length) console.log(this.stack.shift());
-=======
-    if (meta !== undefined) output.push(this.format(meta));
-    if (Object.keys(ctx).length > 0) output.push(this.format(ctx));
-    console.log(output.join(" "));
->>>>>>> 021da4b6
   }
 
   public debug(message: string, meta?: unknown) {
