import type {
  $ZodArray,
  $ZodCatch,
  $ZodDefault,
  $ZodDiscriminatedUnion,
  $ZodEnum,
  $ZodIntersection,
  $ZodLazy,
  $ZodLiteral,
  $ZodNullable,
  $ZodOptional,
  $ZodPipe,
  $ZodReadonly,
  $ZodRecord,
  $ZodTuple,
  $ZodUnion,
} from "@zod/core";
import * as R from "ramda";
import ts from "typescript";
<<<<<<< HEAD
import { globalRegistry, z } from "zod";
import { hasCoercion, getTransformedType } from "./common-helpers";
=======
import { z } from "zod";
import { getTransformedType } from "./common-helpers";
>>>>>>> 47fd42f7
import { ezDateInBrand } from "./date-in-schema";
import { ezDateOutBrand } from "./date-out-schema";
import { ezFileBrand, FileSchema } from "./file-schema";
import { ProprietaryBrand } from "./proprietary-schemas";
import { ezRawBrand, RawSchema } from "./raw-schema";
import { FirstPartyKind, HandlingRules, walkSchema } from "./schema-walker";
import {
  ensureTypeNode,
  isPrimitive,
  makeInterfaceProp,
  makeLiteralType,
} from "./typescript-api";
import { Producer, ZTSContext } from "./zts-helpers";

const { factory: f } = ts;

const samples = {
  [ts.SyntaxKind.AnyKeyword]: "",
  [ts.SyntaxKind.BigIntKeyword]: BigInt(0),
  [ts.SyntaxKind.BooleanKeyword]: false,
  [ts.SyntaxKind.NumberKeyword]: 0,
  [ts.SyntaxKind.ObjectKeyword]: {},
  [ts.SyntaxKind.StringKeyword]: "",
  [ts.SyntaxKind.UndefinedKeyword]: undefined,
} satisfies Partial<Record<ts.KeywordTypeSyntaxKind, unknown>>;

const nodePath = {
  name: R.path([
    "name" satisfies keyof ts.TypeElement,
    "text" satisfies keyof Exclude<
      NonNullable<ts.TypeElement["name"]>,
      ts.ComputedPropertyName
    >,
  ]),
  type: R.path(["type" satisfies keyof ts.PropertySignature]),
  optional: R.path(["questionToken" satisfies keyof ts.TypeElement]),
};

const onLiteral: Producer = ({ _zod: { def } }: $ZodLiteral) => {
  const values = def.values.map((entry) =>
    entry === undefined
      ? ensureTypeNode(ts.SyntaxKind.UndefinedKeyword)
      : makeLiteralType(entry),
  );
  return values.length === 1 ? values[0] : f.createUnionTypeNode(values);
};

const onObject: Producer = (
  { _zod: { def } }: z.ZodObject,
  {
    isResponse,
    next,
    optionalPropStyle: { withQuestionMark: hasQuestionMark },
  },
) => {
<<<<<<< HEAD
  const members = Object.entries(def.shape).map<ts.TypeElement>(
    ([key, value]) => {
      const isOptional =
        isResponse && hasCoercion(value)
          ? value instanceof z.ZodOptional
          : value instanceof z.ZodPromise
            ? false
            : (value as z.ZodType).isOptional();
      const { description: comment, deprecated: isDeprecated } =
        globalRegistry.get(value) || {};
      return makeInterfaceProp(key, next(value), {
        comment,
        isDeprecated,
        isOptional: isOptional && hasQuestionMark,
      });
    },
  );
=======
  const members = Object.entries(shape).map<ts.TypeElement>(([key, value]) => {
    const { description: comment, _def } = value as z.ZodType;
    const isOptional = isResponse
      ? value instanceof z.ZodOptional
      : value.isOptional();
    return makeInterfaceProp(key, next(value), {
      comment,
      isOptional: isOptional && hasQuestionMark,
      isDeprecated: _def[metaSymbol]?.isDeprecated,
    });
  });
>>>>>>> 47fd42f7
  return f.createTypeLiteralNode(members);
};

const onArray: Producer = ({ _zod: { def } }: $ZodArray, { next }) =>
  f.createArrayTypeNode(next(def.element));

const onEnum: Producer = ({ _zod: { def } }: $ZodEnum) =>
  f.createUnionTypeNode(Object.values(def.entries).map(makeLiteralType));

const onSomeUnion: Producer = (
  { _zod: { def } }: $ZodUnion | $ZodDiscriminatedUnion,
  { next },
) => {
  const nodes = new Map<ts.TypeNode | ts.KeywordTypeSyntaxKind, ts.TypeNode>();
  for (const option of def.options) {
    const node = next(option);
    nodes.set(isPrimitive(node) ? node.kind : node, node);
  }
  return f.createUnionTypeNode(Array.from(nodes.values()));
};

const makeSample = (produced: ts.TypeNode) =>
  samples?.[produced.kind as keyof typeof samples];

const onOptional: Producer = (
  { _zod: { def } }: $ZodOptional,
  { next, optionalPropStyle: { withUndefined: hasUndefined } },
) => {
  const actualTypeNode = next(def.innerType);
  return hasUndefined
    ? f.createUnionTypeNode([
        actualTypeNode,
        ensureTypeNode(ts.SyntaxKind.UndefinedKeyword),
      ])
    : actualTypeNode;
};

const onNullable: Producer = ({ _zod: { def } }: $ZodNullable, { next }) =>
  f.createUnionTypeNode([next(def.innerType), makeLiteralType(null)]);

const onTuple: Producer = ({ _zod: { def } }: $ZodTuple, { next }) =>
  f.createTupleTypeNode(
    def.items
      .map(next)
      .concat(def.rest === null ? [] : f.createRestTypeNode(next(def.rest))),
  );

const onRecord: Producer = ({ _zod: { def } }: $ZodRecord, { next }) =>
  ensureTypeNode("Record", [def.keyType, def.valueType].map(next));

const intersect = R.tryCatch(
  (nodes: ts.TypeNode[]) => {
    if (!nodes.every(ts.isTypeLiteralNode)) throw new Error("Not objects");
    const members = R.chain(R.prop("members"), nodes);
    const uniqs = R.uniqWith((...props) => {
      if (!R.eqBy(nodePath.name, ...props)) return false;
      if (R.both(R.eqBy(nodePath.type), R.eqBy(nodePath.optional))(...props))
        return true;
      throw new Error("Has conflicting prop");
    }, members);
    return f.createTypeLiteralNode(uniqs);
  },
  (_err, nodes) => f.createIntersectionTypeNode(nodes),
);

const onIntersection: Producer = (
  { _zod: { def } }: $ZodIntersection,
  { next },
) => intersect([def.left, def.right].map(next));

const onPrimitive =
  (syntaxKind: ts.KeywordTypeSyntaxKind): Producer =>
  () =>
    ensureTypeNode(syntaxKind);

const onWrapped: Producer = (
  { _zod: { def } }: $ZodReadonly | $ZodCatch | $ZodDefault,
  { next },
) => next(def.innerType);

const onPipeline: Producer = (
  { _zod: { def } }: $ZodPipe,
  { next, isResponse },
) => {
  const target = def[isResponse ? "out" : "in"];
  const opposite = def[isResponse ? "in" : "out"];
  if (target instanceof z.ZodTransform) {
    const opposingType = next(opposite);
    const targetType = getTransformedType(target, makeSample(opposingType));
    const resolutions: Partial<
      Record<NonNullable<typeof targetType>, ts.KeywordTypeSyntaxKind>
    > = {
      number: ts.SyntaxKind.NumberKeyword,
      bigint: ts.SyntaxKind.BigIntKeyword,
      boolean: ts.SyntaxKind.BooleanKeyword,
      string: ts.SyntaxKind.StringKeyword,
      undefined: ts.SyntaxKind.UndefinedKeyword,
      object: ts.SyntaxKind.ObjectKeyword,
    };
    return ensureTypeNode(
      (targetType && resolutions[targetType]) || ts.SyntaxKind.AnyKeyword,
    );
  }
  return next(target);
};

const onNull: Producer = () => makeLiteralType(null);

const onLazy: Producer = ({ _zod: { def } }: $ZodLazy, { makeAlias, next }) =>
  makeAlias(def.getter, () => next(def.getter()));

const onFile: Producer = (schema: FileSchema) => {
  const stringType = ensureTypeNode(ts.SyntaxKind.StringKeyword);
  const bufferType = ensureTypeNode("Buffer");
  const unionType = f.createUnionTypeNode([stringType, bufferType]);
  return schema instanceof z.ZodString
    ? stringType
    : schema instanceof z.ZodUnion
      ? unionType
      : bufferType;
};

const onRaw: Producer = (schema: RawSchema, { next }) =>
  next(schema._zod.def.shape.raw);

const producers: HandlingRules<
  ts.TypeNode,
  ZTSContext,
  FirstPartyKind | ProprietaryBrand
> = {
  string: onPrimitive(ts.SyntaxKind.StringKeyword),
  number: onPrimitive(ts.SyntaxKind.NumberKeyword),
  bigint: onPrimitive(ts.SyntaxKind.BigIntKeyword),
  boolean: onPrimitive(ts.SyntaxKind.BooleanKeyword),
  any: onPrimitive(ts.SyntaxKind.AnyKeyword),
  undefined: onPrimitive(ts.SyntaxKind.UndefinedKeyword),
  [ezDateInBrand]: onPrimitive(ts.SyntaxKind.StringKeyword),
  [ezDateOutBrand]: onPrimitive(ts.SyntaxKind.StringKeyword),
  null: onNull,
  array: onArray,
  tuple: onTuple,
  record: onRecord,
  object: onObject,
  literal: onLiteral,
  intersection: onIntersection,
  union: onSomeUnion,
  default: onWrapped,
  enum: onEnum,
  optional: onOptional,
  nullable: onNullable,
  catch: onWrapped,
  pipe: onPipeline,
  lazy: onLazy,
  readonly: onWrapped,
  [ezFileBrand]: onFile,
  [ezRawBrand]: onRaw,
};

export const zodToTs = (
  schema: z.ZodTypeAny,
  {
    brandHandling,
    ctx,
  }: {
    brandHandling?: HandlingRules<ts.TypeNode, ZTSContext>;
    ctx: ZTSContext;
  },
) =>
  walkSchema(schema, {
    rules: { ...brandHandling, ...producers },
    onMissing: () => ensureTypeNode(ts.SyntaxKind.AnyKeyword),
    ctx,
  });<|MERGE_RESOLUTION|>--- conflicted
+++ resolved
@@ -17,13 +17,8 @@
 } from "@zod/core";
 import * as R from "ramda";
 import ts from "typescript";
-<<<<<<< HEAD
 import { globalRegistry, z } from "zod";
-import { hasCoercion, getTransformedType } from "./common-helpers";
-=======
-import { z } from "zod";
 import { getTransformedType } from "./common-helpers";
->>>>>>> 47fd42f7
 import { ezDateInBrand } from "./date-in-schema";
 import { ezDateOutBrand } from "./date-out-schema";
 import { ezFileBrand, FileSchema } from "./file-schema";
@@ -79,15 +74,13 @@
     optionalPropStyle: { withQuestionMark: hasQuestionMark },
   },
 ) => {
-<<<<<<< HEAD
   const members = Object.entries(def.shape).map<ts.TypeElement>(
     ([key, value]) => {
-      const isOptional =
-        isResponse && hasCoercion(value)
-          ? value instanceof z.ZodOptional
-          : value instanceof z.ZodPromise
-            ? false
-            : (value as z.ZodType).isOptional();
+      const isOptional = isResponse
+        ? value instanceof z.ZodOptional
+        : value instanceof z.ZodPromise
+          ? false
+          : (value as z.ZodType).isOptional();
       const { description: comment, deprecated: isDeprecated } =
         globalRegistry.get(value) || {};
       return makeInterfaceProp(key, next(value), {
@@ -97,19 +90,6 @@
       });
     },
   );
-=======
-  const members = Object.entries(shape).map<ts.TypeElement>(([key, value]) => {
-    const { description: comment, _def } = value as z.ZodType;
-    const isOptional = isResponse
-      ? value instanceof z.ZodOptional
-      : value.isOptional();
-    return makeInterfaceProp(key, next(value), {
-      comment,
-      isOptional: isOptional && hasQuestionMark,
-      isDeprecated: _def[metaSymbol]?.isDeprecated,
-    });
-  });
->>>>>>> 47fd42f7
   return f.createTypeLiteralNode(members);
 };
 
