import { Request, Response } from "express";
import {
  createRequest,
  createResponse,
  MockRequest,
  RequestOptions,
  ResponseOptions,
} from "node-mocks-http";
import { ensureError, FlatObject, getInput } from "./common-helpers";
import { CommonConfig } from "./config-type";
import { contentTypes } from "./content-type";
import { AbstractEndpoint } from "./endpoint";
import {
  AbstractLogger,
  ActualLogger,
  isSeverity,
  Severity,
} from "./logger-helpers";
import { AbstractMiddleware } from "./middleware";

<<<<<<< HEAD
export const makeRequestMock = <REQ extends RequestOptions>(
  props?: REQ,
): MockRequest<Request & REQ> =>
=======
export const makeRequestMock = <REQ extends RequestOptions>(props?: REQ) =>
>>>>>>> 22732c0e
  createRequest<Request & REQ>({
    ...props,
    headers: { "content-type": contentTypes.json, ...props?.headers },
  });

export const makeResponseMock = (opt?: ResponseOptions) =>
  createResponse<Response>(opt);

export const makeLoggerMock = <LOG extends FlatObject>(loggerProps?: LOG) => {
  const logs: Record<Severity, unknown[]> = {
    warn: [],
    error: [],
    info: [],
    debug: [],
  };
  return new Proxy(
    (loggerProps || {}) as AbstractLogger &
      LOG & { _getLogs: () => typeof logs },
    {
      get(target, prop, recv) {
        if (prop === "_getLogs") return () => logs;
        if (isSeverity(prop))
          return (...args: unknown[]) => logs[prop].push(args);
        return Reflect.get(target, prop, recv);
      },
    },
  );
};

const makeTestingMocks = <LOG extends FlatObject, REQ extends RequestOptions>({
  requestProps,
  responseOptions,
  configProps,
  loggerProps,
}: TestingProps<REQ, LOG>) => {
  const requestMock = makeRequestMock(requestProps);
  const responseMock = makeResponseMock({
    req: requestMock, // this works only for res.format()
    ...responseOptions,
  });
  /** @link https://github.com/expressjs/express/blob/2a980ad16052e53b398c9953fea50e3daa0b495c/lib/middleware/init.js#L31-L32 */
  responseMock.req = responseOptions?.req || requestMock;
  requestMock.res = responseMock;
  const loggerMock = makeLoggerMock(loggerProps);
  const configMock = {
    cors: false,
    logger: loggerMock,
    ...configProps,
  };
  return { requestMock, responseMock, loggerMock, configMock };
};

interface TestingProps<REQ, LOG> {
  /**
   * @desc Additional properties to set on Request mock
   * @default { method: "GET", headers: { "content-type": "application/json" } }
   * */
  requestProps?: REQ;
  /**
   * @link https://www.npmjs.com/package/node-mocks-http
   * @default { req: requestMock }
   * */
  responseOptions?: ResponseOptions;
  /**
   * @desc Additional properties to set on config mock
   * @default { cors: false, logger }
   * */
  configProps?: Partial<CommonConfig>;
  /**
   * @desc Additional properties to set on logger mock
   * @default { info, warn, error, debug }
   * */
  loggerProps?: LOG;
}

export const testEndpoint = async <
  LOG extends FlatObject,
  REQ extends RequestOptions,
>({
  endpoint,
  ...rest
}: TestingProps<REQ, LOG> & {
  /** @desc The endpoint to test */
  endpoint: AbstractEndpoint;
}) => {
  const { requestMock, responseMock, loggerMock, configMock } =
    makeTestingMocks(rest);
  await endpoint.execute({
    request: requestMock,
    response: responseMock,
    config: configMock as CommonConfig,
    logger: loggerMock as ActualLogger,
  });
  return {
    requestMock: requestMock as MockRequest<Request & REQ>,
    responseMock,
    loggerMock,
  };
};

export const testMiddleware = async <
  LOG extends FlatObject,
  REQ extends RequestOptions,
>({
  middleware,
  options = {},
  errorHandler,
  ...rest
}: TestingProps<REQ, LOG> & {
  /** @desc The middleware to test */
  middleware: AbstractMiddleware;
  /** @desc The aggregated output from previously executed middlewares */
  options?: FlatObject;
  /** @desc Enables transforming possible middleware errors into response, so that test Middleware does not throw */
  errorHandler?: (error: Error, response: Response) => void;
}) => {
  const { requestMock, responseMock, loggerMock, configMock } =
    makeTestingMocks(rest);
  const input = getInput(requestMock, configMock.inputSources);
  try {
    const output = await middleware.execute({
      request: requestMock,
      response: responseMock,
      logger: loggerMock,
      input,
      options,
    });
    return {
      requestMock: requestMock as MockRequest<Request & REQ>,
      responseMock,
      loggerMock,
      output,
    };
  } catch (error) {
    if (!errorHandler) throw error;
    errorHandler(ensureError(error), responseMock);
    return {
      requestMock: requestMock as MockRequest<Request & REQ>,
      responseMock,
      loggerMock,
      output: {},
    };
  }
};<|MERGE_RESOLUTION|>--- conflicted
+++ resolved
@@ -2,7 +2,6 @@
 import {
   createRequest,
   createResponse,
-  MockRequest,
   RequestOptions,
   ResponseOptions,
 } from "node-mocks-http";
@@ -18,13 +17,7 @@
 } from "./logger-helpers";
 import { AbstractMiddleware } from "./middleware";
 
-<<<<<<< HEAD
-export const makeRequestMock = <REQ extends RequestOptions>(
-  props?: REQ,
-): MockRequest<Request & REQ> =>
-=======
 export const makeRequestMock = <REQ extends RequestOptions>(props?: REQ) =>
->>>>>>> 22732c0e
   createRequest<Request & REQ>({
     ...props,
     headers: { "content-type": contentTypes.json, ...props?.headers },
@@ -118,11 +111,7 @@
     config: configMock as CommonConfig,
     logger: loggerMock as ActualLogger,
   });
-  return {
-    requestMock: requestMock as MockRequest<Request & REQ>,
-    responseMock,
-    loggerMock,
-  };
+  return { requestMock, responseMock, loggerMock };
 };
 
 export const testMiddleware = async <
@@ -152,20 +141,10 @@
       input,
       options,
     });
-    return {
-      requestMock: requestMock as MockRequest<Request & REQ>,
-      responseMock,
-      loggerMock,
-      output,
-    };
+    return { requestMock, responseMock, loggerMock, output };
   } catch (error) {
     if (!errorHandler) throw error;
     errorHandler(ensureError(error), responseMock);
-    return {
-      requestMock: requestMock as MockRequest<Request & REQ>,
-      responseMock,
-      loggerMock,
-      output: {},
-    };
+    return { requestMock, responseMock, loggerMock, output: {} };
   }
 };