import {
  OpenApiBuilder,
  OperationObject,
  ReferenceObject,
  ResponsesObject,
  SchemaObject,
  SecuritySchemeObject,
  SecuritySchemeType,
} from "openapi3-ts/oas31";
import * as R from "ramda";
import { z } from "zod";
import { responseVariants } from "./api-response";
import { contentTypes } from "./content-type";
import { DocumentationError } from "./errors";
import { defaultInputSources, makeCleanId } from "./common-helpers";
import { CommonConfig } from "./config-type";
import { processContainers } from "./logical-container";
import { Method } from "./method";
import {
  OpenAPIContext,
  depictBody,
  depictRequestParams,
  depictResponse,
  depictSecurity,
  depictSecurityRefs,
  depictTags,
  ensureShortDescription,
  reformatParamsInPath,
  IsHeader,
  nonEmpty,
} from "./documentation-helpers";
import { Routing } from "./routing";
import { OnEndpoint, walkRouting } from "./routing-walker";
import { HandlingRules } from "./schema-walker";

type Component =
  | "positiveResponse"
  | "negativeResponse"
  | "requestParameter"
  | "requestBody";

/** @desc user defined function that creates a component description from its properties */
type Descriptor = (
  props: Record<"method" | "path" | "operationId", string> & {
    statusCode?: number; // for response only
  },
) => string;

interface DocumentationParams {
  title: string;
  version: string;
  serverUrl: string | [string, ...string[]];
  routing: Routing;
  config: CommonConfig;
  /**
   * @desc Descriptions of various components based on their properties (method, path, operationId).
   * @desc When composition set to "components", component name is generated from this description
   * @default () => `${method} ${path} ${component}`
   * */
  descriptions?: Partial<Record<Component, Descriptor>>;
  /** @default true */
  hasSummaryFromDescription?: boolean;
  /** @default inline */
  composition?: "inline" | "components";
  /**
   * @desc Handling rules for your own branded schemas.
   * @desc Keys: brands (recommended to use unique symbols).
   * @desc Values: functions having schema as first argument that you should assign type to, second one is a context.
   * @example { MyBrand: ( schema: typeof myBrandSchema, { next } ) => ({ type: "object" })
   */
  brandHandling?: HandlingRules<SchemaObject | ReferenceObject, OpenAPIContext>;
  /**
   * @desc Ability to configure recognition of headers among other input data
   * @desc Only applicable when "headers" is present within inputSources config option
   * @see defaultIsHeader
   * @link https://www.iana.org/assignments/http-fields/http-fields.xhtml
   * */
  isHeader?: IsHeader;
  /**
   * @desc Extended description of tags used in endpoints. For enforcing constraints:
   * @see TagOverrides
   * @example { users: "About users", files: { description: "About files", url: "https://example.com" } }
   * */
  tags?: Parameters<typeof depictTags>[0];
}

export class Documentation extends OpenApiBuilder {
  readonly #lastSecuritySchemaIds = new Map<SecuritySchemeType, number>();
  readonly #lastOperationIdSuffixes = new Map<string, number>();
  readonly #references = new Map<z.ZodTypeAny, string>();

  #makeRef(
    schema: z.ZodTypeAny,
    subject:
      | SchemaObject
      | ReferenceObject
      | (() => SchemaObject | ReferenceObject),
    name = this.#references.get(schema),
  ): ReferenceObject {
    if (!name) {
      name = `Schema${this.#references.size + 1}`;
      this.#references.set(schema, name);
      if (typeof subject === "function") subject = subject();
    }
    if (typeof subject === "object") this.addSchema(name, subject);
    return { $ref: `#/components/schemas/${name}` };
  }

  #ensureUniqOperationId(path: string, method: Method, userDefined?: string) {
    const operationId = userDefined || makeCleanId(method, path);
    let lastSuffix = this.#lastOperationIdSuffixes.get(operationId);
    if (lastSuffix === undefined) {
      this.#lastOperationIdSuffixes.set(operationId, 1);
      return operationId;
    }
    if (userDefined) {
      throw new DocumentationError(`Duplicated operationId: "${userDefined}"`, {
        method,
        isResponse: false,
        path,
      });
    }
    lastSuffix++;
    this.#lastOperationIdSuffixes.set(operationId, lastSuffix);
    return `${operationId}${lastSuffix}`;
  }

  #ensureUniqSecuritySchemaName(subject: SecuritySchemeObject) {
    const serializedSubject = JSON.stringify(subject);
    for (const name in this.rootDoc.components?.securitySchemes || {}) {
      if (
        serializedSubject ===
        JSON.stringify(this.rootDoc.components?.securitySchemes?.[name])
      )
        return name;
    }
    const nextId = (this.#lastSecuritySchemaIds.get(subject.type) || 0) + 1;
    this.#lastSecuritySchemaIds.set(subject.type, nextId);
    return `${subject.type.toUpperCase()}_${nextId}`;
  }

  public constructor({
    routing,
    config,
    title,
    version,
    serverUrl,
    descriptions,
    brandHandling,
    tags,
    isHeader,
    hasSummaryFromDescription = true,
    composition = "inline",
  }: DocumentationParams) {
    super();
    this.addInfo({ title, version });
    for (const url of typeof serverUrl === "string" ? [serverUrl] : serverUrl)
      this.addServer({ url });
    const onEndpoint: OnEndpoint = (endpoint, path, method) => {
      const commons = {
        path,
        method,
        endpoint,
        composition,
        brandHandling,
        makeRef: this.#makeRef.bind(this),
      };
      const { description, shortDescription, scopes, inputSchema } = endpoint;
      const summary = shortDescription
        ? ensureShortDescription(shortDescription)
        : hasSummaryFromDescription && description
          ? ensureShortDescription(description)
          : undefined;
      const inputSources =
        config.inputSources?.[method] || defaultInputSources[method];
      const operationId = this.#ensureUniqOperationId(
        path,
        method,
        endpoint.getOperationId(method),
      );

      const security = processContainers(endpoint.security);
      const depictedParams = depictRequestParams({
        ...commons,
        inputSources,
        isHeader,
        security,
        schema: inputSchema,
        description: descriptions?.requestParameter?.call(null, {
          method,
          path,
          operationId,
        }),
      });

      const responses: ResponsesObject = {};
      for (const variant of responseVariants) {
        const apiResponses = endpoint.getResponses(variant);
        for (const { mimeTypes, schema, statusCodes } of apiResponses) {
          for (const statusCode of statusCodes) {
            responses[statusCode] = depictResponse({
              ...commons,
              variant,
              schema,
              mimeTypes,
              statusCode,
              hasMultipleStatusCodes:
                apiResponses.length > 1 || statusCodes.length > 1,
              description: descriptions?.[`${variant}Response`]?.call(null, {
                method,
                path,
                operationId,
                statusCode,
              }),
            });
          }
        }
      }

      const requestBody = inputSources.includes("body")
        ? depictBody({
            ...commons,
<<<<<<< HEAD
            paramNames: pluck("name", depictedParams),
            schema: inputSchema,
            mimeType: contentTypes[endpoint.requestType],
=======
            paramNames: R.pluck("name", depictedParams),
            schema: endpoint.getSchema("input"),
            mimeType: contentTypes[endpoint.getRequestType()],
>>>>>>> 57fef259
            description: descriptions?.requestBody?.call(null, {
              method,
              path,
              operationId,
            }),
          })
        : undefined;

      const securityRefs = depictSecurityRefs(
        depictSecurity(security, inputSources),
        scopes,
        (securitySchema) => {
          const name = this.#ensureUniqSecuritySchemaName(securitySchema);
          this.addSecurityScheme(name, securitySchema);
          return name;
        },
      );

      const operation: OperationObject = {
        operationId,
        summary,
        description,
        deprecated: endpoint.isDeprecated || undefined,
        tags: nonEmpty(endpoint.tags),
        parameters: nonEmpty(depictedParams),
        requestBody,
        security: nonEmpty(securityRefs),
        responses,
      };
      this.addPath(reformatParamsInPath(path), { [method]: operation });
    };
    walkRouting({ routing, onEndpoint });
    if (tags) this.rootDoc.tags = depictTags(tags);
  }
}<|MERGE_RESOLUTION|>--- conflicted
+++ resolved
@@ -220,15 +220,9 @@
       const requestBody = inputSources.includes("body")
         ? depictBody({
             ...commons,
-<<<<<<< HEAD
-            paramNames: pluck("name", depictedParams),
+            paramNames: R.pluck("name", depictedParams),
             schema: inputSchema,
             mimeType: contentTypes[endpoint.requestType],
-=======
-            paramNames: R.pluck("name", depictedParams),
-            schema: endpoint.getSchema("input"),
-            mimeType: contentTypes[endpoint.getRequestType()],
->>>>>>> 57fef259
             description: descriptions?.requestBody?.call(null, {
               method,
               path,
