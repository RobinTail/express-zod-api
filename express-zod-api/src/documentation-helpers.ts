--- conflicted
+++ resolved
@@ -39,13 +39,9 @@
   ucFirst,
 } from "./common-helpers";
 import { InputSource } from "./config-type";
-import { contentTypes } from "./content-type";
 import { ezDateInBrand } from "./date-in-schema";
 import { ezDateOutBrand } from "./date-out-schema";
-<<<<<<< HEAD
-=======
 import { contentTypes } from "./content-type";
->>>>>>> df75b154
 import { DocumentationError } from "./errors";
 import { ezFileBrand } from "./file-schema";
 import { extractObjectSchema, IOSchema } from "./io-schema";
