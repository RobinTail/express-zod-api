import type {
  $ZodArray,
  $ZodCatch,
  $ZodDate,
  $ZodDefault,
  $ZodDiscriminatedUnion,
  $ZodEnum,
  $ZodIntersection,
  $ZodLazy,
  $ZodLiteral,
  $ZodNullable,
  $ZodObject,
  $ZodOptional,
  $ZodPipe,
  $ZodRecord,
  $ZodTuple,
  $ZodType,
  $ZodUnion,
  $ZodChecks,
  $ZodCheckMinLength,
  $ZodCheckMaxLength,
  $ZodString,
  $ZodISODateTime,
  $ZodCheckLengthEquals,
  $ZodNumber,
  $ZodCheckGreaterThan,
  $ZodCheckLessThan,
  $ZodReadonly,
  $ZodStringFormat,
  $ZodNumberFormat,
  $ZodStringFormats,
  $ZodNumberFormats,
} from "@zod/core";
import {
  ExamplesObject,
  MediaTypeObject,
  OAuthFlowObject,
  ParameterObject,
  ReferenceObject,
  RequestBodyObject,
  ResponseObject,
  SchemaObject,
  SchemaObjectType,
  SecurityRequirementObject,
  SecuritySchemeObject,
  TagObject,
  isReferenceObject,
  isSchemaObject,
} from "openapi3-ts/oas31";
import * as R from "ramda";
import { globalRegistry, z } from "zod";
import { ResponseVariant } from "./api-response";
import {
  FlatObject,
  combinations,
  getExamples,
  getRoutePathParams,
  hasCoercion,
  makeCleanId,
  routePathParamsRegex,
  getTransformedType,
  ucFirst,
  Tag,
} from "./common-helpers";
import { InputSource } from "./config-type";
import { DateInSchema, ezDateInBrand } from "./date-in-schema";
import { DateOutSchema, ezDateOutBrand } from "./date-out-schema";
import { hasRaw } from "./deep-checks";
import { DocumentationError } from "./errors";
import { FileSchema, ezFileBrand } from "./file-schema";
import { extractObjectSchema, IOSchema } from "./io-schema";
import { Alternatives } from "./logical-container";
import { metaSymbol } from "./metadata";
import { Method } from "./method";
import { ProprietaryBrand } from "./proprietary-schemas";
import { RawSchema, ezRawBrand } from "./raw-schema";
import {
  FirstPartyKind,
  HandlingRules,
  SchemaHandler,
  walkSchema,
} from "./schema-walker";
import { Security } from "./security";
import { UploadSchema, ezUploadBrand } from "./upload-schema";
import wellKnownHeaders from "./well-known-headers.json";

export type NumericRange = Record<"integer" | "float", [number, number]>;

export interface OpenAPIContext extends FlatObject {
  isResponse: boolean;
  makeRef: (
    schema: $ZodType | (() => $ZodType),
    subject:
      | SchemaObject
      | ReferenceObject
      | (() => SchemaObject | ReferenceObject),
    name?: string,
  ) => ReferenceObject;
  numericRange?: NumericRange | null;
  path: string;
  method: Method;
}

export type Depicter = SchemaHandler<
  SchemaObject | ReferenceObject,
  OpenAPIContext
>;

/** @desc Using defaultIsHeader when returns null or undefined */
export type IsHeader = (
  name: string,
  method: Method,
  path: string,
) => boolean | null | undefined;

interface ReqResHandlingProps<S extends z.ZodTypeAny>
  extends Pick<OpenAPIContext, "makeRef" | "path" | "method" | "numericRange"> {
  schema: S;
  composition: "inline" | "components";
  description?: string;
  brandHandling?: HandlingRules<SchemaObject | ReferenceObject, OpenAPIContext>;
}

const shortDescriptionLimit = 50;
const isoDateDocumentationUrl =
  "https://developer.mozilla.org/en-US/docs/Web/JavaScript/Reference/Global_Objects/Date/toISOString";

const samples = {
  integer: 0,
  number: 0,
  string: "",
  boolean: false,
  object: {},
  null: null,
  array: [],
} satisfies Record<Extract<SchemaObjectType, string>, unknown>;

const dateRegex = /^\d{4}-\d{2}-\d{2}$/;
const timeRegex = /^\d{2}:\d{2}:\d{2}(\.\d+)?$/;

const getTimestampRegex = (hasOffset?: boolean) =>
  hasOffset
    ? /^\d{4}-\d{2}-\d{2}T\d{2}:\d{2}:\d{2}(\.\d+)?(([+-]\d{2}:\d{2})|Z)$/
    : /^\d{4}-\d{2}-\d{2}T\d{2}:\d{2}:\d{2}(\.\d+)?Z$/;

export const reformatParamsInPath = (path: string) =>
  path.replace(routePathParamsRegex, (param) => `{${param.slice(1)}}`);

export const depictDefault: Depicter = (schema: $ZodDefault, { next }) => ({
  ...next(schema._zod.def.innerType),
  default:
    globalRegistry.get(schema)?.[metaSymbol]?.defaultLabel ||
    schema._zod.def.defaultValue(),
});

export const depictAny: Depicter = () => ({ format: "any" });

export const depictUpload: Depicter = ({}: UploadSchema, ctx) => {
  if (ctx.isResponse)
    throw new DocumentationError("Please use ez.upload() only for input.", ctx);
  return { type: "string", format: "binary" };
};

export const depictFile: Depicter = (schema: FileSchema) => {
  return {
    type: "string",
    format:
      schema instanceof z.ZodString
        ? schema._zod.def.checks?.find(
            (entry) =>
              isCheck<$ZodStringFormat>(entry, "string_format") &&
              entry._zod.def.format === "base64",
          )
          ? "byte"
          : "file"
        : "binary",
  };
};

export const depictUnion: Depicter = (
  { _zod }: $ZodUnion | $ZodDiscriminatedUnion,
  { next },
) => {
  const result: SchemaObject = { oneOf: _zod.def.options.map(next) };
  if (_zod.disc) {
    const propertyName = Array.from(_zod.disc.keys()).pop();
    if (typeof propertyName === "string")
      result.discriminator = { propertyName };
  }
  return result;
};

const propsMerger = (a: unknown, b: unknown) => {
  if (Array.isArray(a) && Array.isArray(b)) return R.concat(a, b);
  if (a === b) return b;
  throw new Error("Can not flatten properties");
};
const approaches = {
  type: R.always("object"),
  properties: ({ properties: left = {} }, { properties: right = {} }) =>
    R.mergeDeepWith(propsMerger, left, right),
  required: ({ required: left = [] }, { required: right = [] }) =>
    R.union(left, right),
  examples: ({ examples: left = [] }, { examples: right = [] }) =>
    combinations(left, right, ([a, b]) => R.mergeDeepRight(a, b)),
} satisfies {
  [K in keyof SchemaObject]: (...subj: SchemaObject[]) => SchemaObject[K];
};
const canMerge = R.both(
  ({ type }: SchemaObject) => type === "object",
  R.pipe(Object.keys, R.without(Object.keys(approaches)), R.isEmpty),
);

const intersect = R.tryCatch(
  (children: Array<SchemaObject | ReferenceObject>): SchemaObject => {
    const [left, right] = children.filter(isSchemaObject).filter(canMerge);
    if (!left || !right) throw new Error("Can not flatten objects");
    const suitable: typeof approaches = R.pickBy(
      (_, prop) => (left[prop] || right[prop]) !== undefined,
      approaches,
    );
    return R.map((fn) => fn(left, right), suitable);
  },
  (_err, allOf): SchemaObject => ({ allOf }),
);

export const depictIntersection: Depicter = (
  { _zod: { def } }: $ZodIntersection,
  { next },
) => intersect([def.left, def.right].map(next));

export const depictWrapped: Depicter = (
  { _zod: { def } }: $ZodOptional | $ZodReadonly | $ZodCatch,
  { next },
) => next(def.innerType);

/** @since OAS 3.1 nullable replaced with type array having null */
export const depictNullable: Depicter = (
  { _zod: { def } }: $ZodNullable,
  { next },
) => {
  const nested = next(def.innerType);
  if (isSchemaObject(nested)) nested.type = makeNullableType(nested);
  return nested;
};

const getSupportedType = (value: unknown): SchemaObjectType | undefined => {
  const detected = R.toLower(R.type(value)); // toLower is typed well unlike .toLowerCase()
  const isSupported =
    detected === "number" ||
    detected === "string" ||
    detected === "boolean" ||
    detected === "object" ||
    detected === "null" ||
    detected === "array";
  return typeof value === "bigint"
    ? "integer"
    : isSupported
      ? detected
      : undefined;
};

export const depictEnum: Depicter = ({ _zod: { def } }: $ZodEnum) => ({
  type: getSupportedType(Object.values(def.entries)[0]),
  enum: Object.values(def.entries),
});

export const depictLiteral: Depicter = ({ _zod: { def } }: $ZodLiteral) => {
  const values = Object.values(def.values);
  const result: SchemaObject = { type: getSupportedType(values[0]) };
  if (values.length === 1) result.const = values[0];
  else result.enum = Object.values(def.values);
  return result;
};

export const depictObject: Depicter = (
  schema: $ZodObject,
  { isResponse, next },
) => {
  const keys = Object.keys(schema._zod.def.shape);
  const isOptionalProp = (prop: $ZodType) =>
    isResponse && hasCoercion(prop)
      ? prop instanceof z.ZodOptional
      : prop instanceof z.ZodPromise
        ? false
        : (prop as z.ZodType).isOptional();
  const required = keys.filter(
    (key) => !isOptionalProp(schema._zod.def.shape[key]),
  );
  const result: SchemaObject = { type: "object" };
  if (keys.length) result.properties = depictObjectProperties(schema, next);
  if (required.length) result.required = required;
  return result;
};

/**
 * @see https://swagger.io/docs/specification/data-models/data-types/
 * @since OAS 3.1: using type: "null"
 * */
export const depictNull: Depicter = () => ({ type: "null" });

export const depictDateIn: Depicter = ({}: DateInSchema, ctx) => {
  if (ctx.isResponse)
    throw new DocumentationError("Please use ez.dateOut() for output.", ctx);
  return {
    description: "YYYY-MM-DDTHH:mm:ss.sssZ",
    type: "string",
    format: "date-time",
    pattern: /^\d{4}-\d{2}-\d{2}(T\d{2}:\d{2}:\d{2}(\.\d+)?)?Z?$/.source,
    externalDocs: {
      url: isoDateDocumentationUrl,
    },
  };
};

export const depictDateOut: Depicter = ({}: DateOutSchema, ctx) => {
  if (!ctx.isResponse)
    throw new DocumentationError("Please use ez.dateIn() for input.", ctx);
  return {
    description: "YYYY-MM-DDTHH:mm:ss.sssZ",
    type: "string",
    format: "date-time",
    externalDocs: {
      url: isoDateDocumentationUrl,
    },
  };
};

/** @throws DocumentationError */
export const depictDate: Depicter = ({}: $ZodDate, ctx) => {
  throw new DocumentationError(
    `Using z.date() within ${
      ctx.isResponse ? "output" : "input"
    } schema is forbidden. Please use ez.date${
      ctx.isResponse ? "Out" : "In"
    }() instead. Check out the documentation for details.`,
    ctx,
  );
};

export const depictBoolean: Depicter = () => ({ type: "boolean" });

export const depictBigInt: Depicter = () => ({
  type: "integer",
  format: "bigint",
});

const areOptionsLiteral = (
  subject: ReadonlyArray<$ZodType>,
): subject is $ZodLiteral[] =>
  subject.every((option) => option._zod.def.type === "literal");

export const depictRecord: Depicter = (
  { _zod: { def } }: $ZodRecord,
  { next },
) => {
  if (def.keyType instanceof z.ZodEnum) {
    const keys = Object.values(def.keyType._zod.def.entries).map(String);
    const result: SchemaObject = { type: "object" };
    if (keys.length) {
      result.properties = depictObjectProperties(
        z.looseObject(R.fromPairs(R.xprod(keys, [def.valueType]))),
        next,
      );
      result.required = keys;
    }
    return result;
  }
  if (def.keyType instanceof z.ZodLiteral) {
    const keys = def.keyType._zod.def.values.map(String);
    return {
      type: "object",
      properties: depictObjectProperties(
        z.looseObject(R.fromPairs(R.xprod(keys, [def.valueType]))),
        next,
      ),
      required: keys,
    };
  }
  if (
    def.keyType instanceof z.ZodUnion &&
    areOptionsLiteral(def.keyType._zod.def.options)
  ) {
    const required = R.map(
      (opt: $ZodLiteral) => `${opt._zod.def.values[0]}`,
      def.keyType._zod.def.options as $ZodLiteral[], // ensured above
    );
    const shape = R.fromPairs(R.xprod(required, [def.valueType]));
    return {
      type: "object",
      properties: depictObjectProperties(z.looseObject(shape), next),
      required,
    };
  }
  return {
    type: "object",
    propertyNames: next(def.keyType),
    additionalProperties: next(def.valueType),
  };
};

export const depictArray: Depicter = (
  { _zod: { def } }: $ZodArray,
  { next },
) => {
  const result: SchemaObject = {
    type: "array",
    items: next(def.element),
  };
  for (const check of def.checks || []) {
    if (isCheck<$ZodCheckLengthEquals>(check, "length_equals"))
      [result.minItems, result.maxItems] = Array(2).fill(check._zod.def.length);
    if (isCheck<$ZodCheckMinLength>(check, "min_length"))
      result.minItems = check._zod.def.minimum;
    if (isCheck<$ZodCheckMaxLength>(check, "max_length"))
      result.maxItems = check._zod.def.maximum;
  }
  return result;
};

/**
 * @since OAS 3.1 using prefixItems for depicting tuples
 * @since 17.5.0 added rest handling, fixed tuple type
 * */
export const depictTuple: Depicter = (
  { _zod: { def } }: $ZodTuple,
  { next },
) => ({
  type: "array",
  prefixItems: def.items.map(next),
  // does not appear to support items:false, so not:{} is a recommended alias
  items: def.rest === null ? { not: {} } : next(def.rest),
});

const isCheck = <T extends $ZodChecks>(
  check: unknown,
  name: T["_zod"]["def"]["check"],
): check is T => R.pathEq(name, ["_zod", "def", "check"], check);

export const depictString: Depicter = (
  schema: $ZodString | $ZodStringFormat,
) => {
  const result: SchemaObject = { type: "string" };
  const formatCast: Partial<Record<$ZodStringFormats, SchemaObject["format"]>> =
    {
      datetime: "date-time",
      base64: "byte",
      ipv4: "ip",
      ipv6: "ip",
      cidrv4: "cidr",
      cidrv6: "cidr",
      regex: undefined,
    };
  const { checks = [] } = schema._zod.def;
  if (isCheck<$ZodStringFormat>(schema, "string_format")) checks.push(schema);
  for (const check of checks) {
    if (isCheck<$ZodCheckLengthEquals>(check, "length_equals")) {
      [result.minLength, result.maxLength] = Array(2).fill(
        check._zod.def.length,
      );
    }
    if (isCheck<$ZodCheckMinLength>(check, "min_length"))
      result.minLength = check._zod.def.minimum;
    if (isCheck<$ZodCheckMaxLength>(check, "max_length"))
      result.maxLength = check._zod.def.maximum;
    if (isCheck<$ZodStringFormat>(check, "string_format")) {
      if (check._zod.def.format === "regex")
        result.pattern = check._zod.def.pattern?.source;
      if (check._zod.def.format === "date") result.pattern = dateRegex.source;
      if (check._zod.def.format === "time") result.pattern = timeRegex.source;
      if (check._zod.def.format === "datetime") {
        result.pattern = getTimestampRegex(
          (check as $ZodISODateTime)._zod.def.offset,
        ).source;
      }
      const format =
        check._zod.def.format in formatCast
          ? formatCast[check._zod.def.format]
          : check._zod.def.format;
      if (format) result.format = format;
    }
  }
  return result;
};

/** @since OAS 3.1: exclusive min/max are numbers */
export const depictNumber: Depicter = (
  schema: $ZodNumber,
  {
    // @todo consider using computed values provided by Zod instead
    numericRange = {
      integer: [Number.MIN_SAFE_INTEGER, Number.MAX_SAFE_INTEGER],
      float: [-Number.MAX_VALUE, Number.MAX_VALUE],
    },
  },
) => {
  const { integer: intRange, float: floatRange } = numericRange || {
    integer: null,
    float: null,
  };
  let min = floatRange?.[0];
  let inclMin = true;
  let max = floatRange?.[1];
  let inclMax = true;
  const result: SchemaObject = {
    type: "number",
    format: "double",
  };
  const formatCast: Partial<Record<$ZodNumberFormats, SchemaObject["format"]>> =
    {
      safeint: "int64",
      uint32: "int32",
      float32: "float",
      float64: "double",
    };
  const { checks = [] } = schema._zod.def;
  if (isCheck<$ZodNumberFormat>(schema, "number_format")) checks.push(schema);
  for (const check of checks) {
    if (isCheck<$ZodNumberFormat>(check, "number_format")) {
      if (check._zod.def.format.includes("int")) {
        result.type = "integer";
        min = intRange?.[0];
        max = intRange?.[1];
        inclMin = true;
        inclMax = true;
      }
      result.format =
        check._zod.def.format in formatCast
          ? formatCast[check._zod.def.format]
          : check._zod.def.format;
    }
    if (isCheck<$ZodCheckGreaterThan>(check, "greater_than")) {
      min = Number(check._zod.def.value);
      inclMin = check._zod.def.inclusive;
    }
    if (isCheck<$ZodCheckLessThan>(check, "less_than")) {
      max = Number(check._zod.def.value);
      inclMax = check._zod.def.inclusive;
    }
  }
  result[inclMin ? "minimum" : "exclusiveMinimum"] = min;
  result[inclMax ? "maximum" : "exclusiveMaximum"] = max;
  return result;
};

export const depictObjectProperties = (
  { _zod: { def } }: $ZodObject,
  next: Parameters<Depicter>[1]["next"],
) => R.map(next, def.shape);

const makeSample = (depicted: SchemaObject) => {
  const firstType = (
    Array.isArray(depicted.type) ? depicted.type[0] : depicted.type
  ) as keyof typeof samples;
  return samples?.[firstType];
};

const makeNullableType = ({
  type,
}: SchemaObject): SchemaObjectType | SchemaObjectType[] => {
  if (type === "null") return type;
  if (typeof type === "string") return [type, "null"];
  return type ? [...new Set(type).add("null")] : "null";
};

export const depictPipeline: Depicter = (
  { _zod: { def } }: $ZodPipe,
  { isResponse, next },
) => {
  const target = def[isResponse ? "out" : "in"];
  const opposite = def[isResponse ? "in" : "out"];
  if (target instanceof z.ZodTransform) {
    const opposingDepiction = next(opposite);
    if (isSchemaObject(opposingDepiction)) {
      if (!isResponse) {
        const { type: opposingType, ...rest } = opposingDepiction;
        return {
          ...rest,
          format: `${rest.format || opposingType} (preprocessed)`,
        };
      } else {
        const targetType = getTransformedType(
          target,
          makeSample(opposingDepiction),
        );
        if (targetType && ["number", "string", "boolean"].includes(targetType))
          return { type: targetType as "number" | "string" | "boolean" };
        else return next(z.any());
      }
    }
  }
  return next(target);
};

export const depictLazy: Depicter = (
  { _zod: { def } }: $ZodLazy,
  { next, makeRef },
): ReferenceObject => makeRef(def.getter, () => next(def.getter()));

export const depictRaw: Depicter = ({ _zod: { def } }: RawSchema, { next }) =>
  next(def.shape.raw);

const enumerateExamples = (examples: unknown[]): ExamplesObject | undefined =>
  examples.length
    ? R.fromPairs(
        R.zip(
          R.times((idx) => `example${idx + 1}`, examples.length),
          R.map(R.objOf("value"), examples),
        ),
      )
    : undefined;

export const depictExamples = (
  schema: z.ZodType,
  isResponse: boolean,
  omitProps: string[] = [],
): ExamplesObject | undefined => {
  const isObject = (subj: unknown): subj is FlatObject =>
    R.type(subj) === "Object";
  return R.pipe(
    getExamples,
    R.map(R.when(isObject, R.omit(omitProps))),
    enumerateExamples,
  )({
    schema,
    variant: isResponse ? "parsed" : "original",
    validate: true,
    pullProps: true,
  });
};

export const depictParamExamples = (
  schema: z.ZodType,
  param: string,
): ExamplesObject | undefined => {
  const isObject = (subj: unknown): subj is FlatObject =>
    R.type(subj) === "Object";
  return R.pipe(
    getExamples,
    R.filter(R.both(isObject, R.has(param))),
    R.pluck(param),
    enumerateExamples,
  )({ schema, variant: "original", validate: true, pullProps: true });
};

export const defaultIsHeader = (
  name: string,
  familiar?: string[],
): name is `x-${string}` =>
  familiar?.includes(name) ||
  name.startsWith("x-") ||
  wellKnownHeaders.includes(name);

export const depictRequestParams = ({
  path,
  method,
  schema,
  inputSources,
  makeRef,
  composition,
  brandHandling,
  isHeader,
  security,
  numericRange,
  description = `${method.toUpperCase()} ${path} Parameter`,
}: ReqResHandlingProps<IOSchema> & {
  inputSources: InputSource[];
  isHeader?: IsHeader;
  security?: Alternatives<Security>;
}) => {
  const objectSchema = extractObjectSchema(schema);
  const pathParams = getRoutePathParams(path);
  const isQueryEnabled = inputSources.includes("query");
  const areParamsEnabled = inputSources.includes("params");
  const areHeadersEnabled = inputSources.includes("headers");
  const isPathParam = (name: string) =>
    areParamsEnabled && pathParams.includes(name);
  const securityHeaders = R.chain(
    R.filter((entry: Security) => entry.type === "header"),
    security ?? [],
  ).map(({ name }) => name);
  const isHeaderParam = (name: string) =>
    areHeadersEnabled &&
    (isHeader?.(name, method, path) ?? defaultIsHeader(name, securityHeaders));

  return Object.entries(objectSchema.shape).reduce<ParameterObject[]>(
    (acc, [name, paramSchema]) => {
      const location = isPathParam(name)
        ? "path"
        : isHeaderParam(name)
          ? "header"
          : isQueryEnabled
            ? "query"
            : undefined;
      if (!location) return acc;
      const depicted = walkSchema(paramSchema, {
        rules: { ...brandHandling, ...depicters },
        onEach,
        onMissing,
        ctx: { isResponse: false, makeRef, path, method, numericRange },
      });
      const result =
        composition === "components"
          ? makeRef(paramSchema, depicted, makeCleanId(description, name))
          : depicted;
      return acc.concat({
        name,
        in: location,
        deprecated: globalRegistry.get(paramSchema)?.deprecated,
        required: !(paramSchema as z.ZodType).isOptional(),
        description: depicted.description || description,
        schema: result,
        examples: depictParamExamples(objectSchema, name),
      });
    },
    [],
  );
};

export const depicters: HandlingRules<
  SchemaObject | ReferenceObject,
  OpenAPIContext,
  FirstPartyKind | ProprietaryBrand
> = {
  string: depictString,
  number: depictNumber,
  bigint: depictBigInt,
  boolean: depictBoolean,
  null: depictNull,
  array: depictArray,
  tuple: depictTuple,
  record: depictRecord,
  object: depictObject,
  literal: depictLiteral,
  intersection: depictIntersection,
  union: depictUnion,
  any: depictAny,
  default: depictDefault,
  enum: depictEnum,
  optional: depictWrapped,
  nullable: depictNullable,
  date: depictDate,
  catch: depictWrapped,
  pipe: depictPipeline,
  lazy: depictLazy,
  readonly: depictWrapped,
  [ezFileBrand]: depictFile,
  [ezUploadBrand]: depictUpload,
  [ezDateOutBrand]: depictDateOut,
  [ezDateInBrand]: depictDateIn,
  [ezRawBrand]: depictRaw,
};

export const onEach: SchemaHandler<
  SchemaObject | ReferenceObject,
  OpenAPIContext,
  "each"
> = (schema: z.ZodType, { isResponse, prev }) => {
  if (isReferenceObject(prev)) return {};
  const { description } = schema;
  const shouldAvoidParsing =
    schema instanceof z.ZodLazy || schema instanceof z.ZodPromise;
  const hasTypePropertyInDepiction = prev.type !== undefined;
  const acceptsNull =
    !isResponse &&
    !shouldAvoidParsing &&
    hasTypePropertyInDepiction &&
    schema.isNullable();
  const result: SchemaObject = {};
  if (description) result.description = description;
<<<<<<< HEAD
  if (schema.meta()?.deprecated) result.deprecated = true;
  if (isActuallyNullable) result.type = makeNullableType(prev);
=======
  if (_def[metaSymbol]?.isDeprecated) result.deprecated = true;
  if (acceptsNull) result.type = makeNullableType(prev);
>>>>>>> 8f5510ab
  if (!shouldAvoidParsing) {
    const examples = getExamples({
      schema,
      variant: isResponse ? "parsed" : "original",
      validate: true,
    });
    if (examples.length) result.examples = examples.slice();
  }
  return result;
};

export const onMissing: SchemaHandler<
  SchemaObject | ReferenceObject,
  OpenAPIContext,
  "last"
> = (schema: z.ZodTypeAny, ctx) => {
  throw new DocumentationError(
    `Zod type ${schema.constructor.name} is unsupported.`,
    ctx,
  );
};

export const excludeParamsFromDepiction = (
  subject: SchemaObject | ReferenceObject,
  names: string[],
): [SchemaObject | ReferenceObject, boolean] => {
  if (isReferenceObject(subject)) return [subject, false];
  let hasRequired = false;
  const subTransformer = R.map((entry: SchemaObject | ReferenceObject) => {
    const [sub, subRequired] = excludeParamsFromDepiction(entry, names);
    hasRequired = hasRequired || subRequired;
    return sub;
  });
  const remover = R.omit(names) as <T>(obj: T) => Partial<T>;
  const transformers = {
    properties: remover,
    examples: R.map(remover),
    required: R.without(names),
    allOf: subTransformer,
    oneOf: subTransformer,
  };
  const result: SchemaObject = R.evolve(transformers, subject);
  return [result, hasRequired || Boolean(result.required?.length)];
};

export const excludeExamplesFromDepiction = (
  depicted: SchemaObject | ReferenceObject,
): SchemaObject | ReferenceObject =>
  isReferenceObject(depicted) ? depicted : R.omit(["examples"], depicted);

export const depictResponse = ({
  method,
  path,
  schema,
  mimeTypes,
  variant,
  makeRef,
  composition,
  hasMultipleStatusCodes,
  statusCode,
  brandHandling,
  numericRange,
  description = `${method.toUpperCase()} ${path} ${ucFirst(variant)} response ${
    hasMultipleStatusCodes ? statusCode : ""
  }`.trim(),
}: ReqResHandlingProps<z.ZodTypeAny> & {
  mimeTypes: ReadonlyArray<string> | null;
  variant: ResponseVariant;
  statusCode: number;
  hasMultipleStatusCodes: boolean;
}): ResponseObject => {
  if (!mimeTypes) return { description };
  const depictedSchema = excludeExamplesFromDepiction(
    walkSchema(schema, {
      rules: { ...brandHandling, ...depicters },
      onEach,
      onMissing,
      ctx: { isResponse: true, makeRef, path, method, numericRange },
    }),
  );
  const media: MediaTypeObject = {
    schema:
      composition === "components"
        ? makeRef(schema, depictedSchema, makeCleanId(description))
        : depictedSchema,
    examples: depictExamples(schema, true),
  };
  return { description, content: R.fromPairs(R.xprod(mimeTypes, [media])) };
};

const depictBearerSecurity = ({
  format: bearerFormat,
}: Extract<Security, { type: "bearer" }>) => {
  const result: SecuritySchemeObject = {
    type: "http",
    scheme: "bearer",
  };
  if (bearerFormat) result.bearerFormat = bearerFormat;
  return result;
};
const depictInputSecurity = (
  { name }: Extract<Security, { type: "input" }>,
  inputSources: InputSource[],
) => {
  const result: SecuritySchemeObject = {
    type: "apiKey",
    in: "query",
    name,
  };
  if (inputSources?.includes("body")) {
    if (inputSources?.includes("query")) {
      result["x-in-alternative"] = "body";
      result.description = `${name} CAN also be supplied within the request body`;
    } else {
      result["x-in-actual"] = "body";
      result.description = `${name} MUST be supplied within the request body instead of query`;
    }
  }
  return result;
};
const depictHeaderSecurity = ({
  name,
}: Extract<Security, { type: "header" }>) => ({
  type: "apiKey" as const,
  in: "header",
  name,
});
const depictCookieSecurity = ({
  name,
}: Extract<Security, { type: "cookie" }>) => ({
  type: "apiKey" as const,
  in: "cookie",
  name,
});
const depictOpenIdSecurity = ({
  url: openIdConnectUrl,
}: Extract<Security, { type: "openid" }>) => ({
  type: "openIdConnect" as const,
  openIdConnectUrl,
});
const depictOAuth2Security = ({
  flows = {},
}: Extract<Security, { type: "oauth2" }>) => ({
  type: "oauth2" as const,
  flows: R.map(
    (flow): OAuthFlowObject => ({ ...flow, scopes: flow.scopes || {} }),
    R.reject(R.isNil, flows) as Required<typeof flows>,
  ),
});

export const depictSecurity = (
  alternatives: Alternatives<Security>,
  inputSources: InputSource[] = [],
): Alternatives<SecuritySchemeObject> => {
  const mapper = (subj: Security): SecuritySchemeObject => {
    if (subj.type === "basic") return { type: "http", scheme: "basic" };
    else if (subj.type === "bearer") return depictBearerSecurity(subj);
    else if (subj.type === "input")
      return depictInputSecurity(subj, inputSources);
    else if (subj.type === "header") return depictHeaderSecurity(subj);
    else if (subj.type === "cookie") return depictCookieSecurity(subj);
    else if (subj.type === "openid") return depictOpenIdSecurity(subj);
    else return depictOAuth2Security(subj);
  };
  return alternatives.map((entries) => entries.map(mapper));
};

export const depictSecurityRefs = (
  alternatives: Alternatives<SecuritySchemeObject>,
  scopes: string[] | ReadonlyArray<string>,
  entitle: (subject: SecuritySchemeObject) => string,
): SecurityRequirementObject[] =>
  alternatives.map((alternative) =>
    alternative.reduce<SecurityRequirementObject>((refs, securitySchema) => {
      const name = entitle(securitySchema);
      const hasScopes = ["oauth2", "openIdConnect"].includes(
        securitySchema.type,
      );
      return Object.assign(refs, { [name]: hasScopes ? scopes : [] });
    }, {}),
  );

export const depictBody = ({
  method,
  path,
  schema,
  mimeType,
  makeRef,
  composition,
  brandHandling,
  paramNames,
  numericRange,
  description = `${method.toUpperCase()} ${path} Request body`,
}: ReqResHandlingProps<IOSchema> & {
  mimeType: string;
  paramNames: string[];
}) => {
  const [withoutParams, hasRequired] = excludeParamsFromDepiction(
    walkSchema(schema, {
      rules: { ...brandHandling, ...depicters },
      onEach,
      onMissing,
      ctx: { isResponse: false, makeRef, path, method, numericRange },
    }),
    paramNames,
  );
  const bodyDepiction = excludeExamplesFromDepiction(withoutParams);
  const media: MediaTypeObject = {
    schema:
      composition === "components"
        ? makeRef(schema, bodyDepiction, makeCleanId(description))
        : bodyDepiction,
    examples: depictExamples(extractObjectSchema(schema), false, paramNames),
  };
  const body: RequestBodyObject = {
    description,
    content: { [mimeType]: media },
  };
  if (hasRequired || hasRaw(schema)) body.required = true;
  return body;
};

export const depictTags = (
  tags: Partial<Record<Tag, string | { description: string; url?: string }>>,
) =>
  Object.entries(tags).reduce<TagObject[]>((agg, [tag, def]) => {
    if (!def) return agg;
    const entry: TagObject = {
      name: tag,
      description: typeof def === "string" ? def : def.description,
    };
    if (typeof def === "object" && def.url)
      entry.externalDocs = { url: def.url };
    return agg.concat(entry);
  }, []);

export const ensureShortDescription = (description: string) =>
  description.length <= shortDescriptionLimit
    ? description
    : description.slice(0, shortDescriptionLimit - 1) + "…";

export const nonEmpty = <T>(subject: T[] | ReadonlyArray<T>) =>
  subject.length ? subject.slice() : undefined;<|MERGE_RESOLUTION|>--- conflicted
+++ resolved
@@ -768,13 +768,8 @@
     schema.isNullable();
   const result: SchemaObject = {};
   if (description) result.description = description;
-<<<<<<< HEAD
   if (schema.meta()?.deprecated) result.deprecated = true;
-  if (isActuallyNullable) result.type = makeNullableType(prev);
-=======
-  if (_def[metaSymbol]?.isDeprecated) result.deprecated = true;
   if (acceptsNull) result.type = makeNullableType(prev);
->>>>>>> 8f5510ab
   if (!shouldAvoidParsing) {
     const examples = getExamples({
       schema,
