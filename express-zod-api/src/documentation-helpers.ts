import type {
  $ZodArray,
  $ZodCatch,
  $ZodDate,
  $ZodDefault,
  $ZodDiscriminatedUnion,
  $ZodEnum,
  $ZodIntersection,
  $ZodLazy,
  $ZodLiteral,
  $ZodNullable,
  $ZodObject,
  $ZodOptional,
  $ZodPipe,
  $ZodRecord,
  $ZodTuple,
  $ZodType,
  $ZodUnion,
  $ZodChecks,
  $ZodCheckMinLength,
  $ZodCheckMaxLength,
  $ZodString,
  $ZodISODateTime,
  $ZodCheckLengthEquals,
  $ZodNumber,
  $ZodCheckGreaterThan,
  $ZodCheckLessThan,
  $ZodReadonly,
  $ZodStringFormat,
  $ZodNumberFormat,
  $ZodStringFormats,
  $ZodNumberFormats,
} from "@zod/core";
import {
  ExamplesObject,
  MediaTypeObject,
  OAuthFlowObject,
  ParameterObject,
  ReferenceObject,
  RequestBodyObject,
  ResponseObject,
  SchemaObject,
  SchemaObjectType,
  SecurityRequirementObject,
  SecuritySchemeObject,
  TagObject,
  isReferenceObject,
  isSchemaObject,
} from "openapi3-ts/oas31";
import * as R from "ramda";
import { globalRegistry, z } from "zod";
import { ResponseVariant } from "./api-response";
import {
  FlatObject,
  combinations,
  getExamples,
  getRoutePathParams,
  makeCleanId,
  routePathParamsRegex,
  getTransformedType,
  ucFirst,
  Tag,
} from "./common-helpers";
import { InputSource } from "./config-type";
import { DateInSchema, ezDateInBrand } from "./date-in-schema";
import { DateOutSchema, ezDateOutBrand } from "./date-out-schema";
import { hasRaw } from "./deep-checks";
import { DocumentationError } from "./errors";
import { FileSchema, ezFileBrand } from "./file-schema";
import { extractObjectSchema, IOSchema } from "./io-schema";
import { Alternatives } from "./logical-container";
import { metaSymbol } from "./metadata";
import { Method } from "./method";
import { ProprietaryBrand } from "./proprietary-schemas";
import { RawSchema, ezRawBrand } from "./raw-schema";
import {
  FirstPartyKind,
  HandlingRules,
  SchemaHandler,
  walkSchema,
} from "./schema-walker";
import { Security } from "./security";
import { UploadSchema, ezUploadBrand } from "./upload-schema";
import wellKnownHeaders from "./well-known-headers.json";

export type NumericRange = Record<"integer" | "float", [number, number]>;

export interface OpenAPIContext extends FlatObject {
  isResponse: boolean;
  makeRef: (
    schema: $ZodType | (() => $ZodType),
    subject:
      | SchemaObject
      | ReferenceObject
      | (() => SchemaObject | ReferenceObject),
    name?: string,
  ) => ReferenceObject;
  numericRange?: NumericRange | null;
  path: string;
  method: Method;
}

export type Depicter = SchemaHandler<
  SchemaObject | ReferenceObject,
  OpenAPIContext
>;

/** @desc Using defaultIsHeader when returns null or undefined */
export type IsHeader = (
  name: string,
  method: Method,
  path: string,
) => boolean | null | undefined;

interface ReqResHandlingProps<S extends z.ZodTypeAny>
  extends Pick<OpenAPIContext, "makeRef" | "path" | "method" | "numericRange"> {
  schema: S;
  composition: "inline" | "components";
  description?: string;
  brandHandling?: HandlingRules<SchemaObject | ReferenceObject, OpenAPIContext>;
}

const shortDescriptionLimit = 50;
const isoDateDocumentationUrl =
  "https://developer.mozilla.org/en-US/docs/Web/JavaScript/Reference/Global_Objects/Date/toISOString";

const samples = {
  integer: 0,
  number: 0,
  string: "",
  boolean: false,
  object: {},
  null: null,
  array: [],
} satisfies Record<Extract<SchemaObjectType, string>, unknown>;

const dateRegex = /^\d{4}-\d{2}-\d{2}$/;
const timeRegex = /^\d{2}:\d{2}:\d{2}(\.\d+)?$/;

const getTimestampRegex = (hasOffset?: boolean) =>
  hasOffset
    ? /^\d{4}-\d{2}-\d{2}T\d{2}:\d{2}:\d{2}(\.\d+)?(([+-]\d{2}:\d{2})|Z)$/
    : /^\d{4}-\d{2}-\d{2}T\d{2}:\d{2}:\d{2}(\.\d+)?Z$/;

export const reformatParamsInPath = (path: string) =>
  path.replace(routePathParamsRegex, (param) => `{${param.slice(1)}}`);

export const depictDefault: Depicter = (schema: $ZodDefault, { next }) => ({
  ...next(schema._zod.def.innerType),
  default:
    globalRegistry.get(schema)?.[metaSymbol]?.defaultLabel ||
    schema._zod.def.defaultValue(),
});

export const depictAny: Depicter = () => ({ format: "any" });

export const depictUpload: Depicter = ({}: UploadSchema, ctx) => {
  if (ctx.isResponse)
    throw new DocumentationError("Please use ez.upload() only for input.", ctx);
  return { type: "string", format: "binary" };
};

export const depictFile: Depicter = (schema: FileSchema) => {
  return {
    type: "string",
    format:
      schema instanceof z.ZodString
        ? schema._zod.def.checks?.find(
            (entry) =>
              isCheck<$ZodStringFormat>(entry, "string_format") &&
              entry._zod.def.format === "base64",
          )
          ? "byte"
          : "file"
        : "binary",
  };
};

export const depictUnion: Depicter = (
  { _zod }: $ZodUnion | $ZodDiscriminatedUnion,
  { next },
) => {
  const result: SchemaObject = { oneOf: _zod.def.options.map(next) };
  if (_zod.disc) {
    const propertyName = Array.from(_zod.disc.keys()).pop();
    if (typeof propertyName === "string")
      result.discriminator = { propertyName };
  }
  return result;
};

const propsMerger = (a: unknown, b: unknown) => {
  if (Array.isArray(a) && Array.isArray(b)) return R.concat(a, b);
  if (a === b) return b;
  throw new Error("Can not flatten properties");
};
const approaches = {
  type: R.always("object"),
  properties: ({ properties: left = {} }, { properties: right = {} }) =>
    R.mergeDeepWith(propsMerger, left, right),
  required: ({ required: left = [] }, { required: right = [] }) =>
    R.union(left, right),
  examples: ({ examples: left = [] }, { examples: right = [] }) =>
    combinations(left, right, ([a, b]) => R.mergeDeepRight(a, b)),
} satisfies {
  [K in keyof SchemaObject]: (...subj: SchemaObject[]) => SchemaObject[K];
};
const canMerge = R.both(
  ({ type }: SchemaObject) => type === "object",
  R.pipe(Object.keys, R.without(Object.keys(approaches)), R.isEmpty),
);

const intersect = R.tryCatch(
  (children: Array<SchemaObject | ReferenceObject>): SchemaObject => {
    const [left, right] = children.filter(isSchemaObject).filter(canMerge);
    if (!left || !right) throw new Error("Can not flatten objects");
    const suitable: typeof approaches = R.pickBy(
      (_, prop) => (left[prop] || right[prop]) !== undefined,
      approaches,
    );
    return R.map((fn) => fn(left, right), suitable);
  },
  (_err, allOf): SchemaObject => ({ allOf }),
);

export const depictIntersection: Depicter = (
  { _zod: { def } }: $ZodIntersection,
  { next },
) => intersect([def.left, def.right].map(next));

export const depictWrapped: Depicter = (
  { _zod: { def } }: $ZodOptional | $ZodReadonly | $ZodCatch,
  { next },
) => next(def.innerType);

/** @since OAS 3.1 nullable replaced with type array having null */
export const depictNullable: Depicter = (
  { _zod: { def } }: $ZodNullable,
  { next },
) => {
  const nested = next(def.innerType);
  if (isSchemaObject(nested)) nested.type = makeNullableType(nested);
  return nested;
};

const getSupportedType = (value: unknown): SchemaObjectType | undefined => {
  const detected = R.toLower(R.type(value)); // toLower is typed well unlike .toLowerCase()
  const isSupported =
    detected === "number" ||
    detected === "string" ||
    detected === "boolean" ||
    detected === "object" ||
    detected === "null" ||
    detected === "array";
  return typeof value === "bigint"
    ? "integer"
    : isSupported
      ? detected
      : undefined;
};

export const depictEnum: Depicter = ({ _zod: { def } }: $ZodEnum) => ({
  type: getSupportedType(Object.values(def.entries)[0]),
  enum: Object.values(def.entries),
});

export const depictLiteral: Depicter = ({ _zod: { def } }: $ZodLiteral) => {
  const values = Object.values(def.values);
  const result: SchemaObject = { type: getSupportedType(values[0]) };
  if (values.length === 1) result.const = values[0];
  else result.enum = Object.values(def.values);
  return result;
};

export const depictObject: Depicter = (
  schema: $ZodObject,
  { isResponse, next },
) => {
<<<<<<< HEAD
  const keys = Object.keys(schema._zod.def.shape);
  const isOptionalProp = (prop: $ZodType) =>
    isResponse && hasCoercion(prop)
      ? prop instanceof z.ZodOptional
      : prop instanceof z.ZodPromise
        ? false
        : (prop as z.ZodType).isOptional();
  const required = keys.filter(
    (key) => !isOptionalProp(schema._zod.def.shape[key]),
  );
=======
  const keys = Object.keys(schema.shape);
  const isOptionalProp = (prop: z.ZodTypeAny) =>
    isResponse ? prop instanceof z.ZodOptional : prop.isOptional();
  const required = keys.filter((key) => !isOptionalProp(schema.shape[key]));
>>>>>>> 47fd42f7
  const result: SchemaObject = { type: "object" };
  if (keys.length) result.properties = depictObjectProperties(schema, next);
  if (required.length) result.required = required;
  return result;
};

/**
 * @see https://swagger.io/docs/specification/data-models/data-types/
 * @since OAS 3.1: using type: "null"
 * */
export const depictNull: Depicter = () => ({ type: "null" });

export const depictDateIn: Depicter = ({}: DateInSchema, ctx) => {
  if (ctx.isResponse)
    throw new DocumentationError("Please use ez.dateOut() for output.", ctx);
  return {
    description: "YYYY-MM-DDTHH:mm:ss.sssZ",
    type: "string",
    format: "date-time",
    pattern: /^\d{4}-\d{2}-\d{2}(T\d{2}:\d{2}:\d{2}(\.\d+)?)?Z?$/.source,
    externalDocs: {
      url: isoDateDocumentationUrl,
    },
  };
};

export const depictDateOut: Depicter = ({}: DateOutSchema, ctx) => {
  if (!ctx.isResponse)
    throw new DocumentationError("Please use ez.dateIn() for input.", ctx);
  return {
    description: "YYYY-MM-DDTHH:mm:ss.sssZ",
    type: "string",
    format: "date-time",
    externalDocs: {
      url: isoDateDocumentationUrl,
    },
  };
};

/** @throws DocumentationError */
export const depictDate: Depicter = ({}: $ZodDate, ctx) => {
  throw new DocumentationError(
    `Using z.date() within ${
      ctx.isResponse ? "output" : "input"
    } schema is forbidden. Please use ez.date${
      ctx.isResponse ? "Out" : "In"
    }() instead. Check out the documentation for details.`,
    ctx,
  );
};

export const depictBoolean: Depicter = () => ({ type: "boolean" });

export const depictBigInt: Depicter = () => ({
  type: "integer",
  format: "bigint",
});

const areOptionsLiteral = (
  subject: ReadonlyArray<$ZodType>,
): subject is $ZodLiteral[] =>
  subject.every((option) => option._zod.def.type === "literal");

export const depictRecord: Depicter = (
  { _zod: { def } }: $ZodRecord,
  { next },
) => {
  if (def.keyType instanceof z.ZodEnum) {
    const keys = Object.values(def.keyType._zod.def.entries).map(String);
    const result: SchemaObject = { type: "object" };
    if (keys.length) {
      result.properties = depictObjectProperties(
        z.looseObject(R.fromPairs(R.xprod(keys, [def.valueType]))),
        next,
      );
      result.required = keys;
    }
    return result;
  }
  if (def.keyType instanceof z.ZodLiteral) {
    const keys = def.keyType._zod.def.values.map(String);
    return {
      type: "object",
      properties: depictObjectProperties(
        z.looseObject(R.fromPairs(R.xprod(keys, [def.valueType]))),
        next,
      ),
      required: keys,
    };
  }
  if (
    def.keyType instanceof z.ZodUnion &&
    areOptionsLiteral(def.keyType._zod.def.options)
  ) {
    const required = R.map(
      (opt: $ZodLiteral) => `${opt._zod.def.values[0]}`,
      def.keyType._zod.def.options as $ZodLiteral[], // ensured above
    );
    const shape = R.fromPairs(R.xprod(required, [def.valueType]));
    return {
      type: "object",
      properties: depictObjectProperties(z.looseObject(shape), next),
      required,
    };
  }
  return {
    type: "object",
    propertyNames: next(def.keyType),
    additionalProperties: next(def.valueType),
  };
};

export const depictArray: Depicter = (
  { _zod: { def } }: $ZodArray,
  { next },
) => {
  const result: SchemaObject = {
    type: "array",
    items: next(def.element),
  };
  for (const check of def.checks || []) {
    if (isCheck<$ZodCheckLengthEquals>(check, "length_equals"))
      [result.minItems, result.maxItems] = Array(2).fill(check._zod.def.length);
    if (isCheck<$ZodCheckMinLength>(check, "min_length"))
      result.minItems = check._zod.def.minimum;
    if (isCheck<$ZodCheckMaxLength>(check, "max_length"))
      result.maxItems = check._zod.def.maximum;
  }
  return result;
};

/**
 * @since OAS 3.1 using prefixItems for depicting tuples
 * @since 17.5.0 added rest handling, fixed tuple type
 * */
export const depictTuple: Depicter = (
  { _zod: { def } }: $ZodTuple,
  { next },
) => ({
  type: "array",
  prefixItems: def.items.map(next),
  // does not appear to support items:false, so not:{} is a recommended alias
  items: def.rest === null ? { not: {} } : next(def.rest),
});

const isCheck = <T extends $ZodChecks>(
  check: unknown,
  name: T["_zod"]["def"]["check"],
): check is T => R.pathEq(name, ["_zod", "def", "check"], check);

export const depictString: Depicter = (
  schema: $ZodString | $ZodStringFormat,
) => {
  const result: SchemaObject = { type: "string" };
  const formatCast: Partial<Record<$ZodStringFormats, SchemaObject["format"]>> =
    {
      datetime: "date-time",
      base64: "byte",
      ipv4: "ip",
      ipv6: "ip",
      cidrv4: "cidr",
      cidrv6: "cidr",
      regex: undefined,
    };
  const { checks = [] } = schema._zod.def;
  if (isCheck<$ZodStringFormat>(schema, "string_format")) checks.push(schema);
  for (const check of checks) {
    if (isCheck<$ZodCheckLengthEquals>(check, "length_equals")) {
      [result.minLength, result.maxLength] = Array(2).fill(
        check._zod.def.length,
      );
    }
    if (isCheck<$ZodCheckMinLength>(check, "min_length"))
      result.minLength = check._zod.def.minimum;
    if (isCheck<$ZodCheckMaxLength>(check, "max_length"))
      result.maxLength = check._zod.def.maximum;
    if (isCheck<$ZodStringFormat>(check, "string_format")) {
      if (check._zod.def.format === "regex")
        result.pattern = check._zod.def.pattern?.source;
      if (check._zod.def.format === "date") result.pattern = dateRegex.source;
      if (check._zod.def.format === "time") result.pattern = timeRegex.source;
      if (check._zod.def.format === "datetime") {
        result.pattern = getTimestampRegex(
          (check as $ZodISODateTime)._zod.def.offset,
        ).source;
      }
      const format =
        check._zod.def.format in formatCast
          ? formatCast[check._zod.def.format]
          : check._zod.def.format;
      if (format) result.format = format;
    }
  }
  return result;
};

/** @since OAS 3.1: exclusive min/max are numbers */
export const depictNumber: Depicter = (
  schema: $ZodNumber,
  {
    // @todo consider using computed values provided by Zod instead
    numericRange = {
      integer: [Number.MIN_SAFE_INTEGER, Number.MAX_SAFE_INTEGER],
      float: [-Number.MAX_VALUE, Number.MAX_VALUE],
    },
  },
) => {
  const { integer: intRange, float: floatRange } = numericRange || {
    integer: null,
    float: null,
  };
  let min = floatRange?.[0];
  let inclMin = true;
  let max = floatRange?.[1];
  let inclMax = true;
  const result: SchemaObject = {
    type: "number",
    format: "double",
  };
  const formatCast: Partial<Record<$ZodNumberFormats, SchemaObject["format"]>> =
    {
      safeint: "int64",
      uint32: "int32",
      float32: "float",
      float64: "double",
    };
  const { checks = [] } = schema._zod.def;
  if (isCheck<$ZodNumberFormat>(schema, "number_format")) checks.push(schema);
  for (const check of checks) {
    if (isCheck<$ZodNumberFormat>(check, "number_format")) {
      if (check._zod.def.format.includes("int")) {
        result.type = "integer";
        min = intRange?.[0];
        max = intRange?.[1];
        inclMin = true;
        inclMax = true;
      }
      result.format =
        check._zod.def.format in formatCast
          ? formatCast[check._zod.def.format]
          : check._zod.def.format;
    }
    if (isCheck<$ZodCheckGreaterThan>(check, "greater_than")) {
      min = Number(check._zod.def.value);
      inclMin = check._zod.def.inclusive;
    }
    if (isCheck<$ZodCheckLessThan>(check, "less_than")) {
      max = Number(check._zod.def.value);
      inclMax = check._zod.def.inclusive;
    }
  }
  result[inclMin ? "minimum" : "exclusiveMinimum"] = min;
  result[inclMax ? "maximum" : "exclusiveMaximum"] = max;
  return result;
};

export const depictObjectProperties = (
  { _zod: { def } }: $ZodObject,
  next: Parameters<Depicter>[1]["next"],
) => R.map(next, def.shape);

const makeSample = (depicted: SchemaObject) => {
  const firstType = (
    Array.isArray(depicted.type) ? depicted.type[0] : depicted.type
  ) as keyof typeof samples;
  return samples?.[firstType];
};

const makeNullableType = ({
  type,
}: SchemaObject): SchemaObjectType | SchemaObjectType[] => {
  if (type === "null") return type;
  if (typeof type === "string") return [type, "null"];
  return type ? [...new Set(type).add("null")] : "null";
};

export const depictPipeline: Depicter = (
  { _zod: { def } }: $ZodPipe,
  { isResponse, next },
) => {
  const target = def[isResponse ? "out" : "in"];
  const opposite = def[isResponse ? "in" : "out"];
  if (target instanceof z.ZodTransform) {
    const opposingDepiction = next(opposite);
    if (isSchemaObject(opposingDepiction)) {
      if (!isResponse) {
        const { type: opposingType, ...rest } = opposingDepiction;
        return {
          ...rest,
          format: `${rest.format || opposingType} (preprocessed)`,
        };
      } else {
        const targetType = getTransformedType(
          target,
          makeSample(opposingDepiction),
        );
        if (targetType && ["number", "string", "boolean"].includes(targetType))
          return { type: targetType as "number" | "string" | "boolean" };
        else return next(z.any());
      }
    }
  }
  return next(target);
};

export const depictLazy: Depicter = (
  { _zod: { def } }: $ZodLazy,
  { next, makeRef },
): ReferenceObject => makeRef(def.getter, () => next(def.getter()));

export const depictRaw: Depicter = ({ _zod: { def } }: RawSchema, { next }) =>
  next(def.shape.raw);

const enumerateExamples = (examples: unknown[]): ExamplesObject | undefined =>
  examples.length
    ? R.fromPairs(
        R.zip(
          R.times((idx) => `example${idx + 1}`, examples.length),
          R.map(R.objOf("value"), examples),
        ),
      )
    : undefined;

export const depictExamples = (
  schema: z.ZodType,
  isResponse: boolean,
  omitProps: string[] = [],
): ExamplesObject | undefined => {
  const isObject = (subj: unknown): subj is FlatObject =>
    R.type(subj) === "Object";
  return R.pipe(
    getExamples,
    R.map(R.when(isObject, R.omit(omitProps))),
    enumerateExamples,
  )({
    schema,
    variant: isResponse ? "parsed" : "original",
    validate: true,
    pullProps: true,
  });
};

export const depictParamExamples = (
  schema: z.ZodType,
  param: string,
): ExamplesObject | undefined => {
  const isObject = (subj: unknown): subj is FlatObject =>
    R.type(subj) === "Object";
  return R.pipe(
    getExamples,
    R.filter(R.both(isObject, R.has(param))),
    R.pluck(param),
    enumerateExamples,
  )({ schema, variant: "original", validate: true, pullProps: true });
};

export const defaultIsHeader = (
  name: string,
  familiar?: string[],
): name is `x-${string}` =>
  familiar?.includes(name) ||
  name.startsWith("x-") ||
  wellKnownHeaders.includes(name);

export const depictRequestParams = ({
  path,
  method,
  schema,
  inputSources,
  makeRef,
  composition,
  brandHandling,
  isHeader,
  security,
  numericRange,
  description = `${method.toUpperCase()} ${path} Parameter`,
}: ReqResHandlingProps<IOSchema> & {
  inputSources: InputSource[];
  isHeader?: IsHeader;
  security?: Alternatives<Security>;
}) => {
  const objectSchema = extractObjectSchema(schema);
  const pathParams = getRoutePathParams(path);
  const isQueryEnabled = inputSources.includes("query");
  const areParamsEnabled = inputSources.includes("params");
  const areHeadersEnabled = inputSources.includes("headers");
  const isPathParam = (name: string) =>
    areParamsEnabled && pathParams.includes(name);
  const securityHeaders = R.chain(
    R.filter((entry: Security) => entry.type === "header"),
    security ?? [],
  ).map(({ name }) => name);
  const isHeaderParam = (name: string) =>
    areHeadersEnabled &&
    (isHeader?.(name, method, path) ?? defaultIsHeader(name, securityHeaders));

  return Object.entries(objectSchema.shape).reduce<ParameterObject[]>(
    (acc, [name, paramSchema]) => {
      const location = isPathParam(name)
        ? "path"
        : isHeaderParam(name)
          ? "header"
          : isQueryEnabled
            ? "query"
            : undefined;
      if (!location) return acc;
      const depicted = walkSchema(paramSchema, {
        rules: { ...brandHandling, ...depicters },
        onEach,
        onMissing,
        ctx: { isResponse: false, makeRef, path, method, numericRange },
      });
      const result =
        composition === "components"
          ? makeRef(paramSchema, depicted, makeCleanId(description, name))
          : depicted;
      return acc.concat({
        name,
        in: location,
        deprecated: globalRegistry.get(paramSchema)?.deprecated,
        required: !(paramSchema as z.ZodType).isOptional(),
        description: depicted.description || description,
        schema: result,
        examples: depictParamExamples(objectSchema, name),
      });
    },
    [],
  );
};

export const depicters: HandlingRules<
  SchemaObject | ReferenceObject,
  OpenAPIContext,
  FirstPartyKind | ProprietaryBrand
> = {
  string: depictString,
  number: depictNumber,
  bigint: depictBigInt,
  boolean: depictBoolean,
  null: depictNull,
  array: depictArray,
  tuple: depictTuple,
  record: depictRecord,
  object: depictObject,
  literal: depictLiteral,
  intersection: depictIntersection,
  union: depictUnion,
  any: depictAny,
  default: depictDefault,
  enum: depictEnum,
  optional: depictWrapped,
  nullable: depictNullable,
  date: depictDate,
  catch: depictWrapped,
  pipe: depictPipeline,
  lazy: depictLazy,
  readonly: depictWrapped,
  [ezFileBrand]: depictFile,
  [ezUploadBrand]: depictUpload,
  [ezDateOutBrand]: depictDateOut,
  [ezDateInBrand]: depictDateIn,
  [ezRawBrand]: depictRaw,
};

export const onEach: SchemaHandler<
  SchemaObject | ReferenceObject,
  OpenAPIContext,
  "each"
> = (schema: z.ZodType, { isResponse, prev }) => {
  if (isReferenceObject(prev)) return {};
  const { description } = schema;
  const shouldAvoidParsing =
    schema instanceof z.ZodLazy || schema instanceof z.ZodPromise;
  const hasTypePropertyInDepiction = prev.type !== undefined;
  const acceptsNull =
    !isResponse &&
    !shouldAvoidParsing &&
    hasTypePropertyInDepiction &&
    schema.isNullable();
  const result: SchemaObject = {};
  if (description) result.description = description;
  if (schema.meta()?.deprecated) result.deprecated = true;
  if (acceptsNull) result.type = makeNullableType(prev);
  if (!shouldAvoidParsing) {
    const examples = getExamples({
      schema,
      variant: isResponse ? "parsed" : "original",
      validate: true,
    });
    if (examples.length) result.examples = examples.slice();
  }
  return result;
};

export const onMissing: SchemaHandler<
  SchemaObject | ReferenceObject,
  OpenAPIContext,
  "last"
> = (schema: z.ZodTypeAny, ctx) => {
  throw new DocumentationError(
    `Zod type ${schema.constructor.name} is unsupported.`,
    ctx,
  );
};

export const excludeParamsFromDepiction = (
  subject: SchemaObject | ReferenceObject,
  names: string[],
): [SchemaObject | ReferenceObject, boolean] => {
  if (isReferenceObject(subject)) return [subject, false];
  let hasRequired = false;
  const subTransformer = R.map((entry: SchemaObject | ReferenceObject) => {
    const [sub, subRequired] = excludeParamsFromDepiction(entry, names);
    hasRequired = hasRequired || subRequired;
    return sub;
  });
  const remover = R.omit(names) as <T>(obj: T) => Partial<T>;
  const transformers = {
    properties: remover,
    examples: R.map(remover),
    required: R.without(names),
    allOf: subTransformer,
    oneOf: subTransformer,
  };
  const result: SchemaObject = R.evolve(transformers, subject);
  return [result, hasRequired || Boolean(result.required?.length)];
};

export const excludeExamplesFromDepiction = (
  depicted: SchemaObject | ReferenceObject,
): SchemaObject | ReferenceObject =>
  isReferenceObject(depicted) ? depicted : R.omit(["examples"], depicted);

export const depictResponse = ({
  method,
  path,
  schema,
  mimeTypes,
  variant,
  makeRef,
  composition,
  hasMultipleStatusCodes,
  statusCode,
  brandHandling,
  numericRange,
  description = `${method.toUpperCase()} ${path} ${ucFirst(variant)} response ${
    hasMultipleStatusCodes ? statusCode : ""
  }`.trim(),
}: ReqResHandlingProps<z.ZodTypeAny> & {
  mimeTypes: ReadonlyArray<string> | null;
  variant: ResponseVariant;
  statusCode: number;
  hasMultipleStatusCodes: boolean;
}): ResponseObject => {
  if (!mimeTypes) return { description };
  const depictedSchema = excludeExamplesFromDepiction(
    walkSchema(schema, {
      rules: { ...brandHandling, ...depicters },
      onEach,
      onMissing,
      ctx: { isResponse: true, makeRef, path, method, numericRange },
    }),
  );
  const media: MediaTypeObject = {
    schema:
      composition === "components"
        ? makeRef(schema, depictedSchema, makeCleanId(description))
        : depictedSchema,
    examples: depictExamples(schema, true),
  };
  return { description, content: R.fromPairs(R.xprod(mimeTypes, [media])) };
};

const depictBearerSecurity = ({
  format: bearerFormat,
}: Extract<Security, { type: "bearer" }>) => {
  const result: SecuritySchemeObject = {
    type: "http",
    scheme: "bearer",
  };
  if (bearerFormat) result.bearerFormat = bearerFormat;
  return result;
};
const depictInputSecurity = (
  { name }: Extract<Security, { type: "input" }>,
  inputSources: InputSource[],
) => {
  const result: SecuritySchemeObject = {
    type: "apiKey",
    in: "query",
    name,
  };
  if (inputSources?.includes("body")) {
    if (inputSources?.includes("query")) {
      result["x-in-alternative"] = "body";
      result.description = `${name} CAN also be supplied within the request body`;
    } else {
      result["x-in-actual"] = "body";
      result.description = `${name} MUST be supplied within the request body instead of query`;
    }
  }
  return result;
};
const depictHeaderSecurity = ({
  name,
}: Extract<Security, { type: "header" }>) => ({
  type: "apiKey" as const,
  in: "header",
  name,
});
const depictCookieSecurity = ({
  name,
}: Extract<Security, { type: "cookie" }>) => ({
  type: "apiKey" as const,
  in: "cookie",
  name,
});
const depictOpenIdSecurity = ({
  url: openIdConnectUrl,
}: Extract<Security, { type: "openid" }>) => ({
  type: "openIdConnect" as const,
  openIdConnectUrl,
});
const depictOAuth2Security = ({
  flows = {},
}: Extract<Security, { type: "oauth2" }>) => ({
  type: "oauth2" as const,
  flows: R.map(
    (flow): OAuthFlowObject => ({ ...flow, scopes: flow.scopes || {} }),
    R.reject(R.isNil, flows) as Required<typeof flows>,
  ),
});

export const depictSecurity = (
  alternatives: Alternatives<Security>,
  inputSources: InputSource[] = [],
): Alternatives<SecuritySchemeObject> => {
  const mapper = (subj: Security): SecuritySchemeObject => {
    if (subj.type === "basic") return { type: "http", scheme: "basic" };
    else if (subj.type === "bearer") return depictBearerSecurity(subj);
    else if (subj.type === "input")
      return depictInputSecurity(subj, inputSources);
    else if (subj.type === "header") return depictHeaderSecurity(subj);
    else if (subj.type === "cookie") return depictCookieSecurity(subj);
    else if (subj.type === "openid") return depictOpenIdSecurity(subj);
    else return depictOAuth2Security(subj);
  };
  return alternatives.map((entries) => entries.map(mapper));
};

export const depictSecurityRefs = (
  alternatives: Alternatives<SecuritySchemeObject>,
  scopes: string[] | ReadonlyArray<string>,
  entitle: (subject: SecuritySchemeObject) => string,
): SecurityRequirementObject[] =>
  alternatives.map((alternative) =>
    alternative.reduce<SecurityRequirementObject>((refs, securitySchema) => {
      const name = entitle(securitySchema);
      const hasScopes = ["oauth2", "openIdConnect"].includes(
        securitySchema.type,
      );
      return Object.assign(refs, { [name]: hasScopes ? scopes : [] });
    }, {}),
  );

export const depictBody = ({
  method,
  path,
  schema,
  mimeType,
  makeRef,
  composition,
  brandHandling,
  paramNames,
  numericRange,
  description = `${method.toUpperCase()} ${path} Request body`,
}: ReqResHandlingProps<IOSchema> & {
  mimeType: string;
  paramNames: string[];
}) => {
  const [withoutParams, hasRequired] = excludeParamsFromDepiction(
    walkSchema(schema, {
      rules: { ...brandHandling, ...depicters },
      onEach,
      onMissing,
      ctx: { isResponse: false, makeRef, path, method, numericRange },
    }),
    paramNames,
  );
  const bodyDepiction = excludeExamplesFromDepiction(withoutParams);
  const media: MediaTypeObject = {
    schema:
      composition === "components"
        ? makeRef(schema, bodyDepiction, makeCleanId(description))
        : bodyDepiction,
    examples: depictExamples(extractObjectSchema(schema), false, paramNames),
  };
  const body: RequestBodyObject = {
    description,
    content: { [mimeType]: media },
  };
  if (hasRequired || hasRaw(schema)) body.required = true;
  return body;
};

export const depictTags = (
  tags: Partial<Record<Tag, string | { description: string; url?: string }>>,
) =>
  Object.entries(tags).reduce<TagObject[]>((agg, [tag, def]) => {
    if (!def) return agg;
    const entry: TagObject = {
      name: tag,
      description: typeof def === "string" ? def : def.description,
    };
    if (typeof def === "object" && def.url)
      entry.externalDocs = { url: def.url };
    return agg.concat(entry);
  }, []);

export const ensureShortDescription = (description: string) =>
  description.length <= shortDescriptionLimit
    ? description
    : description.slice(0, shortDescriptionLimit - 1) + "…";

export const nonEmpty = <T>(subject: T[] | ReadonlyArray<T>) =>
  subject.length ? subject.slice() : undefined;<|MERGE_RESOLUTION|>--- conflicted
+++ resolved
@@ -276,10 +276,9 @@
   schema: $ZodObject,
   { isResponse, next },
 ) => {
-<<<<<<< HEAD
   const keys = Object.keys(schema._zod.def.shape);
   const isOptionalProp = (prop: $ZodType) =>
-    isResponse && hasCoercion(prop)
+    isResponse
       ? prop instanceof z.ZodOptional
       : prop instanceof z.ZodPromise
         ? false
@@ -287,12 +286,6 @@
   const required = keys.filter(
     (key) => !isOptionalProp(schema._zod.def.shape[key]),
   );
-=======
-  const keys = Object.keys(schema.shape);
-  const isOptionalProp = (prop: z.ZodTypeAny) =>
-    isResponse ? prop instanceof z.ZodOptional : prop.isOptional();
-  const required = keys.filter((key) => !isOptionalProp(schema.shape[key]));
->>>>>>> 47fd42f7
   const result: SchemaObject = { type: "object" };
   if (keys.length) result.properties = depictObjectProperties(schema, next);
   if (required.length) result.required = required;
