{
  "name": "express-zod-api",
<<<<<<< HEAD
  "version": "22.12.0-beta.1",
=======
  "version": "22.11.2",
>>>>>>> 06a83ae1
  "description": "A Typescript framework to help you get an API server up and running with I/O schema validation and custom middlewares in minutes.",
  "license": "MIT",
  "repository": {
    "type": "git",
    "url": "git+https://github.com/RobinTail/express-zod-api.git"
  },
  "homepage": "https://ez.robintail.cz",
  "author": {
    "name": "Anna Bocharova",
    "url": "https://robintail.cz",
    "email": "me@robintail.cz"
  },
  "bugs": "https://github.com/RobinTail/express-zod-api/issues",
  "funding": "https://github.com/sponsors/RobinTail",
  "scripts": {
    "build": "tsup",
    "postbuild": "attw --pack",
    "pretest": "tsc --noEmit",
    "test": "vitest run --coverage",
    "bench": "vitest bench --run ./bench",
    "prepublishOnly": "eslint && pnpm test && pnpm build",
    "prepack": "cp ../*.md ../LICENSE ./"
  },
  "type": "module",
  "sideEffects": true,
  "main": "dist/index.cjs",
  "types": "dist/index.d.ts",
  "module": "dist/index.js",
  "exports": {
    ".": {
      "import": {
        "types": "./dist/index.d.ts",
        "default": "./dist/index.js"
      },
      "require": {
        "types": "./dist/index.d.cts",
        "default": "./dist/index.cjs"
      }
    },
    "./migration": {
      "import": {
        "types": "./migration/index.d.ts",
        "default": "./migration/index.js"
      },
      "require": {
        "types": "./migration/index.d.cts",
        "default": "./migration/index.cjs"
      }
    }
  },
  "files": [
    "dist",
    "migration",
    "*.md"
  ],
  "engines": {
    "node": "^20.9.0 || ^22.0.0"
  },
  "dependencies": {
    "ansis": "^3.16.0",
    "node-mocks-http": "^1.16.2",
    "openapi3-ts": "^4.4.0",
    "ramda": "^0.30.1"
  },
  "peerDependencies": {
    "@types/compression": "^1.7.5",
    "@types/express": "^4.17.13 || ^5.0.0",
    "@types/express-fileupload": "^1.5.0",
    "@types/http-errors": "^2.0.2",
    "compression": "^1.7.4",
    "express": "^4.21.1 || ^5.0.1",
    "express-fileupload": "^1.5.0",
    "http-errors": "^2.0.0",
    "typescript": "^5.1.3",
    "zod": "^3.23.0"
  },
  "peerDependenciesMeta": {
    "@types/compression": {
      "optional": true
    },
    "@types/express": {
      "optional": true
    },
    "@types/express-fileupload": {
      "optional": true
    },
    "@types/http-errors": {
      "optional": true
    },
    "compression": {
      "optional": true
    },
    "express-fileupload": {
      "optional": true
    }
  },
  "devDependencies": {
    "@arethetypeswrong/cli": "^0.17.4",
    "@types/cors": "^2.8.14",
    "@types/depd": "^1.1.36",
    "@types/node-forge": "^1.3.11",
    "@types/ramda": "^0.30.0",
    "@types/semver": "^7.5.8",
    "camelize-ts": "^3.0.0",
    "cors": "^2.8.5",
    "depd": "^2.0.0",
    "node-forge": "^1.3.1",
    "semver": "^7.6.3",
    "snakify-ts": "^2.3.0",
    "tsup": "^8.4.0",
    "undici": "^6.19.8"
  },
  "keywords": [
    "nodejs",
    "api",
    "http",
    "middleware",
    "documentation",
    "json",
    "express",
    "typescript",
    "schema",
    "server",
    "handler",
    "swagger",
    "documentation-tool",
    "openapi",
    "schema-validation",
    "endpoint",
    "openapi-specification",
    "swagger-documentation",
    "zod",
    "validation"
  ]
}<|MERGE_RESOLUTION|>--- conflicted
+++ resolved
@@ -1,10 +1,6 @@
 {
   "name": "express-zod-api",
-<<<<<<< HEAD
   "version": "22.12.0-beta.1",
-=======
-  "version": "22.11.2",
->>>>>>> 06a83ae1
   "description": "A Typescript framework to help you get an API server up and running with I/O schema validation and custom middlewares in minutes.",
   "license": "MIT",
   "repository": {
