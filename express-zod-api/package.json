--- conflicted
+++ resolved
@@ -61,13 +61,8 @@
     "node": "^20.9.0 || ^22.0.0"
   },
   "dependencies": {
-<<<<<<< HEAD
     "ansis": "^4.0.0-beta.21",
-    "node-mocks-http": "^1.16.2",
-=======
-    "ansis": "^3.17.0",
     "node-mocks-http": "^1.17.0",
->>>>>>> ced7fd54
     "openapi3-ts": "^4.4.0",
     "ramda": "^0.30.1"
   },
