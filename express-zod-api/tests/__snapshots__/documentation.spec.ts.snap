--- conflicted
+++ resolved
@@ -1598,15 +1598,9 @@
                 combined:
                   type: string
                   minLength: 1
-<<<<<<< HEAD
                   maxLength: 90
                   format: regex
                   pattern: .*@example\\.com
-=======
-                  pattern: .*@example\\.com
-                  maxLength: 90
-                  format: email
->>>>>>> c42bbd07
               required:
                 - regular
                 - min
@@ -1632,8 +1626,8 @@
                 type: object
                 properties:
                   status:
-                    type: string
                     const: success
+                    type: string
                   data:
                     type: object
                     properties:
@@ -1653,8 +1647,8 @@
                 type: object
                 properties:
                   status:
-                    type: string
                     const: error
+                    type: string
                   error:
                     type: object
                     properties:
