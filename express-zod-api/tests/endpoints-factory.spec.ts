import { RequestHandler } from "express";
import createHttpError from "http-errors";
import {
  EndpointsFactory,
  Middleware,
  defaultEndpointsFactory,
  ResultHandler,
  testMiddleware,
} from "../src";
import { EmptyObject, EmptySchema } from "../src/common-helpers";
import { Endpoint } from "../src/endpoint";
import { z } from "zod";

describe("EndpointsFactory", () => {
  const resultHandlerMock = new ResultHandler({
    positive: z.string(),
    negative: z.string(),
    handler: vi.fn(),
  });

  describe(".constructor()", () => {
    test("Should create the empty factory with result handler", () => {
      const factory = new EndpointsFactory(resultHandlerMock);
      expect(factory).toBeInstanceOf(EndpointsFactory);
      expect(factory["middlewares"]).toStrictEqual([]);
      expect(factory["resultHandler"]).toStrictEqual(resultHandlerMock);
    });

    test("Should create the factory with middleware and result handler", () => {
      const middleware = new Middleware({
        input: z.object({ n: z.number() }),
        handler: vi.fn<any>(),
      });
      const factory = new EndpointsFactory(resultHandlerMock).addMiddleware(
        middleware,
      );
      expect(factory["middlewares"]).toStrictEqual([middleware]);
      expect(factory["resultHandler"]).toStrictEqual(resultHandlerMock);
    });
  });

  describe(".addMiddleware()", () => {
    test("Should create a new factory with a middleware and the same result handler", () => {
      const factory = new EndpointsFactory(resultHandlerMock);
      const middleware = new Middleware({
        input: z.object({ n: z.number() }),
        handler: vi.fn<any>(),
      });
      const newFactory = factory.addMiddleware(middleware);
      expect(factory["middlewares"]).toStrictEqual([]);
      expect(factory["resultHandler"]).toStrictEqual(resultHandlerMock);
      expect(newFactory["middlewares"]).toStrictEqual([middleware]);
      expect(newFactory["resultHandler"]).toStrictEqual(resultHandlerMock);
    });

    test("Should maintain the chain of options", () => {
      defaultEndpointsFactory
        .addMiddleware(
          new Middleware({
            handler: async () => ({ test: "fist option" }),
          }),
        )
        .addMiddleware(
          new Middleware({
            handler: async ({ options }) => {
              expectTypeOf(options.test).toEqualTypeOf<string>();
              return { second: `another option, ${options.test}` };
            },
          }),
        );
    });

    test("Should accept creation props without input schema", () => {
      const factory = defaultEndpointsFactory.addMiddleware({
        handler: async () => ({ test: "fist option" }),
      });
      expectTypeOf(factory).toEqualTypeOf<
        EndpointsFactory<
          z.ZodIntersection<EmptySchema, EmptySchema>,
          EmptyObject & { test: string }
        >
      >();
    });
  });

  describe(".addOptions()", () => {
    test("Should create a new factory with an empty-input middleware and the same result handler", async () => {
      const factory = new EndpointsFactory(resultHandlerMock);
      const newFactory = factory.addOptions(async () => ({
        option1: "some value",
        option2: "other value",
      }));
      expectTypeOf(newFactory).toEqualTypeOf<
        EndpointsFactory<
          EmptySchema,
          EmptyObject & { option1: string; option2: string }
        >
      >();
      expect(factory["middlewares"]).toStrictEqual([]);
      expect(factory["resultHandler"]).toStrictEqual(resultHandlerMock);
      expect(newFactory["middlewares"].length).toBe(1);
      expect(newFactory["middlewares"][0].schema).toBeInstanceOf(z.ZodObject);
      expect(
        (newFactory["middlewares"][0].schema as z.AnyZodObject).shape,
      ).toEqual({});
      const { output: options } = await testMiddleware({
        middleware: newFactory["middlewares"][0],
      });
      expect(options).toEqual({
        option1: "some value",
        option2: "other value",
      });
      expect(newFactory["resultHandler"]).toStrictEqual(resultHandlerMock);
    });
  });

  describe.each(["addExpressMiddleware" as const, "use" as const])(
    ".%s()",
    (method) => {
      test("Should create a new factory with a native express middleware wrapper", async () => {
        const factory = new EndpointsFactory(resultHandlerMock);
        const middleware: RequestHandler = vi.fn((req, {}, next) => {
          req.body.test = "Here is the test";
          next();
        });
        const newFactory = factory[method](middleware, {
          provider: (req) => ({ result: req.body.test }),
        });
        expect(newFactory["middlewares"].length).toBe(1);
        expect(newFactory["middlewares"][0].schema).toBeInstanceOf(z.ZodObject);
        expect(
          (newFactory["middlewares"][0].schema as z.AnyZodObject).shape,
        ).toEqual({});
        const {
          output: options,
          responseMock,
          requestMock,
        } = await testMiddleware({
          middleware: newFactory["middlewares"][0],
        });
        expect(middleware).toHaveBeenCalledTimes(1);
        expect(middleware).toHaveBeenCalledWith(
          requestMock,
          responseMock,
          expect.any(Function),
        );
        expect(requestMock.body).toHaveProperty("test");
        expect(requestMock.body.test).toBe("Here is the test");
        expect(options).toEqual({ result: "Here is the test" });
      });

      test("Should handle rejects from async middlewares", async () => {
        const factory = new EndpointsFactory(resultHandlerMock);
        const middleware: RequestHandler = vi.fn(async () =>
          assert.fail("Rejected"),
        );
        const newFactory = factory[method](middleware);
        await expect(() =>
          testMiddleware({
            middleware: newFactory["middlewares"][0],
          }),
        ).rejects.toThrowErrorMatchingSnapshot();
        expect(middleware).toHaveBeenCalledTimes(1);
      });

      test("Should operate without options provider", async () => {
        const factory = new EndpointsFactory(resultHandlerMock);
        const middleware: RequestHandler = vi.fn((req, {}, next) => {
          req.body.test = "Here is the test";
          next();
        });
        const newFactory = factory[method](middleware);
        expect(newFactory["middlewares"].length).toBe(1);
        const {
          output: options,
          responseMock,
          requestMock,
        } = await testMiddleware({
          middleware: newFactory["middlewares"][0],
        });
        expect(middleware).toHaveBeenCalledTimes(1);
        expect(middleware).toHaveBeenCalledWith(
          requestMock,
          responseMock,
          expect.any(Function),
        );
        expect(requestMock.body).toHaveProperty("test");
        expect(requestMock.body.test).toBe("Here is the test");
        expect(options).toEqual({});
      });

      test("Should handle errors", async () => {
        const factory = new EndpointsFactory(resultHandlerMock);
        const middleware: RequestHandler = vi.fn(({}, {}, next) => {
          next(new Error("This one has failed"));
        });
        const newFactory = factory[method](middleware);
        await expect(() =>
          testMiddleware({
            middleware: newFactory["middlewares"][0],
          }),
        ).rejects.toThrowError("This one has failed");
        expect(middleware).toHaveBeenCalledTimes(1);
      });

      test("Should transform errors", async () => {
        const factory = new EndpointsFactory(resultHandlerMock);
        const middleware: RequestHandler = vi.fn(({}, {}, next) => {
          next(new Error("This one has failed"));
        });
        const newFactory = factory[method](middleware, {
          transformer: (err) => createHttpError(401, err.message),
        });
        await expect(() =>
          testMiddleware({
            middleware: newFactory["middlewares"][0],
          }),
        ).rejects.toThrowErrorMatchingSnapshot();
        expect(middleware).toHaveBeenCalledTimes(1);
      });
    },
  );

  describe(".build()", () => {
    test("Should create an endpoint with simple middleware", () => {
      const middleware = new Middleware({
        input: z.object({ n: z.number() }),
        handler: vi.fn<any>(),
      });
      const factory = new EndpointsFactory(resultHandlerMock).addMiddleware(
        middleware,
      );
      const handlerMock = vi.fn();
      const endpoint = factory.build({
        input: z.object({ s: z.string() }),
        output: z.object({ b: z.boolean() }),
        handler: handlerMock,
      });
      expect(endpoint).toBeInstanceOf(Endpoint);
<<<<<<< HEAD
      expect(endpoint.methods).toBeUndefined();
      expect(endpoint.inputSchema).toMatchSnapshot();
      expect(endpoint.outputSchema).toMatchSnapshot();
      expectTypeOf(endpoint.inputSchema._output).toMatchTypeOf<{
=======
      expect(endpoint.getMethods()).toBeUndefined();
      expect(endpoint.getSchema("input")).toMatchSnapshot();
      expect(endpoint.getSchema("output")).toMatchSnapshot();
      expectTypeOf(endpoint.getSchema("input")._output).toExtend<{
>>>>>>> 9e36bcc6
        n: number;
        s: string;
      }>();
    });

    test("Should create an endpoint with refined object middleware", () => {
      const middleware = new Middleware({
        input: z
          .object({
            a: z.number().optional(),
            b: z.string().optional(),
          })
          .refine((props) => Object.keys(props).length, {
            message: "Should be at least one option specified",
          }),
        handler: vi.fn<any>(),
      });
      const factory = new EndpointsFactory(resultHandlerMock).addMiddleware(
        middleware,
      );
      const endpoint = factory.build({
        input: z.object({ i: z.string() }),
        output: z.object({ o: z.boolean() }),
        handler: vi.fn(),
      });
<<<<<<< HEAD
      expect(endpoint.inputSchema).toMatchSnapshot();
      expect(endpoint.outputSchema).toMatchSnapshot();
      expectTypeOf(endpoint.inputSchema._output).toMatchTypeOf<{
=======
      expect(endpoint.getSchema("input")).toMatchSnapshot();
      expect(endpoint.getSchema("output")).toMatchSnapshot();
      expectTypeOf(endpoint.getSchema("input")._output).toExtend<{
>>>>>>> 9e36bcc6
        a?: number;
        b?: string;
        i: string;
      }>();
    });

    test("Should create an endpoint with intersection middleware", () => {
      const middleware = new Middleware({
        input: z.object({ n1: z.number() }).and(z.object({ n2: z.number() })),
        handler: vi.fn<any>(),
      });
      const factory = new EndpointsFactory(resultHandlerMock).addMiddleware(
        middleware,
      );
      const handlerMock = vi.fn();
      const endpoint = factory.build({
        input: z.object({ s: z.string() }),
        output: z.object({ b: z.boolean() }),
        handler: handlerMock,
      });
      expect(endpoint).toBeInstanceOf(Endpoint);
<<<<<<< HEAD
      expect(endpoint.methods).toBeUndefined();
      expect(endpoint.inputSchema).toMatchSnapshot();
      expect(endpoint.outputSchema).toMatchSnapshot();
      expectTypeOf(endpoint.inputSchema._output).toMatchTypeOf<{
=======
      expect(endpoint.getMethods()).toBeUndefined();
      expect(endpoint.getSchema("input")).toMatchSnapshot();
      expect(endpoint.getSchema("output")).toMatchSnapshot();
      expectTypeOf(endpoint.getSchema("input")._output).toExtend<{
>>>>>>> 9e36bcc6
        n1: number;
        n2: number;
        s: string;
      }>();
    });

    test("Should create an endpoint with union middleware", () => {
      const middleware = new Middleware({
        input: z.object({ n1: z.number() }).or(z.object({ n2: z.number() })),
        handler: vi.fn<any>(),
      });
      const factory = new EndpointsFactory(resultHandlerMock).addMiddleware(
        middleware,
      );
      const handlerMock = vi.fn().mockImplementation((params) => ({
        input: params.input,
        b: true,
      }));
      const endpoint = factory.build({
        input: z.object({ s: z.string() }),
        output: z.object({ b: z.boolean() }),
        handler: handlerMock,
      });
      expect(endpoint).toBeInstanceOf(Endpoint);
<<<<<<< HEAD
      expect(endpoint.methods).toBeUndefined();
      expect(endpoint.inputSchema).toMatchSnapshot();
      expect(endpoint.outputSchema).toMatchSnapshot();
      expectTypeOf(endpoint.inputSchema._output).toMatchTypeOf<
=======
      expect(endpoint.getMethods()).toBeUndefined();
      expect(endpoint.getSchema("input")).toMatchSnapshot();
      expect(endpoint.getSchema("output")).toMatchSnapshot();
      expectTypeOf(endpoint.getSchema("input")._output).toExtend<
>>>>>>> 9e36bcc6
        { s: string } & ({ n1: number } | { n2: number })
      >();
    });

    test("should create an endpoint without input schema", () => {
      const factory = new EndpointsFactory(resultHandlerMock);
      const endpoint = factory.build({
        method: "get",
        deprecated: true,
        output: z.object({}),
        handler: vi.fn(),
      });
      expectTypeOf(endpoint.inputSchema._output).toEqualTypeOf<EmptyObject>();
      expect(endpoint.isDeprecated).toBe(true);
    });
  });

  describe(".buildVoid()", () => {
    test("Should be a shorthand for empty object output", () => {
      const factory = new EndpointsFactory(resultHandlerMock);
      const endpoint = factory.buildVoid({
        handler: async () => {},
      });
<<<<<<< HEAD
      expect(endpoint.outputSchema).toMatchSnapshot();
      expectTypeOf(endpoint.outputSchema).toMatchTypeOf<EmptySchema>();
=======
      expect(endpoint.getSchema("output")).toMatchSnapshot();
      expectTypeOf(endpoint.getSchema("output")).toExtend<EmptySchema>();
>>>>>>> 9e36bcc6
    });
  });
});<|MERGE_RESOLUTION|>--- conflicted
+++ resolved
@@ -237,17 +237,10 @@
         handler: handlerMock,
       });
       expect(endpoint).toBeInstanceOf(Endpoint);
-<<<<<<< HEAD
       expect(endpoint.methods).toBeUndefined();
       expect(endpoint.inputSchema).toMatchSnapshot();
       expect(endpoint.outputSchema).toMatchSnapshot();
-      expectTypeOf(endpoint.inputSchema._output).toMatchTypeOf<{
-=======
-      expect(endpoint.getMethods()).toBeUndefined();
-      expect(endpoint.getSchema("input")).toMatchSnapshot();
-      expect(endpoint.getSchema("output")).toMatchSnapshot();
-      expectTypeOf(endpoint.getSchema("input")._output).toExtend<{
->>>>>>> 9e36bcc6
+      expectTypeOf(endpoint.inputSchema._output).toExtend<{
         n: number;
         s: string;
       }>();
@@ -273,15 +266,9 @@
         output: z.object({ o: z.boolean() }),
         handler: vi.fn(),
       });
-<<<<<<< HEAD
       expect(endpoint.inputSchema).toMatchSnapshot();
       expect(endpoint.outputSchema).toMatchSnapshot();
-      expectTypeOf(endpoint.inputSchema._output).toMatchTypeOf<{
-=======
-      expect(endpoint.getSchema("input")).toMatchSnapshot();
-      expect(endpoint.getSchema("output")).toMatchSnapshot();
-      expectTypeOf(endpoint.getSchema("input")._output).toExtend<{
->>>>>>> 9e36bcc6
+      expectTypeOf(endpoint.inputSchema._output).toExtend<{
         a?: number;
         b?: string;
         i: string;
@@ -303,17 +290,10 @@
         handler: handlerMock,
       });
       expect(endpoint).toBeInstanceOf(Endpoint);
-<<<<<<< HEAD
       expect(endpoint.methods).toBeUndefined();
       expect(endpoint.inputSchema).toMatchSnapshot();
       expect(endpoint.outputSchema).toMatchSnapshot();
-      expectTypeOf(endpoint.inputSchema._output).toMatchTypeOf<{
-=======
-      expect(endpoint.getMethods()).toBeUndefined();
-      expect(endpoint.getSchema("input")).toMatchSnapshot();
-      expect(endpoint.getSchema("output")).toMatchSnapshot();
-      expectTypeOf(endpoint.getSchema("input")._output).toExtend<{
->>>>>>> 9e36bcc6
+      expectTypeOf(endpoint.inputSchema._output).toExtend<{
         n1: number;
         n2: number;
         s: string;
@@ -338,17 +318,10 @@
         handler: handlerMock,
       });
       expect(endpoint).toBeInstanceOf(Endpoint);
-<<<<<<< HEAD
       expect(endpoint.methods).toBeUndefined();
       expect(endpoint.inputSchema).toMatchSnapshot();
       expect(endpoint.outputSchema).toMatchSnapshot();
-      expectTypeOf(endpoint.inputSchema._output).toMatchTypeOf<
-=======
-      expect(endpoint.getMethods()).toBeUndefined();
-      expect(endpoint.getSchema("input")).toMatchSnapshot();
-      expect(endpoint.getSchema("output")).toMatchSnapshot();
-      expectTypeOf(endpoint.getSchema("input")._output).toExtend<
->>>>>>> 9e36bcc6
+      expectTypeOf(endpoint.inputSchema._output).toExtend<
         { s: string } & ({ n1: number } | { n2: number })
       >();
     });
@@ -372,13 +345,8 @@
       const endpoint = factory.buildVoid({
         handler: async () => {},
       });
-<<<<<<< HEAD
-      expect(endpoint.outputSchema).toMatchSnapshot();
-      expectTypeOf(endpoint.outputSchema).toMatchTypeOf<EmptySchema>();
-=======
-      expect(endpoint.getSchema("output")).toMatchSnapshot();
-      expectTypeOf(endpoint.getSchema("output")).toExtend<EmptySchema>();
->>>>>>> 9e36bcc6
+      expect(endpoint.outputSchema).toMatchSnapshot();
+      expectTypeOf(endpoint.outputSchema).toExtend<EmptySchema>();
     });
   });
 });