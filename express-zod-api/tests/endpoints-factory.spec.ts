import { RequestHandler } from "express";
import createHttpError from "http-errors";
import {
  EndpointsFactory,
  Middleware,
  defaultEndpointsFactory,
  ResultHandler,
  testMiddleware,
} from "../src";
import { EmptyObject, EmptySchema } from "../src/common-helpers";
import { Endpoint } from "../src/endpoint";
import { z } from "zod";

describe("EndpointsFactory", () => {
  const resultHandlerMock = new ResultHandler({
    positive: z.string(),
    negative: z.string(),
    handler: vi.fn(),
  });

  describe(".constructor()", () => {
    test("Should create the empty factory with result handler", () => {
      const factory = new EndpointsFactory(resultHandlerMock);
      expect(factory).toBeInstanceOf(EndpointsFactory);
      expect(factory["middlewares"]).toStrictEqual([]);
      expect(factory["resultHandler"]).toStrictEqual(resultHandlerMock);
    });

    test("Should create the factory with middleware and result handler", () => {
      const middleware = new Middleware({
        input: z.object({ n: z.number() }),
        handler: vi.fn<any>(),
      });
      const factory = new EndpointsFactory(resultHandlerMock).addMiddleware(
        middleware,
      );
      expect(factory["middlewares"]).toStrictEqual([middleware]);
      expect(factory["resultHandler"]).toStrictEqual(resultHandlerMock);
    });
  });

  describe(".addMiddleware()", () => {
    test("Should create a new factory with a middleware and the same result handler", () => {
      const factory = new EndpointsFactory(resultHandlerMock);
      const middleware = new Middleware({
        input: z.object({ n: z.number() }),
        handler: vi.fn<any>(),
      });
      const newFactory = factory.addMiddleware(middleware);
      expect(factory["middlewares"]).toStrictEqual([]);
      expect(factory["resultHandler"]).toStrictEqual(resultHandlerMock);
      expect(newFactory["middlewares"]).toStrictEqual([middleware]);
      expect(newFactory["resultHandler"]).toStrictEqual(resultHandlerMock);
    });

    test("Should maintain the chain of options", () => {
      defaultEndpointsFactory
        .addMiddleware(
          new Middleware({
            handler: async () => ({ test: "fist option" }),
          }),
        )
        .addMiddleware(
          new Middleware({
            handler: async ({ options }) => {
              expectTypeOf(options.test).toEqualTypeOf<string>();
              return { second: `another option, ${options.test}` };
            },
          }),
        );
    });

    test("Should accept creation props without input schema", () => {
      const factory = defaultEndpointsFactory.addMiddleware({
        handler: async () => ({ test: "fist option" }),
      });
      expectTypeOf(factory).toEqualTypeOf<
        EndpointsFactory<
          z.ZodIntersection<EmptySchema, EmptySchema>,
          EmptyObject & { test: string }
        >
      >();
    });
  });

  describe(".addOptions()", () => {
    test("Should create a new factory with an empty-input middleware and the same result handler", async () => {
      const factory = new EndpointsFactory(resultHandlerMock);
      const newFactory = factory.addOptions(async () => ({
        option1: "some value",
        option2: "other value",
      }));
      expectTypeOf(newFactory).toEqualTypeOf<
        EndpointsFactory<
          EmptySchema,
          EmptyObject & { option1: string; option2: string }
        >
      >();
      expect(factory["middlewares"]).toStrictEqual([]);
      expect(factory["resultHandler"]).toStrictEqual(resultHandlerMock);
      expect(newFactory["middlewares"].length).toBe(1);
<<<<<<< HEAD
      expect(newFactory["middlewares"][0].getSchema()).toBeInstanceOf(
        z.ZodObject,
      );
      expect(newFactory["middlewares"][0].getSchema().shape).toEqual({});
=======
      expect(newFactory["middlewares"][0].schema).toBeInstanceOf(z.ZodObject);
      expect(
        (newFactory["middlewares"][0].schema as z.AnyZodObject).shape,
      ).toEqual({});
>>>>>>> 756927a7
      const { output: options } = await testMiddleware({
        middleware: newFactory["middlewares"][0],
      });
      expect(options).toEqual({
        option1: "some value",
        option2: "other value",
      });
      expect(newFactory["resultHandler"]).toStrictEqual(resultHandlerMock);
    });
  });

  describe.each(["addExpressMiddleware" as const, "use" as const])(
    ".%s()",
    (method) => {
      test("Should create a new factory with a native express middleware wrapper", async () => {
        const factory = new EndpointsFactory(resultHandlerMock);
        const middleware: RequestHandler = vi.fn((req, {}, next) => {
          req.body.test = "Here is the test";
          next();
        });
        const newFactory = factory[method](middleware, {
          provider: (req) => ({ result: req.body.test }),
        });
        expect(newFactory["middlewares"].length).toBe(1);
<<<<<<< HEAD
        expect(newFactory["middlewares"][0].getSchema()).toBeInstanceOf(
          z.ZodObject,
        );
        expect(newFactory["middlewares"][0].getSchema().shape).toEqual({});
=======
        expect(newFactory["middlewares"][0].schema).toBeInstanceOf(z.ZodObject);
        expect(
          (newFactory["middlewares"][0].schema as z.AnyZodObject).shape,
        ).toEqual({});
>>>>>>> 756927a7
        const {
          output: options,
          responseMock,
          requestMock,
        } = await testMiddleware({
          middleware: newFactory["middlewares"][0],
        });
        expect(middleware).toHaveBeenCalledTimes(1);
        expect(middleware).toHaveBeenCalledWith(
          requestMock,
          responseMock,
          expect.any(Function),
        );
        expect(requestMock.body).toHaveProperty("test");
        expect(requestMock.body.test).toBe("Here is the test");
        expect(options).toEqual({ result: "Here is the test" });
      });

      test("Should handle rejects from async middlewares", async () => {
        const factory = new EndpointsFactory(resultHandlerMock);
        const middleware: RequestHandler = vi.fn(async () =>
          assert.fail("Rejected"),
        );
        const newFactory = factory[method](middleware);
        const { responseMock } = await testMiddleware({
          middleware: newFactory["middlewares"][0],
        });
        expect(responseMock._getStatusCode()).toBe(500);
        expect(responseMock._getJSONData()).toEqual({
          error: { message: "Rejected" },
          status: "error",
        });
        expect(middleware).toHaveBeenCalledTimes(1);
      });

      test("Should operate without options provider", async () => {
        const factory = new EndpointsFactory(resultHandlerMock);
        const middleware: RequestHandler = vi.fn((req, {}, next) => {
          req.body.test = "Here is the test";
          next();
        });
        const newFactory = factory[method](middleware);
        expect(newFactory["middlewares"].length).toBe(1);
        const {
          output: options,
          responseMock,
          requestMock,
        } = await testMiddleware({
          middleware: newFactory["middlewares"][0],
        });
        expect(middleware).toHaveBeenCalledTimes(1);
        expect(middleware).toHaveBeenCalledWith(
          requestMock,
          responseMock,
          expect.any(Function),
        );
        expect(requestMock.body).toHaveProperty("test");
        expect(requestMock.body.test).toBe("Here is the test");
        expect(options).toEqual({});
      });

      test("Should handle errors", async () => {
        const factory = new EndpointsFactory(resultHandlerMock);
        const middleware: RequestHandler = vi.fn(({}, {}, next) => {
          next(new Error("This one has failed"));
        });
        const newFactory = factory[method](middleware);
        const { responseMock } = await testMiddleware({
          middleware: newFactory["middlewares"][0],
        });
        expect(responseMock._getStatusCode()).toBe(500);
        expect(responseMock._getJSONData()).toEqual({
          error: { message: "This one has failed" },
          status: "error",
        });
        expect(middleware).toHaveBeenCalledTimes(1);
      });

      test("Should transform errors", async () => {
        const factory = new EndpointsFactory(resultHandlerMock);
        const middleware: RequestHandler = vi.fn(({}, {}, next) => {
          next(new Error("This one has failed"));
        });
        const newFactory = factory[method](middleware, {
          transformer: (err) => createHttpError(401, err.message),
        });
        const { responseMock } = await testMiddleware({
          middleware: newFactory["middlewares"][0],
        });
        expect(responseMock._getStatusCode()).toBe(401);
        expect(responseMock._getJSONData()).toEqual({
          error: { message: "This one has failed" },
          status: "error",
        });
        expect(middleware).toHaveBeenCalledTimes(1);
      });
    },
  );

  describe(".build()", () => {
    test("Should create an endpoint with simple middleware", () => {
      const middleware = new Middleware({
        input: z.object({ n: z.number() }),
        handler: vi.fn<any>(),
      });
      const factory = new EndpointsFactory(resultHandlerMock).addMiddleware(
        middleware,
      );
      const handlerMock = vi.fn();
      const endpoint = factory.build({
        input: z.object({ s: z.string() }),
        output: z.object({ b: z.boolean() }),
        handler: handlerMock,
      });
      expect(endpoint).toBeInstanceOf(Endpoint);
<<<<<<< HEAD
      expect(endpoint.getMethods()).toBeUndefined();
      expect(endpoint.getSchema("input")).toMatchSnapshot();
      expect(endpoint.getSchema("output")).toMatchSnapshot();
      expectTypeOf(endpoint.getSchema("input")._zod.output).toExtend<{
=======
      expect(endpoint.methods).toBeUndefined();
      expect(endpoint.inputSchema).toMatchSnapshot();
      expect(endpoint.outputSchema).toMatchSnapshot();
      expectTypeOf(endpoint.inputSchema._output).toExtend<{
>>>>>>> 756927a7
        n: number;
        s: string;
      }>();
    });

    test("Should create an endpoint with refined object middleware", () => {
      const middleware = new Middleware({
        input: z
          .object({
            a: z.number().optional(),
            b: z.string().optional(),
          })
          .refine((props) => Object.keys(props).length, {
            message: "Should be at least one option specified",
          }),
        handler: vi.fn<any>(),
      });
      const factory = new EndpointsFactory(resultHandlerMock).addMiddleware(
        middleware,
      );
      const endpoint = factory.build({
        input: z.object({ i: z.string() }),
        output: z.object({ o: z.boolean() }),
        handler: vi.fn(),
      });
<<<<<<< HEAD
      expect(endpoint.getSchema("input")).toMatchSnapshot();
      expect(endpoint.getSchema("output")).toMatchSnapshot();
      expectTypeOf(endpoint.getSchema("input")._zod.output).toExtend<{
=======
      expect(endpoint.inputSchema).toMatchSnapshot();
      expect(endpoint.outputSchema).toMatchSnapshot();
      expectTypeOf(endpoint.inputSchema._output).toExtend<{
>>>>>>> 756927a7
        a?: number;
        b?: string;
        i: string;
      }>();
    });

    test("Should create an endpoint with intersection middleware", () => {
      const middleware = new Middleware({
        input: z.intersection(
          z.object({ n1: z.number() }),
          z.object({ n2: z.number() }),
        ),
        handler: vi.fn<any>(),
      });
      const factory = new EndpointsFactory(resultHandlerMock).addMiddleware(
        middleware,
      );
      const handlerMock = vi.fn();
      const endpoint = factory.build({
        input: z.object({ s: z.string() }),
        output: z.object({ b: z.boolean() }),
        handler: handlerMock,
      });
      expect(endpoint).toBeInstanceOf(Endpoint);
<<<<<<< HEAD
      expect(endpoint.getMethods()).toBeUndefined();
      expect(endpoint.getSchema("input")).toMatchSnapshot();
      expect(endpoint.getSchema("output")).toMatchSnapshot();
      expectTypeOf(endpoint.getSchema("input")._zod.output).toExtend<{
=======
      expect(endpoint.methods).toBeUndefined();
      expect(endpoint.inputSchema).toMatchSnapshot();
      expect(endpoint.outputSchema).toMatchSnapshot();
      expectTypeOf(endpoint.inputSchema._output).toExtend<{
>>>>>>> 756927a7
        n1: number;
        n2: number;
        s: string;
      }>();
    });

    test("Should create an endpoint with union middleware", () => {
      const middleware = new Middleware({
        input: z.object({ n1: z.number() }).or(z.object({ n2: z.number() })),
        handler: vi.fn<any>(),
      });
      const factory = new EndpointsFactory(resultHandlerMock).addMiddleware(
        middleware,
      );
      const handlerMock = vi.fn().mockImplementation((params) => ({
        input: params.input,
        b: true,
      }));
      const endpoint = factory.build({
        input: z.object({ s: z.string() }),
        output: z.object({ b: z.boolean() }),
        handler: handlerMock,
      });
      expect(endpoint).toBeInstanceOf(Endpoint);
<<<<<<< HEAD
      expect(endpoint.getMethods()).toBeUndefined();
      expect(endpoint.getSchema("input")).toMatchSnapshot();
      expect(endpoint.getSchema("output")).toMatchSnapshot();
      expectTypeOf(endpoint.getSchema("input")._zod.output).toExtend<
=======
      expect(endpoint.methods).toBeUndefined();
      expect(endpoint.inputSchema).toMatchSnapshot();
      expect(endpoint.outputSchema).toMatchSnapshot();
      expectTypeOf(endpoint.inputSchema._output).toExtend<
>>>>>>> 756927a7
        { s: string } & ({ n1: number } | { n2: number })
      >();
    });

    test("should create an endpoint without input schema", () => {
      const factory = new EndpointsFactory(resultHandlerMock);
      const endpoint = factory.build({
        method: "get",
        deprecated: true,
        output: z.object({}),
        handler: vi.fn(),
      });
<<<<<<< HEAD
      /** @see $InferObjectOutput - external logic */
      expectTypeOf(
        endpoint.getSchema("input")._zod.output,
      ).toEqualTypeOf<object>();
=======
      expectTypeOf(endpoint.inputSchema._output).toEqualTypeOf<EmptyObject>();
>>>>>>> 756927a7
      expect(endpoint.isDeprecated).toBe(true);
    });
  });

  describe(".buildVoid()", () => {
    test("Should be a shorthand for empty object output", () => {
      const factory = new EndpointsFactory(resultHandlerMock);
      const endpoint = factory.buildVoid({
        handler: async () => {},
      });
      expect(endpoint.outputSchema).toMatchSnapshot();
      expectTypeOf(endpoint.outputSchema).toExtend<EmptySchema>();
    });
  });
});<|MERGE_RESOLUTION|>--- conflicted
+++ resolved
@@ -99,17 +99,10 @@
       expect(factory["middlewares"]).toStrictEqual([]);
       expect(factory["resultHandler"]).toStrictEqual(resultHandlerMock);
       expect(newFactory["middlewares"].length).toBe(1);
-<<<<<<< HEAD
-      expect(newFactory["middlewares"][0].getSchema()).toBeInstanceOf(
-        z.ZodObject,
-      );
-      expect(newFactory["middlewares"][0].getSchema().shape).toEqual({});
-=======
       expect(newFactory["middlewares"][0].schema).toBeInstanceOf(z.ZodObject);
       expect(
-        (newFactory["middlewares"][0].schema as z.AnyZodObject).shape,
+        (newFactory["middlewares"][0].schema as z.ZodObject).shape,
       ).toEqual({});
->>>>>>> 756927a7
       const { output: options } = await testMiddleware({
         middleware: newFactory["middlewares"][0],
       });
@@ -134,17 +127,10 @@
           provider: (req) => ({ result: req.body.test }),
         });
         expect(newFactory["middlewares"].length).toBe(1);
-<<<<<<< HEAD
-        expect(newFactory["middlewares"][0].getSchema()).toBeInstanceOf(
-          z.ZodObject,
-        );
-        expect(newFactory["middlewares"][0].getSchema().shape).toEqual({});
-=======
         expect(newFactory["middlewares"][0].schema).toBeInstanceOf(z.ZodObject);
         expect(
-          (newFactory["middlewares"][0].schema as z.AnyZodObject).shape,
+          (newFactory["middlewares"][0].schema as z.ZodObject).shape,
         ).toEqual({});
->>>>>>> 756927a7
         const {
           output: options,
           responseMock,
@@ -260,17 +246,10 @@
         handler: handlerMock,
       });
       expect(endpoint).toBeInstanceOf(Endpoint);
-<<<<<<< HEAD
-      expect(endpoint.getMethods()).toBeUndefined();
-      expect(endpoint.getSchema("input")).toMatchSnapshot();
-      expect(endpoint.getSchema("output")).toMatchSnapshot();
-      expectTypeOf(endpoint.getSchema("input")._zod.output).toExtend<{
-=======
       expect(endpoint.methods).toBeUndefined();
       expect(endpoint.inputSchema).toMatchSnapshot();
       expect(endpoint.outputSchema).toMatchSnapshot();
-      expectTypeOf(endpoint.inputSchema._output).toExtend<{
->>>>>>> 756927a7
+      expectTypeOf(endpoint.inputSchema._zod.output).toExtend<{
         n: number;
         s: string;
       }>();
@@ -296,15 +275,9 @@
         output: z.object({ o: z.boolean() }),
         handler: vi.fn(),
       });
-<<<<<<< HEAD
-      expect(endpoint.getSchema("input")).toMatchSnapshot();
-      expect(endpoint.getSchema("output")).toMatchSnapshot();
-      expectTypeOf(endpoint.getSchema("input")._zod.output).toExtend<{
-=======
       expect(endpoint.inputSchema).toMatchSnapshot();
       expect(endpoint.outputSchema).toMatchSnapshot();
-      expectTypeOf(endpoint.inputSchema._output).toExtend<{
->>>>>>> 756927a7
+      expectTypeOf(endpoint.inputSchema._zod.output).toExtend<{
         a?: number;
         b?: string;
         i: string;
@@ -329,17 +302,10 @@
         handler: handlerMock,
       });
       expect(endpoint).toBeInstanceOf(Endpoint);
-<<<<<<< HEAD
-      expect(endpoint.getMethods()).toBeUndefined();
-      expect(endpoint.getSchema("input")).toMatchSnapshot();
-      expect(endpoint.getSchema("output")).toMatchSnapshot();
-      expectTypeOf(endpoint.getSchema("input")._zod.output).toExtend<{
-=======
       expect(endpoint.methods).toBeUndefined();
       expect(endpoint.inputSchema).toMatchSnapshot();
       expect(endpoint.outputSchema).toMatchSnapshot();
-      expectTypeOf(endpoint.inputSchema._output).toExtend<{
->>>>>>> 756927a7
+      expectTypeOf(endpoint.inputSchema._zod.output).toExtend<{
         n1: number;
         n2: number;
         s: string;
@@ -364,17 +330,10 @@
         handler: handlerMock,
       });
       expect(endpoint).toBeInstanceOf(Endpoint);
-<<<<<<< HEAD
-      expect(endpoint.getMethods()).toBeUndefined();
-      expect(endpoint.getSchema("input")).toMatchSnapshot();
-      expect(endpoint.getSchema("output")).toMatchSnapshot();
-      expectTypeOf(endpoint.getSchema("input")._zod.output).toExtend<
-=======
       expect(endpoint.methods).toBeUndefined();
       expect(endpoint.inputSchema).toMatchSnapshot();
       expect(endpoint.outputSchema).toMatchSnapshot();
-      expectTypeOf(endpoint.inputSchema._output).toExtend<
->>>>>>> 756927a7
+      expectTypeOf(endpoint.inputSchema._zod.output).toExtend<
         { s: string } & ({ n1: number } | { n2: number })
       >();
     });
@@ -387,14 +346,8 @@
         output: z.object({}),
         handler: vi.fn(),
       });
-<<<<<<< HEAD
       /** @see $InferObjectOutput - external logic */
-      expectTypeOf(
-        endpoint.getSchema("input")._zod.output,
-      ).toEqualTypeOf<object>();
-=======
-      expectTypeOf(endpoint.inputSchema._output).toEqualTypeOf<EmptyObject>();
->>>>>>> 756927a7
+      expectTypeOf(endpoint.inputSchema._zod.output).toEqualTypeOf<object>();
       expect(endpoint.isDeprecated).toBe(true);
     });
   });
