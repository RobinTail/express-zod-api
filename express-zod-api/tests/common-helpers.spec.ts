--- conflicted
+++ resolved
@@ -386,23 +386,6 @@
     });
   });
 
-<<<<<<< HEAD
-  describe("hasCoercion()", () => {
-    test.each([
-      { schema: z.string(), coercion: false },
-      { schema: z.coerce.string(), coercion: true },
-      { schema: z.coerce.boolean(), coercion: true },
-      { schema: z.custom(), coercion: false },
-    ])(
-      "should check the presence and value of coerce prop %#",
-      ({ schema, coercion }) => {
-        expect(hasCoercion(schema)).toBe(coercion);
-      },
-    );
-  });
-
-=======
->>>>>>> 47fd42f7
   describe("makeCleanId()", () => {
     test.each([
       ["get"],
