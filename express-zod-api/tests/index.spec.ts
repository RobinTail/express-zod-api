import { IRouter } from "express";
import ts from "typescript";
import { z } from "zod";
import * as entrypoint from "../src";
import {
  ApiResponse,
  AppConfig,
  BasicSecurity,
  BearerSecurity,
  CommonConfig,
  CookieSecurity,
  HeaderSecurity,
  Depicter,
  FlatObject,
  IOSchema,
  InputSecurity,
  LoggerOverrides,
  Method,
  OAuth2Security,
  OpenIdSecurity,
  Producer,
  Routing,
  ServerConfig,
} from "../src";

describe("Index Entrypoint", () => {
  describe("exports", () => {
    const entities = Object.keys(entrypoint);

    test("should have certain entities exposed", () => {
      expect(entities).toMatchSnapshot();
    });

    test.each(entities)("%s should have certain value", (entry) => {
      const entity = entrypoint[entry as keyof typeof entrypoint];
      if (entity !== undefined) expect(entity).toMatchSnapshot();
    });

    test("Convenience types should be exposed", () => {
      expectTypeOf(() => ({
        type: "number" as const,
      })).toExtend<Depicter>();
      expectTypeOf(() =>
        ts.factory.createKeywordTypeNode(ts.SyntaxKind.AnyKeyword),
      ).toExtend<Producer>();
    });

    test("Issue 952, 1182, 1269: should expose certain types and interfaces", () => {
      expectTypeOf<"get">().toExtend<Method>();
      expectTypeOf(z.object({})).toExtend<IOSchema>();
      expectTypeOf({}).toExtend<FlatObject>();
      expectTypeOf({}).toEqualTypeOf<LoggerOverrides>();
      expectTypeOf({}).toExtend<Routing>();
      expectTypeOf<{
        cors: true;
        logger: { level: "silent" };
      }>().toExtend<CommonConfig>();
      expectTypeOf<{
        app: IRouter;
        cors: true;
        logger: { level: "silent" };
      }>().toExtend<AppConfig>();
      expectTypeOf<{
        http: { listen: 8090 };
        logger: { level: "silent" };
        cors: false;
      }>().toExtend<ServerConfig>();
      expectTypeOf<{ type: "basic" }>().toEqualTypeOf<BasicSecurity>();
      expectTypeOf<{
        type: "bearer";
        format?: string;
      }>().toEqualTypeOf<BearerSecurity>();
      expectTypeOf<{
        type: "cookie";
        name: string;
      }>().toEqualTypeOf<CookieSecurity>();
      expectTypeOf<{
        type: "header";
<<<<<<< HEAD
        name: "some";
      }>().toMatchTypeOf<HeaderSecurity>();
      expectTypeOf<{ type: "input"; name: "some" }>().toMatchTypeOf<
=======
        name: string;
      }>().toEqualTypeOf<CustomHeaderSecurity>();
      expectTypeOf<{ type: "input"; name: string }>().toEqualTypeOf<
>>>>>>> 9e36bcc6
        InputSecurity<string>
      >();
      expectTypeOf<{ type: "oauth2" }>().toExtend<OAuth2Security<string>>();
      expectTypeOf<{
        type: "openid";
        url: string;
      }>().toEqualTypeOf<OpenIdSecurity>();
      expectTypeOf({ schema: z.string() }).toExtend<
        ApiResponse<z.ZodTypeAny>
      >();
    });

    test("Extended Zod prototypes", () => {
      expectTypeOf<z.ZodAny>()
        .toHaveProperty("example")
        .toEqualTypeOf<(value: any) => z.ZodAny>();
      expectTypeOf<z.ZodDefault<z.ZodString>>()
        .toHaveProperty("example")
        .toEqualTypeOf<
          (value: string | undefined) => z.ZodDefault<z.ZodString>
        >();
      expectTypeOf<z.ZodDefault<z.ZodString>>()
        .toHaveProperty("label")
        .toEqualTypeOf<(value: string) => z.ZodDefault<z.ZodString>>();
      expectTypeOf({
        remap: () =>
          z.pipeline(
            z.object({}).transform(() => ({})),
            z.object({}),
          ),
      }).toExtend<Partial<z.ZodObject<z.ZodRawShape>>>();
    });
  });
});<|MERGE_RESOLUTION|>--- conflicted
+++ resolved
@@ -76,15 +76,9 @@
       }>().toEqualTypeOf<CookieSecurity>();
       expectTypeOf<{
         type: "header";
-<<<<<<< HEAD
-        name: "some";
-      }>().toMatchTypeOf<HeaderSecurity>();
-      expectTypeOf<{ type: "input"; name: "some" }>().toMatchTypeOf<
-=======
         name: string;
-      }>().toEqualTypeOf<CustomHeaderSecurity>();
+      }>().toEqualTypeOf<HeaderSecurity>();
       expectTypeOf<{ type: "input"; name: string }>().toEqualTypeOf<
->>>>>>> 9e36bcc6
         InputSecurity<string>
       >();
       expectTypeOf<{ type: "oauth2" }>().toExtend<OAuth2Security<string>>();
