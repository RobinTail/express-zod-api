import cors from "cors";
import depd from "depd";
import { z } from "zod";
import {
  EndpointsFactory,
  Method,
  createConfig,
  createServer,
  defaultResultHandler,
  ResultHandler,
  BuiltinLogger,
  Middleware,
} from "../../src";
import { givePort } from "../helpers";
import { setTimeout } from "node:timers/promises";

describe("App in production mode", async () => {
  vi.stubEnv("TSUP_STATIC", "production");
  vi.stubEnv("NODE_ENV", "production");
  const port = givePort();
  const logger = new BuiltinLogger({ level: "silent" });
  const infoMethod = vi.spyOn(logger, "info");
  const warnMethod = vi.spyOn(logger, "warn");
  const errorMethod = vi.spyOn(logger, "error");
  const corsedEndpoint = new EndpointsFactory(defaultResultHandler)
    .use(
      cors({
        credentials: true,
        exposedHeaders: ["Content-Range", "X-Content-Range"],
      }),
      { provider: () => ({ corsDone: true }) },
    )
    .build({
      output: z.object({ corsDone: z.boolean() }),
      handler: async ({ options: { corsDone } }) => ({ corsDone }),
    });
  const faultyResultHandler = new ResultHandler({
    positive: z.object({}),
    negative: z.object({}),
    handler: () => assert.fail("I am faulty"),
  });
  const faultyMiddleware = new Middleware({
    input: z.object({
      mwError: z
        .any()
        .optional()
        .transform((value) =>
          assert(!value, "Custom error in the Middleware input validation"),
        ),
    }),
    handler: async () => ({}),
  });
  const faultyEndpoint = new EndpointsFactory(faultyResultHandler)
    .addMiddleware(faultyMiddleware)
    .build({
      input: z.object({
        epError: z
          .any()
          .optional()
          .transform((value) =>
            assert(!value, "Custom error in the Endpoint input validation"),
          ),
      }),
      output: z.object({ test: z.string() }),
      handler: async () => ({ test: "Should not work" }),
    });
  const testEndpoint = new EndpointsFactory(defaultResultHandler)
    .addMiddleware({
      input: z.object({
        key: z.string().refine((v) => v === "123", "Invalid key"),
      }),
      handler: async () => ({ user: { id: 354 } }),
    })
    .addMiddleware({
      handler: async ({ request, options: { user } }) => ({
        method: request.method.toLowerCase() as Method,
        permissions: user.id === 354 ? ["any"] : [],
      }),
    })
    .build({
      method: ["get", "post"],
      input: z.object({ something: z.string() }),
      output: z.object({ anything: z.number().positive() }).passthrough(), // allow excessive keys
      handler: async ({
        input: { key, something },
        options: { user, permissions, method },
      }) => {
        // Problem 787: should lead to ZodError that is NOT considered as the IOSchema validation error
        if (something === "internal_zod_error") z.number().parse("");
        return {
          anything: something === "joke" ? 300 : -100500,
          doubleKey: key.repeat(2),
          userId: user.id,
          permissions,
          method,
        };
      },
    });
  const longEndpoint = new EndpointsFactory(defaultResultHandler).build({
    output: z.object({}),
    handler: async () => setTimeout(5000, {}),
  });
  const routing = {
    v1: {
      corsed: corsedEndpoint,
      faulty: faultyEndpoint,
      test: testEndpoint,
      long: longEndpoint,
    },
  };
<<<<<<< HEAD
  vi.spyOn(console, "log").mockImplementation(vi.fn()); // mutes logo output
=======
  vi.spyOn(process.stdout, "write").mockImplementation(vi.fn()); // mutes logo output
>>>>>>> cae198db
  const config = createConfig({
    http: { listen: port },
    compression: { threshold: 1 },
    beforeRouting: ({ app, getLogger }) => {
      depd("express")("Sample deprecation message");
      app.use((req, {}, next) => {
        const childLogger = getLogger(req);
        assert("isChild" in childLogger && childLogger.isChild);
        next();
      });
    },
    cors: false,
    startupLogo: true,
    gracefulShutdown: { events: ["FAKE"] },
    logger,
    childLoggerProvider: ({ parent }) =>
      Object.defineProperty(parent, "isChild", { value: true }),
    inputSources: {
      post: ["query", "body", "files"],
    },
  });
  const {
    servers: [server],
  } = await createServer(config, routing);
  await vi.waitFor(() => assert(server.listening), { timeout: 1e4 });
  expect(warnMethod).toHaveBeenCalledWith(
    "DeprecationError (express): Sample deprecation message",
    expect.any(Array), // stack
  );

  afterAll(async () => {
    server.close();
    // this approach works better than .close() callback
    await vi.waitFor(() => assert(!server.listening), { timeout: 1e4 });
    vi.restoreAllMocks();
    vi.unstubAllEnvs();
  });

  describe("Positive", () => {
    test("Should handle valid GET request", async () => {
      const response = await fetch(
        `http://127.0.0.1:${port}/v1/test?key=123&something=joke`,
      );
      expect(response.status).toBe(200);
      const json = await response.json();
      expect(json).toEqual({
        status: "success",
        data: {
          anything: 300,
          doubleKey: "123123",
          userId: 354,
          permissions: ["any"],
          method: "get",
        },
      });
    });

    test("Should handle valid POST request", async () => {
      const response = await fetch(`http://127.0.0.1:${port}/v1/test`, {
        method: "POST",
        headers: {
          "Content-Type": "application/json",
        },
        body: JSON.stringify({
          key: "123",
          something: "joke",
        }),
      });
      expect(response.status).toBe(200);
      const json = await response.json();
      expect(json).toEqual({
        status: "success",
        data: {
          anything: 300,
          doubleKey: "123123",
          userId: 354,
          permissions: ["any"],
          method: "post",
        },
      });
    });

    test("Issue 158: should use query for POST on demand", async () => {
      const response = await fetch(
        `http://127.0.0.1:${port}/v1/test?key=123&something=joke`,
        {
          method: "POST",
          headers: {
            "Content-Type": "application/json",
          },
        },
      );
      expect(response.status).toBe(200);
      const json = await response.json();
      expect(json).toEqual({
        status: "success",
        data: {
          anything: 300,
          doubleKey: "123123",
          userId: 354,
          permissions: ["any"],
          method: "post",
        },
      });
    });

    test("Should compress the response in case it is supported by client", async () => {
      const response = await fetch(
        `http://127.0.0.1:${port}/v1/test?key=123&something=joke`,
        {
          headers: {
            "Accept-Encoding": "gzip, deflate",
          },
        },
      );
      expect(response.status).toBe(200);
      expect(response.headers.get("Content-Encoding")).toBe("gzip");
      const json = await response.json();
      expect(json).toMatchSnapshot();
    });

    test("Should execute native express middleware", async () => {
      const response = await fetch(`http://127.0.0.1:${port}/v1/corsed`, {
        method: "GET",
      });
      expect(response.status).toBe(200);
      const json = await response.json();
      expect(json).toEqual({
        status: "success",
        data: { corsDone: true },
      });
      expect(response.headers.get("Access-Control-Allow-Credentials")).toBe(
        "true",
      );
      expect(response.headers.get("Access-Control-Expose-Headers")).toBe(
        "Content-Range,X-Content-Range",
      );
    });
  });

  describe("Negative", () => {
    test("Should call Last Resort Handler in case of faulty ResultHandler", async () => {
      const response = await fetch(`http://127.0.0.1:${port}/v1/faulty`, {
        method: "GET",
        headers: {
          "Content-Type": "application/json",
        },
      });
      expect(response.status).toBe(500);
      expect(response.headers.get("content-type")).toBe(
        "text/plain; charset=utf-8",
      );
      const text = await response.text();
      expect(text).toBe("Internal Server Error");
      expect(errorMethod.mock.lastCall).toMatchSnapshot();
    });

    test("Should treat custom errors in middleware input validations as they are", async () => {
      const response = await fetch(
        `http://127.0.0.1:${port}/v1/faulty?mwError=1`,
        {
          method: "GET",
          headers: {
            "Content-Type": "application/json",
          },
        },
      );
      expect(response.status).toBe(500);
      const text = await response.text();
      expect(text).toBe("Internal Server Error");
      expect(errorMethod.mock.lastCall).toMatchSnapshot();
    });

    test("Should treat custom errors in endpoint input validations as they are", async () => {
      const response = await fetch(
        `http://127.0.0.1:${port}/v1/faulty?epError=1`,
        {
          method: "GET",
          headers: {
            "Content-Type": "application/json",
          },
        },
      );
      expect(response.status).toBe(500);
      const text = await response.text();
      expect(text).toBe("Internal Server Error");
      expect(errorMethod.mock.lastCall).toMatchSnapshot();
    });
  });

  describe("Protocol", () => {
    test("Should fail on invalid method", async () => {
      const response = await fetch(`http://127.0.0.1:${port}/v1/test`, {
        method: "PUT",
        headers: {
          "Content-Type": "application/json",
        },
        body: JSON.stringify({
          key: "123",
          something: "joke",
        }),
      });
      expect(response.status).toBe(404);
      const json = await response.json();
      expect(json).toMatchSnapshot();
    });

    test("Should fail on malformed body", async () => {
      const response = await fetch(`http://127.0.0.1:${port}/v1/test`, {
        method: "POST", // valid method this time
        headers: {
          "Content-Type": "application/json",
        },
        body: '{"key": "123", "something', // no closing bracket
      });
      expect(response.status).toBe(400); // Issue #907
      const json = await response.json();
      expect(json).toMatchSnapshot({
        error: {
          message: expect.stringMatching(
            /Unterminated string in JSON at position 25/,
          ),
        },
      });
    });

    test("Should fail when missing content type header", async () => {
      const response = await fetch(`http://127.0.0.1:${port}/v1/test`, {
        method: "POST",
        body: JSON.stringify({
          key: "123",
          something: "joke",
        }),
      });
      expect(response.status).toBe(400);
      const json = await response.json();
      expect(json).toMatchSnapshot();
    });
  });

  describe("Validation", () => {
    test("Should fail on middleware input type mismatch", async () => {
      const response = await fetch(`http://127.0.0.1:${port}/v1/test`, {
        method: "POST",
        headers: {
          "Content-Type": "application/json",
        },
        body: JSON.stringify({
          key: 123,
          something: "joke",
        }),
      });
      expect(response.status).toBe(400);
      const json = await response.json();
      expect(json).toMatchSnapshot();
    });

    test("Should fail on middleware refinement mismatch", async () => {
      const response = await fetch(`http://127.0.0.1:${port}/v1/test`, {
        method: "POST",
        headers: {
          "Content-Type": "application/json",
        },
        body: JSON.stringify({
          key: "456",
          something: "joke",
        }),
      });
      expect(response.status).toBe(400);
      const json = await response.json();
      expect(json).toMatchSnapshot();
    });

    test("Should fail on handler input type mismatch", async () => {
      const response = await fetch(`http://127.0.0.1:${port}/v1/test`, {
        method: "POST",
        headers: {
          "Content-Type": "application/json",
        },
        body: JSON.stringify({
          key: "123",
          something: 123,
        }),
      });
      expect(response.status).toBe(400);
      const json = await response.json();
      expect(json).toMatchSnapshot();
    });

    test("Should fail on handler output type mismatch", async () => {
      const response = await fetch(`http://127.0.0.1:${port}/v1/test`, {
        method: "POST",
        headers: {
          "Content-Type": "application/json",
        },
        body: JSON.stringify({
          key: "123",
          something: "gimme fail",
        }),
      });
      expect(response.status).toBe(500);
      const json = await response.json();
      expect(json).toMatchSnapshot();
      expect(errorMethod.mock.lastCall).toMatchSnapshot();
    });

    test("Problem 787: Should NOT treat ZodError thrown from within the handler as IOSchema validation error", async () => {
      const response = await fetch(`http://127.0.0.1:${port}/v1/test`, {
        method: "POST",
        headers: {
          "Content-Type": "application/json",
        },
        body: JSON.stringify({
          key: "123",
          something: "internal_zod_error",
        }),
      });
      expect(response.status).toBe(500);
      const json = await response.json();
      expect(json).toMatchSnapshot();
      expect(errorMethod.mock.lastCall).toMatchSnapshot();
    });
  });

  describe("Shutdown", () => {
    test("should terminate suspended request gracefully on signal", async () => {
      const spy = vi
        .spyOn(process, "exit")
        .mockImplementation(vi.fn<typeof process.exit>());
      fetch(`http://127.0.0.1:${port}/v1/long`).catch((err) =>
        expect(err).toHaveProperty("message", "fetch failed"),
      );
      await setTimeout(500);
      process.emit("FAKE" as "SIGTERM");
      expect(infoMethod).toHaveBeenCalledWith("Graceful shutdown", {
        sockets: 1,
        timeout: 1000,
      });
      await setTimeout(1500);
      expect(server.listening).toBeFalsy();
      expect(spy).toHaveBeenCalled();
    });
  });
});<|MERGE_RESOLUTION|>--- conflicted
+++ resolved
@@ -108,11 +108,7 @@
       long: longEndpoint,
     },
   };
-<<<<<<< HEAD
-  vi.spyOn(console, "log").mockImplementation(vi.fn()); // mutes logo output
-=======
   vi.spyOn(process.stdout, "write").mockImplementation(vi.fn()); // mutes logo output
->>>>>>> cae198db
   const config = createConfig({
     http: { listen: port },
     compression: { threshold: 1 },
