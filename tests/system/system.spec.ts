import cors from "cors";
import depd from "depd";
import { z } from "zod";
import {
  EndpointsFactory,
  Method,
  createConfig,
  createServer,
  defaultResultHandler,
  ResultHandler,
  BuiltinLogger,
  Middleware,
} from "../../src";
import { givePort } from "../helpers";
import { setTimeout } from "node:timers/promises";

describe("App in production mode", async () => {
  vi.stubEnv("TSUP_STATIC", "production");
  vi.stubEnv("NODE_ENV", "production");
  const port = givePort();
  const logger = new BuiltinLogger({ level: "silent" });
  const infoMethod = vi.spyOn(logger, "info");
  const warnMethod = vi.spyOn(logger, "warn");
  const errorMethod = vi.spyOn(logger, "error");
  const corsedEndpoint = new EndpointsFactory(defaultResultHandler)
    .use(
      cors({
        credentials: true,
        exposedHeaders: ["Content-Range", "X-Content-Range"],
      }),
      { provider: () => ({ corsDone: true }) },
    )
    .build({
      output: z.object({ corsDone: z.boolean() }),
      handler: async ({ options: { corsDone } }) => ({ corsDone }),
    });
  const faultyResultHandler = new ResultHandler({
    positive: z.object({}),
    negative: z.object({}),
    handler: () => assert.fail("I am faulty"),
  });
  const faultyMiddleware = new Middleware({
    input: z.object({
      mwError: z
        .any()
        .optional()
        .transform((value) =>
          assert(!value, "Custom error in the Middleware input validation"),
        ),
    }),
    handler: async () => ({}),
  });
  const faultyEndpoint = new EndpointsFactory(faultyResultHandler)
    .addMiddleware(faultyMiddleware)
    .build({
      input: z.object({
        epError: z
          .any()
          .optional()
          .transform((value) =>
            assert(!value, "Custom error in the Endpoint input validation"),
          ),
      }),
      output: z.object({ test: z.string() }),
      handler: async () => ({ test: "Should not work" }),
    });
  const testEndpoint = new EndpointsFactory(defaultResultHandler)
    .addMiddleware({
      input: z.object({
        key: z.string().refine((v) => v === "123", "Invalid key"),
      }),
      handler: async () => ({ user: { id: 354 } }),
    })
    .addMiddleware({
      handler: async ({ request, options: { user } }) => ({
        method: request.method.toLowerCase() as Method,
        permissions: user.id === 354 ? ["any"] : [],
      }),
    })
    .build({
      method: ["get", "post"],
      input: z.object({ something: z.string() }),
      output: z.object({ anything: z.number().positive() }).passthrough(), // allow excessive keys
      handler: async ({
        input: { key, something },
        options: { user, permissions, method },
      }) => {
        // Problem 787: should lead to ZodError that is NOT considered as the IOSchema validation error
        if (something === "internal_zod_error") z.number().parse("");
        return {
          anything: something === "joke" ? 300 : -100500,
          doubleKey: key.repeat(2),
          userId: user.id,
          permissions,
          method,
        };
      },
    });
  const longEndpoint = new EndpointsFactory(defaultResultHandler).build({
    output: z.object({}),
    handler: async () => setTimeout(5000, {}),
  });
  const routing = {
    v1: {
      corsed: corsedEndpoint,
      faulty: faultyEndpoint,
      test: testEndpoint,
      long: longEndpoint,
    },
  };
<<<<<<< HEAD
  vi.spyOn(console, "log").mockImplementation(vi.fn()); // mutes logo output
  const config = createConfig({
    http: { listen: port },
    compression: { threshold: 1 },
    beforeRouting: ({ app, getLogger }) => {
      depd("express")("Sample deprecation message");
      app.use((req, {}, next) => {
        const childLogger = getLogger(req);
        assert("isChild" in childLogger && childLogger.isChild);
        next();
      });
    },
    cors: false,
    startupLogo: true,
    gracefulShutdown: { events: ["FAKE"] },
    logger,
    childLoggerProvider: ({ parent }) =>
      Object.defineProperty(parent, "isChild", { value: true }),
    inputSources: {
      post: ["query", "body", "files"],
    },
  });
  const {
    servers: [server],
  } = await createServer(config, routing);
=======
  vi.spyOn(process.stdout, "write").mockImplementation(vi.fn()); // mutes logo output
  const server = (
    await createServer(
      {
        server: {
          listen: port,
          compression: { threshold: 1 },
          beforeRouting: ({ app, getChildLogger }) => {
            depd("express")("Sample deprecation message");
            app.use((req, {}, next) => {
              const childLogger = getChildLogger(req);
              assert("isChild" in childLogger && childLogger.isChild);
              next();
            });
          },
        },
        cors: false,
        startupLogo: true,
        gracefulShutdown: { events: ["FAKE"] },
        logger,
        childLoggerProvider: ({ parent }) =>
          Object.defineProperty(parent, "isChild", { value: true }),
        inputSources: {
          post: ["query", "body", "files"],
        },
      },
      routing,
    )
  ).httpServer;
>>>>>>> 952a8c5f
  await vi.waitFor(() => assert(server.listening), { timeout: 1e4 });
  expect(warnMethod).toHaveBeenCalledWith(
    "DeprecationError (express): Sample deprecation message",
    expect.any(Array), // stack
  );

  afterAll(async () => {
    server.close();
    // this approach works better than .close() callback
    await vi.waitFor(() => assert(!server.listening), { timeout: 1e4 });
    vi.restoreAllMocks();
    vi.unstubAllEnvs();
  });

  describe("Positive", () => {
    test("Should handle valid GET request", async () => {
      const response = await fetch(
        `http://127.0.0.1:${port}/v1/test?key=123&something=joke`,
      );
      expect(response.status).toBe(200);
      const json = await response.json();
      expect(json).toEqual({
        status: "success",
        data: {
          anything: 300,
          doubleKey: "123123",
          userId: 354,
          permissions: ["any"],
          method: "get",
        },
      });
    });

    test("Should handle valid POST request", async () => {
      const response = await fetch(`http://127.0.0.1:${port}/v1/test`, {
        method: "POST",
        headers: {
          "Content-Type": "application/json",
        },
        body: JSON.stringify({
          key: "123",
          something: "joke",
        }),
      });
      expect(response.status).toBe(200);
      const json = await response.json();
      expect(json).toEqual({
        status: "success",
        data: {
          anything: 300,
          doubleKey: "123123",
          userId: 354,
          permissions: ["any"],
          method: "post",
        },
      });
    });

    test("Issue 158: should use query for POST on demand", async () => {
      const response = await fetch(
        `http://127.0.0.1:${port}/v1/test?key=123&something=joke`,
        {
          method: "POST",
          headers: {
            "Content-Type": "application/json",
          },
        },
      );
      expect(response.status).toBe(200);
      const json = await response.json();
      expect(json).toEqual({
        status: "success",
        data: {
          anything: 300,
          doubleKey: "123123",
          userId: 354,
          permissions: ["any"],
          method: "post",
        },
      });
    });

    test("Should compress the response in case it is supported by client", async () => {
      const response = await fetch(
        `http://127.0.0.1:${port}/v1/test?key=123&something=joke`,
        {
          headers: {
            "Accept-Encoding": "gzip, deflate",
          },
        },
      );
      expect(response.status).toBe(200);
      expect(response.headers.get("Content-Encoding")).toBe("gzip");
      const json = await response.json();
      expect(json).toMatchSnapshot();
    });

    test("Should execute native express middleware", async () => {
      const response = await fetch(`http://127.0.0.1:${port}/v1/corsed`, {
        method: "GET",
      });
      expect(response.status).toBe(200);
      const json = await response.json();
      expect(json).toEqual({
        status: "success",
        data: { corsDone: true },
      });
      expect(response.headers.get("Access-Control-Allow-Credentials")).toBe(
        "true",
      );
      expect(response.headers.get("Access-Control-Expose-Headers")).toBe(
        "Content-Range,X-Content-Range",
      );
    });
  });

  describe("Negative", () => {
    test("Should call Last Resort Handler in case of faulty ResultHandler", async () => {
      const response = await fetch(`http://127.0.0.1:${port}/v1/faulty`, {
        method: "GET",
        headers: {
          "Content-Type": "application/json",
        },
      });
      expect(response.status).toBe(500);
      expect(response.headers.get("content-type")).toBe(
        "text/plain; charset=utf-8",
      );
      const text = await response.text();
      expect(text).toBe("Internal Server Error");
      expect(errorMethod.mock.lastCall).toMatchSnapshot();
    });

    test("Should treat custom errors in middleware input validations as they are", async () => {
      const response = await fetch(
        `http://127.0.0.1:${port}/v1/faulty?mwError=1`,
        {
          method: "GET",
          headers: {
            "Content-Type": "application/json",
          },
        },
      );
      expect(response.status).toBe(500);
      const text = await response.text();
      expect(text).toBe("Internal Server Error");
      expect(errorMethod.mock.lastCall).toMatchSnapshot();
    });

    test("Should treat custom errors in endpoint input validations as they are", async () => {
      const response = await fetch(
        `http://127.0.0.1:${port}/v1/faulty?epError=1`,
        {
          method: "GET",
          headers: {
            "Content-Type": "application/json",
          },
        },
      );
      expect(response.status).toBe(500);
      const text = await response.text();
      expect(text).toBe("Internal Server Error");
      expect(errorMethod.mock.lastCall).toMatchSnapshot();
    });
  });

  describe("Protocol", () => {
    test("Should fail on invalid method", async () => {
      const response = await fetch(`http://127.0.0.1:${port}/v1/test`, {
        method: "PUT",
        headers: {
          "Content-Type": "application/json",
        },
        body: JSON.stringify({
          key: "123",
          something: "joke",
        }),
      });
      expect(response.status).toBe(404);
      const json = await response.json();
      expect(json).toMatchSnapshot();
    });

    test("Should fail on malformed body", async () => {
      const response = await fetch(`http://127.0.0.1:${port}/v1/test`, {
        method: "POST", // valid method this time
        headers: {
          "Content-Type": "application/json",
        },
        body: '{"key": "123", "something', // no closing bracket
      });
      expect(response.status).toBe(400); // Issue #907
      const json = await response.json();
      expect(json).toMatchSnapshot({
        error: {
          message: expect.stringMatching(
            // @todo revisit when Node 18 dropped
            // the 2nd option is for Node 20+
            /(Unexpected end of JSON input|Unterminated string in JSON at position 25)/,
          ),
        },
      });
    });

    test("Should fail when missing content type header", async () => {
      const response = await fetch(`http://127.0.0.1:${port}/v1/test`, {
        method: "POST",
        body: JSON.stringify({
          key: "123",
          something: "joke",
        }),
      });
      expect(response.status).toBe(400);
      const json = await response.json();
      expect(json).toMatchSnapshot();
    });
  });

  describe("Validation", () => {
    test("Should fail on middleware input type mismatch", async () => {
      const response = await fetch(`http://127.0.0.1:${port}/v1/test`, {
        method: "POST",
        headers: {
          "Content-Type": "application/json",
        },
        body: JSON.stringify({
          key: 123,
          something: "joke",
        }),
      });
      expect(response.status).toBe(400);
      const json = await response.json();
      expect(json).toMatchSnapshot();
    });

    test("Should fail on middleware refinement mismatch", async () => {
      const response = await fetch(`http://127.0.0.1:${port}/v1/test`, {
        method: "POST",
        headers: {
          "Content-Type": "application/json",
        },
        body: JSON.stringify({
          key: "456",
          something: "joke",
        }),
      });
      expect(response.status).toBe(400);
      const json = await response.json();
      expect(json).toMatchSnapshot();
    });

    test("Should fail on handler input type mismatch", async () => {
      const response = await fetch(`http://127.0.0.1:${port}/v1/test`, {
        method: "POST",
        headers: {
          "Content-Type": "application/json",
        },
        body: JSON.stringify({
          key: "123",
          something: 123,
        }),
      });
      expect(response.status).toBe(400);
      const json = await response.json();
      expect(json).toMatchSnapshot();
    });

    test("Should fail on handler output type mismatch", async () => {
      const response = await fetch(`http://127.0.0.1:${port}/v1/test`, {
        method: "POST",
        headers: {
          "Content-Type": "application/json",
        },
        body: JSON.stringify({
          key: "123",
          something: "gimme fail",
        }),
      });
      expect(response.status).toBe(500);
      const json = await response.json();
      expect(json).toMatchSnapshot();
      expect(errorMethod.mock.lastCall).toMatchSnapshot();
    });

    test("Problem 787: Should NOT treat ZodError thrown from within the handler as IOSchema validation error", async () => {
      const response = await fetch(`http://127.0.0.1:${port}/v1/test`, {
        method: "POST",
        headers: {
          "Content-Type": "application/json",
        },
        body: JSON.stringify({
          key: "123",
          something: "internal_zod_error",
        }),
      });
      expect(response.status).toBe(500);
      const json = await response.json();
      expect(json).toMatchSnapshot();
      expect(errorMethod.mock.lastCall).toMatchSnapshot();
    });
  });

  describe("Shutdown", () => {
    test("should terminate suspended request gracefully on signal", async () => {
      const spy = vi
        .spyOn(process, "exit")
        .mockImplementation(vi.fn<typeof process.exit>());
      fetch(`http://127.0.0.1:${port}/v1/long`).catch((err) =>
        expect(err).toHaveProperty("message", "fetch failed"),
      );
      await setTimeout(500);
      process.emit("FAKE" as "SIGTERM");
      expect(infoMethod).toHaveBeenCalledWith("Graceful shutdown", {
        sockets: 1,
        timeout: 1000,
      });
      await setTimeout(1500);
      expect(server.listening).toBeFalsy();
      expect(spy).toHaveBeenCalled();
    });
  });
});<|MERGE_RESOLUTION|>--- conflicted
+++ resolved
@@ -108,8 +108,7 @@
       long: longEndpoint,
     },
   };
-<<<<<<< HEAD
-  vi.spyOn(console, "log").mockImplementation(vi.fn()); // mutes logo output
+  vi.spyOn(process.stdout, "write").mockImplementation(vi.fn()); // mutes logo output
   const config = createConfig({
     http: { listen: port },
     compression: { threshold: 1 },
@@ -134,37 +133,6 @@
   const {
     servers: [server],
   } = await createServer(config, routing);
-=======
-  vi.spyOn(process.stdout, "write").mockImplementation(vi.fn()); // mutes logo output
-  const server = (
-    await createServer(
-      {
-        server: {
-          listen: port,
-          compression: { threshold: 1 },
-          beforeRouting: ({ app, getChildLogger }) => {
-            depd("express")("Sample deprecation message");
-            app.use((req, {}, next) => {
-              const childLogger = getChildLogger(req);
-              assert("isChild" in childLogger && childLogger.isChild);
-              next();
-            });
-          },
-        },
-        cors: false,
-        startupLogo: true,
-        gracefulShutdown: { events: ["FAKE"] },
-        logger,
-        childLoggerProvider: ({ parent }) =>
-          Object.defineProperty(parent, "isChild", { value: true }),
-        inputSources: {
-          post: ["query", "body", "files"],
-        },
-      },
-      routing,
-    )
-  ).httpServer;
->>>>>>> 952a8c5f
   await vi.waitFor(() => assert(server.listening), { timeout: 1e4 });
   expect(warnMethod).toHaveBeenCalledWith(
     "DeprecationError (express): Sample deprecation message",
