import cors from "cors";
import depd from "depd";
import { z } from "zod";
import {
  EndpointsFactory,
  Method,
  createServer,
  defaultResultHandler,
  ResultHandler,
  BuiltinLogger,
<<<<<<< HEAD
  createConfig,
=======
  Middleware,
>>>>>>> 2273c9ba
} from "../../src";
import { givePort } from "../helpers";
import { setTimeout } from "node:timers/promises";

describe("App", async () => {
  const port = givePort();
  const logger = new BuiltinLogger({ level: "silent" });
  const infoMethod = vi.spyOn(logger, "info");
  const warnMethod = vi.spyOn(logger, "warn");
  const corsedEndpoint = new EndpointsFactory(defaultResultHandler)
    .use(
      cors({
        credentials: true,
        exposedHeaders: ["Content-Range", "X-Content-Range"],
      }),
      { provider: () => ({ corsDone: true }) },
    )
    .build({
      method: "get",
      input: z.object({}),
      output: z.object({ corsDone: z.boolean() }),
      handler: async ({ options: { corsDone } }) => ({ corsDone }),
    });
  const faultyResultHandler = new ResultHandler({
    positive: z.object({}),
    negative: z.object({}),
    handler: () => assert.fail("I am faulty"),
  });
  const faultyMiddleware = new Middleware({
    input: z.object({
      mwError: z
        .any()
        .optional()
        .transform((value) =>
          assert(!value, "Custom error in the Middleware input validation"),
        ),
    }),
    handler: async () => ({}),
  });
  const faultyEndpoint = new EndpointsFactory(faultyResultHandler)
    .addMiddleware(faultyMiddleware)
    .build({
      method: "get",
      input: z.object({
        epError: z
          .any()
          .optional()
          .transform((value) =>
            assert(!value, "Custom error in the Endpoint input validation"),
          ),
      }),
      output: z.object({ test: z.string() }),
      handler: async () => ({ test: "Should not work" }),
    });
  const testEndpoint = new EndpointsFactory(defaultResultHandler)
    .addMiddleware({
      input: z.object({
        key: z.string().refine((v) => v === "123", "Invalid key"),
      }),
      handler: async () => ({ user: { id: 354 } }),
    })
    .addMiddleware({
      input: z.object({}),
      handler: async ({ request, options: { user } }) => ({
        method: request.method.toLowerCase() as Method,
        permissions: user.id === 354 ? ["any"] : [],
      }),
    })
    .build({
      methods: ["get", "post"],
      input: z.object({ something: z.string() }),
      output: z.object({ anything: z.number().positive() }).passthrough(), // allow excessive keys
      handler: async ({
        input: { key, something },
        options: { user, permissions, method },
      }) => {
        // Problem 787: should lead to ZodError that is NOT considered as the IOSchema validation error
        if (something === "internal_zod_error") {
          z.number().parse("");
        }
        return {
          anything: something === "joke" ? 300 : -100500,
          doubleKey: key.repeat(2),
          userId: user.id,
          permissions,
          method,
        };
      },
    });
  const longEndpoint = new EndpointsFactory(defaultResultHandler).build({
    method: "get",
    input: z.object({}),
    output: z.object({}),
    handler: async () => setTimeout(5000, {}),
  });
  const routing = {
    v1: {
      corsed: corsedEndpoint,
      faulty: faultyEndpoint,
      test: testEndpoint,
      long: longEndpoint,
    },
  };
  vi.spyOn(console, "log").mockImplementation(vi.fn()); // mutes logo output
  const config = createConfig({
    http: { listen: port },
    compression: { threshold: 1 },
    beforeRouting: ({ app, getChildLogger }) => {
      depd("express")("Sample deprecation message");
      app.use((req, {}, next) => {
        const childLogger = getChildLogger(req);
        assert("isChild" in childLogger && childLogger.isChild);
        next();
      });
    },
    cors: false,
    startupLogo: true,
    gracefulShutdown: { events: ["FAKE"] },
    logger,
    childLoggerProvider: ({ parent }) =>
      Object.defineProperty(parent, "isChild", { value: true }),
    inputSources: {
      post: ["query", "body", "files"],
    },
  });
  const {
    servers: [httpServer],
  } = await createServer(config, routing);
  await vi.waitFor(() => assert(httpServer.listening), { timeout: 1e4 });
  expect(warnMethod).toHaveBeenCalledWith(
    "DeprecationError (express): Sample deprecation message",
    expect.any(Array), // stack
  );

  afterAll(async () => {
    httpServer.close();
    // this approach works better than .close() callback
    await vi.waitFor(() => assert(!httpServer.listening), { timeout: 1e4 });
    vi.restoreAllMocks();
  });

  describe("Positive", () => {
    test("Should handle valid GET request", async () => {
      const response = await fetch(
        `http://127.0.0.1:${port}/v1/test?key=123&something=joke`,
      );
      expect(response.status).toBe(200);
      const json = await response.json();
      expect(json).toEqual({
        status: "success",
        data: {
          anything: 300,
          doubleKey: "123123",
          userId: 354,
          permissions: ["any"],
          method: "get",
        },
      });
    });

    test("Should handle valid POST request", async () => {
      const response = await fetch(`http://127.0.0.1:${port}/v1/test`, {
        method: "POST",
        headers: {
          "Content-Type": "application/json",
        },
        body: JSON.stringify({
          key: "123",
          something: "joke",
        }),
      });
      expect(response.status).toBe(200);
      const json = await response.json();
      expect(json).toEqual({
        status: "success",
        data: {
          anything: 300,
          doubleKey: "123123",
          userId: 354,
          permissions: ["any"],
          method: "post",
        },
      });
    });

    test("Issue 158: should use query for POST on demand", async () => {
      const response = await fetch(
        `http://127.0.0.1:${port}/v1/test?key=123&something=joke`,
        {
          method: "POST",
          headers: {
            "Content-Type": "application/json",
          },
        },
      );
      expect(response.status).toBe(200);
      const json = await response.json();
      expect(json).toEqual({
        status: "success",
        data: {
          anything: 300,
          doubleKey: "123123",
          userId: 354,
          permissions: ["any"],
          method: "post",
        },
      });
    });

    test("Should compress the response in case it is supported by client", async () => {
      const response = await fetch(
        `http://127.0.0.1:${port}/v1/test?key=123&something=joke`,
        {
          headers: {
            "Accept-Encoding": "gzip, deflate",
          },
        },
      );
      expect(response.status).toBe(200);
      expect(response.headers.get("Content-Encoding")).toBe("gzip");
      const json = await response.json();
      expect(json).toMatchSnapshot();
    });

    test("Should execute native express middleware", async () => {
      const response = await fetch(`http://127.0.0.1:${port}/v1/corsed`, {
        method: "GET",
      });
      expect(response.status).toBe(200);
      const json = await response.json();
      expect(json).toEqual({
        status: "success",
        data: { corsDone: true },
      });
      expect(response.headers.get("Access-Control-Allow-Credentials")).toBe(
        "true",
      );
      expect(response.headers.get("Access-Control-Expose-Headers")).toBe(
        "Content-Range,X-Content-Range",
      );
    });
  });

  describe("Negative", () => {
    test("Should call Last Resort Handler in case of faulty ResultHandler", async () => {
      const response = await fetch(`http://127.0.0.1:${port}/v1/faulty`, {
        method: "GET",
        headers: {
          "Content-Type": "application/json",
        },
      });
      expect(response.status).toBe(500);
      expect(response.headers.get("content-type")).toBe(
        "text/plain; charset=utf-8",
      );
      const text = await response.text();
      expect(text).toBe(
        "An error occurred while serving the result: I am faulty.",
      );
    });

    test("Should treat custom errors in middleware input validations as they are", async () => {
      const response = await fetch(
        `http://127.0.0.1:${port}/v1/faulty?mwError=1`,
        {
          method: "GET",
          headers: {
            "Content-Type": "application/json",
          },
        },
      );
      expect(response.status).toBe(500);
      const text = await response.text();
      expect(text).toBe(
        "An error occurred while serving the result: I am faulty.\n" +
          "Original error: Custom error in the Middleware input validation.",
      );
    });

    test("Should treat custom errors in endpoint input validations as they are", async () => {
      const response = await fetch(
        `http://127.0.0.1:${port}/v1/faulty?epError=1`,
        {
          method: "GET",
          headers: {
            "Content-Type": "application/json",
          },
        },
      );
      expect(response.status).toBe(500);
      const text = await response.text();
      expect(text).toBe(
        "An error occurred while serving the result: I am faulty.\n" +
          "Original error: Custom error in the Endpoint input validation.",
      );
    });
  });

  describe("Protocol", () => {
    test("Should fail on invalid method", async () => {
      const response = await fetch(`http://127.0.0.1:${port}/v1/test`, {
        method: "PUT",
        headers: {
          "Content-Type": "application/json",
        },
        body: JSON.stringify({
          key: "123",
          something: "joke",
        }),
      });
      expect(response.status).toBe(404);
      const json = await response.json();
      expect(json).toMatchSnapshot();
    });

    test("Should fail on malformed body", async () => {
      const response = await fetch(`http://127.0.0.1:${port}/v1/test`, {
        method: "POST", // valid method this time
        headers: {
          "Content-Type": "application/json",
        },
        body: '{"key": "123", "something', // no closing bracket
      });
      expect(response.status).toBe(400); // Issue #907
      const json = await response.json();
      expect(json).toMatchSnapshot({
        error: {
          message: expect.stringMatching(
            // @todo revisit when Node 18 dropped
            // the 2nd option is for Node 20+
            /(Unexpected end of JSON input|Unterminated string in JSON at position 25)/,
          ),
        },
      });
    });

    test("Should fail when missing content type header", async () => {
      const response = await fetch(`http://127.0.0.1:${port}/v1/test`, {
        method: "POST",
        body: JSON.stringify({
          key: "123",
          something: "joke",
        }),
      });
      expect(response.status).toBe(400);
      const json = await response.json();
      expect(json).toMatchSnapshot();
    });
  });

  describe("Validation", () => {
    test("Should fail on middleware input type mismatch", async () => {
      const response = await fetch(`http://127.0.0.1:${port}/v1/test`, {
        method: "POST",
        headers: {
          "Content-Type": "application/json",
        },
        body: JSON.stringify({
          key: 123,
          something: "joke",
        }),
      });
      expect(response.status).toBe(400);
      const json = await response.json();
      expect(json).toMatchSnapshot();
    });

    test("Should fail on middleware refinement mismatch", async () => {
      const response = await fetch(`http://127.0.0.1:${port}/v1/test`, {
        method: "POST",
        headers: {
          "Content-Type": "application/json",
        },
        body: JSON.stringify({
          key: "456",
          something: "joke",
        }),
      });
      expect(response.status).toBe(400);
      const json = await response.json();
      expect(json).toMatchSnapshot();
    });

    test("Should fail on handler input type mismatch", async () => {
      const response = await fetch(`http://127.0.0.1:${port}/v1/test`, {
        method: "POST",
        headers: {
          "Content-Type": "application/json",
        },
        body: JSON.stringify({
          key: "123",
          something: 123,
        }),
      });
      expect(response.status).toBe(400);
      const json = await response.json();
      expect(json).toMatchSnapshot();
    });

    test("Should fail on handler output type mismatch", async () => {
      const response = await fetch(`http://127.0.0.1:${port}/v1/test`, {
        method: "POST",
        headers: {
          "Content-Type": "application/json",
        },
        body: JSON.stringify({
          key: "123",
          something: "gimme fail",
        }),
      });
      expect(response.status).toBe(500);
      const json = await response.json();
      expect(json).toMatchSnapshot();
    });

    test("Problem 787: Should NOT treat ZodError thrown from within the handler as IOSchema validation error", async () => {
      const response = await fetch(`http://127.0.0.1:${port}/v1/test`, {
        method: "POST",
        headers: {
          "Content-Type": "application/json",
        },
        body: JSON.stringify({
          key: "123",
          something: "internal_zod_error",
        }),
      });
      expect(response.status).toBe(500);
      const json = await response.json();
      expect(json).toMatchSnapshot();
    });
  });

  describe("Shutdown", () => {
    test("should terminate suspended request gracefully on signal", async () => {
      const spy = vi
        .spyOn(process, "exit")
        .mockImplementation(vi.fn<typeof process.exit>());
      fetch(`http://127.0.0.1:${port}/v1/long`).catch((err) =>
        expect(err).toHaveProperty("message", "fetch failed"),
      );
      await setTimeout(500);
      process.emit("FAKE" as "SIGTERM");
      expect(infoMethod).toHaveBeenCalledWith("Graceful shutdown", {
        sockets: 1,
        timeout: 1000,
      });
      await setTimeout(1500);
      expect(httpServer.listening).toBeFalsy();
      expect(spy).toHaveBeenCalled();
    });
  });
});<|MERGE_RESOLUTION|>--- conflicted
+++ resolved
@@ -4,15 +4,12 @@
 import {
   EndpointsFactory,
   Method,
+  createConfig,
   createServer,
   defaultResultHandler,
   ResultHandler,
   BuiltinLogger,
-<<<<<<< HEAD
-  createConfig,
-=======
   Middleware,
->>>>>>> 2273c9ba
 } from "../../src";
 import { givePort } from "../helpers";
 import { setTimeout } from "node:timers/promises";
