--- conflicted
+++ resolved
@@ -1,17 +1,12 @@
 // Jest Snapshot v1, https://goo.gl/fbAQLP
 
-<<<<<<< HEAD
 exports[`Open API generator Issue #98 Should describe non-empty array 1`] = `
-=======
-exports[`Open API generator Issue #98 should union schemas 1`] = `
->>>>>>> a269a649
 "openapi: 3.0.0
 info:
   title: \\"Testing issue #98\\"
   version: 3.4.5
 paths:
   /v1/getSomething:
-<<<<<<< HEAD
     get:
       responses:
         \\"200\\":
@@ -69,8 +64,6 @@
               type: string
             minItems: 1
             description: GET /v1/getSomething parameter
-=======
->>>>>>> a269a649
     post:
       responses:
         \\"200\\":
@@ -85,7 +78,6 @@
                     enum:
                       - success
                   data:
-<<<<<<< HEAD
                     type: object
                     properties:
                       arr:
@@ -95,7 +87,81 @@
                         minItems: 1
                     required:
                       - arr
-=======
+                required:
+                  - status
+                  - data
+        \\"400\\":
+          description: POST /v1/getSomething Error response
+          content:
+            application/json:
+              schema:
+                type: object
+                properties:
+                  status:
+                    type: string
+                    enum:
+                      - error
+                  error:
+                    type: object
+                    properties:
+                      message:
+                        type: string
+                    required:
+                      - message
+                required:
+                  - status
+                  - error
+      requestBody:
+        content:
+          application/json:
+            schema:
+              type: object
+              properties:
+                arr:
+                  type: array
+                  items:
+                    type: string
+                  minItems: 1
+              required:
+                - arr
+              description: POST /v1/getSomething request body
+components:
+  schemas: {}
+  responses: {}
+  parameters: {}
+  examples: {}
+  requestBodies: {}
+  headers: {}
+  securitySchemes: {}
+  links: {}
+  callbacks: {}
+tags: []
+servers:
+  - url: http://example.com
+"
+`;
+
+exports[`Open API generator Issue #98 should union schemas 1`] = `
+"openapi: 3.0.0
+info:
+  title: \\"Testing issue #98\\"
+  version: 3.4.5
+paths:
+  /v1/getSomething:
+    post:
+      responses:
+        \\"200\\":
+          description: POST /v1/getSomething Successful response
+          content:
+            application/json:
+              schema:
+                type: object
+                properties:
+                  status:
+                    type: string
+                    enum:
+                      - success
+                  data:
                     oneOf:
                       - type: object
                         properties:
@@ -115,7 +181,6 @@
                         required:
                           - id
                           - field2
->>>>>>> a269a649
                 required:
                   - status
                   - data
@@ -146,15 +211,6 @@
             schema:
               type: object
               properties:
-<<<<<<< HEAD
-                arr:
-                  type: array
-                  items:
-                    type: string
-                  minItems: 1
-              required:
-                - arr
-=======
                 id:
                   type: string
                 field1:
@@ -162,7 +218,6 @@
                 field2:
                   type: string
               required: []
->>>>>>> a269a649
               description: POST /v1/getSomething request body
 components:
   schemas: {}
