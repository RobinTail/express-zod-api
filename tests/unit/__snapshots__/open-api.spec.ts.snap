--- conflicted
+++ resolved
@@ -423,11 +423,7 @@
             image/*:
               schema:
                 type: string
-<<<<<<< HEAD
                 format: binary
-                description: GET /v1/stream Successful response
-=======
->>>>>>> be60fab4
         \\"400\\":
           description: GET /v1/stream Error response
           content:
