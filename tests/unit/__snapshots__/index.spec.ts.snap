--- conflicted
+++ resolved
@@ -42,11 +42,9 @@
 
 exports[`Index Entrypoint > exports > createConfig should have certain value 1`] = `[Function]`;
 
-<<<<<<< HEAD
 exports[`Index Entrypoint > exports > createDocumentation should have certain value 1`] = `[Function]`;
-=======
+
 exports[`Index Entrypoint > exports > createIntegration should have certain value 1`] = `[Function]`;
->>>>>>> b6b533e7
 
 exports[`Index Entrypoint > exports > createLogger should have certain value 1`] = `[Function]`;
 
