// Vitest Snapshot v1, https://vitest.dev/guide/snapshot.html

exports[`Index Entrypoint > exports > AbstractEndpoint should have certain value 1`] = `[Function]`;

exports[`Index Entrypoint > exports > BuiltinLogger should have certain value 1`] = `[Function]`;

exports[`Index Entrypoint > exports > DependsOnMethod should have certain value 1`] = `[Function]`;

exports[`Index Entrypoint > exports > Documentation should have certain value 1`] = `[Function]`;

exports[`Index Entrypoint > exports > DocumentationError should have certain value 1`] = `[Function]`;

exports[`Index Entrypoint > exports > EndpointsFactory should have certain value 1`] = `[Function]`;

exports[`Index Entrypoint > exports > InputValidationError should have certain value 1`] = `[Function]`;

exports[`Index Entrypoint > exports > Integration should have certain value 1`] = `[Function]`;

exports[`Index Entrypoint > exports > Middleware should have certain value 1`] = `[Function]`;

exports[`Index Entrypoint > exports > MissingPeerError should have certain value 1`] = `[Function]`;

exports[`Index Entrypoint > exports > OutputValidationError should have certain value 1`] = `[Function]`;

exports[`Index Entrypoint > exports > RoutingError should have certain value 1`] = `[Function]`;

exports[`Index Entrypoint > exports > ServeStatic should have certain value 1`] = `[Function]`;

exports[`Index Entrypoint > exports > arrayEndpointsFactory should have certain value 1`] = `
EndpointsFactory {
  "middlewares": [],
  "resultHandler": {
    "getNegativeResponse": [Function],
    "getPositiveResponse": [Function],
    "handler": [Function],
  },
  "use": [Function],
}
`;

exports[`Index Entrypoint > exports > arrayResultHandler should have certain value 1`] = `
{
  "getNegativeResponse": [Function],
  "getPositiveResponse": [Function],
  "handler": [Function],
}
`;

exports[`Index Entrypoint > exports > attachRouting should have certain value 1`] = `[Function]`;

exports[`Index Entrypoint > exports > createConfig should have certain value 1`] = `[Function]`;

<<<<<<< HEAD
exports[`Index Entrypoint > exports > createLogger should have certain value 1`] = `[Function]`;
=======
exports[`Index Entrypoint > exports > createMiddleware should have certain value 1`] = `[Function]`;
>>>>>>> 18e0fa64

exports[`Index Entrypoint > exports > createResultHandler should have certain value 1`] = `[Function]`;

exports[`Index Entrypoint > exports > createServer should have certain value 1`] = `[Function]`;

exports[`Index Entrypoint > exports > defaultEndpointsFactory should have certain value 1`] = `
EndpointsFactory {
  "middlewares": [],
  "resultHandler": {
    "getNegativeResponse": [Function],
    "getPositiveResponse": [Function],
    "handler": [Function],
  },
  "use": [Function],
}
`;

exports[`Index Entrypoint > exports > defaultResultHandler should have certain value 1`] = `
{
  "getNegativeResponse": [Function],
  "getPositiveResponse": [Function],
  "handler": [Function],
}
`;

exports[`Index Entrypoint > exports > ez should have certain value 1`] = `
{
  "dateIn": [Function],
  "dateOut": [Function],
  "file": [Function],
  "raw": [Function],
  "upload": [Function],
}
`;

exports[`Index Entrypoint > exports > getExamples should have certain value 1`] = `[Function]`;

exports[`Index Entrypoint > exports > getMessageFromError should have certain value 1`] = `[Function]`;

exports[`Index Entrypoint > exports > getStatusCodeFromError should have certain value 1`] = `[Function]`;

exports[`Index Entrypoint > exports > should have certain entities exposed 1`] = `
[
  "createConfig",
  "AbstractEndpoint",
  "EndpointsFactory",
  "defaultEndpointsFactory",
  "arrayEndpointsFactory",
  "getExamples",
  "getMessageFromError",
  "getStatusCodeFromError",
  "BuiltinLogger",
  "Middleware",
  "createResultHandler",
  "defaultResultHandler",
  "arrayResultHandler",
  "DependsOnMethod",
  "ServeStatic",
  "createServer",
  "attachRouting",
  "Documentation",
  "DocumentationError",
  "RoutingError",
  "OutputValidationError",
  "InputValidationError",
  "MissingPeerError",
  "testEndpoint",
  "Integration",
  "ez",
]
`;

exports[`Index Entrypoint > exports > testEndpoint should have certain value 1`] = `[Function]`;<|MERGE_RESOLUTION|>--- conflicted
+++ resolved
@@ -49,12 +49,6 @@
 exports[`Index Entrypoint > exports > attachRouting should have certain value 1`] = `[Function]`;
 
 exports[`Index Entrypoint > exports > createConfig should have certain value 1`] = `[Function]`;
-
-<<<<<<< HEAD
-exports[`Index Entrypoint > exports > createLogger should have certain value 1`] = `[Function]`;
-=======
-exports[`Index Entrypoint > exports > createMiddleware should have certain value 1`] = `[Function]`;
->>>>>>> 18e0fa64
 
 exports[`Index Entrypoint > exports > createResultHandler should have certain value 1`] = `[Function]`;
 
