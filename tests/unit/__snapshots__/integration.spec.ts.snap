// Vitest Snapshot v1, https://vitest.dev/guide/snapshot.html

exports[`Integration > Feature #945: should have configurable treatment of optionals 0 1`] = `
"type SomeOf<T> = T[keyof T];

/** post /v1/test-with-dashes */
type PostV1TestWithDashesInput = {
  opt?: string;
};

/** post /v1/test-with-dashes */
type PostV1TestWithDashesPositiveVariant1 = {
  status: "success";
  data: {
    similar?: number;
  };
};

/** post /v1/test-with-dashes */
interface PostV1TestWithDashesPositiveResponseVariants {
  200: PostV1TestWithDashesPositiveVariant1;
}

/** post /v1/test-with-dashes */
type PostV1TestWithDashesNegativeVariant1 = {
  status: "error";
  error: {
    message: string;
  };
};

/** post /v1/test-with-dashes */
interface PostV1TestWithDashesNegativeResponseVariants {
  400: PostV1TestWithDashesNegativeVariant1;
}

export type Path = "/v1/test-with-dashes";

export type Method = "get" | "post" | "put" | "delete" | "patch";

export interface Input {
  "post /v1/test-with-dashes": PostV1TestWithDashesInput;
}

export interface PositiveResponse {
  "post /v1/test-with-dashes": SomeOf<PostV1TestWithDashesPositiveResponseVariants>;
}

export interface NegativeResponse {
  "post /v1/test-with-dashes": SomeOf<PostV1TestWithDashesNegativeResponseVariants>;
}

export interface EncodedResponse {
  "post /v1/test-with-dashes": PostV1TestWithDashesPositiveResponseVariants &
    PostV1TestWithDashesNegativeResponseVariants;
}

export interface Response {
  "post /v1/test-with-dashes":
    | PositiveResponse["post /v1/test-with-dashes"]
    | NegativeResponse["post /v1/test-with-dashes"];
}

export type Request = keyof Input;

export const endpointTags = { "post /v1/test-with-dashes": [] };

const parseRequest = (request: string) =>
  request.split(/ (.+)/, 2) as [Method, Path];

const substitute = (path: string, params: Record<string, any>) => {
  const rest = { ...params };
  for (const key in params) {
    path = path.replace(\`:\${key}\`, () => {
      delete rest[key];
      return params[key];
    });
  }
  return [path, rest] as const;
};

export type Implementation = (
  method: Method,
  path: string,
  params: Record<string, any>,
) => Promise<any>;

<<<<<<< HEAD
export class Client {
  public constructor(protected readonly implementation: Implementation) {}
  public provide<K extends Request>(
    request: K,
    params: Input[K],
  ): Promise<Response[K]> {
    const [method, path] = parseRequest(request);
    return this.implementation(method, ...substitute(path, params));
  }
}

export class Subscription<
  K extends Extract<Request, \`get \${string}\`>,
  R extends Extract<PositiveResponse[K], { event: string }>,
> {
  public source: EventSource;
  public constructor(request: K, params: Input[K]) {
    const [path, rest] = substitute(parseRequest(request)[1], params);
    this.source = new EventSource(
      new URL(\`\${path}?\${new URLSearchParams(rest)}\`, "https://example.com"),
    );
  }
  public on<E extends R["event"]>(
    event: E,
    handler: (data: Extract<R, { event: E }>["data"]) => void | Promise<void>,
  ) {
    this.source.addEventListener(event, (msg) =>
      handler(JSON.parse((msg as MessageEvent).data)),
    );
    return this;
  }
}

// Usage example:
/*
export const exampleImplementation: Implementation = async (
  method,
  path,
  params,
) => {
=======
const defaultImplementation: Implementation = async (method, path, params) => {
>>>>>>> 880f9308
  const hasBody = !["get", "delete"].includes(method);
  const searchParams = hasBody ? "" : \`?\${new URLSearchParams(params)}\`;
  const response = await fetch(
    new URL(\`\${path}\${searchParams}\`, "https://example.com"),
    {
      method: method.toUpperCase(),
      headers: hasBody ? { "Content-Type": "application/json" } : undefined,
      body: hasBody ? JSON.stringify(params) : undefined,
    },
  );
  const contentType = response.headers.get("content-type");
  if (!contentType) return;
  const isJSON = contentType.startsWith("application/json");
  return response[isJSON ? "json" : "text"]();
};

export class Client {
  public constructor(
    protected readonly implementation: Implementation = defaultImplementation,
  ) {}
  public provide<K extends Request>(
    request: K,
    params: Input[K],
  ): Promise<Response[K]> {
    const [method, path] = parseRequest(request);
    return this.implementation(method, ...substitute(path, params));
  }
}

// Usage example:
/*
const client = new Client();
client.provide("get /v1/user/retrieve", { id: "10" });
new Subscription("get /v1/events/time", {}).on("time", (time) => {});
*/
"
`;

exports[`Integration > Feature #945: should have configurable treatment of optionals 1 1`] = `
"type SomeOf<T> = T[keyof T];

/** post /v1/test-with-dashes */
type PostV1TestWithDashesInput = {
  opt: string | undefined;
};

/** post /v1/test-with-dashes */
type PostV1TestWithDashesPositiveVariant1 = {
  status: "success";
  data: {
    similar: number | undefined;
  };
};

/** post /v1/test-with-dashes */
interface PostV1TestWithDashesPositiveResponseVariants {
  200: PostV1TestWithDashesPositiveVariant1;
}

/** post /v1/test-with-dashes */
type PostV1TestWithDashesNegativeVariant1 = {
  status: "error";
  error: {
    message: string;
  };
};

/** post /v1/test-with-dashes */
interface PostV1TestWithDashesNegativeResponseVariants {
  400: PostV1TestWithDashesNegativeVariant1;
}

export type Path = "/v1/test-with-dashes";

export type Method = "get" | "post" | "put" | "delete" | "patch";

export interface Input {
  "post /v1/test-with-dashes": PostV1TestWithDashesInput;
}

export interface PositiveResponse {
  "post /v1/test-with-dashes": SomeOf<PostV1TestWithDashesPositiveResponseVariants>;
}

export interface NegativeResponse {
  "post /v1/test-with-dashes": SomeOf<PostV1TestWithDashesNegativeResponseVariants>;
}

export interface EncodedResponse {
  "post /v1/test-with-dashes": PostV1TestWithDashesPositiveResponseVariants &
    PostV1TestWithDashesNegativeResponseVariants;
}

export interface Response {
  "post /v1/test-with-dashes":
    | PositiveResponse["post /v1/test-with-dashes"]
    | NegativeResponse["post /v1/test-with-dashes"];
}

export type Request = keyof Input;

export const endpointTags = { "post /v1/test-with-dashes": [] };

const parseRequest = (request: string) =>
  request.split(/ (.+)/, 2) as [Method, Path];

const substitute = (path: string, params: Record<string, any>) => {
  const rest = { ...params };
  for (const key in params) {
    path = path.replace(\`:\${key}\`, () => {
      delete rest[key];
      return params[key];
    });
  }
  return [path, rest] as const;
};

export type Implementation = (
  method: Method,
  path: string,
  params: Record<string, any>,
) => Promise<any>;

<<<<<<< HEAD
export class Client {
  public constructor(protected readonly implementation: Implementation) {}
  public provide<K extends Request>(
    request: K,
    params: Input[K],
  ): Promise<Response[K]> {
    const [method, path] = parseRequest(request);
    return this.implementation(method, ...substitute(path, params));
  }
}

export class Subscription<
  K extends Extract<Request, \`get \${string}\`>,
  R extends Extract<PositiveResponse[K], { event: string }>,
> {
  public source: EventSource;
  public constructor(request: K, params: Input[K]) {
    const [path, rest] = substitute(parseRequest(request)[1], params);
    this.source = new EventSource(
      new URL(\`\${path}?\${new URLSearchParams(rest)}\`, "https://example.com"),
    );
  }
  public on<E extends R["event"]>(
    event: E,
    handler: (data: Extract<R, { event: E }>["data"]) => void | Promise<void>,
  ) {
    this.source.addEventListener(event, (msg) =>
      handler(JSON.parse((msg as MessageEvent).data)),
    );
    return this;
  }
}

// Usage example:
/*
export const exampleImplementation: Implementation = async (
  method,
  path,
  params,
) => {
=======
const defaultImplementation: Implementation = async (method, path, params) => {
>>>>>>> 880f9308
  const hasBody = !["get", "delete"].includes(method);
  const searchParams = hasBody ? "" : \`?\${new URLSearchParams(params)}\`;
  const response = await fetch(
    new URL(\`\${path}\${searchParams}\`, "https://example.com"),
    {
      method: method.toUpperCase(),
      headers: hasBody ? { "Content-Type": "application/json" } : undefined,
      body: hasBody ? JSON.stringify(params) : undefined,
    },
  );
  const contentType = response.headers.get("content-type");
  if (!contentType) return;
  const isJSON = contentType.startsWith("application/json");
  return response[isJSON ? "json" : "text"]();
};

export class Client {
  public constructor(
    protected readonly implementation: Implementation = defaultImplementation,
  ) {}
  public provide<K extends Request>(
    request: K,
    params: Input[K],
  ): Promise<Response[K]> {
    const [method, path] = parseRequest(request);
    return this.implementation(method, ...substitute(path, params));
  }
}

// Usage example:
/*
const client = new Client();
client.provide("get /v1/user/retrieve", { id: "10" });
new Subscription("get /v1/events/time", {}).on("time", (time) => {});
*/
"
`;

exports[`Integration > Feature #945: should have configurable treatment of optionals 2 1`] = `
"type SomeOf<T> = T[keyof T];

/** post /v1/test-with-dashes */
type PostV1TestWithDashesInput = {
  opt: string;
};

/** post /v1/test-with-dashes */
type PostV1TestWithDashesPositiveVariant1 = {
  status: "success";
  data: {
    similar: number;
  };
};

/** post /v1/test-with-dashes */
interface PostV1TestWithDashesPositiveResponseVariants {
  200: PostV1TestWithDashesPositiveVariant1;
}

/** post /v1/test-with-dashes */
type PostV1TestWithDashesNegativeVariant1 = {
  status: "error";
  error: {
    message: string;
  };
};

/** post /v1/test-with-dashes */
interface PostV1TestWithDashesNegativeResponseVariants {
  400: PostV1TestWithDashesNegativeVariant1;
}

export type Path = "/v1/test-with-dashes";

export type Method = "get" | "post" | "put" | "delete" | "patch";

export interface Input {
  "post /v1/test-with-dashes": PostV1TestWithDashesInput;
}

export interface PositiveResponse {
  "post /v1/test-with-dashes": SomeOf<PostV1TestWithDashesPositiveResponseVariants>;
}

export interface NegativeResponse {
  "post /v1/test-with-dashes": SomeOf<PostV1TestWithDashesNegativeResponseVariants>;
}

export interface EncodedResponse {
  "post /v1/test-with-dashes": PostV1TestWithDashesPositiveResponseVariants &
    PostV1TestWithDashesNegativeResponseVariants;
}

export interface Response {
  "post /v1/test-with-dashes":
    | PositiveResponse["post /v1/test-with-dashes"]
    | NegativeResponse["post /v1/test-with-dashes"];
}

export type Request = keyof Input;

export const endpointTags = { "post /v1/test-with-dashes": [] };

const parseRequest = (request: string) =>
  request.split(/ (.+)/, 2) as [Method, Path];

const substitute = (path: string, params: Record<string, any>) => {
  const rest = { ...params };
  for (const key in params) {
    path = path.replace(\`:\${key}\`, () => {
      delete rest[key];
      return params[key];
    });
  }
  return [path, rest] as const;
};

export type Implementation = (
  method: Method,
  path: string,
  params: Record<string, any>,
) => Promise<any>;

<<<<<<< HEAD
export class Client {
  public constructor(protected readonly implementation: Implementation) {}
  public provide<K extends Request>(
    request: K,
    params: Input[K],
  ): Promise<Response[K]> {
    const [method, path] = parseRequest(request);
    return this.implementation(method, ...substitute(path, params));
  }
}

export class Subscription<
  K extends Extract<Request, \`get \${string}\`>,
  R extends Extract<PositiveResponse[K], { event: string }>,
> {
  public source: EventSource;
  public constructor(request: K, params: Input[K]) {
    const [path, rest] = substitute(parseRequest(request)[1], params);
    this.source = new EventSource(
      new URL(\`\${path}?\${new URLSearchParams(rest)}\`, "https://example.com"),
    );
  }
  public on<E extends R["event"]>(
    event: E,
    handler: (data: Extract<R, { event: E }>["data"]) => void | Promise<void>,
  ) {
    this.source.addEventListener(event, (msg) =>
      handler(JSON.parse((msg as MessageEvent).data)),
    );
    return this;
  }
}

// Usage example:
/*
export const exampleImplementation: Implementation = async (
  method,
  path,
  params,
) => {
=======
const defaultImplementation: Implementation = async (method, path, params) => {
>>>>>>> 880f9308
  const hasBody = !["get", "delete"].includes(method);
  const searchParams = hasBody ? "" : \`?\${new URLSearchParams(params)}\`;
  const response = await fetch(
    new URL(\`\${path}\${searchParams}\`, "https://example.com"),
    {
      method: method.toUpperCase(),
      headers: hasBody ? { "Content-Type": "application/json" } : undefined,
      body: hasBody ? JSON.stringify(params) : undefined,
    },
  );
  const contentType = response.headers.get("content-type");
  if (!contentType) return;
  const isJSON = contentType.startsWith("application/json");
  return response[isJSON ? "json" : "text"]();
};

export class Client {
  public constructor(
    protected readonly implementation: Implementation = defaultImplementation,
  ) {}
  public provide<K extends Request>(
    request: K,
    params: Input[K],
  ): Promise<Response[K]> {
    const [method, path] = parseRequest(request);
    return this.implementation(method, ...substitute(path, params));
  }
}

// Usage example:
/*
const client = new Client();
client.provide("get /v1/user/retrieve", { id: "10" });
new Subscription("get /v1/events/time", {}).on("time", (time) => {});
*/
"
`;

exports[`Integration > Feature #1470: Custom brands > should by handled accordingly 1`] = `
"type SomeOf<T> = T[keyof T];

/** post /v1/custom */
type PostV1CustomInput = {
  string: boolean;
  regular: string;
};

/** post /v1/custom */
type PostV1CustomPositiveVariant1 = {
  status: "success";
  data: {
    number: boolean;
  };
};

/** post /v1/custom */
interface PostV1CustomPositiveResponseVariants {
  200: PostV1CustomPositiveVariant1;
}

/** post /v1/custom */
type PostV1CustomNegativeVariant1 = {
  status: "error";
  error: {
    message: string;
  };
};

/** post /v1/custom */
interface PostV1CustomNegativeResponseVariants {
  400: PostV1CustomNegativeVariant1;
}

export type Path = "/v1/custom";

export type Method = "get" | "post" | "put" | "delete" | "patch";

export interface Input {
  "post /v1/custom": PostV1CustomInput;
}

export interface PositiveResponse {
  "post /v1/custom": SomeOf<PostV1CustomPositiveResponseVariants>;
}

export interface NegativeResponse {
  "post /v1/custom": SomeOf<PostV1CustomNegativeResponseVariants>;
}

export interface EncodedResponse {
  "post /v1/custom": PostV1CustomPositiveResponseVariants &
    PostV1CustomNegativeResponseVariants;
}

export interface Response {
  "post /v1/custom":
    | PositiveResponse["post /v1/custom"]
    | NegativeResponse["post /v1/custom"];
}

export type Request = keyof Input;
"
`;

exports[`Integration > Should generate a client for example API 1`] = `
"type Type1 = {
  title: string;
  features: Type1;
}[];

type SomeOf<T> = T[keyof T];

/** get /v1/user/retrieve */
type GetV1UserRetrieveInput = {
  /** a numeric string containing the id of the user */
  id: string;
};

/** get /v1/user/retrieve */
type GetV1UserRetrievePositiveVariant1 = {
  status: "success";
  data: {
    id: number;
    name: string;
    features: {
      title: string;
      features: Type1;
    }[];
  };
};

/** get /v1/user/retrieve */
interface GetV1UserRetrievePositiveResponseVariants {
  200: GetV1UserRetrievePositiveVariant1;
}

/** get /v1/user/retrieve */
type GetV1UserRetrieveNegativeVariant1 = {
  status: "error";
  error: {
    message: string;
  };
};

/** get /v1/user/retrieve */
interface GetV1UserRetrieveNegativeResponseVariants {
  400: GetV1UserRetrieveNegativeVariant1;
}

/** delete /v1/user/:id/remove */
type DeleteV1UserIdRemoveInput = {
  /** numeric string */
  id: string;
};

/** delete /v1/user/:id/remove */
type DeleteV1UserIdRemovePositiveVariant1 = undefined;

/** delete /v1/user/:id/remove */
interface DeleteV1UserIdRemovePositiveResponseVariants {
  204: DeleteV1UserIdRemovePositiveVariant1;
}

/** delete /v1/user/:id/remove */
type DeleteV1UserIdRemoveNegativeVariant1 = undefined;

/** delete /v1/user/:id/remove */
interface DeleteV1UserIdRemoveNegativeResponseVariants {
  404: DeleteV1UserIdRemoveNegativeVariant1;
}

/** patch /v1/user/:id */
type PatchV1UserIdInput = {
  key: string;
  token: string;
  id: string;
  name: string;
  birthday: string;
};

/** patch /v1/user/:id */
type PatchV1UserIdPositiveVariant1 = {
  status: "success";
  data: {
    name: string;
    createdAt: string;
  };
};

/** patch /v1/user/:id */
interface PatchV1UserIdPositiveResponseVariants {
  200: PatchV1UserIdPositiveVariant1;
}

/** patch /v1/user/:id */
type PatchV1UserIdNegativeVariant1 = {
  status: "error";
  error: {
    message: string;
  };
};

/** patch /v1/user/:id */
interface PatchV1UserIdNegativeResponseVariants {
  400: PatchV1UserIdNegativeVariant1;
}

/** post /v1/user/create */
type PostV1UserCreateInput = {
  name: string;
};

/** post /v1/user/create */
type PostV1UserCreatePositiveVariant1 = {
  status: "created";
  data: {
    id: number;
  };
};

/** post /v1/user/create */
interface PostV1UserCreatePositiveResponseVariants {
  201: PostV1UserCreatePositiveVariant1;
  202: PostV1UserCreatePositiveVariant1;
}

/** post /v1/user/create */
type PostV1UserCreateNegativeVariant1 = {
  status: "exists";
  id: number;
};

/** post /v1/user/create */
type PostV1UserCreateNegativeVariant2 = {
  status: "error";
  reason: string;
};

/** post /v1/user/create */
interface PostV1UserCreateNegativeResponseVariants {
  409: PostV1UserCreateNegativeVariant1;
  400: PostV1UserCreateNegativeVariant2;
  500: PostV1UserCreateNegativeVariant2;
}

/** get /v1/user/list */
type GetV1UserListInput = {};

/** get /v1/user/list */
type GetV1UserListPositiveVariant1 = {
  name: string;
}[];

/** get /v1/user/list */
interface GetV1UserListPositiveResponseVariants {
  200: GetV1UserListPositiveVariant1;
}

/** get /v1/user/list */
type GetV1UserListNegativeVariant1 = string;

/** get /v1/user/list */
interface GetV1UserListNegativeResponseVariants {
  400: GetV1UserListNegativeVariant1;
}

/** get /v1/avatar/send */
type GetV1AvatarSendInput = {
  userId: string;
};

/** get /v1/avatar/send */
type GetV1AvatarSendPositiveVariant1 = string;

/** get /v1/avatar/send */
interface GetV1AvatarSendPositiveResponseVariants {
  200: GetV1AvatarSendPositiveVariant1;
}

/** get /v1/avatar/send */
type GetV1AvatarSendNegativeVariant1 = string;

/** get /v1/avatar/send */
interface GetV1AvatarSendNegativeResponseVariants {
  400: GetV1AvatarSendNegativeVariant1;
}

/** get /v1/avatar/stream */
type GetV1AvatarStreamInput = {
  userId: string;
};

/** get /v1/avatar/stream */
type GetV1AvatarStreamPositiveVariant1 = Buffer;

/** get /v1/avatar/stream */
interface GetV1AvatarStreamPositiveResponseVariants {
  200: GetV1AvatarStreamPositiveVariant1;
}

/** get /v1/avatar/stream */
type GetV1AvatarStreamNegativeVariant1 = string;

/** get /v1/avatar/stream */
interface GetV1AvatarStreamNegativeResponseVariants {
  400: GetV1AvatarStreamNegativeVariant1;
}

/** post /v1/avatar/upload */
type PostV1AvatarUploadInput = {
  avatar: any;
};

/** post /v1/avatar/upload */
type PostV1AvatarUploadPositiveVariant1 = {
  status: "success";
  data: {
    name: string;
    size: number;
    mime: string;
    hash: string;
    otherInputs: Record<string, any>;
  };
};

/** post /v1/avatar/upload */
interface PostV1AvatarUploadPositiveResponseVariants {
  200: PostV1AvatarUploadPositiveVariant1;
}

/** post /v1/avatar/upload */
type PostV1AvatarUploadNegativeVariant1 = {
  status: "error";
  error: {
    message: string;
  };
};

/** post /v1/avatar/upload */
interface PostV1AvatarUploadNegativeResponseVariants {
  400: PostV1AvatarUploadNegativeVariant1;
}

/** post /v1/avatar/raw */
type PostV1AvatarRawInput = Buffer;

/** post /v1/avatar/raw */
type PostV1AvatarRawPositiveVariant1 = {
  status: "success";
  data: {
    length: number;
  };
};

/** post /v1/avatar/raw */
interface PostV1AvatarRawPositiveResponseVariants {
  200: PostV1AvatarRawPositiveVariant1;
}

/** post /v1/avatar/raw */
type PostV1AvatarRawNegativeVariant1 = {
  status: "error";
  error: {
    message: string;
  };
};

/** post /v1/avatar/raw */
interface PostV1AvatarRawNegativeResponseVariants {
  400: PostV1AvatarRawNegativeVariant1;
}

/** get /v1/events/time */
type GetV1EventsTimeInput = {
  trigger?: string | undefined;
};

/** get /v1/events/time */
type GetV1EventsTimePositiveVariant1 = {
  data: number;
  event: "time";
  id?: string | undefined;
  retry?: number | undefined;
};

/** get /v1/events/time */
interface GetV1EventsTimePositiveResponseVariants {
  200: GetV1EventsTimePositiveVariant1;
}

/** get /v1/events/time */
type GetV1EventsTimeNegativeVariant1 = string;

/** get /v1/events/time */
interface GetV1EventsTimeNegativeResponseVariants {
  400: GetV1EventsTimeNegativeVariant1;
}

export type Path =
  | "/v1/user/retrieve"
  | "/v1/user/:id/remove"
  | "/v1/user/:id"
  | "/v1/user/create"
  | "/v1/user/list"
  | "/v1/avatar/send"
  | "/v1/avatar/stream"
  | "/v1/avatar/upload"
  | "/v1/avatar/raw"
  | "/v1/events/time";

export type Method = "get" | "post" | "put" | "delete" | "patch";

export interface Input {
  "get /v1/user/retrieve": GetV1UserRetrieveInput;
  "delete /v1/user/:id/remove": DeleteV1UserIdRemoveInput;
  "patch /v1/user/:id": PatchV1UserIdInput;
  "post /v1/user/create": PostV1UserCreateInput;
  "get /v1/user/list": GetV1UserListInput;
  "get /v1/avatar/send": GetV1AvatarSendInput;
  "get /v1/avatar/stream": GetV1AvatarStreamInput;
  "post /v1/avatar/upload": PostV1AvatarUploadInput;
  "post /v1/avatar/raw": PostV1AvatarRawInput;
  "get /v1/events/time": GetV1EventsTimeInput;
}

export interface PositiveResponse {
  "get /v1/user/retrieve": SomeOf<GetV1UserRetrievePositiveResponseVariants>;
  "delete /v1/user/:id/remove": SomeOf<DeleteV1UserIdRemovePositiveResponseVariants>;
  "patch /v1/user/:id": SomeOf<PatchV1UserIdPositiveResponseVariants>;
  "post /v1/user/create": SomeOf<PostV1UserCreatePositiveResponseVariants>;
  "get /v1/user/list": SomeOf<GetV1UserListPositiveResponseVariants>;
  "get /v1/avatar/send": SomeOf<GetV1AvatarSendPositiveResponseVariants>;
  "get /v1/avatar/stream": SomeOf<GetV1AvatarStreamPositiveResponseVariants>;
  "post /v1/avatar/upload": SomeOf<PostV1AvatarUploadPositiveResponseVariants>;
  "post /v1/avatar/raw": SomeOf<PostV1AvatarRawPositiveResponseVariants>;
  "get /v1/events/time": SomeOf<GetV1EventsTimePositiveResponseVariants>;
}

export interface NegativeResponse {
  "get /v1/user/retrieve": SomeOf<GetV1UserRetrieveNegativeResponseVariants>;
  "delete /v1/user/:id/remove": SomeOf<DeleteV1UserIdRemoveNegativeResponseVariants>;
  "patch /v1/user/:id": SomeOf<PatchV1UserIdNegativeResponseVariants>;
  "post /v1/user/create": SomeOf<PostV1UserCreateNegativeResponseVariants>;
  "get /v1/user/list": SomeOf<GetV1UserListNegativeResponseVariants>;
  "get /v1/avatar/send": SomeOf<GetV1AvatarSendNegativeResponseVariants>;
  "get /v1/avatar/stream": SomeOf<GetV1AvatarStreamNegativeResponseVariants>;
  "post /v1/avatar/upload": SomeOf<PostV1AvatarUploadNegativeResponseVariants>;
  "post /v1/avatar/raw": SomeOf<PostV1AvatarRawNegativeResponseVariants>;
  "get /v1/events/time": SomeOf<GetV1EventsTimeNegativeResponseVariants>;
}

export interface EncodedResponse {
  "get /v1/user/retrieve": GetV1UserRetrievePositiveResponseVariants &
    GetV1UserRetrieveNegativeResponseVariants;
  "delete /v1/user/:id/remove": DeleteV1UserIdRemovePositiveResponseVariants &
    DeleteV1UserIdRemoveNegativeResponseVariants;
  "patch /v1/user/:id": PatchV1UserIdPositiveResponseVariants &
    PatchV1UserIdNegativeResponseVariants;
  "post /v1/user/create": PostV1UserCreatePositiveResponseVariants &
    PostV1UserCreateNegativeResponseVariants;
  "get /v1/user/list": GetV1UserListPositiveResponseVariants &
    GetV1UserListNegativeResponseVariants;
  "get /v1/avatar/send": GetV1AvatarSendPositiveResponseVariants &
    GetV1AvatarSendNegativeResponseVariants;
  "get /v1/avatar/stream": GetV1AvatarStreamPositiveResponseVariants &
    GetV1AvatarStreamNegativeResponseVariants;
  "post /v1/avatar/upload": PostV1AvatarUploadPositiveResponseVariants &
    PostV1AvatarUploadNegativeResponseVariants;
  "post /v1/avatar/raw": PostV1AvatarRawPositiveResponseVariants &
    PostV1AvatarRawNegativeResponseVariants;
  "get /v1/events/time": GetV1EventsTimePositiveResponseVariants &
    GetV1EventsTimeNegativeResponseVariants;
}

export interface Response {
  "get /v1/user/retrieve":
    | PositiveResponse["get /v1/user/retrieve"]
    | NegativeResponse["get /v1/user/retrieve"];
  "delete /v1/user/:id/remove":
    | PositiveResponse["delete /v1/user/:id/remove"]
    | NegativeResponse["delete /v1/user/:id/remove"];
  "patch /v1/user/:id":
    | PositiveResponse["patch /v1/user/:id"]
    | NegativeResponse["patch /v1/user/:id"];
  "post /v1/user/create":
    | PositiveResponse["post /v1/user/create"]
    | NegativeResponse["post /v1/user/create"];
  "get /v1/user/list":
    | PositiveResponse["get /v1/user/list"]
    | NegativeResponse["get /v1/user/list"];
  "get /v1/avatar/send":
    | PositiveResponse["get /v1/avatar/send"]
    | NegativeResponse["get /v1/avatar/send"];
  "get /v1/avatar/stream":
    | PositiveResponse["get /v1/avatar/stream"]
    | NegativeResponse["get /v1/avatar/stream"];
  "post /v1/avatar/upload":
    | PositiveResponse["post /v1/avatar/upload"]
    | NegativeResponse["post /v1/avatar/upload"];
  "post /v1/avatar/raw":
    | PositiveResponse["post /v1/avatar/raw"]
    | NegativeResponse["post /v1/avatar/raw"];
  "get /v1/events/time":
    | PositiveResponse["get /v1/events/time"]
    | NegativeResponse["get /v1/events/time"];
}

export type Request = keyof Input;

export const endpointTags = {
  "get /v1/user/retrieve": ["users"],
  "delete /v1/user/:id/remove": ["users"],
  "patch /v1/user/:id": ["users"],
  "post /v1/user/create": ["users"],
  "get /v1/user/list": ["users"],
  "get /v1/avatar/send": ["files", "users"],
  "get /v1/avatar/stream": ["users", "files"],
  "post /v1/avatar/upload": ["files"],
  "post /v1/avatar/raw": ["files"],
  "get /v1/events/time": ["subscriptions"],
};

const parseRequest = (request: string) =>
  request.split(/ (.+)/, 2) as [Method, Path];

const substitute = (path: string, params: Record<string, any>) => {
  const rest = { ...params };
  for (const key in params) {
    path = path.replace(\`:\${key}\`, () => {
      delete rest[key];
      return params[key];
    });
  }
  return [path, rest] as const;
};

export type Implementation = (
  method: Method,
  path: string,
  params: Record<string, any>,
) => Promise<any>;

<<<<<<< HEAD
export class Client {
  public constructor(protected readonly implementation: Implementation) {}
  public provide<K extends Request>(
    request: K,
    params: Input[K],
  ): Promise<Response[K]> {
    const [method, path] = parseRequest(request);
    return this.implementation(method, ...substitute(path, params));
  }
}

export class Subscription<
  K extends Extract<Request, \`get \${string}\`>,
  R extends Extract<PositiveResponse[K], { event: string }>,
> {
  public source: EventSource;
  public constructor(request: K, params: Input[K]) {
    const [path, rest] = substitute(parseRequest(request)[1], params);
    this.source = new EventSource(
      new URL(\`\${path}?\${new URLSearchParams(rest)}\`, "https://example.com"),
    );
  }
  public on<E extends R["event"]>(
    event: E,
    handler: (data: Extract<R, { event: E }>["data"]) => void | Promise<void>,
  ) {
    this.source.addEventListener(event, (msg) =>
      handler(JSON.parse((msg as MessageEvent).data)),
    );
    return this;
  }
}

// Usage example:
/*
export const exampleImplementation: Implementation = async (
  method,
  path,
  params,
) => {
=======
const defaultImplementation: Implementation = async (method, path, params) => {
>>>>>>> 880f9308
  const hasBody = !["get", "delete"].includes(method);
  const searchParams = hasBody ? "" : \`?\${new URLSearchParams(params)}\`;
  const response = await fetch(
    new URL(\`\${path}\${searchParams}\`, "https://example.com"),
    {
      method: method.toUpperCase(),
      headers: hasBody ? { "Content-Type": "application/json" } : undefined,
      body: hasBody ? JSON.stringify(params) : undefined,
    },
  );
  const contentType = response.headers.get("content-type");
  if (!contentType) return;
  const isJSON = contentType.startsWith("application/json");
  return response[isJSON ? "json" : "text"]();
};

export class Client {
  public constructor(
    protected readonly implementation: Implementation = defaultImplementation,
  ) {}
  public provide<K extends Request>(
    request: K,
    params: Input[K],
  ): Promise<Response[K]> {
    const [method, path] = parseRequest(request);
    return this.implementation(method, ...substitute(path, params));
  }
}

// Usage example:
/*
const client = new Client();
client.provide("get /v1/user/retrieve", { id: "10" });
new Subscription("get /v1/events/time", {}).on("time", (time) => {});
*/
"
`;

exports[`Integration > Should generate a types for example API 1`] = `
"type Type1 = {
  title: string;
  features: Type1;
}[];

type SomeOf<T> = T[keyof T];

/** get /v1/user/retrieve */
type GetV1UserRetrieveInput = {
  /** a numeric string containing the id of the user */
  id: string;
};

/** get /v1/user/retrieve */
type GetV1UserRetrievePositiveVariant1 = {
  status: "success";
  data: {
    id: number;
    name: string;
    features: {
      title: string;
      features: Type1;
    }[];
  };
};

/** get /v1/user/retrieve */
interface GetV1UserRetrievePositiveResponseVariants {
  200: GetV1UserRetrievePositiveVariant1;
}

/** get /v1/user/retrieve */
type GetV1UserRetrieveNegativeVariant1 = {
  status: "error";
  error: {
    message: string;
  };
};

/** get /v1/user/retrieve */
interface GetV1UserRetrieveNegativeResponseVariants {
  400: GetV1UserRetrieveNegativeVariant1;
}

/** delete /v1/user/:id/remove */
type DeleteV1UserIdRemoveInput = {
  /** numeric string */
  id: string;
};

/** delete /v1/user/:id/remove */
type DeleteV1UserIdRemovePositiveVariant1 = undefined;

/** delete /v1/user/:id/remove */
interface DeleteV1UserIdRemovePositiveResponseVariants {
  204: DeleteV1UserIdRemovePositiveVariant1;
}

/** delete /v1/user/:id/remove */
type DeleteV1UserIdRemoveNegativeVariant1 = undefined;

/** delete /v1/user/:id/remove */
interface DeleteV1UserIdRemoveNegativeResponseVariants {
  404: DeleteV1UserIdRemoveNegativeVariant1;
}

/** patch /v1/user/:id */
type PatchV1UserIdInput = {
  key: string;
  token: string;
  id: string;
  name: string;
  birthday: string;
};

/** patch /v1/user/:id */
type PatchV1UserIdPositiveVariant1 = {
  status: "success";
  data: {
    name: string;
    createdAt: string;
  };
};

/** patch /v1/user/:id */
interface PatchV1UserIdPositiveResponseVariants {
  200: PatchV1UserIdPositiveVariant1;
}

/** patch /v1/user/:id */
type PatchV1UserIdNegativeVariant1 = {
  status: "error";
  error: {
    message: string;
  };
};

/** patch /v1/user/:id */
interface PatchV1UserIdNegativeResponseVariants {
  400: PatchV1UserIdNegativeVariant1;
}

/** post /v1/user/create */
type PostV1UserCreateInput = {
  name: string;
};

/** post /v1/user/create */
type PostV1UserCreatePositiveVariant1 = {
  status: "created";
  data: {
    id: number;
  };
};

/** post /v1/user/create */
interface PostV1UserCreatePositiveResponseVariants {
  201: PostV1UserCreatePositiveVariant1;
  202: PostV1UserCreatePositiveVariant1;
}

/** post /v1/user/create */
type PostV1UserCreateNegativeVariant1 = {
  status: "exists";
  id: number;
};

/** post /v1/user/create */
type PostV1UserCreateNegativeVariant2 = {
  status: "error";
  reason: string;
};

/** post /v1/user/create */
interface PostV1UserCreateNegativeResponseVariants {
  409: PostV1UserCreateNegativeVariant1;
  400: PostV1UserCreateNegativeVariant2;
  500: PostV1UserCreateNegativeVariant2;
}

/** get /v1/user/list */
type GetV1UserListInput = {};

/** get /v1/user/list */
type GetV1UserListPositiveVariant1 = {
  name: string;
}[];

/** get /v1/user/list */
interface GetV1UserListPositiveResponseVariants {
  200: GetV1UserListPositiveVariant1;
}

/** get /v1/user/list */
type GetV1UserListNegativeVariant1 = string;

/** get /v1/user/list */
interface GetV1UserListNegativeResponseVariants {
  400: GetV1UserListNegativeVariant1;
}

/** get /v1/avatar/send */
type GetV1AvatarSendInput = {
  userId: string;
};

/** get /v1/avatar/send */
type GetV1AvatarSendPositiveVariant1 = string;

/** get /v1/avatar/send */
interface GetV1AvatarSendPositiveResponseVariants {
  200: GetV1AvatarSendPositiveVariant1;
}

/** get /v1/avatar/send */
type GetV1AvatarSendNegativeVariant1 = string;

/** get /v1/avatar/send */
interface GetV1AvatarSendNegativeResponseVariants {
  400: GetV1AvatarSendNegativeVariant1;
}

/** get /v1/avatar/stream */
type GetV1AvatarStreamInput = {
  userId: string;
};

/** get /v1/avatar/stream */
type GetV1AvatarStreamPositiveVariant1 = Buffer;

/** get /v1/avatar/stream */
interface GetV1AvatarStreamPositiveResponseVariants {
  200: GetV1AvatarStreamPositiveVariant1;
}

/** get /v1/avatar/stream */
type GetV1AvatarStreamNegativeVariant1 = string;

/** get /v1/avatar/stream */
interface GetV1AvatarStreamNegativeResponseVariants {
  400: GetV1AvatarStreamNegativeVariant1;
}

/** post /v1/avatar/upload */
type PostV1AvatarUploadInput = {
  avatar: any;
};

/** post /v1/avatar/upload */
type PostV1AvatarUploadPositiveVariant1 = {
  status: "success";
  data: {
    name: string;
    size: number;
    mime: string;
    hash: string;
    otherInputs: Record<string, any>;
  };
};

/** post /v1/avatar/upload */
interface PostV1AvatarUploadPositiveResponseVariants {
  200: PostV1AvatarUploadPositiveVariant1;
}

/** post /v1/avatar/upload */
type PostV1AvatarUploadNegativeVariant1 = {
  status: "error";
  error: {
    message: string;
  };
};

/** post /v1/avatar/upload */
interface PostV1AvatarUploadNegativeResponseVariants {
  400: PostV1AvatarUploadNegativeVariant1;
}

/** post /v1/avatar/raw */
type PostV1AvatarRawInput = Buffer;

/** post /v1/avatar/raw */
type PostV1AvatarRawPositiveVariant1 = {
  status: "success";
  data: {
    length: number;
  };
};

/** post /v1/avatar/raw */
interface PostV1AvatarRawPositiveResponseVariants {
  200: PostV1AvatarRawPositiveVariant1;
}

/** post /v1/avatar/raw */
type PostV1AvatarRawNegativeVariant1 = {
  status: "error";
  error: {
    message: string;
  };
};

/** post /v1/avatar/raw */
interface PostV1AvatarRawNegativeResponseVariants {
  400: PostV1AvatarRawNegativeVariant1;
}

/** get /v1/events/time */
type GetV1EventsTimeInput = {
  trigger?: string | undefined;
};

/** get /v1/events/time */
type GetV1EventsTimePositiveVariant1 = {
  data: number;
  event: "time";
  id?: string | undefined;
  retry?: number | undefined;
};

/** get /v1/events/time */
interface GetV1EventsTimePositiveResponseVariants {
  200: GetV1EventsTimePositiveVariant1;
}

/** get /v1/events/time */
type GetV1EventsTimeNegativeVariant1 = string;

/** get /v1/events/time */
interface GetV1EventsTimeNegativeResponseVariants {
  400: GetV1EventsTimeNegativeVariant1;
}

export type Path =
  | "/v1/user/retrieve"
  | "/v1/user/:id/remove"
  | "/v1/user/:id"
  | "/v1/user/create"
  | "/v1/user/list"
  | "/v1/avatar/send"
  | "/v1/avatar/stream"
  | "/v1/avatar/upload"
  | "/v1/avatar/raw"
  | "/v1/events/time";

export type Method = "get" | "post" | "put" | "delete" | "patch";

export interface Input {
  "get /v1/user/retrieve": GetV1UserRetrieveInput;
  "delete /v1/user/:id/remove": DeleteV1UserIdRemoveInput;
  "patch /v1/user/:id": PatchV1UserIdInput;
  "post /v1/user/create": PostV1UserCreateInput;
  "get /v1/user/list": GetV1UserListInput;
  "get /v1/avatar/send": GetV1AvatarSendInput;
  "get /v1/avatar/stream": GetV1AvatarStreamInput;
  "post /v1/avatar/upload": PostV1AvatarUploadInput;
  "post /v1/avatar/raw": PostV1AvatarRawInput;
  "get /v1/events/time": GetV1EventsTimeInput;
}

export interface PositiveResponse {
  "get /v1/user/retrieve": SomeOf<GetV1UserRetrievePositiveResponseVariants>;
  "delete /v1/user/:id/remove": SomeOf<DeleteV1UserIdRemovePositiveResponseVariants>;
  "patch /v1/user/:id": SomeOf<PatchV1UserIdPositiveResponseVariants>;
  "post /v1/user/create": SomeOf<PostV1UserCreatePositiveResponseVariants>;
  "get /v1/user/list": SomeOf<GetV1UserListPositiveResponseVariants>;
  "get /v1/avatar/send": SomeOf<GetV1AvatarSendPositiveResponseVariants>;
  "get /v1/avatar/stream": SomeOf<GetV1AvatarStreamPositiveResponseVariants>;
  "post /v1/avatar/upload": SomeOf<PostV1AvatarUploadPositiveResponseVariants>;
  "post /v1/avatar/raw": SomeOf<PostV1AvatarRawPositiveResponseVariants>;
  "get /v1/events/time": SomeOf<GetV1EventsTimePositiveResponseVariants>;
}

export interface NegativeResponse {
  "get /v1/user/retrieve": SomeOf<GetV1UserRetrieveNegativeResponseVariants>;
  "delete /v1/user/:id/remove": SomeOf<DeleteV1UserIdRemoveNegativeResponseVariants>;
  "patch /v1/user/:id": SomeOf<PatchV1UserIdNegativeResponseVariants>;
  "post /v1/user/create": SomeOf<PostV1UserCreateNegativeResponseVariants>;
  "get /v1/user/list": SomeOf<GetV1UserListNegativeResponseVariants>;
  "get /v1/avatar/send": SomeOf<GetV1AvatarSendNegativeResponseVariants>;
  "get /v1/avatar/stream": SomeOf<GetV1AvatarStreamNegativeResponseVariants>;
  "post /v1/avatar/upload": SomeOf<PostV1AvatarUploadNegativeResponseVariants>;
  "post /v1/avatar/raw": SomeOf<PostV1AvatarRawNegativeResponseVariants>;
  "get /v1/events/time": SomeOf<GetV1EventsTimeNegativeResponseVariants>;
}

export interface EncodedResponse {
  "get /v1/user/retrieve": GetV1UserRetrievePositiveResponseVariants &
    GetV1UserRetrieveNegativeResponseVariants;
  "delete /v1/user/:id/remove": DeleteV1UserIdRemovePositiveResponseVariants &
    DeleteV1UserIdRemoveNegativeResponseVariants;
  "patch /v1/user/:id": PatchV1UserIdPositiveResponseVariants &
    PatchV1UserIdNegativeResponseVariants;
  "post /v1/user/create": PostV1UserCreatePositiveResponseVariants &
    PostV1UserCreateNegativeResponseVariants;
  "get /v1/user/list": GetV1UserListPositiveResponseVariants &
    GetV1UserListNegativeResponseVariants;
  "get /v1/avatar/send": GetV1AvatarSendPositiveResponseVariants &
    GetV1AvatarSendNegativeResponseVariants;
  "get /v1/avatar/stream": GetV1AvatarStreamPositiveResponseVariants &
    GetV1AvatarStreamNegativeResponseVariants;
  "post /v1/avatar/upload": PostV1AvatarUploadPositiveResponseVariants &
    PostV1AvatarUploadNegativeResponseVariants;
  "post /v1/avatar/raw": PostV1AvatarRawPositiveResponseVariants &
    PostV1AvatarRawNegativeResponseVariants;
  "get /v1/events/time": GetV1EventsTimePositiveResponseVariants &
    GetV1EventsTimeNegativeResponseVariants;
}

export interface Response {
  "get /v1/user/retrieve":
    | PositiveResponse["get /v1/user/retrieve"]
    | NegativeResponse["get /v1/user/retrieve"];
  "delete /v1/user/:id/remove":
    | PositiveResponse["delete /v1/user/:id/remove"]
    | NegativeResponse["delete /v1/user/:id/remove"];
  "patch /v1/user/:id":
    | PositiveResponse["patch /v1/user/:id"]
    | NegativeResponse["patch /v1/user/:id"];
  "post /v1/user/create":
    | PositiveResponse["post /v1/user/create"]
    | NegativeResponse["post /v1/user/create"];
  "get /v1/user/list":
    | PositiveResponse["get /v1/user/list"]
    | NegativeResponse["get /v1/user/list"];
  "get /v1/avatar/send":
    | PositiveResponse["get /v1/avatar/send"]
    | NegativeResponse["get /v1/avatar/send"];
  "get /v1/avatar/stream":
    | PositiveResponse["get /v1/avatar/stream"]
    | NegativeResponse["get /v1/avatar/stream"];
  "post /v1/avatar/upload":
    | PositiveResponse["post /v1/avatar/upload"]
    | NegativeResponse["post /v1/avatar/upload"];
  "post /v1/avatar/raw":
    | PositiveResponse["post /v1/avatar/raw"]
    | NegativeResponse["post /v1/avatar/raw"];
  "get /v1/events/time":
    | PositiveResponse["get /v1/events/time"]
    | NegativeResponse["get /v1/events/time"];
}

export type Request = keyof Input;
"
`;

exports[`Integration > Should support multiple response schemas depending on status code 1`] = `
"type SomeOf<T> = T[keyof T];

/** post /v1/mtpl */
type PostV1MtplInput = {
  test: number;
};

/** post /v1/mtpl */
type PostV1MtplPositiveVariant1 = {
  status: "ok";
  data: {
    payload: string;
  };
};

/** post /v1/mtpl */
type PostV1MtplPositiveVariant2 = {
  status: "kinda";
  data: {
    payload: string;
  };
};

/** post /v1/mtpl */
interface PostV1MtplPositiveResponseVariants {
  200: PostV1MtplPositiveVariant1;
  201: PostV1MtplPositiveVariant2;
}

/** post /v1/mtpl */
type PostV1MtplNegativeVariant1 = "error";

/** post /v1/mtpl */
type PostV1MtplNegativeVariant2 = "failure";

/** post /v1/mtpl */
interface PostV1MtplNegativeResponseVariants {
  400: PostV1MtplNegativeVariant1;
  500: PostV1MtplNegativeVariant2;
}

export type Path = "/v1/mtpl";

export type Method = "get" | "post" | "put" | "delete" | "patch";

export interface Input {
  "post /v1/mtpl": PostV1MtplInput;
}

export interface PositiveResponse {
  "post /v1/mtpl": SomeOf<PostV1MtplPositiveResponseVariants>;
}

export interface NegativeResponse {
  "post /v1/mtpl": SomeOf<PostV1MtplNegativeResponseVariants>;
}

export interface EncodedResponse {
  "post /v1/mtpl": PostV1MtplPositiveResponseVariants &
    PostV1MtplNegativeResponseVariants;
}

export interface Response {
  "post /v1/mtpl":
    | PositiveResponse["post /v1/mtpl"]
    | NegativeResponse["post /v1/mtpl"];
}

export type Request = keyof Input;
"
`;

exports[`Integration > Should treat optionals the same way as z.infer() by default 1`] = `
"type SomeOf<T> = T[keyof T];

/** post /v1/test-with-dashes */
type PostV1TestWithDashesInput = {
  opt?: string | undefined;
};

/** post /v1/test-with-dashes */
type PostV1TestWithDashesPositiveVariant1 = {
  status: "success";
  data: {
    similar?: number | undefined;
  };
};

/** post /v1/test-with-dashes */
interface PostV1TestWithDashesPositiveResponseVariants {
  200: PostV1TestWithDashesPositiveVariant1;
}

/** post /v1/test-with-dashes */
type PostV1TestWithDashesNegativeVariant1 = {
  status: "error";
  error: {
    message: string;
  };
};

/** post /v1/test-with-dashes */
interface PostV1TestWithDashesNegativeResponseVariants {
  400: PostV1TestWithDashesNegativeVariant1;
}

export type Path = "/v1/test-with-dashes";

export type Method = "get" | "post" | "put" | "delete" | "patch";

export interface Input {
  "post /v1/test-with-dashes": PostV1TestWithDashesInput;
}

export interface PositiveResponse {
  "post /v1/test-with-dashes": SomeOf<PostV1TestWithDashesPositiveResponseVariants>;
}

export interface NegativeResponse {
  "post /v1/test-with-dashes": SomeOf<PostV1TestWithDashesNegativeResponseVariants>;
}

export interface EncodedResponse {
  "post /v1/test-with-dashes": PostV1TestWithDashesPositiveResponseVariants &
    PostV1TestWithDashesNegativeResponseVariants;
}

export interface Response {
  "post /v1/test-with-dashes":
    | PositiveResponse["post /v1/test-with-dashes"]
    | NegativeResponse["post /v1/test-with-dashes"];
}

export type Request = keyof Input;

export const endpointTags = { "post /v1/test-with-dashes": [] };

const parseRequest = (request: string) =>
  request.split(/ (.+)/, 2) as [Method, Path];

const substitute = (path: string, params: Record<string, any>) => {
  const rest = { ...params };
  for (const key in params) {
    path = path.replace(\`:\${key}\`, () => {
      delete rest[key];
      return params[key];
    });
  }
  return [path, rest] as const;
};

export type Implementation = (
  method: Method,
  path: string,
  params: Record<string, any>,
) => Promise<any>;

<<<<<<< HEAD
export class Client {
  public constructor(protected readonly implementation: Implementation) {}
  public provide<K extends Request>(
    request: K,
    params: Input[K],
  ): Promise<Response[K]> {
    const [method, path] = parseRequest(request);
    return this.implementation(method, ...substitute(path, params));
  }
}

export class Subscription<
  K extends Extract<Request, \`get \${string}\`>,
  R extends Extract<PositiveResponse[K], { event: string }>,
> {
  public source: EventSource;
  public constructor(request: K, params: Input[K]) {
    const [path, rest] = substitute(parseRequest(request)[1], params);
    this.source = new EventSource(
      new URL(\`\${path}?\${new URLSearchParams(rest)}\`, "https://example.com"),
    );
  }
  public on<E extends R["event"]>(
    event: E,
    handler: (data: Extract<R, { event: E }>["data"]) => void | Promise<void>,
  ) {
    this.source.addEventListener(event, (msg) =>
      handler(JSON.parse((msg as MessageEvent).data)),
    );
    return this;
  }
}

// Usage example:
/*
export const exampleImplementation: Implementation = async (
  method,
  path,
  params,
) => {
=======
const defaultImplementation: Implementation = async (method, path, params) => {
>>>>>>> 880f9308
  const hasBody = !["get", "delete"].includes(method);
  const searchParams = hasBody ? "" : \`?\${new URLSearchParams(params)}\`;
  const response = await fetch(
    new URL(\`\${path}\${searchParams}\`, "https://example.com"),
    {
      method: method.toUpperCase(),
      headers: hasBody ? { "Content-Type": "application/json" } : undefined,
      body: hasBody ? JSON.stringify(params) : undefined,
    },
  );
  const contentType = response.headers.get("content-type");
  if (!contentType) return;
  const isJSON = contentType.startsWith("application/json");
  return response[isJSON ? "json" : "text"]();
};

export class Client {
  public constructor(
    protected readonly implementation: Implementation = defaultImplementation,
  ) {}
  public provide<K extends Request>(
    request: K,
    params: Input[K],
  ): Promise<Response[K]> {
    const [method, path] = parseRequest(request);
    return this.implementation(method, ...substitute(path, params));
  }
}

// Usage example:
/*
const client = new Client();
client.provide("get /v1/user/retrieve", { id: "10" });
new Subscription("get /v1/events/time", {}).on("time", (time) => {});
*/
"
`;<|MERGE_RESOLUTION|>--- conflicted
+++ resolved
@@ -85,50 +85,7 @@
   params: Record<string, any>,
 ) => Promise<any>;
 
-<<<<<<< HEAD
-export class Client {
-  public constructor(protected readonly implementation: Implementation) {}
-  public provide<K extends Request>(
-    request: K,
-    params: Input[K],
-  ): Promise<Response[K]> {
-    const [method, path] = parseRequest(request);
-    return this.implementation(method, ...substitute(path, params));
-  }
-}
-
-export class Subscription<
-  K extends Extract<Request, \`get \${string}\`>,
-  R extends Extract<PositiveResponse[K], { event: string }>,
-> {
-  public source: EventSource;
-  public constructor(request: K, params: Input[K]) {
-    const [path, rest] = substitute(parseRequest(request)[1], params);
-    this.source = new EventSource(
-      new URL(\`\${path}?\${new URLSearchParams(rest)}\`, "https://example.com"),
-    );
-  }
-  public on<E extends R["event"]>(
-    event: E,
-    handler: (data: Extract<R, { event: E }>["data"]) => void | Promise<void>,
-  ) {
-    this.source.addEventListener(event, (msg) =>
-      handler(JSON.parse((msg as MessageEvent).data)),
-    );
-    return this;
-  }
-}
-
-// Usage example:
-/*
-export const exampleImplementation: Implementation = async (
-  method,
-  path,
-  params,
-) => {
-=======
 const defaultImplementation: Implementation = async (method, path, params) => {
->>>>>>> 880f9308
   const hasBody = !["get", "delete"].includes(method);
   const searchParams = hasBody ? "" : \`?\${new URLSearchParams(params)}\`;
   const response = await fetch(
@@ -158,112 +115,6 @@
   }
 }
 
-// Usage example:
-/*
-const client = new Client();
-client.provide("get /v1/user/retrieve", { id: "10" });
-new Subscription("get /v1/events/time", {}).on("time", (time) => {});
-*/
-"
-`;
-
-exports[`Integration > Feature #945: should have configurable treatment of optionals 1 1`] = `
-"type SomeOf<T> = T[keyof T];
-
-/** post /v1/test-with-dashes */
-type PostV1TestWithDashesInput = {
-  opt: string | undefined;
-};
-
-/** post /v1/test-with-dashes */
-type PostV1TestWithDashesPositiveVariant1 = {
-  status: "success";
-  data: {
-    similar: number | undefined;
-  };
-};
-
-/** post /v1/test-with-dashes */
-interface PostV1TestWithDashesPositiveResponseVariants {
-  200: PostV1TestWithDashesPositiveVariant1;
-}
-
-/** post /v1/test-with-dashes */
-type PostV1TestWithDashesNegativeVariant1 = {
-  status: "error";
-  error: {
-    message: string;
-  };
-};
-
-/** post /v1/test-with-dashes */
-interface PostV1TestWithDashesNegativeResponseVariants {
-  400: PostV1TestWithDashesNegativeVariant1;
-}
-
-export type Path = "/v1/test-with-dashes";
-
-export type Method = "get" | "post" | "put" | "delete" | "patch";
-
-export interface Input {
-  "post /v1/test-with-dashes": PostV1TestWithDashesInput;
-}
-
-export interface PositiveResponse {
-  "post /v1/test-with-dashes": SomeOf<PostV1TestWithDashesPositiveResponseVariants>;
-}
-
-export interface NegativeResponse {
-  "post /v1/test-with-dashes": SomeOf<PostV1TestWithDashesNegativeResponseVariants>;
-}
-
-export interface EncodedResponse {
-  "post /v1/test-with-dashes": PostV1TestWithDashesPositiveResponseVariants &
-    PostV1TestWithDashesNegativeResponseVariants;
-}
-
-export interface Response {
-  "post /v1/test-with-dashes":
-    | PositiveResponse["post /v1/test-with-dashes"]
-    | NegativeResponse["post /v1/test-with-dashes"];
-}
-
-export type Request = keyof Input;
-
-export const endpointTags = { "post /v1/test-with-dashes": [] };
-
-const parseRequest = (request: string) =>
-  request.split(/ (.+)/, 2) as [Method, Path];
-
-const substitute = (path: string, params: Record<string, any>) => {
-  const rest = { ...params };
-  for (const key in params) {
-    path = path.replace(\`:\${key}\`, () => {
-      delete rest[key];
-      return params[key];
-    });
-  }
-  return [path, rest] as const;
-};
-
-export type Implementation = (
-  method: Method,
-  path: string,
-  params: Record<string, any>,
-) => Promise<any>;
-
-<<<<<<< HEAD
-export class Client {
-  public constructor(protected readonly implementation: Implementation) {}
-  public provide<K extends Request>(
-    request: K,
-    params: Input[K],
-  ): Promise<Response[K]> {
-    const [method, path] = parseRequest(request);
-    return this.implementation(method, ...substitute(path, params));
-  }
-}
-
 export class Subscription<
   K extends Extract<Request, \`get \${string}\`>,
   R extends Extract<PositiveResponse[K], { event: string }>,
@@ -288,14 +139,99 @@
 
 // Usage example:
 /*
-export const exampleImplementation: Implementation = async (
-  method,
-  path,
-  params,
-) => {
-=======
+const client = new Client();
+client.provide("get /v1/user/retrieve", { id: "10" });
+new Subscription("get /v1/events/time", {}).on("time", (time) => {});
+*/
+"
+`;
+
+exports[`Integration > Feature #945: should have configurable treatment of optionals 1 1`] = `
+"type SomeOf<T> = T[keyof T];
+
+/** post /v1/test-with-dashes */
+type PostV1TestWithDashesInput = {
+  opt: string | undefined;
+};
+
+/** post /v1/test-with-dashes */
+type PostV1TestWithDashesPositiveVariant1 = {
+  status: "success";
+  data: {
+    similar: number | undefined;
+  };
+};
+
+/** post /v1/test-with-dashes */
+interface PostV1TestWithDashesPositiveResponseVariants {
+  200: PostV1TestWithDashesPositiveVariant1;
+}
+
+/** post /v1/test-with-dashes */
+type PostV1TestWithDashesNegativeVariant1 = {
+  status: "error";
+  error: {
+    message: string;
+  };
+};
+
+/** post /v1/test-with-dashes */
+interface PostV1TestWithDashesNegativeResponseVariants {
+  400: PostV1TestWithDashesNegativeVariant1;
+}
+
+export type Path = "/v1/test-with-dashes";
+
+export type Method = "get" | "post" | "put" | "delete" | "patch";
+
+export interface Input {
+  "post /v1/test-with-dashes": PostV1TestWithDashesInput;
+}
+
+export interface PositiveResponse {
+  "post /v1/test-with-dashes": SomeOf<PostV1TestWithDashesPositiveResponseVariants>;
+}
+
+export interface NegativeResponse {
+  "post /v1/test-with-dashes": SomeOf<PostV1TestWithDashesNegativeResponseVariants>;
+}
+
+export interface EncodedResponse {
+  "post /v1/test-with-dashes": PostV1TestWithDashesPositiveResponseVariants &
+    PostV1TestWithDashesNegativeResponseVariants;
+}
+
+export interface Response {
+  "post /v1/test-with-dashes":
+    | PositiveResponse["post /v1/test-with-dashes"]
+    | NegativeResponse["post /v1/test-with-dashes"];
+}
+
+export type Request = keyof Input;
+
+export const endpointTags = { "post /v1/test-with-dashes": [] };
+
+const parseRequest = (request: string) =>
+  request.split(/ (.+)/, 2) as [Method, Path];
+
+const substitute = (path: string, params: Record<string, any>) => {
+  const rest = { ...params };
+  for (const key in params) {
+    path = path.replace(\`:\${key}\`, () => {
+      delete rest[key];
+      return params[key];
+    });
+  }
+  return [path, rest] as const;
+};
+
+export type Implementation = (
+  method: Method,
+  path: string,
+  params: Record<string, any>,
+) => Promise<any>;
+
 const defaultImplementation: Implementation = async (method, path, params) => {
->>>>>>> 880f9308
   const hasBody = !["get", "delete"].includes(method);
   const searchParams = hasBody ? "" : \`?\${new URLSearchParams(params)}\`;
   const response = await fetch(
@@ -325,112 +261,6 @@
   }
 }
 
-// Usage example:
-/*
-const client = new Client();
-client.provide("get /v1/user/retrieve", { id: "10" });
-new Subscription("get /v1/events/time", {}).on("time", (time) => {});
-*/
-"
-`;
-
-exports[`Integration > Feature #945: should have configurable treatment of optionals 2 1`] = `
-"type SomeOf<T> = T[keyof T];
-
-/** post /v1/test-with-dashes */
-type PostV1TestWithDashesInput = {
-  opt: string;
-};
-
-/** post /v1/test-with-dashes */
-type PostV1TestWithDashesPositiveVariant1 = {
-  status: "success";
-  data: {
-    similar: number;
-  };
-};
-
-/** post /v1/test-with-dashes */
-interface PostV1TestWithDashesPositiveResponseVariants {
-  200: PostV1TestWithDashesPositiveVariant1;
-}
-
-/** post /v1/test-with-dashes */
-type PostV1TestWithDashesNegativeVariant1 = {
-  status: "error";
-  error: {
-    message: string;
-  };
-};
-
-/** post /v1/test-with-dashes */
-interface PostV1TestWithDashesNegativeResponseVariants {
-  400: PostV1TestWithDashesNegativeVariant1;
-}
-
-export type Path = "/v1/test-with-dashes";
-
-export type Method = "get" | "post" | "put" | "delete" | "patch";
-
-export interface Input {
-  "post /v1/test-with-dashes": PostV1TestWithDashesInput;
-}
-
-export interface PositiveResponse {
-  "post /v1/test-with-dashes": SomeOf<PostV1TestWithDashesPositiveResponseVariants>;
-}
-
-export interface NegativeResponse {
-  "post /v1/test-with-dashes": SomeOf<PostV1TestWithDashesNegativeResponseVariants>;
-}
-
-export interface EncodedResponse {
-  "post /v1/test-with-dashes": PostV1TestWithDashesPositiveResponseVariants &
-    PostV1TestWithDashesNegativeResponseVariants;
-}
-
-export interface Response {
-  "post /v1/test-with-dashes":
-    | PositiveResponse["post /v1/test-with-dashes"]
-    | NegativeResponse["post /v1/test-with-dashes"];
-}
-
-export type Request = keyof Input;
-
-export const endpointTags = { "post /v1/test-with-dashes": [] };
-
-const parseRequest = (request: string) =>
-  request.split(/ (.+)/, 2) as [Method, Path];
-
-const substitute = (path: string, params: Record<string, any>) => {
-  const rest = { ...params };
-  for (const key in params) {
-    path = path.replace(\`:\${key}\`, () => {
-      delete rest[key];
-      return params[key];
-    });
-  }
-  return [path, rest] as const;
-};
-
-export type Implementation = (
-  method: Method,
-  path: string,
-  params: Record<string, any>,
-) => Promise<any>;
-
-<<<<<<< HEAD
-export class Client {
-  public constructor(protected readonly implementation: Implementation) {}
-  public provide<K extends Request>(
-    request: K,
-    params: Input[K],
-  ): Promise<Response[K]> {
-    const [method, path] = parseRequest(request);
-    return this.implementation(method, ...substitute(path, params));
-  }
-}
-
 export class Subscription<
   K extends Extract<Request, \`get \${string}\`>,
   R extends Extract<PositiveResponse[K], { event: string }>,
@@ -455,14 +285,99 @@
 
 // Usage example:
 /*
-export const exampleImplementation: Implementation = async (
-  method,
-  path,
-  params,
-) => {
-=======
+const client = new Client();
+client.provide("get /v1/user/retrieve", { id: "10" });
+new Subscription("get /v1/events/time", {}).on("time", (time) => {});
+*/
+"
+`;
+
+exports[`Integration > Feature #945: should have configurable treatment of optionals 2 1`] = `
+"type SomeOf<T> = T[keyof T];
+
+/** post /v1/test-with-dashes */
+type PostV1TestWithDashesInput = {
+  opt: string;
+};
+
+/** post /v1/test-with-dashes */
+type PostV1TestWithDashesPositiveVariant1 = {
+  status: "success";
+  data: {
+    similar: number;
+  };
+};
+
+/** post /v1/test-with-dashes */
+interface PostV1TestWithDashesPositiveResponseVariants {
+  200: PostV1TestWithDashesPositiveVariant1;
+}
+
+/** post /v1/test-with-dashes */
+type PostV1TestWithDashesNegativeVariant1 = {
+  status: "error";
+  error: {
+    message: string;
+  };
+};
+
+/** post /v1/test-with-dashes */
+interface PostV1TestWithDashesNegativeResponseVariants {
+  400: PostV1TestWithDashesNegativeVariant1;
+}
+
+export type Path = "/v1/test-with-dashes";
+
+export type Method = "get" | "post" | "put" | "delete" | "patch";
+
+export interface Input {
+  "post /v1/test-with-dashes": PostV1TestWithDashesInput;
+}
+
+export interface PositiveResponse {
+  "post /v1/test-with-dashes": SomeOf<PostV1TestWithDashesPositiveResponseVariants>;
+}
+
+export interface NegativeResponse {
+  "post /v1/test-with-dashes": SomeOf<PostV1TestWithDashesNegativeResponseVariants>;
+}
+
+export interface EncodedResponse {
+  "post /v1/test-with-dashes": PostV1TestWithDashesPositiveResponseVariants &
+    PostV1TestWithDashesNegativeResponseVariants;
+}
+
+export interface Response {
+  "post /v1/test-with-dashes":
+    | PositiveResponse["post /v1/test-with-dashes"]
+    | NegativeResponse["post /v1/test-with-dashes"];
+}
+
+export type Request = keyof Input;
+
+export const endpointTags = { "post /v1/test-with-dashes": [] };
+
+const parseRequest = (request: string) =>
+  request.split(/ (.+)/, 2) as [Method, Path];
+
+const substitute = (path: string, params: Record<string, any>) => {
+  const rest = { ...params };
+  for (const key in params) {
+    path = path.replace(\`:\${key}\`, () => {
+      delete rest[key];
+      return params[key];
+    });
+  }
+  return [path, rest] as const;
+};
+
+export type Implementation = (
+  method: Method,
+  path: string,
+  params: Record<string, any>,
+) => Promise<any>;
+
 const defaultImplementation: Implementation = async (method, path, params) => {
->>>>>>> 880f9308
   const hasBody = !["get", "delete"].includes(method);
   const searchParams = hasBody ? "" : \`?\${new URLSearchParams(params)}\`;
   const response = await fetch(
@@ -489,6 +404,28 @@
   ): Promise<Response[K]> {
     const [method, path] = parseRequest(request);
     return this.implementation(method, ...substitute(path, params));
+  }
+}
+
+export class Subscription<
+  K extends Extract<Request, \`get \${string}\`>,
+  R extends Extract<PositiveResponse[K], { event: string }>,
+> {
+  public source: EventSource;
+  public constructor(request: K, params: Input[K]) {
+    const [path, rest] = substitute(parseRequest(request)[1], params);
+    this.source = new EventSource(
+      new URL(\`\${path}?\${new URLSearchParams(rest)}\`, "https://example.com"),
+    );
+  }
+  public on<E extends R["event"]>(
+    event: E,
+    handler: (data: Extract<R, { event: E }>["data"]) => void | Promise<void>,
+  ) {
+    this.source.addEventListener(event, (msg) =>
+      handler(JSON.parse((msg as MessageEvent).data)),
+    );
+    return this;
   }
 }
 
@@ -1005,50 +942,7 @@
   params: Record<string, any>,
 ) => Promise<any>;
 
-<<<<<<< HEAD
-export class Client {
-  public constructor(protected readonly implementation: Implementation) {}
-  public provide<K extends Request>(
-    request: K,
-    params: Input[K],
-  ): Promise<Response[K]> {
-    const [method, path] = parseRequest(request);
-    return this.implementation(method, ...substitute(path, params));
-  }
-}
-
-export class Subscription<
-  K extends Extract<Request, \`get \${string}\`>,
-  R extends Extract<PositiveResponse[K], { event: string }>,
-> {
-  public source: EventSource;
-  public constructor(request: K, params: Input[K]) {
-    const [path, rest] = substitute(parseRequest(request)[1], params);
-    this.source = new EventSource(
-      new URL(\`\${path}?\${new URLSearchParams(rest)}\`, "https://example.com"),
-    );
-  }
-  public on<E extends R["event"]>(
-    event: E,
-    handler: (data: Extract<R, { event: E }>["data"]) => void | Promise<void>,
-  ) {
-    this.source.addEventListener(event, (msg) =>
-      handler(JSON.parse((msg as MessageEvent).data)),
-    );
-    return this;
-  }
-}
-
-// Usage example:
-/*
-export const exampleImplementation: Implementation = async (
-  method,
-  path,
-  params,
-) => {
-=======
 const defaultImplementation: Implementation = async (method, path, params) => {
->>>>>>> 880f9308
   const hasBody = !["get", "delete"].includes(method);
   const searchParams = hasBody ? "" : \`?\${new URLSearchParams(params)}\`;
   const response = await fetch(
@@ -1075,6 +969,28 @@
   ): Promise<Response[K]> {
     const [method, path] = parseRequest(request);
     return this.implementation(method, ...substitute(path, params));
+  }
+}
+
+export class Subscription<
+  K extends Extract<Request, \`get \${string}\`>,
+  R extends Extract<PositiveResponse[K], { event: string }>,
+> {
+  public source: EventSource;
+  public constructor(request: K, params: Input[K]) {
+    const [path, rest] = substitute(parseRequest(request)[1], params);
+    this.source = new EventSource(
+      new URL(\`\${path}?\${new URLSearchParams(rest)}\`, "https://example.com"),
+    );
+  }
+  public on<E extends R["event"]>(
+    event: E,
+    handler: (data: Extract<R, { event: E }>["data"]) => void | Promise<void>,
+  ) {
+    this.source.addEventListener(event, (msg) =>
+      handler(JSON.parse((msg as MessageEvent).data)),
+    );
+    return this;
   }
 }
 
@@ -1652,50 +1568,7 @@
   params: Record<string, any>,
 ) => Promise<any>;
 
-<<<<<<< HEAD
-export class Client {
-  public constructor(protected readonly implementation: Implementation) {}
-  public provide<K extends Request>(
-    request: K,
-    params: Input[K],
-  ): Promise<Response[K]> {
-    const [method, path] = parseRequest(request);
-    return this.implementation(method, ...substitute(path, params));
-  }
-}
-
-export class Subscription<
-  K extends Extract<Request, \`get \${string}\`>,
-  R extends Extract<PositiveResponse[K], { event: string }>,
-> {
-  public source: EventSource;
-  public constructor(request: K, params: Input[K]) {
-    const [path, rest] = substitute(parseRequest(request)[1], params);
-    this.source = new EventSource(
-      new URL(\`\${path}?\${new URLSearchParams(rest)}\`, "https://example.com"),
-    );
-  }
-  public on<E extends R["event"]>(
-    event: E,
-    handler: (data: Extract<R, { event: E }>["data"]) => void | Promise<void>,
-  ) {
-    this.source.addEventListener(event, (msg) =>
-      handler(JSON.parse((msg as MessageEvent).data)),
-    );
-    return this;
-  }
-}
-
-// Usage example:
-/*
-export const exampleImplementation: Implementation = async (
-  method,
-  path,
-  params,
-) => {
-=======
 const defaultImplementation: Implementation = async (method, path, params) => {
->>>>>>> 880f9308
   const hasBody = !["get", "delete"].includes(method);
   const searchParams = hasBody ? "" : \`?\${new URLSearchParams(params)}\`;
   const response = await fetch(
@@ -1725,6 +1598,28 @@
   }
 }
 
+export class Subscription<
+  K extends Extract<Request, \`get \${string}\`>,
+  R extends Extract<PositiveResponse[K], { event: string }>,
+> {
+  public source: EventSource;
+  public constructor(request: K, params: Input[K]) {
+    const [path, rest] = substitute(parseRequest(request)[1], params);
+    this.source = new EventSource(
+      new URL(\`\${path}?\${new URLSearchParams(rest)}\`, "https://example.com"),
+    );
+  }
+  public on<E extends R["event"]>(
+    event: E,
+    handler: (data: Extract<R, { event: E }>["data"]) => void | Promise<void>,
+  ) {
+    this.source.addEventListener(event, (msg) =>
+      handler(JSON.parse((msg as MessageEvent).data)),
+    );
+    return this;
+  }
+}
+
 // Usage example:
 /*
 const client = new Client();
