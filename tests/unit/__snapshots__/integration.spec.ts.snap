--- conflicted
+++ resolved
@@ -85,28 +85,7 @@
   params: Record<string, any>,
 ) => Promise<any>;
 
-<<<<<<< HEAD
 const defaultImplementation: Implementation = async (method, path, params) => {
-=======
-export class Client {
-  public constructor(protected readonly implementation: Implementation) {}
-  public provide<K extends Request>(
-    request: K,
-    params: Input[K],
-  ): Promise<Response[K]> {
-    const [method, path] = parseRequest(request);
-    return this.implementation(method, ...substitute(path, params));
-  }
-}
-
-// Usage example:
-/*
-export const exampleImplementation: Implementation = async (
-  method,
-  path,
-  params,
-) => {
->>>>>>> 88a0a666
   const hasBody = !["get", "delete"].includes(method);
   const searchParams = hasBody ? "" : \`?\${new URLSearchParams(params)}\`;
   const response = await fetch(
@@ -122,9 +101,8 @@
   const isJSON = contentType.startsWith("application/json");
   return response[isJSON ? "json" : "text"]();
 };
-<<<<<<< HEAD
-
-export class ExpressZodAPIClient {
+
+export class Client {
   public constructor(
     protected readonly implementation: Implementation = defaultImplementation,
   ) {}
@@ -139,10 +117,7 @@
 
 // Usage example:
 /*
-const client = new ExpressZodAPIClient();
-=======
-const client = new Client(exampleImplementation);
->>>>>>> 88a0a666
+const client = new Client();
 client.provide("get /v1/user/retrieve", { id: "10" });
 */
 "
@@ -233,28 +208,7 @@
   params: Record<string, any>,
 ) => Promise<any>;
 
-<<<<<<< HEAD
 const defaultImplementation: Implementation = async (method, path, params) => {
-=======
-export class Client {
-  public constructor(protected readonly implementation: Implementation) {}
-  public provide<K extends Request>(
-    request: K,
-    params: Input[K],
-  ): Promise<Response[K]> {
-    const [method, path] = parseRequest(request);
-    return this.implementation(method, ...substitute(path, params));
-  }
-}
-
-// Usage example:
-/*
-export const exampleImplementation: Implementation = async (
-  method,
-  path,
-  params,
-) => {
->>>>>>> 88a0a666
   const hasBody = !["get", "delete"].includes(method);
   const searchParams = hasBody ? "" : \`?\${new URLSearchParams(params)}\`;
   const response = await fetch(
@@ -270,9 +224,8 @@
   const isJSON = contentType.startsWith("application/json");
   return response[isJSON ? "json" : "text"]();
 };
-<<<<<<< HEAD
-
-export class ExpressZodAPIClient {
+
+export class Client {
   public constructor(
     protected readonly implementation: Implementation = defaultImplementation,
   ) {}
@@ -287,10 +240,7 @@
 
 // Usage example:
 /*
-const client = new ExpressZodAPIClient();
-=======
-const client = new Client(exampleImplementation);
->>>>>>> 88a0a666
+const client = new Client();
 client.provide("get /v1/user/retrieve", { id: "10" });
 */
 "
@@ -381,28 +331,7 @@
   params: Record<string, any>,
 ) => Promise<any>;
 
-<<<<<<< HEAD
 const defaultImplementation: Implementation = async (method, path, params) => {
-=======
-export class Client {
-  public constructor(protected readonly implementation: Implementation) {}
-  public provide<K extends Request>(
-    request: K,
-    params: Input[K],
-  ): Promise<Response[K]> {
-    const [method, path] = parseRequest(request);
-    return this.implementation(method, ...substitute(path, params));
-  }
-}
-
-// Usage example:
-/*
-export const exampleImplementation: Implementation = async (
-  method,
-  path,
-  params,
-) => {
->>>>>>> 88a0a666
   const hasBody = !["get", "delete"].includes(method);
   const searchParams = hasBody ? "" : \`?\${new URLSearchParams(params)}\`;
   const response = await fetch(
@@ -418,9 +347,8 @@
   const isJSON = contentType.startsWith("application/json");
   return response[isJSON ? "json" : "text"]();
 };
-<<<<<<< HEAD
-
-export class ExpressZodAPIClient {
+
+export class Client {
   public constructor(
     protected readonly implementation: Implementation = defaultImplementation,
   ) {}
@@ -435,10 +363,7 @@
 
 // Usage example:
 /*
-const client = new ExpressZodAPIClient();
-=======
-const client = new Client(exampleImplementation);
->>>>>>> 88a0a666
+const client = new Client();
 client.provide("get /v1/user/retrieve", { id: "10" });
 */
 "
@@ -947,28 +872,7 @@
   params: Record<string, any>,
 ) => Promise<any>;
 
-<<<<<<< HEAD
 const defaultImplementation: Implementation = async (method, path, params) => {
-=======
-export class Client {
-  public constructor(protected readonly implementation: Implementation) {}
-  public provide<K extends Request>(
-    request: K,
-    params: Input[K],
-  ): Promise<Response[K]> {
-    const [method, path] = parseRequest(request);
-    return this.implementation(method, ...substitute(path, params));
-  }
-}
-
-// Usage example:
-/*
-export const exampleImplementation: Implementation = async (
-  method,
-  path,
-  params,
-) => {
->>>>>>> 88a0a666
   const hasBody = !["get", "delete"].includes(method);
   const searchParams = hasBody ? "" : \`?\${new URLSearchParams(params)}\`;
   const response = await fetch(
@@ -984,9 +888,8 @@
   const isJSON = contentType.startsWith("application/json");
   return response[isJSON ? "json" : "text"]();
 };
-<<<<<<< HEAD
-
-export class ExpressZodAPIClient {
+
+export class Client {
   public constructor(
     protected readonly implementation: Implementation = defaultImplementation,
   ) {}
@@ -1001,10 +904,7 @@
 
 // Usage example:
 /*
-const client = new ExpressZodAPIClient();
-=======
-const client = new Client(exampleImplementation);
->>>>>>> 88a0a666
+const client = new Client();
 client.provide("get /v1/user/retrieve", { id: "10" });
 */
 "
@@ -1574,28 +1474,7 @@
   params: Record<string, any>,
 ) => Promise<any>;
 
-<<<<<<< HEAD
 const defaultImplementation: Implementation = async (method, path, params) => {
-=======
-export class Client {
-  public constructor(protected readonly implementation: Implementation) {}
-  public provide<K extends Request>(
-    request: K,
-    params: Input[K],
-  ): Promise<Response[K]> {
-    const [method, path] = parseRequest(request);
-    return this.implementation(method, ...substitute(path, params));
-  }
-}
-
-// Usage example:
-/*
-export const exampleImplementation: Implementation = async (
-  method,
-  path,
-  params,
-) => {
->>>>>>> 88a0a666
   const hasBody = !["get", "delete"].includes(method);
   const searchParams = hasBody ? "" : \`?\${new URLSearchParams(params)}\`;
   const response = await fetch(
@@ -1611,9 +1490,8 @@
   const isJSON = contentType.startsWith("application/json");
   return response[isJSON ? "json" : "text"]();
 };
-<<<<<<< HEAD
-
-export class ExpressZodAPIClient {
+
+export class Client {
   public constructor(
     protected readonly implementation: Implementation = defaultImplementation,
   ) {}
@@ -1628,10 +1506,7 @@
 
 // Usage example:
 /*
-const client = new ExpressZodAPIClient();
-=======
-const client = new Client(exampleImplementation);
->>>>>>> 88a0a666
+const client = new Client();
 client.provide("get /v1/user/retrieve", { id: "10" });
 */
 "
