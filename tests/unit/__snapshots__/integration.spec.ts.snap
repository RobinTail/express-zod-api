// Vitest Snapshot v1, https://vitest.dev/guide/snapshot.html

exports[`Integration > Feature #945: should have configurable treatment of optionals 0 1`] = `
"type SomeOf<T> = T[keyof T];

/** post /v1/test-with-dashes */
type PostV1TestWithDashesInput = {
  opt?: string;
};

/** post /v1/test-with-dashes */
type PostV1TestWithDashesPositiveVariant1 = {
  status: "success";
  data: {
    similar?: number;
  };
};

/** post /v1/test-with-dashes */
interface PostV1TestWithDashesPositiveResponseVariants {
  200: PostV1TestWithDashesPositiveVariant1;
}

/** post /v1/test-with-dashes */
type PostV1TestWithDashesNegativeVariant1 = {
  status: "error";
  error: {
    message: string;
  };
};

/** post /v1/test-with-dashes */
interface PostV1TestWithDashesNegativeResponseVariants {
  400: PostV1TestWithDashesNegativeVariant1;
}

export type Path = "/v1/test-with-dashes";

export type Method = "get" | "post" | "put" | "delete" | "patch";

export interface Input {
  "post /v1/test-with-dashes": PostV1TestWithDashesInput;
}

export interface PositiveResponse {
  "post /v1/test-with-dashes": SomeOf<PostV1TestWithDashesPositiveResponseVariants>;
}

export interface NegativeResponse {
  "post /v1/test-with-dashes": SomeOf<PostV1TestWithDashesNegativeResponseVariants>;
}

export interface EncodedResponse {
  "post /v1/test-with-dashes": PostV1TestWithDashesPositiveResponseVariants &
    PostV1TestWithDashesNegativeResponseVariants;
}

export interface Response {
  "post /v1/test-with-dashes":
    | PositiveResponse["post /v1/test-with-dashes"]
    | NegativeResponse["post /v1/test-with-dashes"];
}

export type Request = keyof Input;

/** @deprecated use Request instead */
export type MethodPath = Request;

export const endpointTags = { "post /v1/test-with-dashes": [] };

export type Implementation = (
  method: Method,
  path: string,
  params: Record<string, any>,
) => Promise<any>;

export class ExpressZodAPIClient {
  constructor(protected readonly implementation: Implementation) {}
<<<<<<< HEAD
  public provide<K extends MethodPath>(
=======
  /** @deprecated use the overload with 2 arguments instead */
  public provide<M extends Method, P extends Path>(
    method: M,
    path: P,
    params: \`\${M} \${P}\` extends keyof Input
      ? Input[\`\${M} \${P}\`]
      : Record<string, any>,
  ): Promise<
    \`\${M} \${P}\` extends keyof Response ? Response[\`\${M} \${P}\`] : unknown
  >;
  public provide<K extends Request>(
>>>>>>> 15beb104
    request: K,
    params: Input[K],
  ): Promise<Response[K]> {
    const [method, path] = request.split(/ (.+)/, 2) as [Method, Path];
    return this.implementation(
      method,
      Object.keys(params).reduce(
        (acc, key) =>
          acc.replace(\`:\${key}\`, (params as Record<string, any>)[key]),
        path,
      ),
      Object.keys(params).reduce(
        (acc, key) =>
          Object.assign(
            acc,
            !path.includes(\`:\${key}\`) && {
              [key]: (params as Record<string, any>)[key],
            },
          ),
        {},
      ),
    );
  }
}

// Usage example:
/*
export const exampleImplementation: Implementation = async (
  method,
  path,
  params,
) => {
  const hasBody = !["get", "delete"].includes(method);
  const searchParams = hasBody ? "" : \`?\${new URLSearchParams(params)}\`;
  const response = await fetch(\`https://example.com\${path}\${searchParams}\`, {
    method: method.toUpperCase(),
    headers: hasBody ? { "Content-Type": "application/json" } : undefined,
    body: hasBody ? JSON.stringify(params) : undefined,
  });
  const contentType = response.headers.get("content-type");
  if (!contentType) return;
  const isJSON = contentType.startsWith("application/json");
  return response[isJSON ? "json" : "text"]();
};
const client = new ExpressZodAPIClient(exampleImplementation);
client.provide("get /v1/user/retrieve", { id: "10" });
*/
"
`;

exports[`Integration > Feature #945: should have configurable treatment of optionals 1 1`] = `
"type SomeOf<T> = T[keyof T];

/** post /v1/test-with-dashes */
type PostV1TestWithDashesInput = {
  opt: string | undefined;
};

/** post /v1/test-with-dashes */
type PostV1TestWithDashesPositiveVariant1 = {
  status: "success";
  data: {
    similar: number | undefined;
  };
};

/** post /v1/test-with-dashes */
interface PostV1TestWithDashesPositiveResponseVariants {
  200: PostV1TestWithDashesPositiveVariant1;
}

/** post /v1/test-with-dashes */
type PostV1TestWithDashesNegativeVariant1 = {
  status: "error";
  error: {
    message: string;
  };
};

/** post /v1/test-with-dashes */
interface PostV1TestWithDashesNegativeResponseVariants {
  400: PostV1TestWithDashesNegativeVariant1;
}

export type Path = "/v1/test-with-dashes";

export type Method = "get" | "post" | "put" | "delete" | "patch";

export interface Input {
  "post /v1/test-with-dashes": PostV1TestWithDashesInput;
}

export interface PositiveResponse {
  "post /v1/test-with-dashes": SomeOf<PostV1TestWithDashesPositiveResponseVariants>;
}

export interface NegativeResponse {
  "post /v1/test-with-dashes": SomeOf<PostV1TestWithDashesNegativeResponseVariants>;
}

export interface EncodedResponse {
  "post /v1/test-with-dashes": PostV1TestWithDashesPositiveResponseVariants &
    PostV1TestWithDashesNegativeResponseVariants;
}

export interface Response {
  "post /v1/test-with-dashes":
    | PositiveResponse["post /v1/test-with-dashes"]
    | NegativeResponse["post /v1/test-with-dashes"];
}

export type Request = keyof Input;

/** @deprecated use Request instead */
export type MethodPath = Request;

export const endpointTags = { "post /v1/test-with-dashes": [] };

export type Implementation = (
  method: Method,
  path: string,
  params: Record<string, any>,
) => Promise<any>;

export class ExpressZodAPIClient {
  constructor(protected readonly implementation: Implementation) {}
<<<<<<< HEAD
  public provide<K extends MethodPath>(
=======
  /** @deprecated use the overload with 2 arguments instead */
  public provide<M extends Method, P extends Path>(
    method: M,
    path: P,
    params: \`\${M} \${P}\` extends keyof Input
      ? Input[\`\${M} \${P}\`]
      : Record<string, any>,
  ): Promise<
    \`\${M} \${P}\` extends keyof Response ? Response[\`\${M} \${P}\`] : unknown
  >;
  public provide<K extends Request>(
>>>>>>> 15beb104
    request: K,
    params: Input[K],
  ): Promise<Response[K]> {
    const [method, path] = request.split(/ (.+)/, 2) as [Method, Path];
    return this.implementation(
      method,
      Object.keys(params).reduce(
        (acc, key) =>
          acc.replace(\`:\${key}\`, (params as Record<string, any>)[key]),
        path,
      ),
      Object.keys(params).reduce(
        (acc, key) =>
          Object.assign(
            acc,
            !path.includes(\`:\${key}\`) && {
              [key]: (params as Record<string, any>)[key],
            },
          ),
        {},
      ),
    );
  }
}

// Usage example:
/*
export const exampleImplementation: Implementation = async (
  method,
  path,
  params,
) => {
  const hasBody = !["get", "delete"].includes(method);
  const searchParams = hasBody ? "" : \`?\${new URLSearchParams(params)}\`;
  const response = await fetch(\`https://example.com\${path}\${searchParams}\`, {
    method: method.toUpperCase(),
    headers: hasBody ? { "Content-Type": "application/json" } : undefined,
    body: hasBody ? JSON.stringify(params) : undefined,
  });
  const contentType = response.headers.get("content-type");
  if (!contentType) return;
  const isJSON = contentType.startsWith("application/json");
  return response[isJSON ? "json" : "text"]();
};
const client = new ExpressZodAPIClient(exampleImplementation);
client.provide("get /v1/user/retrieve", { id: "10" });
*/
"
`;

exports[`Integration > Feature #945: should have configurable treatment of optionals 2 1`] = `
"type SomeOf<T> = T[keyof T];

/** post /v1/test-with-dashes */
type PostV1TestWithDashesInput = {
  opt: string;
};

/** post /v1/test-with-dashes */
type PostV1TestWithDashesPositiveVariant1 = {
  status: "success";
  data: {
    similar: number;
  };
};

/** post /v1/test-with-dashes */
interface PostV1TestWithDashesPositiveResponseVariants {
  200: PostV1TestWithDashesPositiveVariant1;
}

/** post /v1/test-with-dashes */
type PostV1TestWithDashesNegativeVariant1 = {
  status: "error";
  error: {
    message: string;
  };
};

/** post /v1/test-with-dashes */
interface PostV1TestWithDashesNegativeResponseVariants {
  400: PostV1TestWithDashesNegativeVariant1;
}

export type Path = "/v1/test-with-dashes";

export type Method = "get" | "post" | "put" | "delete" | "patch";

export interface Input {
  "post /v1/test-with-dashes": PostV1TestWithDashesInput;
}

export interface PositiveResponse {
  "post /v1/test-with-dashes": SomeOf<PostV1TestWithDashesPositiveResponseVariants>;
}

export interface NegativeResponse {
  "post /v1/test-with-dashes": SomeOf<PostV1TestWithDashesNegativeResponseVariants>;
}

export interface EncodedResponse {
  "post /v1/test-with-dashes": PostV1TestWithDashesPositiveResponseVariants &
    PostV1TestWithDashesNegativeResponseVariants;
}

export interface Response {
  "post /v1/test-with-dashes":
    | PositiveResponse["post /v1/test-with-dashes"]
    | NegativeResponse["post /v1/test-with-dashes"];
}

export type Request = keyof Input;

/** @deprecated use Request instead */
export type MethodPath = Request;

export const endpointTags = { "post /v1/test-with-dashes": [] };

export type Implementation = (
  method: Method,
  path: string,
  params: Record<string, any>,
) => Promise<any>;

export class ExpressZodAPIClient {
  constructor(protected readonly implementation: Implementation) {}
<<<<<<< HEAD
  public provide<K extends MethodPath>(
=======
  /** @deprecated use the overload with 2 arguments instead */
  public provide<M extends Method, P extends Path>(
    method: M,
    path: P,
    params: \`\${M} \${P}\` extends keyof Input
      ? Input[\`\${M} \${P}\`]
      : Record<string, any>,
  ): Promise<
    \`\${M} \${P}\` extends keyof Response ? Response[\`\${M} \${P}\`] : unknown
  >;
  public provide<K extends Request>(
>>>>>>> 15beb104
    request: K,
    params: Input[K],
  ): Promise<Response[K]> {
    const [method, path] = request.split(/ (.+)/, 2) as [Method, Path];
    return this.implementation(
      method,
      Object.keys(params).reduce(
        (acc, key) =>
          acc.replace(\`:\${key}\`, (params as Record<string, any>)[key]),
        path,
      ),
      Object.keys(params).reduce(
        (acc, key) =>
          Object.assign(
            acc,
            !path.includes(\`:\${key}\`) && {
              [key]: (params as Record<string, any>)[key],
            },
          ),
        {},
      ),
    );
  }
}

// Usage example:
/*
export const exampleImplementation: Implementation = async (
  method,
  path,
  params,
) => {
  const hasBody = !["get", "delete"].includes(method);
  const searchParams = hasBody ? "" : \`?\${new URLSearchParams(params)}\`;
  const response = await fetch(\`https://example.com\${path}\${searchParams}\`, {
    method: method.toUpperCase(),
    headers: hasBody ? { "Content-Type": "application/json" } : undefined,
    body: hasBody ? JSON.stringify(params) : undefined,
  });
  const contentType = response.headers.get("content-type");
  if (!contentType) return;
  const isJSON = contentType.startsWith("application/json");
  return response[isJSON ? "json" : "text"]();
};
const client = new ExpressZodAPIClient(exampleImplementation);
client.provide("get /v1/user/retrieve", { id: "10" });
*/
"
`;

exports[`Integration > Feature #1470: Custom brands > should by handled accordingly 1`] = `
"type SomeOf<T> = T[keyof T];

/** post /v1/custom */
type PostV1CustomInput = {
  string: boolean;
  regular: string;
};

/** post /v1/custom */
type PostV1CustomPositiveVariant1 = {
  status: "success";
  data: {
    number: boolean;
  };
};

/** post /v1/custom */
interface PostV1CustomPositiveResponseVariants {
  200: PostV1CustomPositiveVariant1;
}

/** post /v1/custom */
type PostV1CustomNegativeVariant1 = {
  status: "error";
  error: {
    message: string;
  };
};

/** post /v1/custom */
interface PostV1CustomNegativeResponseVariants {
  400: PostV1CustomNegativeVariant1;
}

export type Path = "/v1/custom";

export type Method = "get" | "post" | "put" | "delete" | "patch";

export interface Input {
  "post /v1/custom": PostV1CustomInput;
}

export interface PositiveResponse {
  "post /v1/custom": SomeOf<PostV1CustomPositiveResponseVariants>;
}

export interface NegativeResponse {
  "post /v1/custom": SomeOf<PostV1CustomNegativeResponseVariants>;
}

export interface EncodedResponse {
  "post /v1/custom": PostV1CustomPositiveResponseVariants &
    PostV1CustomNegativeResponseVariants;
}

export interface Response {
  "post /v1/custom":
    | PositiveResponse["post /v1/custom"]
    | NegativeResponse["post /v1/custom"];
}

export type Request = keyof Input;

/** @deprecated use Request instead */
export type MethodPath = Request;
"
`;

exports[`Integration > Should generate a client for example API 1`] = `
"type Type1 = {
  title: string;
  features: Type1;
}[];

type SomeOf<T> = T[keyof T];

/** get /v1/user/retrieve */
type GetV1UserRetrieveInput = {
  /** a numeric string containing the id of the user */
  id: string;
};

/** get /v1/user/retrieve */
type GetV1UserRetrievePositiveVariant1 = {
  status: "success";
  data: {
    id: number;
    name: string;
    features: {
      title: string;
      features: Type1;
    }[];
  };
};

/** get /v1/user/retrieve */
interface GetV1UserRetrievePositiveResponseVariants {
  200: GetV1UserRetrievePositiveVariant1;
}

/** get /v1/user/retrieve */
type GetV1UserRetrieveNegativeVariant1 = {
  status: "error";
  error: {
    message: string;
  };
};

/** get /v1/user/retrieve */
interface GetV1UserRetrieveNegativeResponseVariants {
  400: GetV1UserRetrieveNegativeVariant1;
}

/** delete /v1/user/:id/remove */
type DeleteV1UserIdRemoveInput = {
  /** numeric string */
  id: string;
};

/** delete /v1/user/:id/remove */
type DeleteV1UserIdRemovePositiveVariant1 = undefined;

/** delete /v1/user/:id/remove */
interface DeleteV1UserIdRemovePositiveResponseVariants {
  204: DeleteV1UserIdRemovePositiveVariant1;
}

/** delete /v1/user/:id/remove */
type DeleteV1UserIdRemoveNegativeVariant1 = undefined;

/** delete /v1/user/:id/remove */
interface DeleteV1UserIdRemoveNegativeResponseVariants {
  404: DeleteV1UserIdRemoveNegativeVariant1;
}

/** patch /v1/user/:id */
type PatchV1UserIdInput = {
  key: string;
  id: string;
  name: string;
  birthday: string;
};

/** patch /v1/user/:id */
type PatchV1UserIdPositiveVariant1 = {
  status: "success";
  data: {
    name: string;
    createdAt: string;
  };
};

/** patch /v1/user/:id */
interface PatchV1UserIdPositiveResponseVariants {
  200: PatchV1UserIdPositiveVariant1;
}

/** patch /v1/user/:id */
type PatchV1UserIdNegativeVariant1 = {
  status: "error";
  error: {
    message: string;
  };
};

/** patch /v1/user/:id */
interface PatchV1UserIdNegativeResponseVariants {
  400: PatchV1UserIdNegativeVariant1;
}

/** post /v1/user/create */
type PostV1UserCreateInput = {
  name: string;
};

/** post /v1/user/create */
type PostV1UserCreatePositiveVariant1 = {
  status: "created";
  data: {
    id: number;
  };
};

/** post /v1/user/create */
interface PostV1UserCreatePositiveResponseVariants {
  201: PostV1UserCreatePositiveVariant1;
  202: PostV1UserCreatePositiveVariant1;
}

/** post /v1/user/create */
type PostV1UserCreateNegativeVariant1 = {
  status: "exists";
  id: number;
};

/** post /v1/user/create */
type PostV1UserCreateNegativeVariant2 = {
  status: "error";
  reason: string;
};

/** post /v1/user/create */
interface PostV1UserCreateNegativeResponseVariants {
  409: PostV1UserCreateNegativeVariant1;
  400: PostV1UserCreateNegativeVariant2;
  500: PostV1UserCreateNegativeVariant2;
}

/** get /v1/user/list */
type GetV1UserListInput = {};

/** get /v1/user/list */
type GetV1UserListPositiveVariant1 = {
  name: string;
}[];

/** get /v1/user/list */
interface GetV1UserListPositiveResponseVariants {
  200: GetV1UserListPositiveVariant1;
}

/** get /v1/user/list */
type GetV1UserListNegativeVariant1 = string;

/** get /v1/user/list */
interface GetV1UserListNegativeResponseVariants {
  400: GetV1UserListNegativeVariant1;
}

/** get /v1/avatar/send */
type GetV1AvatarSendInput = {
  userId: string;
};

/** get /v1/avatar/send */
type GetV1AvatarSendPositiveVariant1 = string;

/** get /v1/avatar/send */
interface GetV1AvatarSendPositiveResponseVariants {
  200: GetV1AvatarSendPositiveVariant1;
}

/** get /v1/avatar/send */
type GetV1AvatarSendNegativeVariant1 = string;

/** get /v1/avatar/send */
interface GetV1AvatarSendNegativeResponseVariants {
  400: GetV1AvatarSendNegativeVariant1;
}

/** get /v1/avatar/stream */
type GetV1AvatarStreamInput = {
  userId: string;
};

/** get /v1/avatar/stream */
type GetV1AvatarStreamPositiveVariant1 = Buffer;

/** get /v1/avatar/stream */
interface GetV1AvatarStreamPositiveResponseVariants {
  200: GetV1AvatarStreamPositiveVariant1;
}

/** get /v1/avatar/stream */
type GetV1AvatarStreamNegativeVariant1 = string;

/** get /v1/avatar/stream */
interface GetV1AvatarStreamNegativeResponseVariants {
  400: GetV1AvatarStreamNegativeVariant1;
}

/** post /v1/avatar/upload */
type PostV1AvatarUploadInput = {
  avatar: any;
};

/** post /v1/avatar/upload */
type PostV1AvatarUploadPositiveVariant1 = {
  status: "success";
  data: {
    name: string;
    size: number;
    mime: string;
    hash: string;
    otherInputs: Record<string, any>;
  };
};

/** post /v1/avatar/upload */
interface PostV1AvatarUploadPositiveResponseVariants {
  200: PostV1AvatarUploadPositiveVariant1;
}

/** post /v1/avatar/upload */
type PostV1AvatarUploadNegativeVariant1 = {
  status: "error";
  error: {
    message: string;
  };
};

/** post /v1/avatar/upload */
interface PostV1AvatarUploadNegativeResponseVariants {
  400: PostV1AvatarUploadNegativeVariant1;
}

/** post /v1/avatar/raw */
type PostV1AvatarRawInput = Buffer;

/** post /v1/avatar/raw */
type PostV1AvatarRawPositiveVariant1 = {
  status: "success";
  data: {
    length: number;
  };
};

/** post /v1/avatar/raw */
interface PostV1AvatarRawPositiveResponseVariants {
  200: PostV1AvatarRawPositiveVariant1;
}

/** post /v1/avatar/raw */
type PostV1AvatarRawNegativeVariant1 = {
  status: "error";
  error: {
    message: string;
  };
};

/** post /v1/avatar/raw */
interface PostV1AvatarRawNegativeResponseVariants {
  400: PostV1AvatarRawNegativeVariant1;
}

/** get /v1/events/time */
type GetV1EventsTimeInput = {
  trigger?: string | undefined;
};

/** get /v1/events/time */
type GetV1EventsTimePositiveVariant1 = {
  data: number;
  event: "time";
  id?: string | undefined;
  retry?: number | undefined;
};

/** get /v1/events/time */
interface GetV1EventsTimePositiveResponseVariants {
  200: GetV1EventsTimePositiveVariant1;
}

/** get /v1/events/time */
type GetV1EventsTimeNegativeVariant1 = string;

/** get /v1/events/time */
interface GetV1EventsTimeNegativeResponseVariants {
  400: GetV1EventsTimeNegativeVariant1;
}

export type Path =
  | "/v1/user/retrieve"
  | "/v1/user/:id/remove"
  | "/v1/user/:id"
  | "/v1/user/create"
  | "/v1/user/list"
  | "/v1/avatar/send"
  | "/v1/avatar/stream"
  | "/v1/avatar/upload"
  | "/v1/avatar/raw"
  | "/v1/events/time";

export type Method = "get" | "post" | "put" | "delete" | "patch";

export interface Input {
  "get /v1/user/retrieve": GetV1UserRetrieveInput;
  "delete /v1/user/:id/remove": DeleteV1UserIdRemoveInput;
  "patch /v1/user/:id": PatchV1UserIdInput;
  "post /v1/user/create": PostV1UserCreateInput;
  "get /v1/user/list": GetV1UserListInput;
  "get /v1/avatar/send": GetV1AvatarSendInput;
  "get /v1/avatar/stream": GetV1AvatarStreamInput;
  "post /v1/avatar/upload": PostV1AvatarUploadInput;
  "post /v1/avatar/raw": PostV1AvatarRawInput;
  "get /v1/events/time": GetV1EventsTimeInput;
}

export interface PositiveResponse {
  "get /v1/user/retrieve": SomeOf<GetV1UserRetrievePositiveResponseVariants>;
  "delete /v1/user/:id/remove": SomeOf<DeleteV1UserIdRemovePositiveResponseVariants>;
  "patch /v1/user/:id": SomeOf<PatchV1UserIdPositiveResponseVariants>;
  "post /v1/user/create": SomeOf<PostV1UserCreatePositiveResponseVariants>;
  "get /v1/user/list": SomeOf<GetV1UserListPositiveResponseVariants>;
  "get /v1/avatar/send": SomeOf<GetV1AvatarSendPositiveResponseVariants>;
  "get /v1/avatar/stream": SomeOf<GetV1AvatarStreamPositiveResponseVariants>;
  "post /v1/avatar/upload": SomeOf<PostV1AvatarUploadPositiveResponseVariants>;
  "post /v1/avatar/raw": SomeOf<PostV1AvatarRawPositiveResponseVariants>;
  "get /v1/events/time": SomeOf<GetV1EventsTimePositiveResponseVariants>;
}

export interface NegativeResponse {
  "get /v1/user/retrieve": SomeOf<GetV1UserRetrieveNegativeResponseVariants>;
  "delete /v1/user/:id/remove": SomeOf<DeleteV1UserIdRemoveNegativeResponseVariants>;
  "patch /v1/user/:id": SomeOf<PatchV1UserIdNegativeResponseVariants>;
  "post /v1/user/create": SomeOf<PostV1UserCreateNegativeResponseVariants>;
  "get /v1/user/list": SomeOf<GetV1UserListNegativeResponseVariants>;
  "get /v1/avatar/send": SomeOf<GetV1AvatarSendNegativeResponseVariants>;
  "get /v1/avatar/stream": SomeOf<GetV1AvatarStreamNegativeResponseVariants>;
  "post /v1/avatar/upload": SomeOf<PostV1AvatarUploadNegativeResponseVariants>;
  "post /v1/avatar/raw": SomeOf<PostV1AvatarRawNegativeResponseVariants>;
  "get /v1/events/time": SomeOf<GetV1EventsTimeNegativeResponseVariants>;
}

export interface EncodedResponse {
  "get /v1/user/retrieve": GetV1UserRetrievePositiveResponseVariants &
    GetV1UserRetrieveNegativeResponseVariants;
  "delete /v1/user/:id/remove": DeleteV1UserIdRemovePositiveResponseVariants &
    DeleteV1UserIdRemoveNegativeResponseVariants;
  "patch /v1/user/:id": PatchV1UserIdPositiveResponseVariants &
    PatchV1UserIdNegativeResponseVariants;
  "post /v1/user/create": PostV1UserCreatePositiveResponseVariants &
    PostV1UserCreateNegativeResponseVariants;
  "get /v1/user/list": GetV1UserListPositiveResponseVariants &
    GetV1UserListNegativeResponseVariants;
  "get /v1/avatar/send": GetV1AvatarSendPositiveResponseVariants &
    GetV1AvatarSendNegativeResponseVariants;
  "get /v1/avatar/stream": GetV1AvatarStreamPositiveResponseVariants &
    GetV1AvatarStreamNegativeResponseVariants;
  "post /v1/avatar/upload": PostV1AvatarUploadPositiveResponseVariants &
    PostV1AvatarUploadNegativeResponseVariants;
  "post /v1/avatar/raw": PostV1AvatarRawPositiveResponseVariants &
    PostV1AvatarRawNegativeResponseVariants;
  "get /v1/events/time": GetV1EventsTimePositiveResponseVariants &
    GetV1EventsTimeNegativeResponseVariants;
}

export interface Response {
  "get /v1/user/retrieve":
    | PositiveResponse["get /v1/user/retrieve"]
    | NegativeResponse["get /v1/user/retrieve"];
  "delete /v1/user/:id/remove":
    | PositiveResponse["delete /v1/user/:id/remove"]
    | NegativeResponse["delete /v1/user/:id/remove"];
  "patch /v1/user/:id":
    | PositiveResponse["patch /v1/user/:id"]
    | NegativeResponse["patch /v1/user/:id"];
  "post /v1/user/create":
    | PositiveResponse["post /v1/user/create"]
    | NegativeResponse["post /v1/user/create"];
  "get /v1/user/list":
    | PositiveResponse["get /v1/user/list"]
    | NegativeResponse["get /v1/user/list"];
  "get /v1/avatar/send":
    | PositiveResponse["get /v1/avatar/send"]
    | NegativeResponse["get /v1/avatar/send"];
  "get /v1/avatar/stream":
    | PositiveResponse["get /v1/avatar/stream"]
    | NegativeResponse["get /v1/avatar/stream"];
  "post /v1/avatar/upload":
    | PositiveResponse["post /v1/avatar/upload"]
    | NegativeResponse["post /v1/avatar/upload"];
  "post /v1/avatar/raw":
    | PositiveResponse["post /v1/avatar/raw"]
    | NegativeResponse["post /v1/avatar/raw"];
  "get /v1/events/time":
    | PositiveResponse["get /v1/events/time"]
    | NegativeResponse["get /v1/events/time"];
}

export type Request = keyof Input;

/** @deprecated use Request instead */
export type MethodPath = Request;

export const endpointTags = {
  "get /v1/user/retrieve": ["users"],
  "delete /v1/user/:id/remove": ["users"],
  "patch /v1/user/:id": ["users"],
  "post /v1/user/create": ["users"],
  "get /v1/user/list": ["users"],
  "get /v1/avatar/send": ["files", "users"],
  "get /v1/avatar/stream": ["users", "files"],
  "post /v1/avatar/upload": ["files"],
  "post /v1/avatar/raw": ["files"],
  "get /v1/events/time": ["subscriptions"],
};

export type Implementation = (
  method: Method,
  path: string,
  params: Record<string, any>,
) => Promise<any>;

export class ExpressZodAPIClient {
  constructor(protected readonly implementation: Implementation) {}
<<<<<<< HEAD
  public provide<K extends MethodPath>(
=======
  /** @deprecated use the overload with 2 arguments instead */
  public provide<M extends Method, P extends Path>(
    method: M,
    path: P,
    params: \`\${M} \${P}\` extends keyof Input
      ? Input[\`\${M} \${P}\`]
      : Record<string, any>,
  ): Promise<
    \`\${M} \${P}\` extends keyof Response ? Response[\`\${M} \${P}\`] : unknown
  >;
  public provide<K extends Request>(
>>>>>>> 15beb104
    request: K,
    params: Input[K],
  ): Promise<Response[K]> {
    const [method, path] = request.split(/ (.+)/, 2) as [Method, Path];
    return this.implementation(
      method,
      Object.keys(params).reduce(
        (acc, key) =>
          acc.replace(\`:\${key}\`, (params as Record<string, any>)[key]),
        path,
      ),
      Object.keys(params).reduce(
        (acc, key) =>
          Object.assign(
            acc,
            !path.includes(\`:\${key}\`) && {
              [key]: (params as Record<string, any>)[key],
            },
          ),
        {},
      ),
    );
  }
}

// Usage example:
/*
export const exampleImplementation: Implementation = async (
  method,
  path,
  params,
) => {
  const hasBody = !["get", "delete"].includes(method);
  const searchParams = hasBody ? "" : \`?\${new URLSearchParams(params)}\`;
  const response = await fetch(\`https://example.com\${path}\${searchParams}\`, {
    method: method.toUpperCase(),
    headers: hasBody ? { "Content-Type": "application/json" } : undefined,
    body: hasBody ? JSON.stringify(params) : undefined,
  });
  const contentType = response.headers.get("content-type");
  if (!contentType) return;
  const isJSON = contentType.startsWith("application/json");
  return response[isJSON ? "json" : "text"]();
};
const client = new ExpressZodAPIClient(exampleImplementation);
client.provide("get /v1/user/retrieve", { id: "10" });
*/
"
`;

exports[`Integration > Should generate a types for example API 1`] = `
"type Type1 = {
  title: string;
  features: Type1;
}[];

type SomeOf<T> = T[keyof T];

/** get /v1/user/retrieve */
type GetV1UserRetrieveInput = {
  /** a numeric string containing the id of the user */
  id: string;
};

/** get /v1/user/retrieve */
type GetV1UserRetrievePositiveVariant1 = {
  status: "success";
  data: {
    id: number;
    name: string;
    features: {
      title: string;
      features: Type1;
    }[];
  };
};

/** get /v1/user/retrieve */
interface GetV1UserRetrievePositiveResponseVariants {
  200: GetV1UserRetrievePositiveVariant1;
}

/** get /v1/user/retrieve */
type GetV1UserRetrieveNegativeVariant1 = {
  status: "error";
  error: {
    message: string;
  };
};

/** get /v1/user/retrieve */
interface GetV1UserRetrieveNegativeResponseVariants {
  400: GetV1UserRetrieveNegativeVariant1;
}

/** delete /v1/user/:id/remove */
type DeleteV1UserIdRemoveInput = {
  /** numeric string */
  id: string;
};

/** delete /v1/user/:id/remove */
type DeleteV1UserIdRemovePositiveVariant1 = undefined;

/** delete /v1/user/:id/remove */
interface DeleteV1UserIdRemovePositiveResponseVariants {
  204: DeleteV1UserIdRemovePositiveVariant1;
}

/** delete /v1/user/:id/remove */
type DeleteV1UserIdRemoveNegativeVariant1 = undefined;

/** delete /v1/user/:id/remove */
interface DeleteV1UserIdRemoveNegativeResponseVariants {
  404: DeleteV1UserIdRemoveNegativeVariant1;
}

/** patch /v1/user/:id */
type PatchV1UserIdInput = {
  key: string;
  id: string;
  name: string;
  birthday: string;
};

/** patch /v1/user/:id */
type PatchV1UserIdPositiveVariant1 = {
  status: "success";
  data: {
    name: string;
    createdAt: string;
  };
};

/** patch /v1/user/:id */
interface PatchV1UserIdPositiveResponseVariants {
  200: PatchV1UserIdPositiveVariant1;
}

/** patch /v1/user/:id */
type PatchV1UserIdNegativeVariant1 = {
  status: "error";
  error: {
    message: string;
  };
};

/** patch /v1/user/:id */
interface PatchV1UserIdNegativeResponseVariants {
  400: PatchV1UserIdNegativeVariant1;
}

/** post /v1/user/create */
type PostV1UserCreateInput = {
  name: string;
};

/** post /v1/user/create */
type PostV1UserCreatePositiveVariant1 = {
  status: "created";
  data: {
    id: number;
  };
};

/** post /v1/user/create */
interface PostV1UserCreatePositiveResponseVariants {
  201: PostV1UserCreatePositiveVariant1;
  202: PostV1UserCreatePositiveVariant1;
}

/** post /v1/user/create */
type PostV1UserCreateNegativeVariant1 = {
  status: "exists";
  id: number;
};

/** post /v1/user/create */
type PostV1UserCreateNegativeVariant2 = {
  status: "error";
  reason: string;
};

/** post /v1/user/create */
interface PostV1UserCreateNegativeResponseVariants {
  409: PostV1UserCreateNegativeVariant1;
  400: PostV1UserCreateNegativeVariant2;
  500: PostV1UserCreateNegativeVariant2;
}

/** get /v1/user/list */
type GetV1UserListInput = {};

/** get /v1/user/list */
type GetV1UserListPositiveVariant1 = {
  name: string;
}[];

/** get /v1/user/list */
interface GetV1UserListPositiveResponseVariants {
  200: GetV1UserListPositiveVariant1;
}

/** get /v1/user/list */
type GetV1UserListNegativeVariant1 = string;

/** get /v1/user/list */
interface GetV1UserListNegativeResponseVariants {
  400: GetV1UserListNegativeVariant1;
}

/** get /v1/avatar/send */
type GetV1AvatarSendInput = {
  userId: string;
};

/** get /v1/avatar/send */
type GetV1AvatarSendPositiveVariant1 = string;

/** get /v1/avatar/send */
interface GetV1AvatarSendPositiveResponseVariants {
  200: GetV1AvatarSendPositiveVariant1;
}

/** get /v1/avatar/send */
type GetV1AvatarSendNegativeVariant1 = string;

/** get /v1/avatar/send */
interface GetV1AvatarSendNegativeResponseVariants {
  400: GetV1AvatarSendNegativeVariant1;
}

/** get /v1/avatar/stream */
type GetV1AvatarStreamInput = {
  userId: string;
};

/** get /v1/avatar/stream */
type GetV1AvatarStreamPositiveVariant1 = Buffer;

/** get /v1/avatar/stream */
interface GetV1AvatarStreamPositiveResponseVariants {
  200: GetV1AvatarStreamPositiveVariant1;
}

/** get /v1/avatar/stream */
type GetV1AvatarStreamNegativeVariant1 = string;

/** get /v1/avatar/stream */
interface GetV1AvatarStreamNegativeResponseVariants {
  400: GetV1AvatarStreamNegativeVariant1;
}

/** post /v1/avatar/upload */
type PostV1AvatarUploadInput = {
  avatar: any;
};

/** post /v1/avatar/upload */
type PostV1AvatarUploadPositiveVariant1 = {
  status: "success";
  data: {
    name: string;
    size: number;
    mime: string;
    hash: string;
    otherInputs: Record<string, any>;
  };
};

/** post /v1/avatar/upload */
interface PostV1AvatarUploadPositiveResponseVariants {
  200: PostV1AvatarUploadPositiveVariant1;
}

/** post /v1/avatar/upload */
type PostV1AvatarUploadNegativeVariant1 = {
  status: "error";
  error: {
    message: string;
  };
};

/** post /v1/avatar/upload */
interface PostV1AvatarUploadNegativeResponseVariants {
  400: PostV1AvatarUploadNegativeVariant1;
}

/** post /v1/avatar/raw */
type PostV1AvatarRawInput = Buffer;

/** post /v1/avatar/raw */
type PostV1AvatarRawPositiveVariant1 = {
  status: "success";
  data: {
    length: number;
  };
};

/** post /v1/avatar/raw */
interface PostV1AvatarRawPositiveResponseVariants {
  200: PostV1AvatarRawPositiveVariant1;
}

/** post /v1/avatar/raw */
type PostV1AvatarRawNegativeVariant1 = {
  status: "error";
  error: {
    message: string;
  };
};

/** post /v1/avatar/raw */
interface PostV1AvatarRawNegativeResponseVariants {
  400: PostV1AvatarRawNegativeVariant1;
}

/** get /v1/events/time */
type GetV1EventsTimeInput = {
  trigger?: string | undefined;
};

/** get /v1/events/time */
type GetV1EventsTimePositiveVariant1 = {
  data: number;
  event: "time";
  id?: string | undefined;
  retry?: number | undefined;
};

/** get /v1/events/time */
interface GetV1EventsTimePositiveResponseVariants {
  200: GetV1EventsTimePositiveVariant1;
}

/** get /v1/events/time */
type GetV1EventsTimeNegativeVariant1 = string;

/** get /v1/events/time */
interface GetV1EventsTimeNegativeResponseVariants {
  400: GetV1EventsTimeNegativeVariant1;
}

export type Path =
  | "/v1/user/retrieve"
  | "/v1/user/:id/remove"
  | "/v1/user/:id"
  | "/v1/user/create"
  | "/v1/user/list"
  | "/v1/avatar/send"
  | "/v1/avatar/stream"
  | "/v1/avatar/upload"
  | "/v1/avatar/raw"
  | "/v1/events/time";

export type Method = "get" | "post" | "put" | "delete" | "patch";

export interface Input {
  "get /v1/user/retrieve": GetV1UserRetrieveInput;
  "delete /v1/user/:id/remove": DeleteV1UserIdRemoveInput;
  "patch /v1/user/:id": PatchV1UserIdInput;
  "post /v1/user/create": PostV1UserCreateInput;
  "get /v1/user/list": GetV1UserListInput;
  "get /v1/avatar/send": GetV1AvatarSendInput;
  "get /v1/avatar/stream": GetV1AvatarStreamInput;
  "post /v1/avatar/upload": PostV1AvatarUploadInput;
  "post /v1/avatar/raw": PostV1AvatarRawInput;
  "get /v1/events/time": GetV1EventsTimeInput;
}

export interface PositiveResponse {
  "get /v1/user/retrieve": SomeOf<GetV1UserRetrievePositiveResponseVariants>;
  "delete /v1/user/:id/remove": SomeOf<DeleteV1UserIdRemovePositiveResponseVariants>;
  "patch /v1/user/:id": SomeOf<PatchV1UserIdPositiveResponseVariants>;
  "post /v1/user/create": SomeOf<PostV1UserCreatePositiveResponseVariants>;
  "get /v1/user/list": SomeOf<GetV1UserListPositiveResponseVariants>;
  "get /v1/avatar/send": SomeOf<GetV1AvatarSendPositiveResponseVariants>;
  "get /v1/avatar/stream": SomeOf<GetV1AvatarStreamPositiveResponseVariants>;
  "post /v1/avatar/upload": SomeOf<PostV1AvatarUploadPositiveResponseVariants>;
  "post /v1/avatar/raw": SomeOf<PostV1AvatarRawPositiveResponseVariants>;
  "get /v1/events/time": SomeOf<GetV1EventsTimePositiveResponseVariants>;
}

export interface NegativeResponse {
  "get /v1/user/retrieve": SomeOf<GetV1UserRetrieveNegativeResponseVariants>;
  "delete /v1/user/:id/remove": SomeOf<DeleteV1UserIdRemoveNegativeResponseVariants>;
  "patch /v1/user/:id": SomeOf<PatchV1UserIdNegativeResponseVariants>;
  "post /v1/user/create": SomeOf<PostV1UserCreateNegativeResponseVariants>;
  "get /v1/user/list": SomeOf<GetV1UserListNegativeResponseVariants>;
  "get /v1/avatar/send": SomeOf<GetV1AvatarSendNegativeResponseVariants>;
  "get /v1/avatar/stream": SomeOf<GetV1AvatarStreamNegativeResponseVariants>;
  "post /v1/avatar/upload": SomeOf<PostV1AvatarUploadNegativeResponseVariants>;
  "post /v1/avatar/raw": SomeOf<PostV1AvatarRawNegativeResponseVariants>;
  "get /v1/events/time": SomeOf<GetV1EventsTimeNegativeResponseVariants>;
}

export interface EncodedResponse {
  "get /v1/user/retrieve": GetV1UserRetrievePositiveResponseVariants &
    GetV1UserRetrieveNegativeResponseVariants;
  "delete /v1/user/:id/remove": DeleteV1UserIdRemovePositiveResponseVariants &
    DeleteV1UserIdRemoveNegativeResponseVariants;
  "patch /v1/user/:id": PatchV1UserIdPositiveResponseVariants &
    PatchV1UserIdNegativeResponseVariants;
  "post /v1/user/create": PostV1UserCreatePositiveResponseVariants &
    PostV1UserCreateNegativeResponseVariants;
  "get /v1/user/list": GetV1UserListPositiveResponseVariants &
    GetV1UserListNegativeResponseVariants;
  "get /v1/avatar/send": GetV1AvatarSendPositiveResponseVariants &
    GetV1AvatarSendNegativeResponseVariants;
  "get /v1/avatar/stream": GetV1AvatarStreamPositiveResponseVariants &
    GetV1AvatarStreamNegativeResponseVariants;
  "post /v1/avatar/upload": PostV1AvatarUploadPositiveResponseVariants &
    PostV1AvatarUploadNegativeResponseVariants;
  "post /v1/avatar/raw": PostV1AvatarRawPositiveResponseVariants &
    PostV1AvatarRawNegativeResponseVariants;
  "get /v1/events/time": GetV1EventsTimePositiveResponseVariants &
    GetV1EventsTimeNegativeResponseVariants;
}

export interface Response {
  "get /v1/user/retrieve":
    | PositiveResponse["get /v1/user/retrieve"]
    | NegativeResponse["get /v1/user/retrieve"];
  "delete /v1/user/:id/remove":
    | PositiveResponse["delete /v1/user/:id/remove"]
    | NegativeResponse["delete /v1/user/:id/remove"];
  "patch /v1/user/:id":
    | PositiveResponse["patch /v1/user/:id"]
    | NegativeResponse["patch /v1/user/:id"];
  "post /v1/user/create":
    | PositiveResponse["post /v1/user/create"]
    | NegativeResponse["post /v1/user/create"];
  "get /v1/user/list":
    | PositiveResponse["get /v1/user/list"]
    | NegativeResponse["get /v1/user/list"];
  "get /v1/avatar/send":
    | PositiveResponse["get /v1/avatar/send"]
    | NegativeResponse["get /v1/avatar/send"];
  "get /v1/avatar/stream":
    | PositiveResponse["get /v1/avatar/stream"]
    | NegativeResponse["get /v1/avatar/stream"];
  "post /v1/avatar/upload":
    | PositiveResponse["post /v1/avatar/upload"]
    | NegativeResponse["post /v1/avatar/upload"];
  "post /v1/avatar/raw":
    | PositiveResponse["post /v1/avatar/raw"]
    | NegativeResponse["post /v1/avatar/raw"];
  "get /v1/events/time":
    | PositiveResponse["get /v1/events/time"]
    | NegativeResponse["get /v1/events/time"];
}

export type Request = keyof Input;

/** @deprecated use Request instead */
export type MethodPath = Request;
"
`;

exports[`Integration > Should support multiple response schemas depending on status code 1`] = `
"type SomeOf<T> = T[keyof T];

/** post /v1/mtpl */
type PostV1MtplInput = {
  test: number;
};

/** post /v1/mtpl */
type PostV1MtplPositiveVariant1 = {
  status: "ok";
  data: {
    payload: string;
  };
};

/** post /v1/mtpl */
type PostV1MtplPositiveVariant2 = {
  status: "kinda";
  data: {
    payload: string;
  };
};

/** post /v1/mtpl */
interface PostV1MtplPositiveResponseVariants {
  200: PostV1MtplPositiveVariant1;
  201: PostV1MtplPositiveVariant2;
}

/** post /v1/mtpl */
type PostV1MtplNegativeVariant1 = "error";

/** post /v1/mtpl */
type PostV1MtplNegativeVariant2 = "failure";

/** post /v1/mtpl */
interface PostV1MtplNegativeResponseVariants {
  400: PostV1MtplNegativeVariant1;
  500: PostV1MtplNegativeVariant2;
}

export type Path = "/v1/mtpl";

export type Method = "get" | "post" | "put" | "delete" | "patch";

export interface Input {
  "post /v1/mtpl": PostV1MtplInput;
}

export interface PositiveResponse {
  "post /v1/mtpl": SomeOf<PostV1MtplPositiveResponseVariants>;
}

export interface NegativeResponse {
  "post /v1/mtpl": SomeOf<PostV1MtplNegativeResponseVariants>;
}

export interface EncodedResponse {
  "post /v1/mtpl": PostV1MtplPositiveResponseVariants &
    PostV1MtplNegativeResponseVariants;
}

export interface Response {
  "post /v1/mtpl":
    | PositiveResponse["post /v1/mtpl"]
    | NegativeResponse["post /v1/mtpl"];
}

export type Request = keyof Input;

/** @deprecated use Request instead */
export type MethodPath = Request;
"
`;

exports[`Integration > Should treat optionals the same way as z.infer() by default 1`] = `
"type SomeOf<T> = T[keyof T];

/** post /v1/test-with-dashes */
type PostV1TestWithDashesInput = {
  opt?: string | undefined;
};

/** post /v1/test-with-dashes */
type PostV1TestWithDashesPositiveVariant1 = {
  status: "success";
  data: {
    similar?: number | undefined;
  };
};

/** post /v1/test-with-dashes */
interface PostV1TestWithDashesPositiveResponseVariants {
  200: PostV1TestWithDashesPositiveVariant1;
}

/** post /v1/test-with-dashes */
type PostV1TestWithDashesNegativeVariant1 = {
  status: "error";
  error: {
    message: string;
  };
};

/** post /v1/test-with-dashes */
interface PostV1TestWithDashesNegativeResponseVariants {
  400: PostV1TestWithDashesNegativeVariant1;
}

export type Path = "/v1/test-with-dashes";

export type Method = "get" | "post" | "put" | "delete" | "patch";

export interface Input {
  "post /v1/test-with-dashes": PostV1TestWithDashesInput;
}

export interface PositiveResponse {
  "post /v1/test-with-dashes": SomeOf<PostV1TestWithDashesPositiveResponseVariants>;
}

export interface NegativeResponse {
  "post /v1/test-with-dashes": SomeOf<PostV1TestWithDashesNegativeResponseVariants>;
}

export interface EncodedResponse {
  "post /v1/test-with-dashes": PostV1TestWithDashesPositiveResponseVariants &
    PostV1TestWithDashesNegativeResponseVariants;
}

export interface Response {
  "post /v1/test-with-dashes":
    | PositiveResponse["post /v1/test-with-dashes"]
    | NegativeResponse["post /v1/test-with-dashes"];
}

export type Request = keyof Input;

/** @deprecated use Request instead */
export type MethodPath = Request;

export const endpointTags = { "post /v1/test-with-dashes": [] };

export type Implementation = (
  method: Method,
  path: string,
  params: Record<string, any>,
) => Promise<any>;

export class ExpressZodAPIClient {
  constructor(protected readonly implementation: Implementation) {}
<<<<<<< HEAD
  public provide<K extends MethodPath>(
=======
  /** @deprecated use the overload with 2 arguments instead */
  public provide<M extends Method, P extends Path>(
    method: M,
    path: P,
    params: \`\${M} \${P}\` extends keyof Input
      ? Input[\`\${M} \${P}\`]
      : Record<string, any>,
  ): Promise<
    \`\${M} \${P}\` extends keyof Response ? Response[\`\${M} \${P}\`] : unknown
  >;
  public provide<K extends Request>(
>>>>>>> 15beb104
    request: K,
    params: Input[K],
  ): Promise<Response[K]> {
    const [method, path] = request.split(/ (.+)/, 2) as [Method, Path];
    return this.implementation(
      method,
      Object.keys(params).reduce(
        (acc, key) =>
          acc.replace(\`:\${key}\`, (params as Record<string, any>)[key]),
        path,
      ),
      Object.keys(params).reduce(
        (acc, key) =>
          Object.assign(
            acc,
            !path.includes(\`:\${key}\`) && {
              [key]: (params as Record<string, any>)[key],
            },
          ),
        {},
      ),
    );
  }
}

// Usage example:
/*
export const exampleImplementation: Implementation = async (
  method,
  path,
  params,
) => {
  const hasBody = !["get", "delete"].includes(method);
  const searchParams = hasBody ? "" : \`?\${new URLSearchParams(params)}\`;
  const response = await fetch(\`https://example.com\${path}\${searchParams}\`, {
    method: method.toUpperCase(),
    headers: hasBody ? { "Content-Type": "application/json" } : undefined,
    body: hasBody ? JSON.stringify(params) : undefined,
  });
  const contentType = response.headers.get("content-type");
  if (!contentType) return;
  const isJSON = contentType.startsWith("application/json");
  return response[isJSON ? "json" : "text"]();
};
const client = new ExpressZodAPIClient(exampleImplementation);
client.provide("get /v1/user/retrieve", { id: "10" });
*/
"
`;<|MERGE_RESOLUTION|>--- conflicted
+++ resolved
@@ -76,21 +76,7 @@
 
 export class ExpressZodAPIClient {
   constructor(protected readonly implementation: Implementation) {}
-<<<<<<< HEAD
-  public provide<K extends MethodPath>(
-=======
-  /** @deprecated use the overload with 2 arguments instead */
-  public provide<M extends Method, P extends Path>(
-    method: M,
-    path: P,
-    params: \`\${M} \${P}\` extends keyof Input
-      ? Input[\`\${M} \${P}\`]
-      : Record<string, any>,
-  ): Promise<
-    \`\${M} \${P}\` extends keyof Response ? Response[\`\${M} \${P}\`] : unknown
-  >;
   public provide<K extends Request>(
->>>>>>> 15beb104
     request: K,
     params: Input[K],
   ): Promise<Response[K]> {
@@ -217,21 +203,7 @@
 
 export class ExpressZodAPIClient {
   constructor(protected readonly implementation: Implementation) {}
-<<<<<<< HEAD
-  public provide<K extends MethodPath>(
-=======
-  /** @deprecated use the overload with 2 arguments instead */
-  public provide<M extends Method, P extends Path>(
-    method: M,
-    path: P,
-    params: \`\${M} \${P}\` extends keyof Input
-      ? Input[\`\${M} \${P}\`]
-      : Record<string, any>,
-  ): Promise<
-    \`\${M} \${P}\` extends keyof Response ? Response[\`\${M} \${P}\`] : unknown
-  >;
   public provide<K extends Request>(
->>>>>>> 15beb104
     request: K,
     params: Input[K],
   ): Promise<Response[K]> {
@@ -358,21 +330,7 @@
 
 export class ExpressZodAPIClient {
   constructor(protected readonly implementation: Implementation) {}
-<<<<<<< HEAD
-  public provide<K extends MethodPath>(
-=======
-  /** @deprecated use the overload with 2 arguments instead */
-  public provide<M extends Method, P extends Path>(
-    method: M,
-    path: P,
-    params: \`\${M} \${P}\` extends keyof Input
-      ? Input[\`\${M} \${P}\`]
-      : Record<string, any>,
-  ): Promise<
-    \`\${M} \${P}\` extends keyof Response ? Response[\`\${M} \${P}\`] : unknown
-  >;
   public provide<K extends Request>(
->>>>>>> 15beb104
     request: K,
     params: Input[K],
   ): Promise<Response[K]> {
@@ -920,21 +878,7 @@
 
 export class ExpressZodAPIClient {
   constructor(protected readonly implementation: Implementation) {}
-<<<<<<< HEAD
-  public provide<K extends MethodPath>(
-=======
-  /** @deprecated use the overload with 2 arguments instead */
-  public provide<M extends Method, P extends Path>(
-    method: M,
-    path: P,
-    params: \`\${M} \${P}\` extends keyof Input
-      ? Input[\`\${M} \${P}\`]
-      : Record<string, any>,
-  ): Promise<
-    \`\${M} \${P}\` extends keyof Response ? Response[\`\${M} \${P}\`] : unknown
-  >;
   public provide<K extends Request>(
->>>>>>> 15beb104
     request: K,
     params: Input[K],
   ): Promise<Response[K]> {
@@ -1546,21 +1490,7 @@
 
 export class ExpressZodAPIClient {
   constructor(protected readonly implementation: Implementation) {}
-<<<<<<< HEAD
-  public provide<K extends MethodPath>(
-=======
-  /** @deprecated use the overload with 2 arguments instead */
-  public provide<M extends Method, P extends Path>(
-    method: M,
-    path: P,
-    params: \`\${M} \${P}\` extends keyof Input
-      ? Input[\`\${M} \${P}\`]
-      : Record<string, any>,
-  ): Promise<
-    \`\${M} \${P}\` extends keyof Response ? Response[\`\${M} \${P}\`] : unknown
-  >;
   public provide<K extends Request>(
->>>>>>> 15beb104
     request: K,
     params: Input[K],
   ): Promise<Response[K]> {
