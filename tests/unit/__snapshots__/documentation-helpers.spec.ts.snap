--- conflicted
+++ resolved
@@ -42,15 +42,6 @@
 `;
 
 exports[`Documentation helpers > depictDate > should throw clear error 0 1`] = `
-<<<<<<< HEAD
-[DocumentationError: Using z.date() within output schema is forbidden. Please use ez.dateOut() instead. Check out the documentation for details.
-cause: "Response schema of an Endpoint assigned to GET method of /v1/user/:id path."]
-`;
-
-exports[`Documentation helpers > depictDate > should throw clear error 1 1`] = `
-[DocumentationError: Using z.date() within input schema is forbidden. Please use ez.dateIn() instead. Check out the documentation for details.
-cause: "Input schema of an Endpoint assigned to GET method of /v1/user/:id path."]
-=======
 DocumentationError({
   "cause": "Response schema of an Endpoint assigned to GET method of /v1/user/:id path.",
   "message": "Using z.date() within output schema is forbidden. Please use ez.dateOut() instead. Check out the documentation for details.",
@@ -62,7 +53,6 @@
   "cause": "Input schema of an Endpoint assigned to GET method of /v1/user/:id path.",
   "message": "Using z.date() within input schema is forbidden. Please use ez.dateIn() instead. Check out the documentation for details.",
 })
->>>>>>> 07f70b77
 `;
 
 exports[`Documentation helpers > depictDateIn > should set type:string, pattern and format 1`] = `
@@ -78,15 +68,10 @@
 `;
 
 exports[`Documentation helpers > depictDateIn > should throw when ZodDateIn in response 1`] = `
-<<<<<<< HEAD
-[DocumentationError: Please use ez.dateOut() for output.
-cause: "Response schema of an Endpoint assigned to GET method of /v1/user/:id path."]
-=======
 DocumentationError({
   "cause": "Response schema of an Endpoint assigned to GET method of /v1/user/:id path.",
   "message": "Please use ez.dateOut() for output.",
 })
->>>>>>> 07f70b77
 `;
 
 exports[`Documentation helpers > depictDateOut > should set type:string, description and format 1`] = `
@@ -101,15 +86,10 @@
 `;
 
 exports[`Documentation helpers > depictDateOut > should throw when ZodDateOut in request 1`] = `
-<<<<<<< HEAD
-[DocumentationError: Please use ez.dateIn() for input.
-cause: "Input schema of an Endpoint assigned to GET method of /v1/user/:id path."]
-=======
 DocumentationError({
   "cause": "Input schema of an Endpoint assigned to GET method of /v1/user/:id path.",
   "message": "Please use ez.dateIn() for input.",
 })
->>>>>>> 07f70b77
 `;
 
 exports[`Documentation helpers > depictDefault() > Feature #1706: should override the default value by a label from metadata 1`] = `
@@ -1331,15 +1311,10 @@
 `;
 
 exports[`Documentation helpers > depictUpload() > should throw when using in response 1`] = `
-<<<<<<< HEAD
-[DocumentationError: Please use ez.upload() only for input.
-cause: "Response schema of an Endpoint assigned to GET method of /v1/user/:id path."]
-=======
 DocumentationError({
   "cause": "Response schema of an Endpoint assigned to GET method of /v1/user/:id path.",
   "message": "Please use ez.upload() only for input.",
 })
->>>>>>> 07f70b77
 `;
 
 exports[`Documentation helpers > excludeExamplesFromDepiction() > should remove example property of supplied object 1`] = `
