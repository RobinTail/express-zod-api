--- conflicted
+++ resolved
@@ -14,7 +14,6 @@
     });
   });
 
-<<<<<<< HEAD
   describe(".example()", () => {
     test("should be present", () => {
       const schema = z.string();
@@ -48,16 +47,6 @@
         "test2",
         "test3",
       ]);
-=======
-    test("should provide proprietary methods", () => {
-      const stringSchema = withMeta(z.string());
-      const defaultSchema = withMeta(z.string().default(""));
-      expect(stringSchema).toHaveProperty("example");
-      expect(typeof stringSchema.example).toBe("function");
-      expect(stringSchema).not.toHaveProperty("label");
-      expect(defaultSchema).toHaveProperty("label");
-      expect(typeof defaultSchema.label).toBe("function");
->>>>>>> e8eaced6
     });
 
     test("should withstand refinements", () => {
@@ -68,68 +57,20 @@
         examples: ["test"],
       });
     });
-<<<<<<< HEAD
-=======
+  });
 
-    test("should withstand double wrapping", () => {
-      const schema = z.string();
-      const schemaWithMeta = withMeta(schema).example("test");
-      expect(withMeta(schemaWithMeta)._def.expressZodApiMeta.examples).toEqual([
-        "test",
-      ]);
-      expect(
-        withMeta(schemaWithMeta).example("another")._def.expressZodApiMeta
-          .examples,
-      ).toEqual(["test", "another"]);
+  describe(".label()", () => {
+    test("should set the corresponding metadata in the schema definition", () => {
+      const schema = z
+        .string()
+        .datetime()
+        .default(() => new Date().toISOString());
+      const schemaWithMeta = schema.label("Today");
+      expect(schemaWithMeta._def[metaSymbol]).toHaveProperty(
+        "defaultLabel",
+        "Today",
+      );
     });
-
-    describe(".example()", () => {
-      test("should set the corresponding metadata in the schema definition", () => {
-        const schema = z.string();
-        const schemaWithMeta = withMeta(schema).example("test");
-        expect(schemaWithMeta._def.expressZodApiMeta).toHaveProperty(
-          "examples",
-          ["test"],
-        );
-      });
-
-      test("can set multiple examples", () => {
-        const schema = z.string();
-        const schemaWithMeta = withMeta(schema)
-          .example("test1")
-          .example("test2")
-          .example("test3");
-        expect(schemaWithMeta._def.expressZodApiMeta.examples).toEqual([
-          "test1",
-          "test2",
-          "test3",
-        ]);
-      });
-
-      test("Issue 827: should be immutable", () => {
-        const schemaWithMeta = withMeta(z.string());
-        const schemaWithExample = schemaWithMeta.example("test");
-        expect(schemaWithExample._def.expressZodApiMeta.examples).toEqual([
-          "test",
-        ]);
-        expect(schemaWithMeta._def.expressZodApiMeta.examples).toEqual([]);
-      });
-    });
-
-    describe(".label()", () => {
-      test("should set the corresponding metadata in the schema definition", () => {
-        const schema = z
-          .string()
-          .datetime()
-          .default(() => new Date().toISOString());
-        const schemaWithMeta = withMeta(schema).label("Today");
-        expect(schemaWithMeta._def.expressZodApiMeta).toHaveProperty(
-          "defaultLabel",
-          "Today",
-        );
-      });
-    });
->>>>>>> e8eaced6
   });
 
   describe("hasMeta()", () => {
