import { z } from "zod";
import {
  EndpointsFactory,
  createMiddleware,
  createResultHandler,
  defaultEndpointsFactory,
  defaultResultHandler,
  ez,
  testEndpoint,
} from "../../src";
import { Endpoint } from "../../src/endpoint";
import { IOSchemaError } from "../../src/errors";
import { serializeSchemaForTest } from "../helpers";

describe("Endpoint", () => {
  describe(".getMethods()", () => {
    test("Should return the correct set of methods", () => {
      const endpointMock = new Endpoint({
        methods: ["get", "post", "put", "delete", "patch"],
        inputSchema: z.object({}),
        outputSchema: z.object({}),
        handler: jest.fn(),
        resultHandler: createResultHandler({
          getPositiveResponse: () => z.string(),
          getNegativeResponse: () => z.string(),
          handler: jest.fn(),
        }),
      });
      expect(endpointMock.getMethods()).toEqual([
        "get",
        "post",
        "put",
        "delete",
        "patch",
      ]);
    });

    test("Should return the array for a single method also", () => {
      const endpointMock = new Endpoint({
        methods: ["patch"],
        inputSchema: z.object({}),
        outputSchema: z.object({}),
        handler: jest.fn(),
        resultHandler: createResultHandler({
          getPositiveResponse: () => z.string(),
          getNegativeResponse: () => z.string(),
          handler: jest.fn(),
        }),
      });
      expect(endpointMock.getMethods()).toEqual(["patch"]);
    });
  });

  describe(".execute()", () => {
    test("Should call middlewares, handler and resultHandler with correct arguments", async () => {
      const middlewareMock = jest
        .fn()
        .mockImplementationOnce(async ({ input }) => ({
          inc: input.n + 1,
        }));
      const middlewareDefinitionMock = createMiddleware({
        input: z.object({
          n: z.number(),
        }),
        middleware: middlewareMock,
      });
      const factory = new EndpointsFactory(defaultResultHandler).addMiddleware(
        middlewareDefinitionMock,
      );
      const handlerMock = jest
        .fn()
        .mockImplementationOnce(async ({ input, options }) => ({
          inc2: (options as { inc: number }).inc + 1,
          str: input.n.toFixed(2),
          transform: "test",
        }));
      const endpoint = factory.build({
        methods: ["post"],
        input: z.object({
          n: z.number(),
        }),
        output: z.object({
          inc2: z.number(),
          str: z.string(),
          transform: z.string().transform((str) => str.length),
        }),
        handler: handlerMock,
      });
      const { requestMock, responseMock, loggerMock } = await testEndpoint({
        endpoint,
        mockFn: jest.fn,
        requestProps: {
          method: "POST",
          body: { n: 453 },
        },
      });
      expect(middlewareMock).toHaveBeenCalledTimes(1);
      expect(middlewareMock).toHaveBeenCalledWith({
        input: { n: 453 },
        options: {
          inc: 454, // due to reassignment of options
        },
        request: requestMock,
        response: responseMock,
        logger: loggerMock,
      });
      expect(handlerMock).toHaveBeenCalledTimes(1);
      expect(handlerMock).toHaveBeenCalledWith({
        input: { n: 453 },
        options: { inc: 454 },
        logger: loggerMock,
      });
      expect(loggerMock.error).toHaveBeenCalledTimes(0);
      expect(responseMock.status).toHaveBeenCalledWith(200);
      expect(responseMock.json).toHaveBeenCalledWith({
        status: "success",
        data: {
          inc2: 455,
          str: "453.00",
          transform: 4,
        },
      });
    });

    test("should close the stream on OPTIONS request", async () => {
      const handlerMock = jest.fn();
      const endpoint = defaultEndpointsFactory.build({
        method: "get",
        input: z.object({}),
        output: z.object({}),
        handler: handlerMock,
      });
      const { responseMock, loggerMock } = await testEndpoint({
        mockFn: jest.fn,
        endpoint,
        requestProps: {
          method: "OPTIONS",
        },
        configProps: {
          cors: ({ defaultHeaders }) => ({
            ...defaultHeaders,
            "X-Custom-Header": "Testing",
          }),
        },
      });
      expect(loggerMock.error).toHaveBeenCalledTimes(0);
      expect(responseMock.status).toHaveBeenCalledWith(200);
      expect(responseMock.json).toHaveBeenCalledTimes(0);
      expect(handlerMock).toHaveBeenCalledTimes(0);
      expect(responseMock.set).toHaveBeenCalledTimes(4);
      expect(responseMock.end).toHaveBeenCalledTimes(1);
      expect(responseMock.set.mock.calls[0]).toEqual([
        "Access-Control-Allow-Origin",
        "*",
      ]);
      expect(responseMock.set.mock.calls[1]).toEqual([
        "Access-Control-Allow-Methods",
        "GET, OPTIONS",
      ]);
      expect(responseMock.set.mock.calls[2]).toEqual([
        "Access-Control-Allow-Headers",
        "content-type",
      ]);
      expect(responseMock.set.mock.calls[3]).toEqual([
        "X-Custom-Header",
        "Testing",
      ]);
    });
  });

  describe("#parseOutput", () => {
    test("Should throw on output validation failure", async () => {
      const endpoint = defaultEndpointsFactory.build({
        method: "post",
        input: z.object({}),
        output: z.object({ email: z.string().email() }),
        handler: async () => ({ email: "not email" }),
      });
      const { responseMock } = await testEndpoint({
        endpoint,
        mockFn: jest.fn,
      });
      expect(responseMock.status).toHaveBeenCalledWith(500);
      expect(responseMock.json).toHaveBeenCalledWith({
        status: "error",
        error: {
          message: "output/email: Invalid email",
        },
      });
    });

    test("Should throw on output parsing non-Zod error", async () => {
      const factory = new EndpointsFactory(defaultResultHandler);
      const endpoint = factory.build({
        method: "post",
        input: z.object({}),
        output: z.object({
          test: z.number().transform(() => {
            throw new Error("Something unexpected");
          }),
        }),
        handler: async () => ({
          test: 123,
        }),
      });
      const { responseMock, loggerMock } = await testEndpoint({
        endpoint,
        mockFn: jest.fn,
      });
      expect(loggerMock.error).toHaveBeenCalledTimes(1);
      expect(responseMock.status).toHaveBeenCalledWith(500);
      expect(responseMock.json).toHaveBeenCalledWith({
        status: "error",
        error: {
          message: "Something unexpected",
        },
      });
    });
  });

  describe("#runMiddlewares", () => {
    test("Should handle middleware closing the response stream", async () => {
      const middlewareMock = jest
        .fn()
        .mockImplementationOnce(async ({ input, response }) => {
          response.end("to hell with all that!");
          return { inc: input.n + 1 };
        });
      const middlewareDefinitionMock = createMiddleware({
        input: z.object({
          n: z.number(),
        }),
        middleware: middlewareMock,
      });
      const factory = defaultEndpointsFactory.addMiddleware(
        middlewareDefinitionMock,
      );
      const handlerMock = jest.fn();
      const endpoint = factory.build({
        method: "post",
        input: z.object({}),
        output: z.object({}),
        handler: handlerMock,
      });
      const { responseMock, loggerMock } = await testEndpoint({
        mockFn: jest.fn,
        endpoint,
        requestProps: {
          method: "POST",
          body: { n: 453 },
        },
      });
      expect(handlerMock).toHaveBeenCalledTimes(0);
      expect(middlewareMock).toHaveBeenCalledTimes(1);
      expect(loggerMock.error).toHaveBeenCalledTimes(0);
      expect(loggerMock.warn).toHaveBeenCalledTimes(1);
      expect(loggerMock.warn.mock.calls[0][0]).toBe(
        "The middleware mockConstructor has closed the stream. Accumulated options:",
      );
      expect(loggerMock.warn.mock.calls[0][1]).toEqual({ inc: 454 });
      expect(responseMock.status).toHaveBeenCalledTimes(0);
      expect(responseMock.json).toHaveBeenCalledTimes(0);
      expect(responseMock.statusCode).toBe(200);
      expect(responseMock.statusMessage).toBe("OK");
    });
  });

  describe("#handleResult", () => {
    test("Should handle errors within ResultHandler", async () => {
      const factory = new EndpointsFactory(
        createResultHandler({
          getPositiveResponse: () => z.object({}),
          getNegativeResponse: () => z.object({}),
          handler: () => {
            throw new Error("Something unexpected happened");
          },
        }),
      );
      const endpoint = factory.build({
        method: "get",
        input: z.object({}),
        output: z.object({
          test: z.string(),
        }),
        handler: async () => ({ test: "OK" }),
      });
<<<<<<< HEAD
      const { loggerMock, responseMock } = await testEndpoint({
        endpoint,
        mockFn: jest.fn,
      });
      expect(loggerMock.error).toBeCalledTimes(1);
=======
      const { loggerMock, responseMock } = await testEndpoint({ endpoint });
      expect(loggerMock.error).toHaveBeenCalledTimes(1);
>>>>>>> 7229604d
      expect(loggerMock.error.mock.calls[0][0]).toBe(
        "Result handler failure: Something unexpected happened.",
      );
      expect(responseMock.status).toHaveBeenCalledTimes(1);
      expect(responseMock.status.mock.calls[0][0]).toBe(500);
      expect(responseMock.json).toHaveBeenCalledTimes(0);
      expect(responseMock.end).toHaveBeenCalledTimes(1);
      expect(responseMock.end.mock.calls[0][0]).toBe(
        "An error occurred while serving the result: Something unexpected happened.",
      );
    });
  });

  describe(".getInputSchema()", () => {
    test("should return input schema", () => {
      const factory = new EndpointsFactory(defaultResultHandler);
      const input = z.object({
        something: z.number(),
      });
      const endpoint = factory.build({
        method: "get",
        input,
        output: z.object({}),
        handler: jest.fn(),
      });
      expect(endpoint.getSchema("input")).toEqual(input);
    });
  });

  describe(".getOperationId()", () => {
    test("should return undefined if its not defined upon creaton", () => {
      expect(
        new Endpoint({
          methods: ["get"],
          inputSchema: z.object({}),
          outputSchema: z.object({}),
          handler: async () => ({}),
          resultHandler: defaultResultHandler,
        }).getOperationId("get"),
      ).toBeUndefined();
    });
  });

  describe(".outputSchema", () => {
    test("should be the output schema", () => {
      const outputSchema = z.object({
        something: z.number(),
      });
      const endpoint = new Endpoint({
        methods: ["get"],
        inputSchema: z.object({}),
        outputSchema,
        handler: jest.fn(),
        resultHandler: defaultResultHandler,
      });
      expect(endpoint.getSchema("output")).toEqual(outputSchema);
    });
  });

  describe(".getPositiveResponseSchema()", () => {
    test("should return schema according to the result handler", () => {
      const factory = new EndpointsFactory(defaultResultHandler);
      const output = z.object({
        something: z.number(),
      });
      const endpoint = factory.build({
        method: "get",
        input: z.object({}),
        output,
        handler: jest.fn(),
      });
      expect(
        serializeSchemaForTest(endpoint.getSchema("positive")),
      ).toMatchSnapshot();
    });
  });

  describe(".getNegativeResponseSchema()", () => {
    test("should return the negative schema of the result handler", () => {
      const factory = new EndpointsFactory(defaultResultHandler);
      const output = z.object({
        something: z.number(),
      });
      const endpoint = factory.build({
        method: "get",
        input: z.object({}),
        output,
        handler: jest.fn(),
      });
      expect(
        serializeSchemaForTest(endpoint.getSchema("negative")),
      ).toMatchSnapshot();
    });
  });

  describe(".getPositiveMimeTypes()", () => {
    test("should return an array according to the result handler", () => {
      const factory = new EndpointsFactory(defaultResultHandler);
      const endpoint = factory.build({
        method: "get",
        input: z.object({}),
        output: z.object({}),
        handler: jest.fn(),
      });
      expect(endpoint.getMimeTypes("positive")).toEqual(["application/json"]);
    });
  });

  describe(".getNegativeMimeTypes()", () => {
    test("should return an array according to the result handler", () => {
      const factory = new EndpointsFactory(defaultResultHandler);
      const endpoint = factory.build({
        method: "get",
        input: z.object({}),
        output: z.object({}),
        handler: jest.fn(),
      });
      expect(endpoint.getMimeTypes("negative")).toEqual(["application/json"]);
    });
  });

  describe("Issue #269: Async refinements", () => {
    test("should handle async refinements in input, output and middleware", async () => {
      const endpoint = new EndpointsFactory(defaultResultHandler)
        .addMiddleware(
          createMiddleware({
            input: z.object({
              m: z.number().refine(async (m) => m < 10),
            }),
            middleware: async () => ({}),
          }),
        )
        .build({
          methods: ["post"],
          input: z.object({
            n: z.number().refine(async (n) => n > 100),
          }),
          output: z.object({
            str: z.string().refine(async (str) => str.length > 3),
          }),
          handler: async () => ({
            str: "This is fine",
          }),
        });
      const { responseMock } = await testEndpoint({
        endpoint,
        mockFn: jest.fn,
        requestProps: {
          method: "POST",
          body: { n: 123, m: 5 },
        },
      });
      expect(responseMock.json).toHaveBeenCalledWith({
        status: "success",
        data: {
          str: "This is fine",
        },
      });
    });
  });

  describe("Issue #514: Express native middlewares for OPTIONS request", () => {
    test("should skip proprietary ones", async () => {
      const endpoint = new EndpointsFactory(defaultResultHandler)
        .addMiddleware(
          createMiddleware({
            input: z.object({
              shouldNotBeHere: z.boolean(),
            }),
            middleware: async () => {
              throw new Error("Should not be here");
            },
          }),
        )
        .addExpressMiddleware((req, res, next) => {
          res.set("X-Custom-Header", "test");
          next();
        })
        .build({
          methods: ["post"],
          input: z.object({
            shouldNotBeThere: z.boolean(),
          }),
          output: z.object({
            shouldNotComeHereAsWell: z.boolean(),
          }),
          handler: async () => ({ shouldNotComeHereAsWell: true }),
        });
      const { responseMock } = await testEndpoint({
        endpoint,
        mockFn: jest.fn,
        requestProps: {
          method: "OPTIONS",
        },
      });
      expect(responseMock.status).toHaveBeenCalledWith(200);
      expect(responseMock.json).toHaveBeenCalledTimes(0);
      expect(responseMock.set).toHaveBeenCalledWith("X-Custom-Header", "test");
    });
  });

  describe("Issue #585: Handling non-Error exceptions", () => {
    test("thrown in #parseOutput()", async () => {
      const factory = new EndpointsFactory(defaultResultHandler);
      const endpoint = factory.build({
        method: "post",
        input: z.object({}),
        output: z.object({
          test: z.number().transform(() => {
            // eslint-disable-next-line @typescript-eslint/no-throw-literal
            throw "Something unexpected";
          }),
        }),
        handler: async () => ({
          test: 123,
        }),
      });
      const { responseMock, loggerMock } = await testEndpoint({
        endpoint,
        mockFn: jest.fn,
      });
      expect(loggerMock.error).toHaveBeenCalledTimes(1);
      expect(responseMock.status).toHaveBeenCalledWith(500);
      expect(responseMock.json).toHaveBeenCalledWith({
        status: "error",
        error: {
          message: "Something unexpected",
        },
      });
    });

    test("thrown in #handleResult()", async () => {
      const factory = new EndpointsFactory(
        createResultHandler({
          getPositiveResponse: () => z.object({}),
          getNegativeResponse: () => z.object({}),
          handler: () => {
            // eslint-disable-next-line @typescript-eslint/no-throw-literal
            throw "Something unexpected happened";
          },
        }),
      );
      const endpoint = factory.build({
        method: "get",
        input: z.object({}),
        output: z.object({
          test: z.string(),
        }),
        handler: async () => ({ test: "OK" }),
      });
<<<<<<< HEAD
      const { loggerMock, responseMock } = await testEndpoint({
        endpoint,
        mockFn: jest.fn,
      });
      expect(loggerMock.error).toBeCalledTimes(1);
=======
      const { loggerMock, responseMock } = await testEndpoint({ endpoint });
      expect(loggerMock.error).toHaveBeenCalledTimes(1);
>>>>>>> 7229604d
      expect(loggerMock.error.mock.calls[0][0]).toBe(
        "Result handler failure: Something unexpected happened.",
      );
      expect(responseMock.status).toHaveBeenCalledTimes(1);
      expect(responseMock.status.mock.calls[0][0]).toBe(500);
      expect(responseMock.json).toHaveBeenCalledTimes(0);
      expect(responseMock.end).toHaveBeenCalledTimes(1);
      expect(responseMock.end.mock.calls[0][0]).toBe(
        "An error occurred while serving the result: Something unexpected happened.",
      );
    });

    test("thrown in middleware and caught in execute()", async () => {
      const factory = new EndpointsFactory(defaultResultHandler).addMiddleware(
        createMiddleware({
          input: z.object({}),
          middleware: async () => {
            // eslint-disable-next-line @typescript-eslint/no-throw-literal
            throw "Something went wrong";
          },
        }),
      );
      const endpoint = factory.build({
        methods: ["post"],
        input: z.object({}),
        output: z.object({}),
        handler: async () => ({}),
      });
      const { responseMock, loggerMock } = await testEndpoint({
        endpoint,
        mockFn: jest.fn,
        requestProps: {
          method: "POST",
          body: {},
        },
      });
      expect(loggerMock.error).toHaveBeenCalledTimes(1);
      expect(responseMock.status).toHaveBeenCalledWith(500);
      expect(responseMock.json).toHaveBeenCalledWith({
        status: "error",
        error: { message: "Something went wrong" },
      });
    });
  });

  describe("Issue #654: Top level refinements", () => {
    const endpoint = defaultEndpointsFactory.build({
      method: "post",
      input: z
        .object({
          type: z.union([z.literal("type1"), z.literal("type2")]),
          dynamicValue: z.union([
            z.object({ type1Attribute: z.number() }),
            z.object({ type2Attribute: z.string() }),
          ]),
          emitOutputValidationFailure: z.boolean().optional(),
        })
        .refine(
          (data) => {
            if (data.type === "type1") {
              return "type1Attribute" in data.dynamicValue;
            }
            return "type2Attribute" in data.dynamicValue;
          },
          {
            message: "type1Attribute is required if type is type1",
            path: ["dynamicValue"],
          },
        ),
      output: z
        .object({})
        .passthrough()
        .refine((obj) => !("emitOutputValidationFailure" in obj), {
          message: "failure on demand",
        }),
      handler: async ({ input }) =>
        input.emitOutputValidationFailure
          ? { emitOutputValidationFailure: true }
          : {},
    });

    test("should accept valid inputs", async () => {
      const { responseMock } = await testEndpoint({
        endpoint,
        mockFn: jest.fn,
        requestProps: {
          method: "POST",
          body: {
            type: "type1",
            dynamicValue: { type1Attribute: 123 },
          },
        },
      });
      expect(responseMock.json).toHaveBeenCalledWith({
        data: {},
        status: "success",
      });
      expect(responseMock.status).toHaveBeenCalledWith(200);
    });

    test("should fail during the refinement of invalid inputs", async () => {
      const { responseMock } = await testEndpoint({
        endpoint,
        mockFn: jest.fn,
        requestProps: {
          method: "POST",
          body: {
            type: "type1",
            dynamicValue: { type2Attribute: "test" },
          },
        },
      });
      expect(responseMock.json).toHaveBeenCalledWith({
        error: {
          message: "dynamicValue: type1Attribute is required if type is type1",
        },
        status: "error",
      });
      expect(responseMock.status).toHaveBeenCalledWith(400);
    });

    test("should refine the output schema as well", async () => {
      const { responseMock } = await testEndpoint({
        endpoint,
        mockFn: jest.fn,
        requestProps: {
          method: "POST",
          body: {
            type: "type1",
            dynamicValue: { type1Attribute: 123 },
            emitOutputValidationFailure: true,
          },
        },
      });
      expect(responseMock.json).toHaveBeenCalledWith({
        status: "error",
        error: {
          message: "output: failure on demand",
        },
      });
      expect(responseMock.status).toHaveBeenCalledWith(500);
    });
  });

  describe("Feature #600: Top level refinements", () => {
    const endpoint = defaultEndpointsFactory.build({
      method: "post",
      input: z
        .object({
          email: z.string().email().optional(),
          id: z.string().optional(),
          otherThing: z.string().optional(),
        })
        .refine(
          (x) => Object.keys(x).length >= 1,
          "Please provide at least one property",
        ),
      output: z.object({}),
      handler: async () => ({}),
    });

    test("should accept valid inputs", async () => {
      const { responseMock } = await testEndpoint({
        endpoint,
        mockFn: jest.fn,
        requestProps: {
          method: "POST",
          body: {
            id: "test",
          },
        },
      });
      expect(responseMock.json).toHaveBeenCalledWith({
        data: {},
        status: "success",
      });
      expect(responseMock.status).toHaveBeenCalledWith(200);
    });

    test("should fail during the refinement of invalid inputs", async () => {
      const { responseMock } = await testEndpoint({
        endpoint,
        mockFn: jest.fn,
        requestProps: {
          method: "POST",
          body: {},
        },
      });
      expect(responseMock.json).toHaveBeenCalledWith({
        error: {
          message: "Please provide at least one property",
        },
        status: "error",
      });
      expect(responseMock.status).toHaveBeenCalledWith(400);
    });

    test("should throw when using transformation (constructor)", () => {
      expect(
        () =>
          new Endpoint({
            methods: ["get"],
            inputSchema: z.object({}).transform(() => []),
            outputSchema: z.object({}),
            handler: jest.fn(),
            resultHandler: {
              getPositiveResponse: jest.fn(),
              getNegativeResponse: jest.fn(),
              handler: jest.fn(),
            },
          }),
      ).toThrow(
        new IOSchemaError(
          "Using transformations on the top level of endpoint input schema is not allowed.",
        ),
      );
      expect(
        () =>
          new Endpoint({
            methods: ["get"],
            inputSchema: z.object({}),
            outputSchema: z.object({}).transform(() => []),
            handler: jest.fn(),
            resultHandler: {
              getPositiveResponse: jest.fn(),
              getNegativeResponse: jest.fn(),
              handler: jest.fn(),
            },
          }),
      ).toThrow(
        new IOSchemaError(
          "Using transformations on the top level of endpoint output schema is not allowed.",
        ),
      );
    });
  });

  describe("Issue #673: transformations in middlewares", () => {
    test("should avoid double parsing, should not mutate input", async () => {
      const dateInputMiddleware = createMiddleware({
        input: z.object({
          middleware_date_input: ez.dateIn().optional(),
        }),
        middleware: async ({ input: { middleware_date_input }, logger }) => {
          logger.debug("date in mw handler", typeof middleware_date_input);
          return {};
        },
      });

      const endpoint = defaultEndpointsFactory
        .addMiddleware(dateInputMiddleware)
        .build({
          method: "get",
          input: z.object({}),
          output: z.object({}),
          handler: async ({ input: { middleware_date_input }, logger }) => {
            logger.debug(
              "date in endpoint handler",
              typeof middleware_date_input,
            );
            return {};
          },
        });

      const { loggerMock, responseMock } = await testEndpoint({
        endpoint,
        mockFn: jest.fn,
        requestProps: {
          query: {
            middleware_date_input: "2022-09-28",
          },
        },
      });

      expect(loggerMock.debug.mock.calls).toEqual([
        ["date in mw handler", "object"],
        ["date in endpoint handler", "object"],
      ]);
      expect(responseMock.status).toHaveBeenCalledWith(200);
    });
  });
});<|MERGE_RESOLUTION|>--- conflicted
+++ resolved
@@ -284,16 +284,11 @@
         }),
         handler: async () => ({ test: "OK" }),
       });
-<<<<<<< HEAD
       const { loggerMock, responseMock } = await testEndpoint({
         endpoint,
         mockFn: jest.fn,
       });
-      expect(loggerMock.error).toBeCalledTimes(1);
-=======
-      const { loggerMock, responseMock } = await testEndpoint({ endpoint });
       expect(loggerMock.error).toHaveBeenCalledTimes(1);
->>>>>>> 7229604d
       expect(loggerMock.error.mock.calls[0][0]).toBe(
         "Result handler failure: Something unexpected happened.",
       );
@@ -544,16 +539,11 @@
         }),
         handler: async () => ({ test: "OK" }),
       });
-<<<<<<< HEAD
       const { loggerMock, responseMock } = await testEndpoint({
         endpoint,
         mockFn: jest.fn,
       });
-      expect(loggerMock.error).toBeCalledTimes(1);
-=======
-      const { loggerMock, responseMock } = await testEndpoint({ endpoint });
       expect(loggerMock.error).toHaveBeenCalledTimes(1);
->>>>>>> 7229604d
       expect(loggerMock.error.mock.calls[0][0]).toBe(
         "Result handler failure: Something unexpected happened.",
       );
