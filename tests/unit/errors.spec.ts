import { z } from "zod";
import { DocumentationError, RoutingError } from "../../src";
import {
  IOSchemaError,
  InputValidationError,
  MissingPeerError,
  OutputValidationError,
  ResultHandlerError,
} from "../../src/errors";

describe("Errors", () => {
  describe("RoutingError", () => {
    const error = new RoutingError("test");

    test("should be an instance of Error", () => {
      expect(error).toBeInstanceOf(Error);
    });

    test("should have the name matching its class", () => {
      expect(error.name).toBe("RoutingError");
    });
  });

  describe("DocumentationError", () => {
    const error = new DocumentationError({
      message: "test",
      path: "/v1/testPath",
      method: "get" as const,
      isResponse: true,
    });

    test("should be an instance of Error", () => {
      expect(error).toBeInstanceOf(Error);
    });

    test("should include more details into the message", () => {
      expect(error.message).toMatchSnapshot();
    });

    test("should have the name matching its class", () => {
      expect(error.name).toBe("DocumentationError");
    });
  });

  describe("IOSchemaError", () => {
    const error = new IOSchemaError("test");

    test("should be an instance of Error", () => {
      expect(error).toBeInstanceOf(Error);
    });

    test("should have the name matching its class", () => {
      expect(error.name).toBe("IOSchemaError");
    });
  });

  describe("OutputValidationError", () => {
    const cause = new z.ZodError([]);
    const error = new OutputValidationError(cause);

    test("should be an instance of IOSchemaError and Error", () => {
      expect(error).toBeInstanceOf(IOSchemaError);
      expect(error).toBeInstanceOf(Error);
    });

    test("should have the name matching its class", () => {
      expect(error.name).toBe("OutputValidationError");
    });

    test("should have .cause property matching the one used for constructing", () => {
<<<<<<< HEAD
      expect(error.cause).toEqual(cause);
      /** @todo remove in v21 */
      expect(error.originalError).toEqual(cause);
=======
      expect(error.cause).toEqual(zodError);
      expect(error.originalError).toEqual(zodError);
>>>>>>> 10d214dd
    });
  });

  describe("InputValidationError", () => {
    const cause = new z.ZodError([]);
    const error = new InputValidationError(cause);

    test("should be an instance of IOSchemaError and Error", () => {
      expect(error).toBeInstanceOf(IOSchemaError);
      expect(error).toBeInstanceOf(Error);
    });

    test("should have the name matching its class", () => {
      expect(error.name).toBe("InputValidationError");
    });

    test("should have .cause property matching the one used for constructing", () => {
<<<<<<< HEAD
      expect(error.cause).toEqual(cause);
      /** @todo remove in v21 */
      expect(error.originalError).toEqual(cause);
    });
  });

  describe.each([
    { occurred: new Error("thrown"), processed: new Error("handled") },
    {},
    undefined,
  ])("ResultHandlerError", (cause) => {
    const error = new ResultHandlerError("test", cause);
=======
      expect(error.cause).toEqual(zodError);
      expect(error.originalError).toEqual(zodError);
    });
  });

  describe.each([new Error("test2"), undefined])(
    "ResultHandlerError",
    (cause) => {
      const error = new ResultHandlerError("test", cause);
>>>>>>> 10d214dd

    test("should be an instance of Error", () => {
      expect(error).toBeInstanceOf(Error);
    });

    test("should have the name matching its class", () => {
      expect(error.name).toBe("ResultHandlerError");
    });

<<<<<<< HEAD
    test(".cause should be the original error", () => {
      expect(error.cause).toEqual(cause);
    });
  });
=======
      test(".cause should be the original error", () => {
        expect(error.cause).toEqual(cause);
      });
    },
  );
>>>>>>> 10d214dd

  describe("MissingPeerError", () => {
    const error = new MissingPeerError("compression");

    test("should be an instance of Error", () => {
      expect(error).toBeInstanceOf(Error);
    });

    test("should have the name matching its class", () => {
      expect(error.name).toBe("MissingPeerError");
    });

    test("should have a human readable message", () => {
      expect(error.message).toBe(
        "Missing peer dependency: compression. Please install it to use the feature.",
      );
    });
  });
});<|MERGE_RESOLUTION|>--- conflicted
+++ resolved
@@ -55,8 +55,8 @@
   });
 
   describe("OutputValidationError", () => {
-    const cause = new z.ZodError([]);
-    const error = new OutputValidationError(cause);
+    const zodError = new z.ZodError([]);
+    const error = new OutputValidationError(zodError);
 
     test("should be an instance of IOSchemaError and Error", () => {
       expect(error).toBeInstanceOf(IOSchemaError);
@@ -68,20 +68,14 @@
     });
 
     test("should have .cause property matching the one used for constructing", () => {
-<<<<<<< HEAD
-      expect(error.cause).toEqual(cause);
-      /** @todo remove in v21 */
-      expect(error.originalError).toEqual(cause);
-=======
       expect(error.cause).toEqual(zodError);
       expect(error.originalError).toEqual(zodError);
->>>>>>> 10d214dd
     });
   });
 
   describe("InputValidationError", () => {
-    const cause = new z.ZodError([]);
-    const error = new InputValidationError(cause);
+    const zodError = new z.ZodError([]);
+    const error = new InputValidationError(zodError);
 
     test("should be an instance of IOSchemaError and Error", () => {
       expect(error).toBeInstanceOf(IOSchemaError);
@@ -93,10 +87,8 @@
     });
 
     test("should have .cause property matching the one used for constructing", () => {
-<<<<<<< HEAD
-      expect(error.cause).toEqual(cause);
-      /** @todo remove in v21 */
-      expect(error.originalError).toEqual(cause);
+      expect(error.cause).toEqual(zodError);
+      expect(error.originalError).toEqual(zodError);
     });
   });
 
@@ -106,17 +98,6 @@
     undefined,
   ])("ResultHandlerError", (cause) => {
     const error = new ResultHandlerError("test", cause);
-=======
-      expect(error.cause).toEqual(zodError);
-      expect(error.originalError).toEqual(zodError);
-    });
-  });
-
-  describe.each([new Error("test2"), undefined])(
-    "ResultHandlerError",
-    (cause) => {
-      const error = new ResultHandlerError("test", cause);
->>>>>>> 10d214dd
 
     test("should be an instance of Error", () => {
       expect(error).toBeInstanceOf(Error);
@@ -126,18 +107,10 @@
       expect(error.name).toBe("ResultHandlerError");
     });
 
-<<<<<<< HEAD
     test(".cause should be the original error", () => {
       expect(error.cause).toEqual(cause);
     });
   });
-=======
-      test(".cause should be the original error", () => {
-        expect(error.cause).toEqual(cause);
-      });
-    },
-  );
->>>>>>> 10d214dd
 
   describe("MissingPeerError", () => {
     const error = new MissingPeerError("compression");
