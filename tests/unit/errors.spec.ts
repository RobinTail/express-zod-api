import { z } from "zod";
import { DocumentationError, RoutingError } from "../../src";
import {
  IOSchemaError,
  InputValidationError,
  MissingPeerError,
  OutputValidationError,
  ResultHandlerError,
} from "../../src/errors";
import { describe, expect, test } from "vitest";

describe("Errors", () => {
  describe("RoutingError", () => {
    const error = new RoutingError("test");

    test("should be an instance of Error", () => {
      expect(error).toBeInstanceOf(Error);
    });

    test("should have the name matching its class", () => {
      expect(error.name).toBe("RoutingError");
    });
  });

  describe("DocumentationError", () => {
    const error = new DocumentationError({
      message: "test",
      path: "/v1/testPath",
      method: "get" as const,
      isResponse: true,
    });

    test("should be an instance of Error", () => {
      expect(error).toBeInstanceOf(Error);
    });

    test("should include more details into the message", () => {
      expect(error.message).toMatchSnapshot();
    });

    test("should have the name matching its class", () => {
      expect(error.name).toBe("DocumentationError");
    });
  });

  describe("IOSchemaError", () => {
    const error = new IOSchemaError("test");

    test("should be an instance of Error", () => {
      expect(error).toBeInstanceOf(Error);
    });

    test("should have the name matching its class", () => {
      expect(error.name).toBe("IOSchemaError");
    });
  });

  describe("OutputValidationError", () => {
<<<<<<< HEAD
    const zodError = new ZodError([]);
    const error = new OutputValidationError(zodError);
=======
    const zodError = new z.ZodError([]);
>>>>>>> f9502526

    test("should be an instance of IOSchemaError and Error", () => {
      expect(error).toBeInstanceOf(IOSchemaError);
      expect(error).toBeInstanceOf(Error);
    });

    test("should have the name matching its class", () => {
      expect(error.name).toBe("OutputValidationError");
    });

    test("should have .originalError property matching the one used for constructing", () => {
      expect(error.originalError).toEqual(zodError);
    });
  });

  describe("InputValidationError", () => {
<<<<<<< HEAD
    const zodError = new ZodError([]);
    const error = new InputValidationError(zodError);
=======
    const zodError = new z.ZodError([]);
>>>>>>> f9502526

    test("should be an instance of IOSchemaError and Error", () => {
      expect(error).toBeInstanceOf(IOSchemaError);
      expect(error).toBeInstanceOf(Error);
    });

    test("should have the name matching its class", () => {
      expect(error.name).toBe("InputValidationError");
    });

    test("should have .originalError property matching the one used for constructing", () => {
      expect(error.originalError).toEqual(zodError);
    });
  });

  describe.each([new Error("test2"), undefined])(
    "ResultHandlerError",
    (originalError) => {
      const error = new ResultHandlerError("test", originalError);

      test("should be an instance of Error", () => {
        expect(error).toBeInstanceOf(Error);
      });

      test("should have the name matching its class", () => {
        expect(error.name).toBe("ResultHandlerError");
      });

      test(".originalError should be the original error", () => {
        expect(error.originalError).toEqual(originalError);
      });
    },
  );

  describe("MissingPeerError", () => {
    const error = new MissingPeerError("compression");

    test("should be an instance of Error", () => {
      expect(error).toBeInstanceOf(Error);
    });

    test("should have the name matching its class", () => {
      expect(error.name).toBe("MissingPeerError");
    });

    test("should have a human readable message", () => {
      expect(error.message).toBe(
        "Missing peer dependency: compression. Please install it to use the feature.",
      );
    });
  });
});<|MERGE_RESOLUTION|>--- conflicted
+++ resolved
@@ -56,12 +56,8 @@
   });
 
   describe("OutputValidationError", () => {
-<<<<<<< HEAD
-    const zodError = new ZodError([]);
+    const zodError = new z.ZodError([]);
     const error = new OutputValidationError(zodError);
-=======
-    const zodError = new z.ZodError([]);
->>>>>>> f9502526
 
     test("should be an instance of IOSchemaError and Error", () => {
       expect(error).toBeInstanceOf(IOSchemaError);
@@ -78,12 +74,8 @@
   });
 
   describe("InputValidationError", () => {
-<<<<<<< HEAD
-    const zodError = new ZodError([]);
+    const zodError = new z.ZodError([]);
     const error = new InputValidationError(zodError);
-=======
-    const zodError = new z.ZodError([]);
->>>>>>> f9502526
 
     test("should be an instance of IOSchemaError and Error", () => {
       expect(error).toBeInstanceOf(IOSchemaError);
