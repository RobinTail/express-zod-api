--- conflicted
+++ resolved
@@ -384,12 +384,34 @@
   });
 
   describe('Issue #98', () => {
-<<<<<<< HEAD
     test('Should describe non-empty array', () => {
       // There is no such class as ZodNonEmptyArray in Zod v3.7.0+
       // It existed though in Zod v3.6.x:
       // @see https://github.com/colinhacks/zod/blob/v3.6.1/src/types.ts#L1204
-=======
+      const spec = new OpenAPI({
+        routing: {
+          v1: {
+            getSomething: defaultEndpointsFactory.build({
+              methods: ['get', 'post'],
+              input: z.object({
+                arr: z.array(z.string()).nonempty(),
+              }),
+              output: z.object({
+                arr: z.array(z.string()).nonempty()
+              }),
+              handler: async ({input}) => ({
+                arr: input.arr
+              })
+            })
+          }
+        },
+        version: '3.4.5',
+        title: 'Testing issue #98',
+        serverUrl: 'http://example.com'
+      }).getSpecAsYaml();
+      expect(spec).toMatchSnapshot();
+    });
+
     test('should union schemas', () => {
       const baseSchema = z.object({ id: z.string() });
       const subType1 = baseSchema.extend({ field1: z.string() });
@@ -400,23 +422,10 @@
       expectType<TestingType>({id: 'string', field1: 'string'});
       expectType<TestingType>({id: 'string', field2: 'string'});
 
->>>>>>> a269a649
-      const spec = new OpenAPI({
-        routing: {
-          v1: {
-            getSomething: defaultEndpointsFactory.build({
-<<<<<<< HEAD
-              methods: ['get', 'post'],
-              input: z.object({
-                arr: z.array(z.string()).nonempty(),
-              }),
-              output: z.object({
-                arr: z.array(z.string()).nonempty()
-              }),
-              handler: async ({input}) => ({
-                arr: input.arr
-              })
-=======
+      const spec = new OpenAPI({
+        routing: {
+          v1: {
+            getSomething: defaultEndpointsFactory.build({
               method: 'post',
               input: unionSchema,
               output: unionSchema,
@@ -432,7 +441,6 @@
                   field2: input.field2
                 };
               }
->>>>>>> a269a649
             })
           }
         },
