import { expectType } from "tsd";
import { z } from "zod";
import { getMeta } from "../../src/metadata";
import { ez } from "../../src";
import { readFile } from "node:fs/promises";
import { describe, expect, test } from "vitest";

describe("ez.file()", () => {
  describe("creation", () => {
    test("should create an instance being string by default", () => {
      const schema = ez.file();
      expect(schema).toBeInstanceOf(z.ZodString);
      expect(getMeta(schema, "kind")).toBe("File");
    });

<<<<<<< HEAD
    test("should create a string file", () => {
      const schema = ez.file("string");
      expect(schema).toBeInstanceOf(z.ZodString);
      expectType<string>(schema._output);
    });

    test("should create a buffer file", () => {
      const schema = ez.file("buffer");
      expect(schema).toBeInstanceOf(z.ZodEffects);
      expectType<Buffer>(schema._output);
    });

    test("should create a binary file", () => {
      const schema = ez.file("binary");
      expect(schema).toBeInstanceOf(z.ZodUnion);
      expectType<Buffer | string>(schema._output);
    });

    test("should create a base64 file", () => {
      const schema = ez.file("base64");
      expect(schema).toBeInstanceOf(z.ZodString);
      expectType<string>(schema._output);
    });
=======
    test.each([ez.file("string"), ez.file().string("deprecated message")])(
      "should create a string file",
      (schema) => {
        expect(schema).toBeInstanceOf(z.ZodString);
        expectType<string>(schema._output);
      },
    );

    test.each([ez.file("buffer"), ez.file().buffer("deprecated message")])(
      "should create a buffer file",
      (schema) => {
        expect(schema).toBeInstanceOf(z.ZodEffects);
        expectType<Buffer>(schema._output);
      },
    );

    test.each([ez.file("binary"), ez.file().binary("deprecated message")])(
      "should create a binary file",
      (schema) => {
        expect(schema).toBeInstanceOf(z.ZodUnion);
        expectType<Buffer | string>(schema._output);
      },
    );

    test.each([ez.file("base64"), ez.file().base64("deprecated message")])(
      "should create a base64 file",
      (schema) => {
        expect(schema).toBeInstanceOf(z.ZodString);
        expectType<string>(schema._output);
      },
    );
>>>>>>> ce7c50af
  });

  describe("parsing", () => {
    test.each([
      {
        schema: ez.file(),
        subject: 123,
        code: "invalid_type",
        expected: "string",
        received: "number",
        message: "Expected string, received number",
      },
      {
        schema: ez.file("buffer"),
        subject: "123",
        code: "custom",
        message: "Expected Buffer",
        fatal: true,
      },
    ])(
      "should invalidate wrong types",
      ({ schema, subject, ...expectedError }) => {
        const result = schema.safeParse(subject);
        expect(result.success).toBeFalsy();
        if (!result.success) {
          expect(result.error.issues).toEqual([
            {
              ...expectedError,
              path: [],
            },
          ]);
        }
      },
    );

    test("should perform additional check for base64 file", () => {
      const schema = ez.file("base64");
      const result = schema.safeParse("~~~~");
      expect(result.success).toBeFalsy();
      if (!result.success) {
        expect(result.error.issues).toEqual([
          {
            code: "invalid_string",
            message: "Does not match base64 encoding",
            validation: "regex",
            path: [],
          },
        ]);
      }
    });

    test("should accept string", () => {
      const schema = ez.file();
      const result = schema.safeParse("some string");
      expect(result).toEqual({
        success: true,
        data: "some string",
      });
    });

    test("should accept Buffer", () => {
      const schema = ez.file("buffer");
      const subject = Buffer.from("test", "utf-8");
      const result = schema.safeParse(subject);
      expect(result).toEqual({
        success: true,
        data: subject,
      });
    });

    test("should accept binary read string", async () => {
      const schema = ez.file("binary");
      const data = await readFile("logo.svg", "binary");
      const result = schema.safeParse(data);
      expect(result).toEqual({
        success: true,
        data,
      });
    });

    test("should accept base64 read string", async () => {
      const schema = ez.file("base64");
      const data = await readFile("logo.svg", "base64");
      const result = schema.safeParse(data);
      expect(result).toEqual({
        success: true,
        data,
      });
    });
  });
});<|MERGE_RESOLUTION|>--- conflicted
+++ resolved
@@ -13,7 +13,6 @@
       expect(getMeta(schema, "kind")).toBe("File");
     });
 
-<<<<<<< HEAD
     test("should create a string file", () => {
       const schema = ez.file("string");
       expect(schema).toBeInstanceOf(z.ZodString);
@@ -37,39 +36,6 @@
       expect(schema).toBeInstanceOf(z.ZodString);
       expectType<string>(schema._output);
     });
-=======
-    test.each([ez.file("string"), ez.file().string("deprecated message")])(
-      "should create a string file",
-      (schema) => {
-        expect(schema).toBeInstanceOf(z.ZodString);
-        expectType<string>(schema._output);
-      },
-    );
-
-    test.each([ez.file("buffer"), ez.file().buffer("deprecated message")])(
-      "should create a buffer file",
-      (schema) => {
-        expect(schema).toBeInstanceOf(z.ZodEffects);
-        expectType<Buffer>(schema._output);
-      },
-    );
-
-    test.each([ez.file("binary"), ez.file().binary("deprecated message")])(
-      "should create a binary file",
-      (schema) => {
-        expect(schema).toBeInstanceOf(z.ZodUnion);
-        expectType<Buffer | string>(schema._output);
-      },
-    );
-
-    test.each([ez.file("base64"), ez.file().base64("deprecated message")])(
-      "should create a base64 file",
-      (schema) => {
-        expect(schema).toBeInstanceOf(z.ZodString);
-        expectType<string>(schema._output);
-      },
-    );
->>>>>>> ce7c50af
   });
 
   describe("parsing", () => {
