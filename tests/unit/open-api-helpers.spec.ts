--- conflicted
+++ resolved
@@ -1,9 +1,5 @@
-<<<<<<< HEAD
-import { SchemaObject } from "openapi3-ts";
+import { ReferenceObject, SchemaObject } from "openapi3-ts";
 import { z } from "zod";
-=======
-import { ReferenceObject, SchemaObject } from "openapi3-ts";
->>>>>>> 603d7be3
 import { IOSchemaError } from "../../src/errors";
 import { OpenAPIError, defaultEndpointsFactory, ez, withMeta } from "../../src";
 import { getMeta } from "../../src/metadata";
