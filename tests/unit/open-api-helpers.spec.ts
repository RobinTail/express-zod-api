import {
  defaultEndpointsFactory,
  OpenAPIError,
  withMeta,
  z,
} from "../../src/index";
import { getMeta } from "../../src/metadata";
import {
  depictAny,
  depictArray,
  depictBigInt,
  depictBoolean,
  depictDateIn,
  depictDateOut,
  depictDefault,
  depictEffect,
  depictEnum,
  depictFile,
  depictIntersection,
  depictIOExamples,
  depictIOParamExamples,
  depictLiteral,
  depictNull,
  depictNumber,
  depictObject,
  depictObjectProperties,
  depictOptionalOrNullable,
  depictRecord,
  depictRequestParams,
  depictSchema,
  depictString,
  depictTuple,
  depictUnion,
  depictDiscriminatedUnion,
  depictUpload,
  excludeExampleFromDepiction,
  excludeParamsFromDepiction,
  reformatParamsInPath,
  extractObjectSchema,
  depictSecurity,
<<<<<<< HEAD
  depictSecurityRefs,
=======
  depictSecurityNames,
  depictZodBranded,
>>>>>>> 3559350d
} from "../../src/open-api-helpers";
import { serializeSchemaForTest } from "../helpers";

describe("Open API helpers", () => {
  describe("extractObjectSchema()", () => {
    test("should pass the object schema through", () => {
      const subject = extractObjectSchema(
        z.object({
          one: z.string(),
        })
      );
      expect(subject).toBeInstanceOf(z.ZodObject);
      expect(serializeSchemaForTest(subject)).toMatchSnapshot();
    });

    test("should return object schema for the union of object schemas", () => {
      const subject = extractObjectSchema(
        z
          .object({
            one: z.string(),
          })
          .or(
            z.object({
              two: z.number(),
            })
          )
      );
      expect(subject).toBeInstanceOf(z.ZodObject);
      expect(serializeSchemaForTest(subject)).toMatchSnapshot();
    });

    test("should return object schema for the intersection of object schemas", () => {
      const subject = extractObjectSchema(
        z
          .object({
            one: z.string(),
          })
          .and(
            z.object({
              two: z.number(),
            })
          )
      );
      expect(subject).toBeInstanceOf(z.ZodObject);
      expect(serializeSchemaForTest(subject)).toMatchSnapshot();
    });

    test("should preserve examples", () => {
      const objectSchema = withMeta(
        z.object({
          one: z.string(),
        })
      ).example({
        one: "test",
      });
      expect(getMeta(extractObjectSchema(objectSchema), "examples")).toEqual([
        {
          one: "test",
        },
      ]);

      const unionSchema = withMeta(
        z
          .object({
            one: z.string(),
          })
          .or(
            z.object({
              two: z.number(),
            })
          )
      )
        .example({
          one: "test1",
        })
        .example({
          two: 123,
        });
      expect(getMeta(extractObjectSchema(unionSchema), "examples")).toEqual([
        { one: "test1" },
        { two: 123 },
      ]);

      const intersectionSchema = withMeta(
        z
          .object({
            one: z.string(),
          })
          .and(
            z.object({
              two: z.number(),
            })
          )
      ).example({
        one: "test1",
        two: 123,
      });
      expect(
        getMeta(extractObjectSchema(intersectionSchema), "examples")
      ).toEqual([
        {
          one: "test1",
          two: 123,
        },
      ]);
    });
  });

  describe("excludeParamsFromDepiction()", () => {
    test("should omit specified path params", () => {
      const depicted = depictSchema({
        schema: z.object({
          a: z.string(),
          b: z.string(),
        }),
        isResponse: false,
      });
      expect(excludeParamsFromDepiction(depicted, ["a"])).toMatchSnapshot();
    });

    test("should handle union", () => {
      const depicted = depictSchema({
        schema: z
          .object({
            a: z.string(),
          })
          .or(
            z.object({
              b: z.string(),
            })
          ),
        isResponse: false,
      });
      expect(excludeParamsFromDepiction(depicted, ["a"])).toMatchSnapshot();
    });

    test("should handle intersection", () => {
      const depicted = depictSchema({
        schema: z
          .object({
            a: z.string(),
          })
          .and(
            z.object({
              b: z.string(),
            })
          ),
        isResponse: false,
      });
      expect(excludeParamsFromDepiction(depicted, ["a"])).toMatchSnapshot();
    });
  });

  describe("reformatParamsInPath()", () => {
    test("should replace route path params from colon to curly braces notation", () => {
      expect(reformatParamsInPath("/v1/user")).toBe("/v1/user");
      expect(reformatParamsInPath("/v1/user/:id")).toBe("/v1/user/{id}");
      expect(reformatParamsInPath("/v1/flight/:from-:to")).toBe(
        "/v1/flight/{from}-{to}"
      );
      expect(reformatParamsInPath("/v1/flight/:from-:to/updates")).toBe(
        "/v1/flight/{from}-{to}/updates"
      );
    });
  });

  describe("depictDefault()", () => {
    test("should depict ZodDefault", () => {
      expect(
        depictDefault({
          schema: z.boolean().default(true),
          isResponse: false,
          initial: { description: "test" },
        })
      ).toMatchSnapshot();
    });
  });

  describe("depictAny()", () => {
    test("should depict ZodAny", () => {
      expect(
        depictAny({
          schema: z.any(),
          isResponse: false,
          initial: { description: "test" },
        })
      ).toMatchSnapshot();
    });
  });

  describe("depictUpload()", () => {
    test("should depict ZodUpload", () => {
      expect(
        depictUpload({
          schema: z.upload(),
          isResponse: false,
          initial: { description: "test" },
        })
      ).toMatchSnapshot();
    });
    test("should throw when using in response", () => {
      try {
        depictUpload({
          schema: z.upload(),
          isResponse: true,
          initial: { description: "test" },
        });
        fail("Should not be here");
      } catch (e) {
        expect(e).toBeInstanceOf(OpenAPIError);
        expect(e).toMatchSnapshot();
      }
    });
  });

  describe("depictFile()", () => {
    test("should depict ZodFile", () => {
      expect(
        depictFile({
          schema: z.file().binary(),
          isResponse: false,
          initial: { description: "test" },
        })
      ).toMatchSnapshot();
    });
  });

  describe("depictUnion()", () => {
    test("should depict ZodUnion", () => {
      expect(
        depictUnion({
          schema: z.string().or(z.number()),
          isResponse: false,
          initial: { description: "test" },
        })
      ).toMatchSnapshot();
    });
  });

  describe("depictDiscriminatedUnion()", () => {
    test("should depict ZodDiscriminatedUnion", () => {
      expect(
        depictDiscriminatedUnion({
          schema: z.discriminatedUnion("status", [
            z.object({ status: z.literal("success"), data: z.any() }),
            z.object({
              status: z.literal("error"),
              error: z.object({ message: z.string() }),
            }),
          ]),
          isResponse: false,
          initial: { description: "test" },
        })
      ).toMatchSnapshot();
    });
  });

  describe("depictIntersection()", () => {
    test("should depict ZodIntersection", () => {
      expect(
        depictIntersection({
          schema: z
            .object({ one: z.number() })
            .and(z.object({ two: z.number() })),
          isResponse: false,
          initial: { description: "test" },
        })
      ).toMatchSnapshot();
    });
  });

  describe("depictOptionalOrNullable()", () => {
    test("should depict ZodOptional", () => {
      expect(
        depictOptionalOrNullable({
          schema: z.string().optional(),
          isResponse: false,
          initial: { description: "test" },
        })
      ).toMatchSnapshot();
    });

    test("should depict ZodNullable", () => {
      expect(
        depictOptionalOrNullable({
          schema: z.string().nullable(),
          isResponse: false,
          initial: { description: "test", nullable: true },
        })
      ).toMatchSnapshot();
    });
  });

  describe("depictEnum()", () => {
    test("should depict ZodEnum", () => {
      expect(
        depictEnum({
          schema: z.enum(["one", "two"]),
          isResponse: false,
          initial: { description: "test" },
        })
      ).toMatchSnapshot();
    });

    test("should depict ZodNativeEnum", () => {
      enum Test {
        one = "ONE",
        two = "TWO",
      }

      expect(
        depictEnum({
          schema: z.nativeEnum(Test),
          isResponse: false,
          initial: { description: "test" },
        })
      ).toMatchSnapshot();
    });
  });

  describe("depictLiteral()", () => {
    test("should depict ZodLiteral", () => {
      expect(
        depictLiteral({
          schema: z.literal("testing"),
          isResponse: false,
          initial: { description: "test" },
        })
      ).toMatchSnapshot();
    });
  });

  describe("depictObject()", () => {
    test("should depict ZodObject", () => {
      expect(
        depictObject({
          schema: z.object({
            one: z.number(),
            two: z.string(),
          }),
          isResponse: false,
          initial: { description: "test" },
        })
      ).toMatchSnapshot();
    });
  });

  describe("depictNull()", () => {
    test("should depict ZodNull", () => {
      expect(
        depictNull({
          schema: z.null(),
          isResponse: false,
          initial: { description: "test" },
        })
      ).toMatchSnapshot();
    });
  });

  describe("depictBoolean()", () => {
    test("should depict ZodBoolean", () => {
      expect(
        depictBoolean({
          schema: z.boolean(),
          isResponse: false,
          initial: { description: "test" },
        })
      ).toMatchSnapshot();
    });
  });

  describe("depictBigInt()", () => {
    test("should depict ZodBigInt", () => {
      expect(
        depictBigInt({
          schema: z.bigint(),
          isResponse: false,
          initial: { description: "test" },
        })
      ).toMatchSnapshot();
    });
  });

  describe("depictRecord()", () => {
    test("should depict classic ZodRecord", () => {
      expect(
        depictRecord({
          schema: z.record(z.boolean()),
          isResponse: false,
          initial: { description: "test" },
        })
      ).toMatchSnapshot();
    });

    test("should depict ZodRecord with key schema string", () => {
      expect(
        depictRecord({
          schema: z.record(z.string(), z.boolean()),
          isResponse: false,
          initial: { description: "test" },
        })
      ).toMatchSnapshot();
    });

    test("should depict ZodRecord with key schema enum", () => {
      expect(
        depictRecord({
          schema: z.record(z.enum(["one", "two"]), z.boolean()),
          isResponse: false,
          initial: { description: "test" },
        })
      ).toMatchSnapshot();
    });

    test("should depict ZodRecord with key schema literal", () => {
      expect(
        depictRecord({
          schema: z.record(z.literal("testing"), z.boolean()),
          isResponse: false,
          initial: { description: "test" },
        })
      ).toMatchSnapshot();
    });

    test("should depict ZodRecord with key schema union of literals", () => {
      expect(
        depictRecord({
          schema: z.record(z.literal("one").or(z.literal("two")), z.boolean()),
          isResponse: false,
          initial: { description: "test" },
        })
      ).toMatchSnapshot();
    });
  });

  describe("depictArray()", () => {
    test("should depict ZodArray", () => {
      expect(
        depictArray({
          schema: z.array(z.boolean()),
          isResponse: false,
          initial: { description: "test" },
        })
      ).toMatchSnapshot();
    });
  });

  describe("depictTuple()", () => {
    test("should depict ZodTuple", () => {
      expect(
        depictTuple({
          schema: z.tuple([z.boolean(), z.string(), z.literal("test")]),
          isResponse: false,
          initial: { description: "test" },
        })
      ).toMatchSnapshot();
    });
  });

  describe("depictString()", () => {
    test("should depict regular ZodString", () => {
      expect(
        depictString({
          schema: z.string(),
          isResponse: false,
          initial: { description: "test" },
        })
      ).toMatchSnapshot();
    });

    test("should depict ZodString with refinements", () => {
      expect(
        depictString({
          schema: z.string().email().min(10).max(20),
          isResponse: false,
          initial: { description: "test" },
        })
      ).toMatchSnapshot();
    });

    test("should depict ZodString with regex", () => {
      expect(
        depictString({
          schema: z.string().regex(/^\d+.\d+.\d+$/),
          isResponse: false,
          initial: { description: "test" },
        })
      ).toMatchSnapshot();
    });
  });

  describe("depictNumber()", () => {
    test("should depict regular ZodNumber", () => {
      expect(
        depictNumber({
          schema: z.number(),
          isResponse: false,
          initial: { description: "test" },
        })
      ).toMatchSnapshot();
    });

    test("should depict ZodNumber with refinements", () => {
      expect(
        depictNumber({
          schema: z.number().int().min(10).max(20),
          isResponse: false,
          initial: { description: "test" },
        })
      ).toMatchSnapshot();
    });
  });

  describe("depictObjectProperties()", () => {
    test("should depict ZodObject shape", () => {
      expect(
        depictObjectProperties({
          schema: z.object({
            one: z.string(),
            two: z.boolean(),
          }),
          isResponse: false,
          initial: { description: "test" },
        })
      ).toMatchSnapshot();
    });
  });

  describe("depictEffect()", () => {
    test("should depict ZodEffects transformation in case of response", () => {
      expect(
        depictEffect({
          schema: z.string().transform((v) => parseInt(v, 10)),
          isResponse: true,
        })
      ).toMatchSnapshot();
    });

    test("should depict ZodEffects transformation in case of request", () => {
      expect(
        depictEffect({
          schema: z.string().transform((v) => parseInt(v, 10)),
          isResponse: false,
        })
      ).toMatchSnapshot();
    });

    test("should depict ZodEffects preprocess in case of request", () => {
      expect(
        depictEffect({
          schema: z.preprocess((v) => parseInt(`${v}`, 10), z.string()),
          isResponse: false,
        })
      ).toMatchSnapshot();
    });
  });

  describe("depictIOExamples()", () => {
    test("should depict examples in case of request", () => {
      expect(
        depictIOExamples(
          withMeta(
            z.object({
              one: z.string().transform((v) => v.length),
              two: z.number().transform((v) => `${v}`),
              three: z.boolean(),
            })
          )
            .example({
              one: "test",
              two: 123,
              three: true,
            })
            .example({
              one: "test2",
              two: 456,
              three: false,
            }),
          false,
          ["three"]
        )
      ).toMatchSnapshot();
    });

    test("should depict examples in case of response", () => {
      expect(
        depictIOExamples(
          withMeta(
            z.object({
              one: z.string().transform((v) => v.length),
              two: z.number().transform((v) => `${v}`),
              three: z.boolean(),
            })
          )
            .example({
              one: "test",
              two: 123,
              three: true,
            })
            .example({
              one: "test2",
              two: 456,
              three: false,
            }),
          true,
          ["three"]
        )
      ).toMatchSnapshot();
    });
  });

  describe("depictIOParamExamples()", () => {
    test("should depict examples in case of request", () => {
      expect(
        depictIOParamExamples(
          withMeta(
            z.object({
              one: z.string().transform((v) => v.length),
              two: z.number().transform((v) => `${v}`),
              three: z.boolean(),
            })
          )
            .example({
              one: "test",
              two: 123,
              three: true,
            })
            .example({
              one: "test2",
              two: 456,
              three: false,
            }),
          false,
          "two"
        )
      ).toMatchSnapshot();
    });

    test("should depict examples in case of response", () => {
      expect(
        depictIOParamExamples(
          withMeta(
            z.object({
              one: z.string().transform((v) => v.length),
              two: z.number().transform((v) => `${v}`),
              three: z.boolean(),
            })
          )
            .example({
              one: "test",
              two: 123,
              three: true,
            })
            .example({
              one: "test2",
              two: 456,
              three: false,
            }),
          true,
          "two"
        )
      ).toMatchSnapshot();
    });
  });

  describe("depictRequestParams()", () => {
    test("should depict query and path params", () => {
      expect(
        depictRequestParams({
          path: "/v1/user/:id",
          method: "get",
          endpoint: defaultEndpointsFactory.build({
            methods: ["get", "put", "delete"],
            input: z.object({
              id: z.string(),
              test: z.boolean(),
            }),
            output: z.object({}),
            handler: jest.fn(),
          }),
          inputSources: ["query", "params"],
        })
      ).toMatchSnapshot();
    });

    test("should depict only path params if query is disabled", () => {
      expect(
        depictRequestParams({
          path: "/v1/user/:id",
          method: "get",
          endpoint: defaultEndpointsFactory.build({
            methods: ["get", "put", "delete"],
            input: z.object({
              id: z.string(),
              test: z.boolean(),
            }),
            output: z.object({}),
            handler: jest.fn(),
          }),
          inputSources: ["body", "params"],
        })
      ).toMatchSnapshot();
    });

    test("should depict none if both query and params are disabled", () => {
      expect(
        depictRequestParams({
          path: "/v1/user/:id",
          method: "get",
          endpoint: defaultEndpointsFactory.build({
            methods: ["get", "put", "delete"],
            input: z.object({
              id: z.string(),
              test: z.boolean(),
            }),
            output: z.object({}),
            handler: jest.fn(),
          }),
          inputSources: ["body"],
        })
      ).toMatchSnapshot();
    });
  });

  describe("excludeExampleFromDepiction()", () => {
    test("should remove example property of supplied object", () => {
      expect(
        excludeExampleFromDepiction({
          test: "some",
          example: "test",
        })
      ).toMatchSnapshot();
    });
  });

  describe("depictDateIn", () => {
    test("should depict ZodDateIn", () => {
      expect(
        depictDateIn({
          schema: z.dateIn(),
          isResponse: false,
          initial: { description: "test" },
        })
      ).toMatchSnapshot();
    });
    test("should throw when ZodDateIn in response", () => {
      try {
        depictDateIn({
          schema: z.dateIn(),
          isResponse: true,
          initial: { description: "test" },
        });
        fail("should not be here");
      } catch (e) {
        expect(e).toBeInstanceOf(OpenAPIError);
        expect(e).toMatchSnapshot();
      }
    });
  });

  describe("depictDateOut", () => {
    test("should depict ZodDateOut", () => {
      expect(
        depictDateOut({
          schema: z.dateOut(),
          isResponse: true,
          initial: { description: "test" },
        })
      ).toMatchSnapshot();
    });
    test("should throw when ZodDateOut in request", () => {
      try {
        depictDateOut({
          schema: z.dateOut(),
          isResponse: false,
          initial: { description: "test" },
        });
        fail("should not be here");
      } catch (e) {
        expect(e).toBeInstanceOf(OpenAPIError);
        expect(e).toMatchSnapshot();
      }
    });
  });

  describe("depictZodBranded", () => {
    test("should depict the actual schema", () => {
      expect(
        depictZodBranded({
          schema: z.string().min(2).brand<"Test">(),
          isResponse: true,
        })
      ).toMatchSnapshot();
    });
  });

  describe("depictSecurity()", () => {
    test("should handle Basic, Bearer and CustomHeader Securities", () => {
      expect(
        depictSecurity({
          or: [
            { and: [{ type: "basic" }, { type: "bearer" }] },
            { type: "header", name: "X-Key" },
          ],
        })
      ).toMatchSnapshot();
    });
    test("should handle Input and Cookie Securities", () => {
      expect(
        depictSecurity({
          and: [
            {
              or: [
                { type: "input", name: "apiKey" },
                { type: "cookie", name: "hash" },
              ],
            },
          ],
        })
      ).toMatchSnapshot();
    });
    test("should handle OpenID and OAuth2 Securities", () => {
      expect(
        depictSecurity({
          or: [{ type: "openid", url: "https://test.url" }, { type: "oauth2" }],
        })
      ).toMatchSnapshot();
    });
    test("should depict OAuth2 Security with flows", () => {
      expect(
        depictSecurity({
          type: "oauth2",
          flows: {
            implicit: {
              authorizationUrl: "https://test.url",
              refreshUrl: "https://test2.url",
              scopes: {
                read: "read something",
                write: "write something",
              },
            },
            authorizationCode: {
              authorizationUrl: "https://test.url",
              refreshUrl: "https://test2.url",
              tokenUrl: "https://test3.url",
              scopes: {
                read: "read something",
                write: "write something",
              },
            },
            clientCredentials: {
              refreshUrl: "https://test2.url",
              tokenUrl: "https://test3.url",
              scopes: {
                read: "read something",
                write: "write something",
              },
            },
            password: {
              refreshUrl: "https://test2.url",
              tokenUrl: "https://test3.url",
              scopes: {
                read: "read something",
                write: "write something",
              },
            },
          },
        })
      ).toMatchSnapshot();
    });
    test("should handle undefined flows", () => {
      expect(
        depictSecurity({
          type: "oauth2",
          flows: {
            implicit: undefined,
            password: undefined,
          },
        })
      ).toMatchSnapshot();
    });
  });

  describe("depictSecurityRefs()", () => {
    test("should handle LogicalAnd", () => {
      expect(
        depictSecurityRefs({
          and: [
            { name: "A", scopes: [] },
            { name: "B", scopes: [] },
            { name: "C", scopes: [] },
          ],
        })
      ).toMatchSnapshot();
      expect(
        depictSecurityRefs({
          and: [
            { name: "A", scopes: [] },
            {
              or: [
                { name: "B", scopes: [] },
                { name: "C", scopes: [] },
              ],
            },
          ],
        })
      ).toMatchSnapshot();
    });

    test("should handle LogicalOr", () => {
      expect(
        depictSecurityRefs({
          or: [
            { name: "A", scopes: [] },
            { name: "B", scopes: [] },
            { name: "C", scopes: [] },
          ],
        })
      ).toMatchSnapshot();
      expect(
        depictSecurityRefs({
          or: [
            { name: "A", scopes: [] },
            {
              and: [
                { name: "B", scopes: [] },
                { name: "C", scopes: [] },
              ],
            },
          ],
        })
      ).toMatchSnapshot();
    });

    test("should handle the plain value", () => {
      expect(depictSecurityRefs({ name: "A", scopes: [] })).toMatchSnapshot();
    });

    test("should populate the scopes", () => {
      expect(
        depictSecurityRefs({
          or: [
            { name: "A", scopes: ["write"] },
            { name: "B", scopes: ["read"] },
            { name: "C", scopes: ["read", "write"] },
          ],
        })
      ).toMatchSnapshot();
    });
  });
});<|MERGE_RESOLUTION|>--- conflicted
+++ resolved
@@ -38,12 +38,8 @@
   reformatParamsInPath,
   extractObjectSchema,
   depictSecurity,
-<<<<<<< HEAD
   depictSecurityRefs,
-=======
-  depictSecurityNames,
   depictZodBranded,
->>>>>>> 3559350d
 } from "../../src/open-api-helpers";
 import { serializeSchemaForTest } from "../helpers";
 
