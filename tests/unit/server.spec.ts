import { omit } from "ramda";
<<<<<<< HEAD
import { appMock, expressJsonMock, expressMock } from "../express-mock";
=======
import { givePort } from "../helpers";
import {
  createHttpsServerSpy,
  httpListenSpy,
  httpsListenSpy,
} from "../http-mock";
import {
  appMock,
  compressionMock,
  expressJsonMock,
  expressMock,
  fileUploadMock,
} from "../express-mock";
>>>>>>> 446cb7c4
import winston from "winston";
import { z } from "zod";
import {
  EndpointsFactory,
  attachRouting,
  createServer,
  defaultResultHandler,
} from "../../src";
import { AppConfig, CommonConfig, ServerConfig } from "../../src/config-type";
import { mimeJson } from "../../src/mime";
import {
  createNotFoundHandler,
  createParserFailureHandler,
} from "../../src/server";
import express, { Request, Response } from "express";

describe("Server", () => {
  afterAll(() => {
    jest.restoreAllMocks();
  });

  test("Express is mocked", () => {
    expect(expressMock).toBeTruthy();
  });

  describe("createServer()", () => {
    test("Should create server with minimal config", () => {
      const port = givePort();
      const configMock: ServerConfig & CommonConfig = {
        server: {
          listen: port,
        },
        cors: true,
        startupLogo: false,
        logger: {
          level: "warn",
          color: false,
        },
      };
      const routingMock = {
        v1: {
          test: new EndpointsFactory(defaultResultHandler).build({
            methods: ["get", "post"],
            input: z.object({
              n: z.number(),
            }),
            output: z.object({
              b: z.boolean(),
            }),
            handler: jest.fn(),
          }),
        },
      };
      createServer(configMock, routingMock);
      expect(appMock).toBeTruthy();
      expect(appMock.disable).toHaveBeenCalledWith("x-powered-by");
      expect(appMock.use).toBeCalledTimes(3);
      expect(appMock.use.mock.calls[0][0]).toBe(expressJsonMock);
      expect(appMock.get).toBeCalledTimes(1);
      expect(appMock.get.mock.calls[0][0]).toBe("/v1/test");
      expect(appMock.post).toBeCalledTimes(1);
      expect(appMock.post.mock.calls[0][0]).toBe("/v1/test");
      expect(appMock.options).toBeCalledTimes(1);
      expect(appMock.options.mock.calls[0][0]).toBe("/v1/test");
      expect(httpListenSpy).toBeCalledTimes(1);
      expect(httpListenSpy).toHaveBeenCalledWith(port, expect.any(Function));
    });

    test("Should create server with custom JSON parser, logger and error handler", () => {
      const customLogger = winston.createLogger({ silent: true });
      const infoMethod = jest.spyOn(customLogger, "info");
      const port = givePort();
      const configMock = {
        server: {
          listen: port,
          jsonParser: jest.fn(),
        },
        cors: true,
        startupLogo: false,
        errorHandler: {
          handler: jest.fn(),
        },
        logger: customLogger,
      };
      const routingMock = {
        v1: {
          test: new EndpointsFactory(defaultResultHandler).build({
            methods: ["get", "post"],
            input: z.object({
              n: z.number(),
            }),
            output: z.object({
              b: z.boolean(),
            }),
            handler: jest.fn(),
          }),
        },
      };
      const { logger, app } = createServer(
        configMock as unknown as ServerConfig & CommonConfig,
        routingMock,
      );
      expect(logger).toEqual(customLogger);
      expect(app).toEqual(appMock);
      expect(appMock).toBeTruthy();
      expect(appMock.use).toBeCalledTimes(3);
      expect(appMock.use.mock.calls[0][0]).toBe(configMock.server.jsonParser);
      expect(configMock.errorHandler.handler).toBeCalledTimes(0);
      expect(infoMethod).toBeCalledTimes(1);
      expect(infoMethod).toBeCalledWith(`Listening ${port}`);
      expect(appMock.get).toBeCalledTimes(1);
      expect(appMock.get.mock.calls[0][0]).toBe("/v1/test");
      expect(appMock.post).toBeCalledTimes(1);
      expect(appMock.post.mock.calls[0][0]).toBe("/v1/test");
      expect(appMock.options).toBeCalledTimes(1);
      expect(appMock.options.mock.calls[0][0]).toBe("/v1/test");
      expect(httpListenSpy).toBeCalledTimes(1);
      expect(httpListenSpy).toHaveBeenCalledWith(port, expect.any(Function));
    });

    test("should create a HTTPS server on request", () => {
      const configMock = {
        server: {
          listen: givePort(),
          jsonParser: jest.fn(),
        },
        https: {
          listen: givePort(),
          options: {
            cert: "cert",
            key: "key",
          },
        },
        cors: true,
        startupLogo: false,
        errorHandler: {
          handler: jest.fn(),
        },
        logger: {
          info: jest.fn(),
        },
      };
      const routingMock = {
        v1: {
          test: new EndpointsFactory(defaultResultHandler).build({
            method: "get",
            input: z.object({}),
            output: z.object({}),
            handler: jest.fn(),
          }),
        },
      };

      const { httpsServer } = createServer(
        configMock as unknown as ServerConfig & CommonConfig,
        routingMock,
      );
      expect(httpsServer).toBeTruthy();
      expect(createHttpsServerSpy).toHaveBeenCalledWith(
        configMock.https.options,
        appMock,
      );
      expect(httpsListenSpy).toBeCalledTimes(1);
      expect(httpsListenSpy).toHaveBeenCalledWith(
        configMock.https.listen,
        expect.any(Function),
      );
    });

    test("should enable compression on request", () => {
      const compressionMock = jest.fn();
      const configMock = {
        server: {
          listen: givePort(),
          jsonParser: jest.fn(),
          compressor: compressionMock,
        },
        cors: true,
        startupLogo: false,
        errorHandler: {
          handler: jest.fn(),
        },
        logger: {
          info: jest.fn(),
        },
      };
      const routingMock = {
        v1: {
          test: new EndpointsFactory(defaultResultHandler).build({
            method: "get",
            input: z.object({}),
            output: z.object({}),
            handler: jest.fn(),
          }),
        },
      };
      createServer(
        configMock as unknown as ServerConfig & CommonConfig,
        routingMock,
      );
      expect(appMock.use).toHaveBeenCalledTimes(4);
      expect(appMock.use).toHaveBeenCalledWith(compressionMock);
    });

    test("should enable uploads on request", () => {
      const fileUploadMock = jest.fn();
      const configMock = {
        server: {
          listen: givePort(),
          jsonParser: jest.fn(),
          uploader: fileUploadMock,
        },
        cors: true,
        startupLogo: false,
        errorHandler: {
          handler: jest.fn(),
        },
        logger: {
          info: jest.fn(),
        },
      };
      const routingMock = {
        v1: {
          test: new EndpointsFactory(defaultResultHandler).build({
            method: "get",
            input: z.object({}),
            output: z.object({}),
            handler: jest.fn(),
          }),
        },
      };
      createServer(
        configMock as unknown as ServerConfig & CommonConfig,
        routingMock,
      );
      expect(appMock.use).toHaveBeenCalledTimes(4);
      expect(appMock.use).toHaveBeenCalledWith(fileUploadMock);
    });
  });

  describe("createParserFailureHandler()", () => {
    test("the handler should call next if there is no error", () => {
      const logger = winston.createLogger({ silent: true });
      const handler = createParserFailureHandler(defaultResultHandler, logger);
      const next = jest.fn();
      handler(
        undefined,
        null as unknown as Request,
        null as unknown as Response,
        next,
      );
      expect(next).toHaveBeenCalledTimes(1);
    });
  });

  describe("createNotFoundHandler()", () => {
    test("the handler should call ResultHandler with 404 error", () => {
      const logger = winston.createLogger({ silent: true });
      const resultHandler = {
        ...defaultResultHandler,
        handler: jest.fn(),
      };
      const handler = createNotFoundHandler(resultHandler, logger);
      const next = jest.fn();
      const requestMock = {
        method: "POST",
        path: "/v1/test",
        header: jest.fn(() => mimeJson),
        body: {
          n: 453,
        },
      };
      const responseMock: Record<string, jest.Mock> = {
        end: jest.fn(),
        set: jest.fn().mockImplementation(() => responseMock),
        status: jest.fn().mockImplementation(() => responseMock),
        json: jest.fn().mockImplementation(() => responseMock),
      };
      handler(
        requestMock as unknown as Request,
        responseMock as unknown as Response,
        next,
      );
      expect(next).toHaveBeenCalledTimes(0);
      expect(resultHandler.handler).toHaveBeenCalledTimes(1);
      expect(resultHandler.handler.mock.calls[0]).toHaveLength(1);
      expect(resultHandler.handler.mock.calls[0][0]).toHaveProperty("logger");
      expect(resultHandler.handler.mock.calls[0][0].logger).toEqual(logger);
      expect(
        omit(["logger"], resultHandler.handler.mock.calls[0][0]),
      ).toMatchSnapshot();
    });

    test("should call Last Resort Handler in case of ResultHandler is faulty", () => {
      const logger = winston.createLogger({ silent: true });
      const resultHandler = {
        ...defaultResultHandler,
        handler: jest.fn().mockImplementation(() => {
          throw new Error("I am faulty");
        }),
      };
      const handler = createNotFoundHandler(resultHandler, logger);
      const next = jest.fn();
      const requestMock = {
        method: "POST",
        path: "/v1/test",
        header: jest.fn(() => mimeJson),
        body: {
          n: 453,
        },
      };
      const responseMock: Record<string, jest.Mock> = {
        end: jest.fn(),
        set: jest.fn().mockImplementation(() => responseMock),
        status: jest.fn().mockImplementation(() => responseMock),
        json: jest.fn().mockImplementation(() => responseMock),
      };
      handler(
        requestMock as unknown as Request,
        responseMock as unknown as Response,
        next,
      );
      expect(next).toHaveBeenCalledTimes(0);
      expect(resultHandler.handler).toHaveBeenCalledTimes(1);
      expect(responseMock.status).toHaveBeenCalledTimes(1);
      expect(responseMock.status.mock.calls[0][0]).toBe(500);
      expect(responseMock.end).toHaveBeenCalledTimes(1);
      expect(responseMock.end.mock.calls[0][0]).toBe(
        "An error occurred while serving the result: I am faulty.\n" +
          "Original error: Can not POST /v1/test.",
      );
    });
  });

  describe("attachRouting()", () => {
    test("should attach routing to the custom express app", () => {
      const app = express();
      expect(appMock).toBeTruthy();
      const customLogger = winston.createLogger({ silent: true });
      const infoMethod = jest.spyOn(customLogger, "info");
      const configMock = {
        app,
        cors: true,
        startupLogo: false,
        errorHandler: {
          handler: jest.fn(),
        },
        logger: customLogger,
      };
      const routingMock = {
        v1: {
          test: new EndpointsFactory(defaultResultHandler).build({
            methods: ["get", "post"],
            input: z.object({
              n: z.number(),
            }),
            output: z.object({
              b: z.boolean(),
            }),
            handler: jest.fn(),
          }),
        },
      };
      const { logger, notFoundHandler } = attachRouting(
        configMock as unknown as AppConfig & CommonConfig,
        routingMock,
      );
      expect(logger).toEqual(customLogger);
      expect(typeof notFoundHandler).toBe("function");
      expect(appMock.use).toBeCalledTimes(0);
      expect(configMock.errorHandler.handler).toBeCalledTimes(0);
      expect(infoMethod).toBeCalledTimes(0);
      expect(appMock.get).toBeCalledTimes(1);
      expect(appMock.get.mock.calls[0][0]).toBe("/v1/test");
      expect(appMock.post).toBeCalledTimes(1);
      expect(appMock.post.mock.calls[0][0]).toBe("/v1/test");
      expect(appMock.options).toBeCalledTimes(1);
      expect(appMock.options.mock.calls[0][0]).toBe("/v1/test");
    });
  });
});<|MERGE_RESOLUTION|>--- conflicted
+++ resolved
@@ -1,21 +1,11 @@
 import { omit } from "ramda";
-<<<<<<< HEAD
+import { givePort } from "../helpers";
 import { appMock, expressJsonMock, expressMock } from "../express-mock";
-=======
-import { givePort } from "../helpers";
 import {
   createHttpsServerSpy,
   httpListenSpy,
   httpsListenSpy,
 } from "../http-mock";
-import {
-  appMock,
-  compressionMock,
-  expressJsonMock,
-  expressMock,
-  fileUploadMock,
-} from "../express-mock";
->>>>>>> 446cb7c4
 import winston from "winston";
 import { z } from "zod";
 import {
