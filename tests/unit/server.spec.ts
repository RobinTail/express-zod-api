--- conflicted
+++ resolved
@@ -176,12 +176,7 @@
       const configMock = {
         server: {
           listen: givePort(),
-<<<<<<< HEAD
-          jsonParser: jest.fn(),
           compressor: compressionMock,
-=======
-          compression: true,
->>>>>>> dcf0b94b
         },
         cors: true,
         startupLogo: false,
@@ -210,12 +205,7 @@
       const configMock = {
         server: {
           listen: givePort(),
-<<<<<<< HEAD
-          jsonParser: jest.fn(),
           uploader: fileUploadMock,
-=======
-          upload: true,
->>>>>>> dcf0b94b
         },
         cors: true,
         startupLogo: false,
