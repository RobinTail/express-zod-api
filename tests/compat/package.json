{
  "name": "express-zod-api-compat-test",
  "private": true,
  "type": "module",
  "version": "0.0.0",
  "dependencies": {
    "express-zod-api": "link:../..",
    "eslint": "9.0.0",
    "typescript-eslint": "8.0.0",
    "typescript": "~5.1.0"
  },
  "scripts": {
<<<<<<< HEAD
    "pretest": "echo 'createConfig({ server: { listen: 8090, upload: true, beforeRouting: () => {}, } });' > sample.ts",
=======
    "preinstall": "rm -rf node_modules",
    "pretest": "echo 'import { createLogger } from \"express-zod-api\";' > sample.ts",
>>>>>>> a29e4f36
    "test": "eslint --fix && vitest --run && rm sample.ts"
  }
}<|MERGE_RESOLUTION|>--- conflicted
+++ resolved
@@ -10,12 +10,8 @@
     "typescript": "~5.1.0"
   },
   "scripts": {
-<<<<<<< HEAD
+    "preinstall": "rm -rf node_modules",
     "pretest": "echo 'createConfig({ server: { listen: 8090, upload: true, beforeRouting: () => {}, } });' > sample.ts",
-=======
-    "preinstall": "rm -rf node_modules",
-    "pretest": "echo 'import { createLogger } from \"express-zod-api\";' > sample.ts",
->>>>>>> a29e4f36
     "test": "eslint --fix && vitest --run && rm sample.ts"
   }
 }