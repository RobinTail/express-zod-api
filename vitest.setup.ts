--- conflicted
+++ resolved
@@ -12,18 +12,12 @@
       : false;
 };
 
-<<<<<<< HEAD
 /**
  * Takes cause into account
  * @todo add ResultHandlerError handling too
  * */
 const errorSerializer: NewPlugin = {
-  test: (subject) => subject instanceof Error && subject.cause !== undefined,
-=======
-/** Takes cause into account */
-const errorSerializer: NewPlugin = {
   test: (subject) => subject instanceof Error,
->>>>>>> 07f70b77
   serialize: (
     { name, message, cause }: Error,
     config,
@@ -31,15 +25,10 @@
     depth,
     refs,
     printer,
-<<<<<<< HEAD
-  ) =>
-    `[${name}: ${message}\ncause: ${printer(cause, config, indentation, depth, refs)}]`,
-=======
   ) => {
     const asObject = { message, ...(cause ? { cause } : {}) };
     return `${name}(${printer(asObject, config, indentation, depth, refs)})`;
   },
->>>>>>> 07f70b77
 };
 
 /**
