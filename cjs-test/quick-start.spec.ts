import { spawn } from "node:child_process";
import { givePort } from "../tools/ports";

describe("CJS Test", async () => {
  let out = "";
  const listener = (chunk: Buffer) => {
    out += chunk.toString();
  };
<<<<<<< HEAD
  const quickStart = spawn("unrun", ["quick-start.ts"]);
=======
  const quickStart = spawn("node", ["quick-start.js"]);
>>>>>>> 1a8e9288
  quickStart.stdout.on("data", listener);
  quickStart.stderr.on("data", listener);
  const port = givePort("cjs");
  await vi.waitFor(() => assert(out.includes(`Listening`)), { timeout: 1e4 });

  afterAll(async () => {
    quickStart.stdout.removeListener("data", listener);
    quickStart.stderr.removeListener("data", listener);
    quickStart.kill();
    await vi.waitFor(() => assert(quickStart.killed), { timeout: 1e4 });
  });

  afterEach(() => {
    console.log(out);
    out = "";
  });

  describe("Quick Start from Readme", () => {
    test("Should handle valid GET request", async () => {
      const response = await fetch(
        `http://localhost:${port}/v1/hello?name=Rick`,
      );
      expect(response.status).toBe(200);
      const json = await response.json();
      expect(json).toEqual({
        status: "success",
        data: {
          greetings: "Hello, Rick. Happy coding!",
        },
      });
    });
  });
});<|MERGE_RESOLUTION|>--- conflicted
+++ resolved
@@ -6,11 +6,7 @@
   const listener = (chunk: Buffer) => {
     out += chunk.toString();
   };
-<<<<<<< HEAD
-  const quickStart = spawn("unrun", ["quick-start.ts"]);
-=======
   const quickStart = spawn("node", ["quick-start.js"]);
->>>>>>> 1a8e9288
   quickStart.stdout.on("data", listener);
   quickStart.stderr.on("data", listener);
   const port = givePort("cjs");
