packages:
  - express-zod-api
  - migration
  - example
  - cjs-test
  - esm-test
  - compat-test
  - issue952-test
onlyBuiltDependencies:
  - esbuild
gitChecks: false
engineStrict: true
publicHoistPattern:
  - "@typescript-eslint/*" # used as an assumed transitive in migration
  - "@vitest/*" # used by vitest.setup.ts and vitest.config.ts
  - "@eslint/*" # used by eslint.config.js
  - "globals" # used by eslint.config.js
  - "@types/qs" # used by index.ts, fixes TS2742 for attachRouting
  - "@types/express-serve-static-core" # used by index.ts, fixes TS2742 for attachRouting
catalogs:
<<<<<<< HEAD
  min:
    "express": "5.1.0"
    "typescript": "5.1.3"
    "http-errors": "2.0.0"
    "zod": "3.25.61"
    "eslint": "9.0.0"
    "typescript-eslint": "8.0.0"
=======
>>>>>>> bece1234
  peer:
    "@types/compression": "^1.7.5"
    "@types/express": "^5.0.0"
    "@types/express-fileupload": "^1.5.0"
    "@types/http-errors": "^2.0.2"
    "compression": "^1.8.0"
    "express": "^5.1.0"
    "express-fileupload": "^1.5.0"
    "http-errors": "^2.0.0"
    "typescript": "^5.1.3"
    "zod": "^3.25.61"
    "eslint": "^9.0.0"
    "typescript-eslint": "^8.0.0"<|MERGE_RESOLUTION|>--- conflicted
+++ resolved
@@ -18,16 +18,6 @@
   - "@types/qs" # used by index.ts, fixes TS2742 for attachRouting
   - "@types/express-serve-static-core" # used by index.ts, fixes TS2742 for attachRouting
 catalogs:
-<<<<<<< HEAD
-  min:
-    "express": "5.1.0"
-    "typescript": "5.1.3"
-    "http-errors": "2.0.0"
-    "zod": "3.25.61"
-    "eslint": "9.0.0"
-    "typescript-eslint": "8.0.0"
-=======
->>>>>>> bece1234
   peer:
     "@types/compression": "^1.7.5"
     "@types/express": "^5.0.0"
