packages:
  - express-zod-api
  - migration
  - example
  - cjs-test
  - esm-test
  - compat-test
  - issue952-test
onlyBuiltDependencies:
  - esbuild
gitChecks: false
engineStrict: true
publicHoistPattern:
  - "@typescript-eslint/*" # used as an assumed transitive in migration
  - "@vitest/*" # used by vitest.setup.ts and vitest.config.ts
  - "@eslint/*" # used by eslint.config.js
  - "globals" # used by eslint.config.js
  - "@types/qs" # used by index.ts, fixes TS2742 for attachRouting
  - "@types/express-serve-static-core" # used by index.ts, fixes TS2742 for attachRouting
catalogs:
  peer:
    "@types/compression": "^1.7.5"
    "@types/express": "^5.0.0"
    "@types/express-fileupload": "^1.5.0"
    "@types/http-errors": "^2.0.2"
    "compression": "^1.8.0"
    "express": "^5.1.0"
    "express-fileupload": "^1.5.0"
    "http-errors": "^2.0.0"
    "typescript": "^5.1.3"
    "zod": "^3.25.61"
    "eslint": "^9.0.0"
    "typescript-eslint": "^8.0.0"
  dev:
<<<<<<< HEAD
    "@typescript-eslint/rule-tester": "^8.35.0"
=======
    "undici": "^6.19.8"
    "@typescript-eslint/rule-tester": "^8.35.1"
>>>>>>> 7aa5f600
<|MERGE_RESOLUTION|>--- conflicted
+++ resolved
@@ -32,9 +32,4 @@
     "eslint": "^9.0.0"
     "typescript-eslint": "^8.0.0"
   dev:
-<<<<<<< HEAD
-    "@typescript-eslint/rule-tester": "^8.35.0"
-=======
-    "undici": "^6.19.8"
-    "@typescript-eslint/rule-tester": "^8.35.1"
->>>>>>> 7aa5f600
+    "@typescript-eslint/rule-tester": "^8.35.1"