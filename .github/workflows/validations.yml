name: Validations

on:
  push:
    branches: [ master, v18, v19, v20, v21 ]
  pull_request:
    branches: [ master, v18, v19, v20, v21 ]


jobs:
  OpenAPI:
    runs-on: ubuntu-latest
    steps:
      - uses: actions/checkout@v4
      # - name: Validate against OpenAPI 3.1
      #   uses: char0n/apidom-validate@v1
      #   with:
      #     definition-file: example/example.documentation.yaml
      - uses: actions/setup-node@v4
        with:
          node-version: 20
      - run: yarn install
      - run: yarn test:oas
      - name: Build distribution
        run: yarn workspace express-zod-api build
      - name: Build tests
        run: yarn tsx tools/make-tests.ts # todo use build:test if switched to pnpm
      - name: Pack artifact
<<<<<<< HEAD
        run: yarn workspace express-zod-api pack --filename dist.tgz
      - name: Upload artifacts
        uses: actions/upload-artifact@v4
        with:
          name: dist
          path: |
            express-zod-api/dist.tgz
            esm-test/*.ts
            tools/ports.ts
=======
        run: yarn workspace express-zod-api pack --filename ../compat-test/dist.tgz
      - name: Upload artifact
        uses: actions/upload-artifact@v4
        with:
          name: dist
          path: compat-test
>>>>>>> bdc2baf0
  Compatibility:
    name: express@${{matrix.express-version}}
    needs: OpenAPI
    runs-on: ubuntu-latest
    strategy:
      matrix:
        express-version: [ 4, 5 ]
    steps:
      - uses: actions/setup-node@v4
        with:
          node-version: 20
      - name: Download artifact
        uses: actions/download-artifact@v4
        with:
          name: dist
      - name: Add dependencies
        run: |
          yarn add express@${{matrix.express-version}} typescript@5.1 http-errors zod
<<<<<<< HEAD
          yarn add -D eslint@9.0 typescript-eslint@8.0 vitest tsx
          yarn add express-zod-api@./express-zod-api/dist.tgz
      - name: sample.ts
        run: |
          cat >sample.ts <<EOF
          client.provide("get", "/v1/test", {id: 10});
          EOF
      - name: migration.spec.ts
        run: |
          cat >migration.spec.ts <<EOF
          import { readFile } from "node:fs/promises";
          describe("Migration", () => {
            test("should fix the import", async () => {
              const fixed = await readFile("./sample.ts", "utf-8");
              expect(fixed).toBe('client.provide("get /v1/test", {id: 10});\n');
            });
          });
          EOF
      - name: eslint.config.js
        run: |
          cat >eslint.config.js <<EOF
          import parser from "@typescript-eslint/parser";
          import migration from "express-zod-api/migration";
          export default [
            { languageOptions: { parser }, plugins: { migration } },
            { files: ["**/*.ts"], rules: { "migration/v22": "error" } },
          ];
          EOF
      - name: Run tests
=======
          yarn add eslint@9.0 typescript-eslint@8.0 vitest
          yarn add express-zod-api@./dist.tgz
      - name: Run migration test
>>>>>>> bdc2baf0
        run: |
          yarn eslint --fix
          yarn vitest<|MERGE_RESOLUTION|>--- conflicted
+++ resolved
@@ -24,26 +24,14 @@
       - name: Build distribution
         run: yarn workspace express-zod-api build
       - name: Build tests
-        run: yarn tsx tools/make-tests.ts # todo use build:test if switched to pnpm
+        run: yarn postbuild # builds the tests
       - name: Pack artifact
-<<<<<<< HEAD
-        run: yarn workspace express-zod-api pack --filename dist.tgz
-      - name: Upload artifacts
-        uses: actions/upload-artifact@v4
-        with:
-          name: dist
-          path: |
-            express-zod-api/dist.tgz
-            esm-test/*.ts
-            tools/ports.ts
-=======
         run: yarn workspace express-zod-api pack --filename ../compat-test/dist.tgz
       - name: Upload artifact
         uses: actions/upload-artifact@v4
         with:
           name: dist
           path: compat-test
->>>>>>> bdc2baf0
   Compatibility:
     name: express@${{matrix.express-version}}
     needs: OpenAPI
@@ -62,41 +50,9 @@
       - name: Add dependencies
         run: |
           yarn add express@${{matrix.express-version}} typescript@5.1 http-errors zod
-<<<<<<< HEAD
           yarn add -D eslint@9.0 typescript-eslint@8.0 vitest tsx
-          yarn add express-zod-api@./express-zod-api/dist.tgz
-      - name: sample.ts
-        run: |
-          cat >sample.ts <<EOF
-          client.provide("get", "/v1/test", {id: 10});
-          EOF
-      - name: migration.spec.ts
-        run: |
-          cat >migration.spec.ts <<EOF
-          import { readFile } from "node:fs/promises";
-          describe("Migration", () => {
-            test("should fix the import", async () => {
-              const fixed = await readFile("./sample.ts", "utf-8");
-              expect(fixed).toBe('client.provide("get /v1/test", {id: 10});\n');
-            });
-          });
-          EOF
-      - name: eslint.config.js
-        run: |
-          cat >eslint.config.js <<EOF
-          import parser from "@typescript-eslint/parser";
-          import migration from "express-zod-api/migration";
-          export default [
-            { languageOptions: { parser }, plugins: { migration } },
-            { files: ["**/*.ts"], rules: { "migration/v22": "error" } },
-          ];
-          EOF
+          yarn add express-zod-api@./dist.tgz
       - name: Run tests
-=======
-          yarn add eslint@9.0 typescript-eslint@8.0 vitest
-          yarn add express-zod-api@./dist.tgz
-      - name: Run migration test
->>>>>>> bdc2baf0
         run: |
           yarn eslint --fix
           yarn vitest