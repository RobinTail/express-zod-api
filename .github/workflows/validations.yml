name: Validations

on:
  push:
    branches: [ master, v19, v20, v21, v22, make-v23 ]
  pull_request:
    branches: [ master, v19, v20, v21, v22, make-v23 ]


jobs:
  OpenAPI:
    runs-on: ubuntu-latest
    steps:
      - uses: actions/checkout@v4
      # - name: Validate against OpenAPI 3.1
      #   uses: char0n/apidom-validate@v1
      #   with:
      #     definition-file: example/example.documentation.yaml
      - uses: actions/setup-node@v4
        with:
          node-version: 20
      - run: yarn install
      - run: yarn test:oas
      - name: Build distribution
        run: yarn workspace express-zod-api build
      - name: Build tests
        run: yarn postbuild # builds the tests
      - name: Pack artifact
        run: yarn workspace express-zod-api pack --filename ../compat-test/dist.tgz
      - name: Upload artifact
        uses: actions/upload-artifact@v4
        with:
          name: dist
          path: compat-test
  Compatibility:
    name: express@${{matrix.express-version}}
    needs: OpenAPI
    runs-on: ubuntu-latest
    strategy:
      matrix:
        express-version: [ 4, 5 ]
    steps:
      - uses: actions/setup-node@v4
        with:
          node-version: 20
      - name: Download artifact
        uses: actions/download-artifact@v4
        with:
          name: dist
      - name: Add dependencies
        run: |
          yarn add express@${{matrix.express-version}} typescript@5.1 http-errors zod
          yarn add -D eslint@9.0 typescript-eslint@8.0 vitest tsx
          yarn add express-zod-api@./dist.tgz
<<<<<<< HEAD
      - name: sample.ts
        run: |
          cat >sample.ts <<EOF
          const test: CustomHeaderSecurity = {};
          EOF
      - name: migration.spec.ts
        run: |
          cat >migration.spec.ts <<EOF
          import { readFile } from "node:fs/promises";
          describe("Migration", () => {
            test("should fix the import", async () => {
              const fixed = await readFile("./sample.ts", "utf-8");
              expect(fixed).toBe("const test: HeaderSecurity = {};\n");
            });
          });
          EOF
      - name: eslint.config.js
        run: |
          cat >eslint.config.js <<EOF
          import parser from "@typescript-eslint/parser";
          import migration from "express-zod-api/migration";
          export default [
            { languageOptions: { parser }, plugins: { migration } },
            { files: ["**/*.ts"], rules: { "migration/v23": "error" } },
          ];
          EOF
      - name: Run migration test
=======
      - name: Run tests
>>>>>>> e51d3cd8
        run: |
          yarn eslint --fix
          yarn vitest<|MERGE_RESOLUTION|>--- conflicted
+++ resolved
@@ -52,37 +52,7 @@
           yarn add express@${{matrix.express-version}} typescript@5.1 http-errors zod
           yarn add -D eslint@9.0 typescript-eslint@8.0 vitest tsx
           yarn add express-zod-api@./dist.tgz
-<<<<<<< HEAD
-      - name: sample.ts
-        run: |
-          cat >sample.ts <<EOF
-          const test: CustomHeaderSecurity = {};
-          EOF
-      - name: migration.spec.ts
-        run: |
-          cat >migration.spec.ts <<EOF
-          import { readFile } from "node:fs/promises";
-          describe("Migration", () => {
-            test("should fix the import", async () => {
-              const fixed = await readFile("./sample.ts", "utf-8");
-              expect(fixed).toBe("const test: HeaderSecurity = {};\n");
-            });
-          });
-          EOF
-      - name: eslint.config.js
-        run: |
-          cat >eslint.config.js <<EOF
-          import parser from "@typescript-eslint/parser";
-          import migration from "express-zod-api/migration";
-          export default [
-            { languageOptions: { parser }, plugins: { migration } },
-            { files: ["**/*.ts"], rules: { "migration/v23": "error" } },
-          ];
-          EOF
-      - name: Run migration test
-=======
       - name: Run tests
->>>>>>> e51d3cd8
         run: |
           yarn eslint --fix
           yarn vitest