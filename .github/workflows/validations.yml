name: Validations

on:
  push:
    branches: [ master, v18, v19, v20, v21 ]
  pull_request:
    branches: [ master, v18, v19, v20, v21 ]


jobs:
  OpenAPI:
    runs-on: ubuntu-latest
    steps:
      - uses: actions/checkout@v4
      # - name: Validate against OpenAPI 3.1
      #   uses: char0n/apidom-validate@v1
      #   with:
      #     definition-file: example/example.documentation.yaml
      - uses: pnpm/action-setup@v4
      - uses: actions/setup-node@v4
        with:
          node-version: 20
          cache: pnpm
      - name: Install dependencies
        run: pnpm install
      - run: pnpm test:oas
      - name: Build distribution
<<<<<<< HEAD
        run: pnpm -F express-zod-api build
      - name: Pack artifact
        working-directory: express-zod-api # https://github.com/pnpm/pnpm/issues/4351
        run: pnpm pack --out dist.tgz
=======
        run: yarn workspace express-zod-api build
      - name: Build tests
        run: yarn postbuild # builds the tests
      - name: Pack artifact
        run: yarn workspace express-zod-api pack --filename ../compat-test/dist.tgz
>>>>>>> e51d3cd8
      - name: Upload artifact
        uses: actions/upload-artifact@v4
        with:
          name: dist
          path: compat-test
  Compatibility:
    name: express@${{matrix.express-version}}
    needs: OpenAPI
    runs-on: ubuntu-latest
    strategy:
      matrix:
        express-version: [ 4, 5 ]
    steps:
      - uses: actions/setup-node@v4
        with:
          node-version: 20
      - name: Download artifact
        uses: actions/download-artifact@v4
        with:
          name: dist
      - name: Add dependencies
        run: |
          yarn add express@${{matrix.express-version}} typescript@5.1 http-errors zod
          yarn add -D eslint@9.0 typescript-eslint@8.0 vitest tsx
          yarn add express-zod-api@./dist.tgz
      - name: Run tests
        run: |
          yarn eslint --fix
          yarn vitest<|MERGE_RESOLUTION|>--- conflicted
+++ resolved
@@ -24,19 +24,13 @@
       - name: Install dependencies
         run: pnpm install
       - run: pnpm test:oas
+      - name: Build tests
+        run: pnpm postbuild # builds the tests
       - name: Build distribution
-<<<<<<< HEAD
         run: pnpm -F express-zod-api build
       - name: Pack artifact
         working-directory: express-zod-api # https://github.com/pnpm/pnpm/issues/4351
-        run: pnpm pack --out dist.tgz
-=======
-        run: yarn workspace express-zod-api build
-      - name: Build tests
-        run: yarn postbuild # builds the tests
-      - name: Pack artifact
-        run: yarn workspace express-zod-api pack --filename ../compat-test/dist.tgz
->>>>>>> e51d3cd8
+        run: pnpm pack --out ../compat-test/dist.tgz
       - name: Upload artifact
         uses: actions/upload-artifact@v4
         with:
