--- conflicted
+++ resolved
@@ -40,22 +40,15 @@
         yarn lint
         yarn test
         yarn build
-<<<<<<< HEAD
     - name: Upload to codecov
-      uses: codecov/codecov-action@v2
+      uses: codecov/codecov-action@v3
+      env:
+        NODE_VERSION: ${{ matrix.node-version }}
       with:
-        name: node ${{ matrix.node-version }}
+        env_vars: NODE_VERSION
         token: ${{ secrets.CODECOV_TOKEN }}
         directory: ./coverage
         verbose: true
-=======
-    - name: Coveralls
-      uses: coverallsapp/github-action@1.1.3
-      continue-on-error: true
-      with:
-        github-token: ${{ secrets.github_token }}
-        flag-name: run-${{ matrix.node-version }}
-        parallel: true
     - name: Integration test
       run: |
         yarn build:intTest
@@ -73,5 +66,4 @@
         uses: coverallsapp/github-action@1.1.3
         with:
           github-token: ${{ secrets.github_token }}
-          parallel-finished: true
->>>>>>> d3300a26
+          parallel-finished: true