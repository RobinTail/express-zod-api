# This workflow will do a clean installation of node dependencies, build the source code and run tests across different versions of node
# For more information see: https://help.github.com/actions/language-and-framework-guides/using-nodejs-with-github-actions

name: Node.js CI

on:
  push:
    branches: [ master, v14, v15, v16 ]
  pull_request:
    branches: [ master, v14, v15, v16 ]

jobs:
  build:
    runs-on: ubuntu-latest
    strategy:
      matrix:
<<<<<<< HEAD
        node-version: [18.0.0, 18.6.0, 18.x, 20.0.0, 20.1.0, 20.x, 22-nightly] # todo: use 22.x when released
=======
        node-version: [18.0.0, 18.6.0, 18.12.0, 18.x, 20.0.0, 20.1.0, 20.x]
>>>>>>> a54a2820
        # See supported Node.js release schedule at https://nodejs.org/en/about/releases/
    steps:
    - name: Get yarn cache dir
      id: yarnCache
      run: echo "dir=$(yarn cache dir)" >> $GITHUB_OUTPUT
    - name: Checkout
      uses: actions/checkout@v4
    - name: Install Node.js ${{ matrix.node-version }}
      id: setup-node
      uses: actions/setup-node@v4
      with:
        node-version: ${{ matrix.node-version }}
    - name: Cache node modules
      uses: actions/cache@v4
      env:
        cache-name: cache-yarn
      with:
        path: ${{ steps.yarnCache.outputs.dir }}
        key: ${{ runner.os }}-build-${{ env.cache-name }}-${{ matrix.node-version }}-${{ hashFiles('**/yarn.lock') }}
    - name: Install dependencies
<<<<<<< HEAD
      run: yarn install --ignore-engines # todo remove when 22.x released
=======
      # todo use regular "yarn install" when min Node version increased to 18.18
      # @typescript/eslint group compatibility issue fixed by ignoring engines for dev dependencies only:
      run: |
        npm pkg delete devDependencies
        yarn install
        git checkout -- .
        yarn install --ignore-engines
>>>>>>> a54a2820
    - name: Lint
      run: yarn lint
    - name: Test
      run: yarn test
    - name: Coveralls
      uses: coverallsapp/github-action@v2
      continue-on-error: true
      with:
        github-token: ${{ secrets.github_token }}
        flag-name: run-${{ matrix.node-version }}
        parallel: true
    - name: Build
      run: yarn build
    - name: CJS test
      run: yarn test:cjs
    - name: ESM test
      run: yarn test:esm
    - name: Check Jest 30 compatibility
      uses: madhead/semver-utils@v4
      id: jest30compat
      with:
        version: ${{ steps.setup-node.outputs.node-version }}
        satisfies: '>=18.12.0'
        lenient: false # require to parse or fail
    - name: Compatibility test
      if: steps.jest30compat.outputs.satisfies == 'true'
      run: yarn test:compat
    - name: Issue 952 # see https://github.com/RobinTail/express-zod-api/issues/952
      run: yarn test:952
  finish:
    needs: build
    runs-on: ubuntu-latest
    steps:
      - name: Coveralls Finished
        continue-on-error: true
        uses: coverallsapp/github-action@v2
        with:
          github-token: ${{ secrets.github_token }}
          parallel-finished: true<|MERGE_RESOLUTION|>--- conflicted
+++ resolved
@@ -14,11 +14,7 @@
     runs-on: ubuntu-latest
     strategy:
       matrix:
-<<<<<<< HEAD
-        node-version: [18.0.0, 18.6.0, 18.x, 20.0.0, 20.1.0, 20.x, 22-nightly] # todo: use 22.x when released
-=======
-        node-version: [18.0.0, 18.6.0, 18.12.0, 18.x, 20.0.0, 20.1.0, 20.x]
->>>>>>> a54a2820
+        node-version: [18.0.0, 18.6.0, 18.12.0, 18.x, 20.0.0, 20.1.0, 20.x, 22-nightly] # todo: use 22.x when released
         # See supported Node.js release schedule at https://nodejs.org/en/about/releases/
     steps:
     - name: Get yarn cache dir
@@ -39,17 +35,14 @@
         path: ${{ steps.yarnCache.outputs.dir }}
         key: ${{ runner.os }}-build-${{ env.cache-name }}-${{ matrix.node-version }}-${{ hashFiles('**/yarn.lock') }}
     - name: Install dependencies
-<<<<<<< HEAD
-      run: yarn install --ignore-engines # todo remove when 22.x released
-=======
       # todo use regular "yarn install" when min Node version increased to 18.18
+      # todo ignore from first install when 22.x released
       # @typescript/eslint group compatibility issue fixed by ignoring engines for dev dependencies only:
       run: |
         npm pkg delete devDependencies
-        yarn install
+        yarn install --ignore-engines
         git checkout -- .
         yarn install --ignore-engines
->>>>>>> a54a2820
     - name: Lint
       run: yarn lint
     - name: Test
