# This workflow will do a clean installation of node dependencies, build the source code and run tests across different versions of node
# For more information see: https://help.github.com/actions/language-and-framework-guides/using-nodejs-with-github-actions

name: Node.js CI

on:
  push:
    branches: [ master, v14, v15, v16 ]
  pull_request:
    branches: [ master, v14, v15, v16 ]

jobs:
  build:
    runs-on: ubuntu-latest
    strategy:
      fail-fast: false
      matrix:
        node-version: [18.0.0, 18.x, 20.0.0, 20.x, 22-nightly] # todo: use 22.0 and 22.x when released
        # See supported Node.js release schedule at https://nodejs.org/en/about/releases/
    steps:
    - name: Get yarn cache dir
      id: yarnCache
      run: echo "dir=$(yarn cache dir)" >> $GITHUB_OUTPUT
    - name: Checkout
      uses: actions/checkout@v4
    - name: Install Node.js ${{ matrix.node-version }}
      id: setup-node
      uses: actions/setup-node@v4
      with:
        node-version: ${{ matrix.node-version }}
    - name: Cache node modules
      uses: actions/cache@v4
      env:
        cache-name: cache-yarn
      with:
        path: ${{ steps.yarnCache.outputs.dir }}
        key: ${{ runner.os }}-build-${{ env.cache-name }}-${{ matrix.node-version }}-${{ hashFiles('**/yarn.lock') }}
    - name: Install dependencies
<<<<<<< HEAD
      # todo use regular "yarn install" when min Node version increased to 18.18
      # todo remove ignore from the first install when 22.x released
      # @typescript/eslint group compatibility issue fixed by ignoring engines for dev dependencies only:
      run: |
        npm pkg delete devDependencies
        yarn install --ignore-engines
        git checkout -- .
        yarn install --ignore-engines
=======
      uses: nick-fields/retry@v3
      with:
        timeout_seconds: 15
        max_attempts: 3
        on_retry_command: yarn config set registry https://registry.npmjs.org
        # todo use regular "yarn install" when min Node version increased to 18.18
        # @typescript/eslint group compatibility issue fixed by ignoring engines for dev dependencies only:
        command: |
          npm pkg delete devDependencies
          yarn install
          git checkout -- .
          yarn install --ignore-engines
>>>>>>> 1b149107
    - name: Lint
      run: yarn lint
    - name: Test
      run: yarn test
    - name: Coveralls
      uses: coverallsapp/github-action@v2
      continue-on-error: true
      with:
        github-token: ${{ secrets.github_token }}
        flag-name: run-${{ matrix.node-version }}
        parallel: true
    - name: Build
      run: yarn build
    - name: CJS test
      uses: nick-fields/retry@v3
      with:
        timeout_seconds: 15
        max_attempts: 3
        on_retry_command: yarn config set registry https://registry.npmjs.org
        command: yarn test:cjs
    - name: ESM test
      uses: nick-fields/retry@v3
      with:
        timeout_seconds: 15
        max_attempts: 3
        on_retry_command: yarn config set registry https://registry.npmjs.org
        command: yarn test:esm
    - name: Check Jest 30 compatibility
      uses: madhead/semver-utils@v4
      id: jest30compat
      with:
        version: ${{ steps.setup-node.outputs.node-version }}
        satisfies: '>=18.12.0'
        lenient: false # require to parse or fail
    - name: Compatibility test
      if: steps.jest30compat.outputs.satisfies == 'true'
      uses: nick-fields/retry@v3
      with:
        timeout_seconds: 15
        max_attempts: 3
        on_retry_command: yarn config set registry https://registry.npmjs.org
        command: yarn test:compat
    - name: Issue 952 # see https://github.com/RobinTail/express-zod-api/issues/952
      uses: nick-fields/retry@v3
      with:
        timeout_seconds: 15
        max_attempts: 3
        on_retry_command: yarn config set registry https://registry.npmjs.org
        command: yarn test:952
  finish:
    needs: build
    runs-on: ubuntu-latest
    steps:
      - name: Coveralls Finished
        continue-on-error: true
        uses: coverallsapp/github-action@v2
        with:
          github-token: ${{ secrets.github_token }}
          parallel-finished: true<|MERGE_RESOLUTION|>--- conflicted
+++ resolved
@@ -36,29 +36,19 @@
         path: ${{ steps.yarnCache.outputs.dir }}
         key: ${{ runner.os }}-build-${{ env.cache-name }}-${{ matrix.node-version }}-${{ hashFiles('**/yarn.lock') }}
     - name: Install dependencies
-<<<<<<< HEAD
-      # todo use regular "yarn install" when min Node version increased to 18.18
-      # todo remove ignore from the first install when 22.x released
-      # @typescript/eslint group compatibility issue fixed by ignoring engines for dev dependencies only:
-      run: |
-        npm pkg delete devDependencies
-        yarn install --ignore-engines
-        git checkout -- .
-        yarn install --ignore-engines
-=======
       uses: nick-fields/retry@v3
       with:
         timeout_seconds: 15
         max_attempts: 3
         on_retry_command: yarn config set registry https://registry.npmjs.org
         # todo use regular "yarn install" when min Node version increased to 18.18
+        # todo remove ignore from the first install when 22.x released
         # @typescript/eslint group compatibility issue fixed by ignoring engines for dev dependencies only:
         command: |
           npm pkg delete devDependencies
-          yarn install
+          yarn install --ignore-engines
           git checkout -- .
           yarn install --ignore-engines
->>>>>>> 1b149107
     - name: Lint
       run: yarn lint
     - name: Test
