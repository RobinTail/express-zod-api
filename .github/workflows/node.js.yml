--- conflicted
+++ resolved
@@ -14,11 +14,7 @@
     runs-on: ubuntu-latest
     strategy:
       matrix:
-<<<<<<< HEAD
-        node-version: [18.0.0, 18.6.0, 18.12.0, 18.x, 20.0.0, 20.1.0, 20.x]
-=======
         node-version: [18.18.0, 18.x, 20.0.0, 20.1.0, 20.x]
->>>>>>> 3c172ccf
         # See supported Node.js release schedule at https://nodejs.org/en/about/releases/
     steps:
     - name: Get yarn cache dir
@@ -57,15 +53,7 @@
       run: yarn test:cjs
     - name: ESM test
       run: yarn test:esm
-    - name: Check Jest 30 compatibility
-      uses: madhead/semver-utils@v4
-      id: jest30compat
-      with:
-        version: ${{ steps.setup-node.outputs.node-version }}
-        satisfies: '>=18.12.0'
-        lenient: false # require to parse or fail
     - name: Compatibility test
-      if: steps.jest30compat.outputs.satisfies == 'true'
       run: yarn test:compat
     - name: Issue 952 # see https://github.com/RobinTail/express-zod-api/issues/952
       run: yarn test:952
