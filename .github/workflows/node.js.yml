# This workflow will do a clean install of node dependencies, build the source code and run tests across different versions of node
# For more information see: https://help.github.com/actions/language-and-framework-guides/using-nodejs-with-github-actions

name: Node.js CI

on:
  push:
<<<<<<< HEAD
    branches: [ master, v8, v10-beta ]
  pull_request:
    branches: [ master, v8, v10-beta ]
=======
    branches: [ master, v8, v9 ]
  pull_request:
    branches: [ master, v8, v9 ]
>>>>>>> e7452967

jobs:
  build:
    runs-on: ubuntu-latest
    strategy:
      matrix:
        node-version: [14.18.0, 14.x, 16.10.0, 16.x, 18.0.0, 18.x, 19.0.0, 19.x]
        # See supported Node.js release schedule at https://nodejs.org/en/about/releases/
    steps:
    - name: Get yarn cache dir
      id: yarnCache
      run: echo "dir=$(yarn cache dir)" >> $GITHUB_OUTPUT
    - name: Checkout
      uses: actions/checkout@v3
    - name: Install Node.js ${{ matrix.node-version }}
      uses: actions/setup-node@v3
      with:
        node-version: ${{ matrix.node-version }}
    - name: Cache node modules
      uses: actions/cache@v3
      env:
        cache-name: cache-yarn
      with:
        path: ${{ steps.yarnCache.outputs.dir }}
        key: ${{ runner.os }}-build-${{ env.cache-name }}-${{ matrix.node-version }}-${{ hashFiles('**/yarn.lock') }}
    - name: Install dependencies
      run: yarn install
    - name: Test and build
      run: | 
        yarn lint
        yarn test
        yarn build
    - name: Coveralls
      uses: coverallsapp/github-action@v1
      continue-on-error: true
      with:
        github-token: ${{ secrets.github_token }}
        flag-name: run-${{ matrix.node-version }}
        parallel: true
    - name: Integration test
      run: |
        yarn build:intTest
        yarn test:int
    - name: ESM test
      run: |
        yarn build:esmTest
        yarn test:esm
  finish:
    needs: build
    runs-on: ubuntu-latest
    steps:
      - name: Coveralls Finished
        continue-on-error: true
        uses: coverallsapp/github-action@v1
        with:
          github-token: ${{ secrets.github_token }}
          parallel-finished: true<|MERGE_RESOLUTION|>--- conflicted
+++ resolved
@@ -5,15 +5,9 @@
 
 on:
   push:
-<<<<<<< HEAD
-    branches: [ master, v8, v10-beta ]
-  pull_request:
-    branches: [ master, v8, v10-beta ]
-=======
     branches: [ master, v8, v9 ]
   pull_request:
     branches: [ master, v8, v9 ]
->>>>>>> e7452967
 
 jobs:
   build:
