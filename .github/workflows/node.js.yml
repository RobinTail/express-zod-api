# This workflow will do a clean installation of node dependencies, build the source code and run tests across different versions of node
# For more information see: https://help.github.com/actions/language-and-framework-guides/using-nodejs-with-github-actions

name: Node.js CI

on:
  push:
<<<<<<< HEAD
    branches: [ master, v18, v19, v20, make-v21 ]
  pull_request:
    branches: [ master, v18, v19, v20, make-v21 ]
=======
    branches: [ master, v18, v19, v20 ]
  pull_request:
    branches: [ master, v18, v19, v20 ]
>>>>>>> 944df414

jobs:
  build:
    runs-on: ubuntu-latest
    strategy:
      fail-fast: false
      matrix:
        node-version: [18.18.0, 18.x, 20.9.0, 20.x, 22.0.0, 22.x]
        # See supported Node.js release schedule at https://nodejs.org/en/about/releases/
    steps:
    - name: Get yarn cache dir
      id: yarnCache
      run: echo "dir=$(yarn cache dir)" >> $GITHUB_OUTPUT
    - name: Checkout
      uses: actions/checkout@v4
    - name: Install Node.js ${{ matrix.node-version }}
      id: setup-node
      uses: actions/setup-node@v4
      with:
        node-version: ${{ matrix.node-version }}
    - name: Cache node modules
      uses: actions/cache@v4
      env:
        cache-name: cache-yarn
      with:
        path: ${{ steps.yarnCache.outputs.dir }}
        key: ${{ runner.os }}-build-${{ env.cache-name }}-${{ matrix.node-version }}-${{ hashFiles('**/yarn.lock') }}
    - name: Install dependencies
      run: yarn install
    - name: Lint
      run: yarn lint
    - name: Test
      run: yarn test
    - name: Coveralls
      uses: coverallsapp/github-action@v2
      continue-on-error: true
      with:
        github-token: ${{ secrets.github_token }}
        flag-name: run-${{ matrix.node-version }}
        parallel: true
    - name: Build
      run: yarn build
    - name: CJS test
      run: yarn test:cjs
    - name: ESM test
      run: yarn test:esm
    - name: Compatibility test
      run: yarn test:compat
    - name: Issue 952 # see https://github.com/RobinTail/express-zod-api/issues/952
      run: yarn test:952
  finish:
    needs: build
    runs-on: ubuntu-latest
    steps:
      - name: Coveralls Finished
        continue-on-error: true
        uses: coverallsapp/github-action@v2
        with:
          github-token: ${{ secrets.github_token }}
          parallel-finished: true<|MERGE_RESOLUTION|>--- conflicted
+++ resolved
@@ -5,15 +5,9 @@
 
 on:
   push:
-<<<<<<< HEAD
-    branches: [ master, v18, v19, v20, make-v21 ]
-  pull_request:
-    branches: [ master, v18, v19, v20, make-v21 ]
-=======
     branches: [ master, v18, v19, v20 ]
   pull_request:
     branches: [ master, v18, v19, v20 ]
->>>>>>> 944df414
 
 jobs:
   build:
