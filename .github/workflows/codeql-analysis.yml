--- conflicted
+++ resolved
@@ -13,17 +13,10 @@
 
 on:
   push:
-<<<<<<< HEAD
-    branches: [ master, v14, v15, v16, prep-v17 ]
-  pull_request:
-    # The branches below must be a subset of the branches above
-    branches: [ master, v14, v15, v16, prep-v17 ]
-=======
     branches: [ master, v14, v15, v16 ]
   pull_request:
     # The branches below must be a subset of the branches above
     branches: [ master, v14, v15, v16 ]
->>>>>>> 98baa0a4
   schedule:
     - cron: '26 8 * * 1'
 
