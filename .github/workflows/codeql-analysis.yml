# For most projects, this workflow file will not need changing; you simply need
# to commit it to your repository.
#
# You may wish to alter this file to override the set of languages analyzed,
# or to provide custom queries or build logic.
#
# ******** NOTE ********
# We have attempted to detect the languages in your repository. Please check
# the `language` matrix defined below to confirm you have the correct set of
# supported CodeQL languages.
#
name: "CodeQL"

on:
  push:
<<<<<<< HEAD
    branches: [ master, v8, v10-beta ]
  pull_request:
    # The branches below must be a subset of the branches above
    branches: [ master, v8, v10-beta ]
=======
    branches: [ master, v8, v9 ]
  pull_request:
    # The branches below must be a subset of the branches above
    branches: [ master, v8, v9 ]
>>>>>>> e7452967
  schedule:
    - cron: '26 8 * * 1'

jobs:
  analyze:
    name: Analyze
    runs-on: ubuntu-latest
    permissions:
      actions: read
      contents: read
      security-events: write

    strategy:
      fail-fast: false
      matrix:
        language: [ 'javascript' ]
        # CodeQL supports [ 'cpp', 'csharp', 'go', 'java', 'javascript', 'python' ]
        # Learn more:
        # https://docs.github.com/en/free-pro-team@latest/github/finding-security-vulnerabilities-and-errors-in-your-code/configuring-code-scanning#changing-the-languages-that-are-analyzed

    steps:
    - name: Checkout repository
      uses: actions/checkout@v2

    # Initializes the CodeQL tools for scanning.
    - name: Initialize CodeQL
      uses: github/codeql-action/init@v2
      with:
        languages: ${{ matrix.language }}
        # If you wish to specify custom queries, you can do so here or in a config file.
        # By default, queries listed here will override any specified in a config file.
        # Prefix the list here with "+" to use these queries and those in the config file.
        # queries: ./path/to/local/query, your-org/your-repo/queries@main

    # Autobuild attempts to build any compiled languages  (C/C++, C#, or Java).
    # If this step fails, then you should remove it and run the build manually (see below)
    - name: Autobuild
      uses: github/codeql-action/autobuild@v2

    # ℹ️ Command-line programs to run using the OS shell.
    # 📚 https://git.io/JvXDl

    # ✏️ If the Autobuild fails above, remove it and uncomment the following three lines
    #    and modify them (or add more) to build your code if your project
    #    uses a compiled language

    #- run: |
    #   make bootstrap
    #   make release

    - name: Perform CodeQL Analysis
      uses: github/codeql-action/analyze@v2<|MERGE_RESOLUTION|>--- conflicted
+++ resolved
@@ -13,17 +13,10 @@
 
 on:
   push:
-<<<<<<< HEAD
-    branches: [ master, v8, v10-beta ]
-  pull_request:
-    # The branches below must be a subset of the branches above
-    branches: [ master, v8, v10-beta ]
-=======
     branches: [ master, v8, v9 ]
   pull_request:
     # The branches below must be a subset of the branches above
     branches: [ master, v8, v9 ]
->>>>>>> e7452967
   schedule:
     - cron: '26 8 * * 1'
 
