--- conflicted
+++ resolved
@@ -5,32 +5,6 @@
   excludeLinksFromLockfile: false
 
 catalogs:
-<<<<<<< HEAD
-  min:
-    eslint:
-      specifier: 9.0.0
-      version: 9.0.0
-    express:
-      specifier: 5.1.0
-      version: 5.1.0
-    http-errors:
-      specifier: 2.0.0
-      version: 2.0.0
-    typescript:
-      specifier: 5.1.3
-      version: 5.1.3
-    typescript-eslint:
-      specifier: 8.0.0
-      version: 8.0.0
-    zod:
-      specifier: 3.25.61
-      version: 3.25.61
-=======
-  dev:
-    undici:
-      specifier: ^6.19.8
-      version: 6.21.3
->>>>>>> bece1234
   peer:
     '@types/compression':
       specifier: ^1.7.5
@@ -66,13 +40,8 @@
       specifier: ^8.0.0
       version: 8.34.1
     zod:
-<<<<<<< HEAD
       specifier: ^3.25.61
-      version: 3.25.64
-=======
-      specifier: ^3.25.35
       version: 3.25.67
->>>>>>> bece1234
 
 overrides:
   '@scarf/scarf': npm:empty-npm-package@1.0.0
@@ -151,13 +120,8 @@
         specifier: npm:typescript@5.1.3
         version: 5.1.3
       zod:
-<<<<<<< HEAD
-        specifier: catalog:min
+        specifier: npm:zod@3.25.35
         version: 3.25.61
-=======
-        specifier: npm:zod@3.25.35
-        version: 3.25.35
->>>>>>> bece1234
     devDependencies:
       eslint:
         specifier: npm:eslint@9.0.0
