--- conflicted
+++ resolved
@@ -5,10 +5,6 @@
   excludeLinksFromLockfile: false
 
 catalogs:
-  dev:
-    undici:
-      specifier: ^6.19.8
-      version: 6.21.3
   min:
     eslint:
       specifier: 9.0.0
@@ -26,8 +22,8 @@
       specifier: 8.0.0
       version: 8.0.0
     zod:
-      specifier: 3.25.35
-      version: 3.25.35
+      specifier: 3.25.61
+      version: 3.25.61
   peer:
     '@types/compression':
       specifier: ^1.7.5
@@ -63,7 +59,7 @@
       specifier: ^8.0.0
       version: 8.34.1
     zod:
-      specifier: ^3.25.35
+      specifier: ^3.25.61
       version: 3.25.64
 
 overrides:
@@ -144,7 +140,7 @@
         version: 5.1.3
       zod:
         specifier: catalog:min
-        version: 3.25.35
+        version: 3.25.61
     devDependencies:
       eslint:
         specifier: catalog:min
@@ -183,15 +179,9 @@
       '@types/swagger-ui-express':
         specifier: ^4.1.8
         version: 4.1.8
-<<<<<<< HEAD
-=======
       typescript:
         specifier: catalog:peer
         version: 5.8.3
-      undici:
-        specifier: catalog:dev
-        version: 6.21.3
->>>>>>> 975239f5
 
   express-zod-api:
     dependencies:
@@ -235,11 +225,7 @@
         specifier: catalog:peer
         version: 5.8.3
       zod:
-<<<<<<< HEAD
-        specifier: ^3.25.61
-=======
         specifier: catalog:peer
->>>>>>> 975239f5
         version: 3.25.64
     devDependencies:
       '@types/cors':
@@ -276,13 +262,8 @@
         specifier: ^2.3.0
         version: 2.3.0
       undici:
-<<<<<<< HEAD
         specifier: ^7.10.0
         version: 7.10.0
-=======
-        specifier: catalog:dev
-        version: 6.21.3
->>>>>>> 975239f5
 
   issue952-test:
     dependencies:
@@ -2422,8 +2403,8 @@
     resolution: {integrity: sha512-rVksvsnNCdJ/ohGc6xgPwyN8eheCxsiLM8mxuE/t/mOVqJewPuO1miLpTHQiRgTKCLexL4MeAFVagts7HmNZ2Q==}
     engines: {node: '>=10'}
 
-  zod@3.25.35:
-    resolution: {integrity: sha512-Fe0Tz/mSbIraMd1/RR1jbtPMsrzX/SNwCmEpRqB0xB2YBnoRfQqyu4aIqWKWrx9C2XjF4SY47IVIt30+RVGSsw==}
+  zod@3.25.61:
+    resolution: {integrity: sha512-fzfJgUw78LTNnHujj9re1Ov/JJQkRZZGDMcYqSx7Hp4rPOkKywaFHq0S6GoHeXs0wGNE/sIOutkXgnwzrVOGCQ==}
 
   zod@3.25.64:
     resolution: {integrity: sha512-hbP9FpSZf7pkS7hRVUrOjhwKJNyampPgtXKc3AN6DsWtoHsg2Sb4SQaS4Tcay380zSwd2VPo9G9180emBACp5g==}
@@ -4553,6 +4534,6 @@
 
   yocto-queue@0.1.0: {}
 
-  zod@3.25.35: {}
+  zod@3.25.61: {}
 
   zod@3.25.64: {}