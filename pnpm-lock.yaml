lockfileVersion: '9.0'

settings:
  autoInstallPeers: true
  excludeLinksFromLockfile: false

overrides:
  '@scarf/scarf': npm:empty-npm-package@1.0.0

importers:

  .:
    devDependencies:
      '@arethetypeswrong/cli':
        specifier: ^0.18.2
        version: 0.18.2
      '@tsconfig/node20':
        specifier: ^20.1.5
        version: 20.1.5
      '@types/compression':
        specifier: ^1.8.1
        version: 1.8.1
      '@types/express':
        specifier: ^5.0.3
        version: 5.0.3
      '@types/express-fileupload':
        specifier: ^1.5.0
        version: 1.5.1
      '@types/http-errors':
        specifier: ^2.0.5
        version: 2.0.5
      '@types/node':
        specifier: ^24.0.0
        version: 24.0.1
      '@vitest/coverage-v8':
        specifier: ^3.2.3
        version: 3.2.3(vitest@3.2.3(@types/node@24.0.1)(tsx@4.20.3)(yaml@2.8.0))
      compression:
        specifier: ^1.8.0
        version: 1.8.0
      eslint:
        specifier: ^9.28.0
        version: 9.28.0
      eslint-config-prettier:
        specifier: ^10.1.5
        version: 10.1.5(eslint@9.28.0)
      eslint-plugin-allowed-dependencies:
        specifier: ^1.3.0
        version: 1.3.0(eslint@9.28.0)(typescript-eslint@8.34.0(eslint@9.28.0)(typescript@5.8.3))
      eslint-plugin-prettier:
        specifier: ^5.4.1
        version: 5.4.1(eslint-config-prettier@10.1.5(eslint@9.28.0))(eslint@9.28.0)(prettier@3.5.3)
      express:
        specifier: ^5.1.0
        version: 5.1.0
      express-fileupload:
        specifier: ^1.5.0
        version: 1.5.1
      http-errors:
        specifier: ^2.0.0
        version: 2.0.0
      husky:
        specifier: ^9.0.5
        version: 9.1.7
      prettier:
        specifier: 3.5.3
        version: 3.5.3
      tsup:
        specifier: ^8.5.0
        version: 8.5.0(postcss@8.5.4)(tsx@4.19.4)(typescript@5.8.3)(yaml@2.8.0)
      tsx:
        specifier: ^4.19.4
        version: 4.20.3
      typescript:
        specifier: ^5.8.3
        version: 5.8.3
      typescript-eslint:
        specifier: ^8.34.0
        version: 8.34.0(eslint@9.28.0)(typescript@5.8.3)
      vitest:
        specifier: ^3.2.3
        version: 3.2.3(@types/node@24.0.1)(tsx@4.20.3)(yaml@2.8.0)
      zod:
        specifier: ^3.25.61
        version: 3.25.64

  cjs-test:
    dependencies:
      express-zod-api:
        specifier: workspace:*
        version: link:../express-zod-api

  esm-test:
    dependencies:
      express-zod-api:
        specifier: workspace:*
        version: link:../express-zod-api

  example:
    dependencies:
      express-zod-api:
        specifier: workspace:*
        version: link:../express-zod-api
      swagger-ui-express:
        specifier: ^5.0.0
        version: 5.0.1(express@5.1.0)
    devDependencies:
      '@types/swagger-ui-express':
        specifier: ^4.1.8
        version: 4.1.8
      undici:
        specifier: ^6.19.8
        version: 6.21.3

  express-zod-api:
    dependencies:
      '@types/compression':
        specifier: ^1.7.5
        version: 1.8.1
      '@types/express':
        specifier: ^5.0.0
        version: 5.0.3
      '@types/express-fileupload':
        specifier: ^1.5.0
        version: 1.5.1
      '@types/http-errors':
        specifier: ^2.0.2
        version: 2.0.5
      ansis:
        specifier: ^4.1.0
        version: 4.1.0
      compression:
        specifier: ^1.8.0
        version: 1.8.0
      express:
        specifier: ^5.1.0
        version: 5.1.0
      express-fileupload:
        specifier: ^1.5.0
        version: 1.5.1
      http-errors:
        specifier: ^2.0.0
        version: 2.0.0
      node-mocks-http:
        specifier: ^1.17.2
        version: 1.17.2(@types/express@5.0.3)(@types/node@24.0.1)
      openapi3-ts:
        specifier: ^4.4.0
        version: 4.4.0
      ramda:
        specifier: ^0.30.1
        version: 0.30.1
      typescript:
        specifier: ^5.1.3
        version: 5.8.3
      zod:
        specifier: ^3.25.35
        version: 3.25.64
    devDependencies:
      '@types/cors':
        specifier: ^2.8.19
        version: 2.8.19
      '@types/depd':
        specifier: ^1.1.37
        version: 1.1.37
      '@types/node-forge':
        specifier: ^1.3.11
        version: 1.3.11
      '@types/ramda':
        specifier: ^0.30.0
        version: 0.30.2
      '@types/semver':
        specifier: ^7.7.0
        version: 7.7.0
      camelize-ts:
        specifier: ^3.0.0
        version: 3.0.0
      cors:
        specifier: ^2.8.5
        version: 2.8.5
      depd:
        specifier: ^2.0.0
        version: 2.0.0
      node-forge:
        specifier: ^1.3.1
        version: 1.3.1
      semver:
        specifier: ^7.7.2
        version: 7.7.2
      snakify-ts:
        specifier: ^2.3.0
        version: 2.3.0
<<<<<<< HEAD
=======
      tsup:
        specifier: ^8.5.0
        version: 8.5.0(postcss@8.5.4)(tsx@4.20.3)(typescript@5.8.3)(yaml@2.8.0)
>>>>>>> 34f14887
      undici:
        specifier: ^6.19.8
        version: 6.21.3

  issue952-test:
    dependencies:
      express:
        specifier: ^5.0.1
        version: 5.1.0
      express-fileupload:
        specifier: ^1.5.1
        version: 1.5.1
      express-zod-api:
        specifier: workspace:*
        version: link:../express-zod-api

  migration:
    dependencies:
      eslint:
        specifier: ^9.0.0
        version: 9.28.0
      typescript-eslint:
        specifier: ^8.0.0
        version: 8.34.0(eslint@9.28.0)(typescript@5.8.3)
    devDependencies:
      '@typescript-eslint/rule-tester':
        specifier: ^8.34.0
        version: 8.34.0(eslint@9.28.0)(typescript@5.8.3)

packages:

  '@ampproject/remapping@2.3.0':
    resolution: {integrity: sha512-30iZtAPgz+LTIYoeivqYo853f02jBYSd5uGnGpkFV0M3xOt9aN73erkgYAmZU43x4VfqcnLxW9Kpg3R5LC4YYw==}
    engines: {node: '>=6.0.0'}

  '@andrewbranch/untar.js@1.0.3':
    resolution: {integrity: sha512-Jh15/qVmrLGhkKJBdXlK1+9tY4lZruYjsgkDFj08ZmDiWVBLJcqkok7Z0/R0In+i1rScBpJlSvrTS2Lm41Pbnw==}

  '@arethetypeswrong/cli@0.18.2':
    resolution: {integrity: sha512-PcFM20JNlevEDKBg4Re29Rtv2xvjvQZzg7ENnrWFSS0PHgdP2njibVFw+dRUhNkPgNfac9iUqO0ohAXqQL4hbw==}
    engines: {node: '>=20'}
    hasBin: true

  '@arethetypeswrong/core@0.18.2':
    resolution: {integrity: sha512-GiwTmBFOU1/+UVNqqCGzFJYfBXEytUkiI+iRZ6Qx7KmUVtLm00sYySkfe203C9QtPG11yOz1ZaMek8dT/xnlgg==}
    engines: {node: '>=20'}

  '@babel/helper-string-parser@7.27.1':
    resolution: {integrity: sha512-qMlSxKbpRlAridDExk92nSobyDdpPijUq2DW6oDnUqd0iOGxmQjyqhMIihI9+zv4LPyZdRje2cavWPbCbWm3eA==}
    engines: {node: '>=6.9.0'}

  '@babel/helper-validator-identifier@7.27.1':
    resolution: {integrity: sha512-D2hP9eA+Sqx1kBZgzxZh0y1trbuU+JoDkiEwqhQ36nodYqJwyEIhPSdMNd7lOm/4io72luTPWH20Yda0xOuUow==}
    engines: {node: '>=6.9.0'}

  '@babel/parser@7.27.4':
    resolution: {integrity: sha512-BRmLHGwpUqLFR2jzx9orBuX/ABDkj2jLKOXrHDTN2aOKL+jFDDKaRNo9nyYsIl9h/UE/7lMKdDjKQQyxKKDZ7g==}
    engines: {node: '>=6.0.0'}
    hasBin: true

  '@babel/types@7.27.3':
    resolution: {integrity: sha512-Y1GkI4ktrtvmawoSq+4FCVHNryea6uR+qUQy0AGxLSsjCX0nVmkYQMBLHDkXZuo5hGx7eYdnIaslsdBFm7zbUw==}
    engines: {node: '>=6.9.0'}

  '@bcoe/v8-coverage@1.0.2':
    resolution: {integrity: sha512-6zABk/ECA/QYSCQ1NGiVwwbQerUCZ+TQbp64Q3AgmfNvurHH0j8TtXa1qbShXA6qqkpAj4V5W8pP6mLe1mcMqA==}
    engines: {node: '>=18'}

  '@braidai/lang@1.1.1':
    resolution: {integrity: sha512-5uM+no3i3DafVgkoW7ayPhEGHNNBZCSj5TrGDQt0ayEKQda5f3lAXlmQg0MR5E0gKgmTzUUEtSWHsEC3h9jUcg==}

  '@colors/colors@1.5.0':
    resolution: {integrity: sha512-ooWCrlZP11i8GImSjTHYHLkvFDP48nS4+204nGb1RiX/WXYHmJA2III9/e2DWVabCESdW7hBAEzHRqUn9OUVvQ==}
    engines: {node: '>=0.1.90'}

  '@esbuild/aix-ppc64@0.25.5':
    resolution: {integrity: sha512-9o3TMmpmftaCMepOdA5k/yDw8SfInyzWWTjYTFCX3kPSDJMROQTb8jg+h9Cnwnmm1vOzvxN7gIfB5V2ewpjtGA==}
    engines: {node: '>=18'}
    cpu: [ppc64]
    os: [aix]

  '@esbuild/android-arm64@0.25.5':
    resolution: {integrity: sha512-VGzGhj4lJO+TVGV1v8ntCZWJktV7SGCs3Pn1GRWI1SBFtRALoomm8k5E9Pmwg3HOAal2VDc2F9+PM/rEY6oIDg==}
    engines: {node: '>=18'}
    cpu: [arm64]
    os: [android]

  '@esbuild/android-arm@0.25.5':
    resolution: {integrity: sha512-AdJKSPeEHgi7/ZhuIPtcQKr5RQdo6OO2IL87JkianiMYMPbCtot9fxPbrMiBADOWWm3T2si9stAiVsGbTQFkbA==}
    engines: {node: '>=18'}
    cpu: [arm]
    os: [android]

  '@esbuild/android-x64@0.25.5':
    resolution: {integrity: sha512-D2GyJT1kjvO//drbRT3Hib9XPwQeWd9vZoBJn+bu/lVsOZ13cqNdDeqIF/xQ5/VmWvMduP6AmXvylO/PIc2isw==}
    engines: {node: '>=18'}
    cpu: [x64]
    os: [android]

  '@esbuild/darwin-arm64@0.25.5':
    resolution: {integrity: sha512-GtaBgammVvdF7aPIgH2jxMDdivezgFu6iKpmT+48+F8Hhg5J/sfnDieg0aeG/jfSvkYQU2/pceFPDKlqZzwnfQ==}
    engines: {node: '>=18'}
    cpu: [arm64]
    os: [darwin]

  '@esbuild/darwin-x64@0.25.5':
    resolution: {integrity: sha512-1iT4FVL0dJ76/q1wd7XDsXrSW+oLoquptvh4CLR4kITDtqi2e/xwXwdCVH8hVHU43wgJdsq7Gxuzcs6Iq/7bxQ==}
    engines: {node: '>=18'}
    cpu: [x64]
    os: [darwin]

  '@esbuild/freebsd-arm64@0.25.5':
    resolution: {integrity: sha512-nk4tGP3JThz4La38Uy/gzyXtpkPW8zSAmoUhK9xKKXdBCzKODMc2adkB2+8om9BDYugz+uGV7sLmpTYzvmz6Sw==}
    engines: {node: '>=18'}
    cpu: [arm64]
    os: [freebsd]

  '@esbuild/freebsd-x64@0.25.5':
    resolution: {integrity: sha512-PrikaNjiXdR2laW6OIjlbeuCPrPaAl0IwPIaRv+SMV8CiM8i2LqVUHFC1+8eORgWyY7yhQY+2U2fA55mBzReaw==}
    engines: {node: '>=18'}
    cpu: [x64]
    os: [freebsd]

  '@esbuild/linux-arm64@0.25.5':
    resolution: {integrity: sha512-Z9kfb1v6ZlGbWj8EJk9T6czVEjjq2ntSYLY2cw6pAZl4oKtfgQuS4HOq41M/BcoLPzrUbNd+R4BXFyH//nHxVg==}
    engines: {node: '>=18'}
    cpu: [arm64]
    os: [linux]

  '@esbuild/linux-arm@0.25.5':
    resolution: {integrity: sha512-cPzojwW2okgh7ZlRpcBEtsX7WBuqbLrNXqLU89GxWbNt6uIg78ET82qifUy3W6OVww6ZWobWub5oqZOVtwolfw==}
    engines: {node: '>=18'}
    cpu: [arm]
    os: [linux]

  '@esbuild/linux-ia32@0.25.5':
    resolution: {integrity: sha512-sQ7l00M8bSv36GLV95BVAdhJ2QsIbCuCjh/uYrWiMQSUuV+LpXwIqhgJDcvMTj+VsQmqAHL2yYaasENvJ7CDKA==}
    engines: {node: '>=18'}
    cpu: [ia32]
    os: [linux]

  '@esbuild/linux-loong64@0.25.5':
    resolution: {integrity: sha512-0ur7ae16hDUC4OL5iEnDb0tZHDxYmuQyhKhsPBV8f99f6Z9KQM02g33f93rNH5A30agMS46u2HP6qTdEt6Q1kg==}
    engines: {node: '>=18'}
    cpu: [loong64]
    os: [linux]

  '@esbuild/linux-mips64el@0.25.5':
    resolution: {integrity: sha512-kB/66P1OsHO5zLz0i6X0RxlQ+3cu0mkxS3TKFvkb5lin6uwZ/ttOkP3Z8lfR9mJOBk14ZwZ9182SIIWFGNmqmg==}
    engines: {node: '>=18'}
    cpu: [mips64el]
    os: [linux]

  '@esbuild/linux-ppc64@0.25.5':
    resolution: {integrity: sha512-UZCmJ7r9X2fe2D6jBmkLBMQetXPXIsZjQJCjgwpVDz+YMcS6oFR27alkgGv3Oqkv07bxdvw7fyB71/olceJhkQ==}
    engines: {node: '>=18'}
    cpu: [ppc64]
    os: [linux]

  '@esbuild/linux-riscv64@0.25.5':
    resolution: {integrity: sha512-kTxwu4mLyeOlsVIFPfQo+fQJAV9mh24xL+y+Bm6ej067sYANjyEw1dNHmvoqxJUCMnkBdKpvOn0Ahql6+4VyeA==}
    engines: {node: '>=18'}
    cpu: [riscv64]
    os: [linux]

  '@esbuild/linux-s390x@0.25.5':
    resolution: {integrity: sha512-K2dSKTKfmdh78uJ3NcWFiqyRrimfdinS5ErLSn3vluHNeHVnBAFWC8a4X5N+7FgVE1EjXS1QDZbpqZBjfrqMTQ==}
    engines: {node: '>=18'}
    cpu: [s390x]
    os: [linux]

  '@esbuild/linux-x64@0.25.5':
    resolution: {integrity: sha512-uhj8N2obKTE6pSZ+aMUbqq+1nXxNjZIIjCjGLfsWvVpy7gKCOL6rsY1MhRh9zLtUtAI7vpgLMK6DxjO8Qm9lJw==}
    engines: {node: '>=18'}
    cpu: [x64]
    os: [linux]

  '@esbuild/netbsd-arm64@0.25.5':
    resolution: {integrity: sha512-pwHtMP9viAy1oHPvgxtOv+OkduK5ugofNTVDilIzBLpoWAM16r7b/mxBvfpuQDpRQFMfuVr5aLcn4yveGvBZvw==}
    engines: {node: '>=18'}
    cpu: [arm64]
    os: [netbsd]

  '@esbuild/netbsd-x64@0.25.5':
    resolution: {integrity: sha512-WOb5fKrvVTRMfWFNCroYWWklbnXH0Q5rZppjq0vQIdlsQKuw6mdSihwSo4RV/YdQ5UCKKvBy7/0ZZYLBZKIbwQ==}
    engines: {node: '>=18'}
    cpu: [x64]
    os: [netbsd]

  '@esbuild/openbsd-arm64@0.25.5':
    resolution: {integrity: sha512-7A208+uQKgTxHd0G0uqZO8UjK2R0DDb4fDmERtARjSHWxqMTye4Erz4zZafx7Di9Cv+lNHYuncAkiGFySoD+Mw==}
    engines: {node: '>=18'}
    cpu: [arm64]
    os: [openbsd]

  '@esbuild/openbsd-x64@0.25.5':
    resolution: {integrity: sha512-G4hE405ErTWraiZ8UiSoesH8DaCsMm0Cay4fsFWOOUcz8b8rC6uCvnagr+gnioEjWn0wC+o1/TAHt+It+MpIMg==}
    engines: {node: '>=18'}
    cpu: [x64]
    os: [openbsd]

  '@esbuild/sunos-x64@0.25.5':
    resolution: {integrity: sha512-l+azKShMy7FxzY0Rj4RCt5VD/q8mG/e+mDivgspo+yL8zW7qEwctQ6YqKX34DTEleFAvCIUviCFX1SDZRSyMQA==}
    engines: {node: '>=18'}
    cpu: [x64]
    os: [sunos]

  '@esbuild/win32-arm64@0.25.5':
    resolution: {integrity: sha512-O2S7SNZzdcFG7eFKgvwUEZ2VG9D/sn/eIiz8XRZ1Q/DO5a3s76Xv0mdBzVM5j5R639lXQmPmSo0iRpHqUUrsxw==}
    engines: {node: '>=18'}
    cpu: [arm64]
    os: [win32]

  '@esbuild/win32-ia32@0.25.5':
    resolution: {integrity: sha512-onOJ02pqs9h1iMJ1PQphR+VZv8qBMQ77Klcsqv9CNW2w6yLqoURLcgERAIurY6QE63bbLuqgP9ATqajFLK5AMQ==}
    engines: {node: '>=18'}
    cpu: [ia32]
    os: [win32]

  '@esbuild/win32-x64@0.25.5':
    resolution: {integrity: sha512-TXv6YnJ8ZMVdX+SXWVBo/0p8LTcrUYngpWjvm91TMjjBQii7Oz11Lw5lbDV5Y0TzuhSJHwiH4hEtC1I42mMS0g==}
    engines: {node: '>=18'}
    cpu: [x64]
    os: [win32]

  '@eslint-community/eslint-utils@4.7.0':
    resolution: {integrity: sha512-dyybb3AcajC7uha6CvhdVRJqaKyn7w2YKqKyAN37NKYgZT36w+iRb0Dymmc5qEJ549c/S31cMMSFd75bteCpCw==}
    engines: {node: ^12.22.0 || ^14.17.0 || >=16.0.0}
    peerDependencies:
      eslint: ^6.0.0 || ^7.0.0 || >=8.0.0

  '@eslint-community/regexpp@4.12.1':
    resolution: {integrity: sha512-CCZCDJuduB9OUkFkY2IgppNZMi2lBQgD2qzwXkEia16cge2pijY/aXi96CJMquDMn3nJdlPV1A5KrJEXwfLNzQ==}
    engines: {node: ^12.0.0 || ^14.0.0 || >=16.0.0}

  '@eslint/config-array@0.20.0':
    resolution: {integrity: sha512-fxlS1kkIjx8+vy2SjuCB94q3htSNrufYTXubwiBFeaQHbH6Ipi43gFJq2zCMt6PHhImH3Xmr0NksKDvchWlpQQ==}
    engines: {node: ^18.18.0 || ^20.9.0 || >=21.1.0}

  '@eslint/config-helpers@0.2.2':
    resolution: {integrity: sha512-+GPzk8PlG0sPpzdU5ZvIRMPidzAnZDl/s9L+y13iodqvb8leL53bTannOrQ/Im7UkpsmFU5Ily5U60LWixnmLg==}
    engines: {node: ^18.18.0 || ^20.9.0 || >=21.1.0}

  '@eslint/core@0.14.0':
    resolution: {integrity: sha512-qIbV0/JZr7iSDjqAc60IqbLdsj9GDt16xQtWD+B78d/HAlvysGdZZ6rpJHGAc2T0FQx1X6thsSPdnoiGKdNtdg==}
    engines: {node: ^18.18.0 || ^20.9.0 || >=21.1.0}

  '@eslint/eslintrc@3.3.1':
    resolution: {integrity: sha512-gtF186CXhIl1p4pJNGZw8Yc6RlshoePRvE0X91oPGb3vZ8pM3qOS9W9NGPat9LziaBV7XrJWGylNQXkGcnM3IQ==}
    engines: {node: ^18.18.0 || ^20.9.0 || >=21.1.0}

  '@eslint/js@9.28.0':
    resolution: {integrity: sha512-fnqSjGWd/CoIp4EXIxWVK/sHA6DOHN4+8Ix2cX5ycOY7LG0UY8nHCU5pIp2eaE1Mc7Qd8kHspYNzYXT2ojPLzg==}
    engines: {node: ^18.18.0 || ^20.9.0 || >=21.1.0}

  '@eslint/object-schema@2.1.6':
    resolution: {integrity: sha512-RBMg5FRL0I0gs51M/guSAj5/e14VQ4tpZnQNWwuDT66P14I43ItmPfIZRhO9fUVIPOAQXU47atlywZ/czoqFPA==}
    engines: {node: ^18.18.0 || ^20.9.0 || >=21.1.0}

  '@eslint/plugin-kit@0.3.1':
    resolution: {integrity: sha512-0J+zgWxHN+xXONWIyPWKFMgVuJoZuGiIFu8yxk7RJjxkzpGmyja5wRFqZIVtjDVOQpV+Rw0iOAjYPE2eQyjr0w==}
    engines: {node: ^18.18.0 || ^20.9.0 || >=21.1.0}

  '@humanfs/core@0.19.1':
    resolution: {integrity: sha512-5DyQ4+1JEUzejeK1JGICcideyfUbGixgS9jNgex5nqkW+cY7WZhxBigmieN5Qnw9ZosSNVC9KQKyb+GUaGyKUA==}
    engines: {node: '>=18.18.0'}

  '@humanfs/node@0.16.6':
    resolution: {integrity: sha512-YuI2ZHQL78Q5HbhDiBA1X4LmYdXCKCMQIfw0pw7piHJwyREFebJUvrQN4cMssyES6x+vfUbx1CIpaQUKYdQZOw==}
    engines: {node: '>=18.18.0'}

  '@humanwhocodes/module-importer@1.0.1':
    resolution: {integrity: sha512-bxveV4V8v5Yb4ncFTT3rPSgZBOpCkjfK0y4oVVVJwIuDVBRMDXrPyXRL988i5ap9m9bnyEEjWfm5WkBmtffLfA==}
    engines: {node: '>=12.22'}

  '@humanwhocodes/retry@0.3.1':
    resolution: {integrity: sha512-JBxkERygn7Bv/GbN5Rv8Ul6LVknS+5Bp6RgDC/O8gEBU/yeH5Ui5C/OlWrTb6qct7LjjfT6Re2NxB0ln0yYybA==}
    engines: {node: '>=18.18'}

  '@humanwhocodes/retry@0.4.3':
    resolution: {integrity: sha512-bV0Tgo9K4hfPCek+aMAn81RppFKv2ySDQeMoSZuvTASywNTnVJCArCZE2FWqpvIatKu7VMRLWlR1EazvVhDyhQ==}
    engines: {node: '>=18.18'}

  '@isaacs/cliui@8.0.2':
    resolution: {integrity: sha512-O8jcjabXaleOG9DQ0+ARXWZBTfnP4WNAqzuiJK7ll44AmxGKv/J2M4TPjxjY3znBCfvBXFzucm1twdyFybFqEA==}
    engines: {node: '>=12'}

  '@istanbuljs/schema@0.1.3':
    resolution: {integrity: sha512-ZXRY4jNvVgSVQ8DL3LTcakaAtXwTVUxE81hslsyD2AtoXW/wVob10HkOJ1X/pAlcI7D+2YoZKg5do8G/w6RYgA==}
    engines: {node: '>=8'}

  '@jridgewell/gen-mapping@0.3.8':
    resolution: {integrity: sha512-imAbBGkb+ebQyxKgzv5Hu2nmROxoDOXHh80evxdoXNOrvAnVx7zimzc1Oo5h9RlfV4vPXaE2iM5pOFbvOCClWA==}
    engines: {node: '>=6.0.0'}

  '@jridgewell/resolve-uri@3.1.2':
    resolution: {integrity: sha512-bRISgCIjP20/tbWSPWMEi54QVPRZExkuD9lJL+UIxUKtwVJA8wW1Trb1jMs1RFXo1CBTNZ/5hpC9QvmKWdopKw==}
    engines: {node: '>=6.0.0'}

  '@jridgewell/set-array@1.2.1':
    resolution: {integrity: sha512-R8gLRTZeyp03ymzP/6Lil/28tGeGEzhx1q2k703KGWRAI1VdvPIXdG70VJc2pAMw3NA6JKL5hhFu1sJX0Mnn/A==}
    engines: {node: '>=6.0.0'}

  '@jridgewell/sourcemap-codec@1.5.0':
    resolution: {integrity: sha512-gv3ZRaISU3fjPAgNsriBRqGWQL6quFx04YMPW/zD8XMLsU32mhCCbfbO6KZFLjvYpCZ8zyDEgqsgf+PwPaM7GQ==}

  '@jridgewell/trace-mapping@0.3.25':
    resolution: {integrity: sha512-vNk6aEwybGtawWmy/PzwnGDOjCkLWSD2wqvjGGAgOAwCGWySYXfYoxt00IJkTF+8Lb57DwOb3Aa0o9CApepiYQ==}

  '@loaderkit/resolve@1.0.4':
    resolution: {integrity: sha512-rJzYKVcV4dxJv+vW6jlvagF8zvGxHJ2+HTr1e2qOejfmGhAApgJHl8Aog4mMszxceTRiKTTbnpgmTO1bEZHV/A==}

  '@nodelib/fs.scandir@2.1.5':
    resolution: {integrity: sha512-vq24Bq3ym5HEQm2NKCr3yXDwjc7vTsEThRDnkp2DK9p1uqLR+DHurm/NOTo0KG7HYHU7eppKZj3MyqYuMBf62g==}
    engines: {node: '>= 8'}

  '@nodelib/fs.stat@2.0.5':
    resolution: {integrity: sha512-RkhPPp2zrqDAQA/2jNhnztcPAlv64XdhIp7a7454A5ovI7Bukxgt7MX7udwAu3zg1DcpPU0rz3VV1SeaqvY4+A==}
    engines: {node: '>= 8'}

  '@nodelib/fs.walk@1.2.8':
    resolution: {integrity: sha512-oGB+UxlgWcgQkgwo8GcEGwemoTFt3FIO9ababBmaGwXIoBKZ+GTy0pP185beGg7Llih/NSHSV2XAs1lnznocSg==}
    engines: {node: '>= 8'}

  '@pkgjs/parseargs@0.11.0':
    resolution: {integrity: sha512-+1VkjdD0QBLPodGrJUeqarH8VAIvQODIbwh9XpP5Syisf7YoQgsJKPNFoqqLQlu+VQ/tVSshMR6loPMn8U+dPg==}
    engines: {node: '>=14'}

  '@pkgr/core@0.2.4':
    resolution: {integrity: sha512-ROFF39F6ZrnzSUEmQQZUar0Jt4xVoP9WnDRdWwF4NNcXs3xBTLgBUDoOwW141y1jP+S8nahIbdxbFC7IShw9Iw==}
    engines: {node: ^12.20.0 || ^14.18.0 || >=16.0.0}

  '@rollup/rollup-android-arm-eabi@4.41.1':
    resolution: {integrity: sha512-NELNvyEWZ6R9QMkiytB4/L4zSEaBC03KIXEghptLGLZWJ6VPrL63ooZQCOnlx36aQPGhzuOMwDerC1Eb2VmrLw==}
    cpu: [arm]
    os: [android]

  '@rollup/rollup-android-arm64@4.41.1':
    resolution: {integrity: sha512-DXdQe1BJ6TK47ukAoZLehRHhfKnKg9BjnQYUu9gzhI8Mwa1d2fzxA1aw2JixHVl403bwp1+/o/NhhHtxWJBgEA==}
    cpu: [arm64]
    os: [android]

  '@rollup/rollup-darwin-arm64@4.41.1':
    resolution: {integrity: sha512-5afxvwszzdulsU2w8JKWwY8/sJOLPzf0e1bFuvcW5h9zsEg+RQAojdW0ux2zyYAz7R8HvvzKCjLNJhVq965U7w==}
    cpu: [arm64]
    os: [darwin]

  '@rollup/rollup-darwin-x64@4.41.1':
    resolution: {integrity: sha512-egpJACny8QOdHNNMZKf8xY0Is6gIMz+tuqXlusxquWu3F833DcMwmGM7WlvCO9sB3OsPjdC4U0wHw5FabzCGZg==}
    cpu: [x64]
    os: [darwin]

  '@rollup/rollup-freebsd-arm64@4.41.1':
    resolution: {integrity: sha512-DBVMZH5vbjgRk3r0OzgjS38z+atlupJ7xfKIDJdZZL6sM6wjfDNo64aowcLPKIx7LMQi8vybB56uh1Ftck/Atg==}
    cpu: [arm64]
    os: [freebsd]

  '@rollup/rollup-freebsd-x64@4.41.1':
    resolution: {integrity: sha512-3FkydeohozEskBxNWEIbPfOE0aqQgB6ttTkJ159uWOFn42VLyfAiyD9UK5mhu+ItWzft60DycIN1Xdgiy8o/SA==}
    cpu: [x64]
    os: [freebsd]

  '@rollup/rollup-linux-arm-gnueabihf@4.41.1':
    resolution: {integrity: sha512-wC53ZNDgt0pqx5xCAgNunkTzFE8GTgdZ9EwYGVcg+jEjJdZGtq9xPjDnFgfFozQI/Xm1mh+D9YlYtl+ueswNEg==}
    cpu: [arm]
    os: [linux]

  '@rollup/rollup-linux-arm-musleabihf@4.41.1':
    resolution: {integrity: sha512-jwKCca1gbZkZLhLRtsrka5N8sFAaxrGz/7wRJ8Wwvq3jug7toO21vWlViihG85ei7uJTpzbXZRcORotE+xyrLA==}
    cpu: [arm]
    os: [linux]

  '@rollup/rollup-linux-arm64-gnu@4.41.1':
    resolution: {integrity: sha512-g0UBcNknsmmNQ8V2d/zD2P7WWfJKU0F1nu0k5pW4rvdb+BIqMm8ToluW/eeRmxCared5dD76lS04uL4UaNgpNA==}
    cpu: [arm64]
    os: [linux]

  '@rollup/rollup-linux-arm64-musl@4.41.1':
    resolution: {integrity: sha512-XZpeGB5TKEZWzIrj7sXr+BEaSgo/ma/kCgrZgL0oo5qdB1JlTzIYQKel/RmhT6vMAvOdM2teYlAaOGJpJ9lahg==}
    cpu: [arm64]
    os: [linux]

  '@rollup/rollup-linux-loongarch64-gnu@4.41.1':
    resolution: {integrity: sha512-bkCfDJ4qzWfFRCNt5RVV4DOw6KEgFTUZi2r2RuYhGWC8WhCA8lCAJhDeAmrM/fdiAH54m0mA0Vk2FGRPyzI+tw==}
    cpu: [loong64]
    os: [linux]

  '@rollup/rollup-linux-powerpc64le-gnu@4.41.1':
    resolution: {integrity: sha512-3mr3Xm+gvMX+/8EKogIZSIEF0WUu0HL9di+YWlJpO8CQBnoLAEL/roTCxuLncEdgcfJcvA4UMOf+2dnjl4Ut1A==}
    cpu: [ppc64]
    os: [linux]

  '@rollup/rollup-linux-riscv64-gnu@4.41.1':
    resolution: {integrity: sha512-3rwCIh6MQ1LGrvKJitQjZFuQnT2wxfU+ivhNBzmxXTXPllewOF7JR1s2vMX/tWtUYFgphygxjqMl76q4aMotGw==}
    cpu: [riscv64]
    os: [linux]

  '@rollup/rollup-linux-riscv64-musl@4.41.1':
    resolution: {integrity: sha512-LdIUOb3gvfmpkgFZuccNa2uYiqtgZAz3PTzjuM5bH3nvuy9ty6RGc/Q0+HDFrHrizJGVpjnTZ1yS5TNNjFlklw==}
    cpu: [riscv64]
    os: [linux]

  '@rollup/rollup-linux-s390x-gnu@4.41.1':
    resolution: {integrity: sha512-oIE6M8WC9ma6xYqjvPhzZYk6NbobIURvP/lEbh7FWplcMO6gn7MM2yHKA1eC/GvYwzNKK/1LYgqzdkZ8YFxR8g==}
    cpu: [s390x]
    os: [linux]

  '@rollup/rollup-linux-x64-gnu@4.41.1':
    resolution: {integrity: sha512-cWBOvayNvA+SyeQMp79BHPK8ws6sHSsYnK5zDcsC3Hsxr1dgTABKjMnMslPq1DvZIp6uO7kIWhiGwaTdR4Og9A==}
    cpu: [x64]
    os: [linux]

  '@rollup/rollup-linux-x64-musl@4.41.1':
    resolution: {integrity: sha512-y5CbN44M+pUCdGDlZFzGGBSKCA4A/J2ZH4edTYSSxFg7ce1Xt3GtydbVKWLlzL+INfFIZAEg1ZV6hh9+QQf9YQ==}
    cpu: [x64]
    os: [linux]

  '@rollup/rollup-win32-arm64-msvc@4.41.1':
    resolution: {integrity: sha512-lZkCxIrjlJlMt1dLO/FbpZbzt6J/A8p4DnqzSa4PWqPEUUUnzXLeki/iyPLfV0BmHItlYgHUqJe+3KiyydmiNQ==}
    cpu: [arm64]
    os: [win32]

  '@rollup/rollup-win32-ia32-msvc@4.41.1':
    resolution: {integrity: sha512-+psFT9+pIh2iuGsxFYYa/LhS5MFKmuivRsx9iPJWNSGbh2XVEjk90fmpUEjCnILPEPJnikAU6SFDiEUyOv90Pg==}
    cpu: [ia32]
    os: [win32]

  '@rollup/rollup-win32-x64-msvc@4.41.1':
    resolution: {integrity: sha512-Wq2zpapRYLfi4aKxf2Xff0tN+7slj2d4R87WEzqw7ZLsVvO5zwYCIuEGSZYiK41+GlwUo1HiR+GdkLEJnCKTCw==}
    cpu: [x64]
    os: [win32]

  '@sindresorhus/is@4.6.0':
    resolution: {integrity: sha512-t09vSN3MdfsyCHoFcTRCH/iUtG7OJ0CsjzB8cjAmKc/va/kIgeDI/TxsigdncE/4be734m0cvIYwNaV4i2XqAw==}
    engines: {node: '>=10'}

  '@tsconfig/node20@20.1.5':
    resolution: {integrity: sha512-Vm8e3WxDTqMGPU4GATF9keQAIy1Drd7bPwlgzKJnZtoOsTm1tduUTbDjg0W5qERvGuxPI2h9RbMufH0YdfBylA==}

  '@types/body-parser@1.19.5':
    resolution: {integrity: sha512-fB3Zu92ucau0iQ0JMCFQE7b/dv8Ot07NI3KaZIkIUNXq82k4eBAqUaneXfleGY9JWskeS9y+u0nXMyspcuQrCg==}

  '@types/busboy@1.5.4':
    resolution: {integrity: sha512-kG7WrUuAKK0NoyxfQHsVE6j1m01s6kMma64E+OZenQABMQyTJop1DumUWcLwAQ2JzpefU7PDYoRDKl8uZosFjw==}

  '@types/chai@5.2.2':
    resolution: {integrity: sha512-8kB30R7Hwqf40JPiKhVzodJs2Qc1ZJ5zuT3uzw5Hq/dhNCl3G3l83jfpdI1e20BP348+fV7VIL/+FxaXkqBmWg==}

  '@types/compression@1.8.1':
    resolution: {integrity: sha512-kCFuWS0ebDbmxs0AXYn6e2r2nrGAb5KwQhknjSPSPgJcGd8+HVSILlUyFhGqML2gk39HcG7D1ydW9/qpYkN00Q==}

  '@types/connect@3.4.38':
    resolution: {integrity: sha512-K6uROf1LD88uDQqJCktA4yzL1YYAK6NgfsI0v/mTgyPKWsX1CnJ0XPSDhViejru1GcRkLWb8RlzFYJRqGUbaug==}

  '@types/cors@2.8.19':
    resolution: {integrity: sha512-mFNylyeyqN93lfe/9CSxOGREz8cpzAhH+E93xJ4xWQf62V8sQ/24reV2nyzUWM6H6Xji+GGHpkbLe7pVoUEskg==}

  '@types/deep-eql@4.0.2':
    resolution: {integrity: sha512-c9h9dVVMigMPc4bwTvC5dxqtqJZwQPePsWjPlpSOnojbor6pGqdk541lfA7AqFQr5pB1BRdq0juY9db81BwyFw==}

  '@types/depd@1.1.37':
    resolution: {integrity: sha512-PkEYFHnqDFgs+bJXJX0L8mq7sn3DWh+TP0m8BBJUJfZ2WcjRm7jd7Cq68jIJt+c31R1gX0cwSK1ZXOECvN97Rg==}

  '@types/estree@1.0.7':
    resolution: {integrity: sha512-w28IoSUCJpidD/TGviZwwMJckNESJZXFu7NBZ5YJ4mEUnNraUn9Pm8HSZm/jDF1pDWYKspWE7oVphigUPRakIQ==}

  '@types/express-fileupload@1.5.1':
    resolution: {integrity: sha512-DllImBVI1lCyjl2klky/TEwk60mbNebgXv1669h66g9TfptWSrEFq5a/raHSutaFzjSm1tmn9ypdNfu4jPSixQ==}

  '@types/express-serve-static-core@5.0.6':
    resolution: {integrity: sha512-3xhRnjJPkULekpSzgtoNYYcTWgEZkp4myc+Saevii5JPnHNvHMRlBSHDbs7Bh1iPPoVTERHEZXyhyLbMEsExsA==}

  '@types/express@5.0.3':
    resolution: {integrity: sha512-wGA0NX93b19/dZC1J18tKWVIYWyyF2ZjT9vin/NRu0qzzvfVzWjs04iq2rQ3H65vCTQYlRqs3YHfY7zjdV+9Kw==}

  '@types/http-errors@2.0.5':
    resolution: {integrity: sha512-r8Tayk8HJnX0FztbZN7oVqGccWgw98T/0neJphO91KkmOzug1KkofZURD4UaD5uH8AqcFLfdPErnBod0u71/qg==}

  '@types/json-schema@7.0.15':
    resolution: {integrity: sha512-5+fP8P8MFNC+AyZCDxrB2pkZFPGzqQWUzpSeuuVLvm8VMcorNYavBqoFcxK8bQz4Qsbn4oUEEem4wDLfcysGHA==}

  '@types/mime@1.3.5':
    resolution: {integrity: sha512-/pyBZWSLD2n0dcHE3hq8s8ZvcETHtEuF+3E7XVt0Ig2nvsVQXdghHVcEkIWjy9A0wKfTn97a/PSDYohKIlnP/w==}

  '@types/node-forge@1.3.11':
    resolution: {integrity: sha512-FQx220y22OKNTqaByeBGqHWYz4cl94tpcxeFdvBo3wjG6XPBuZ0BNgNZRV5J5TFmmcsJ4IzsLkmGRiQbnYsBEQ==}

  '@types/node@24.0.1':
    resolution: {integrity: sha512-MX4Zioh39chHlDJbKmEgydJDS3tspMP/lnQC67G3SWsTnb9NeYVWOjkxpOSy4oMfPs4StcWHwBrvUb4ybfnuaw==}

  '@types/qs@6.14.0':
    resolution: {integrity: sha512-eOunJqu0K1923aExK6y8p6fsihYEn/BYuQ4g0CxAAgFc4b/ZLN4CrsRZ55srTdqoiLzU2B2evC+apEIxprEzkQ==}

  '@types/ramda@0.30.2':
    resolution: {integrity: sha512-PyzHvjCalm2BRYjAU6nIB3TprYwMNOUY/7P/N8bSzp9W/yM2YrtGtAnnVtaCNSeOZ8DzKyFDvaqQs7LnWwwmBA==}

  '@types/range-parser@1.2.7':
    resolution: {integrity: sha512-hKormJbkJqzQGhziax5PItDUTMAM9uE2XXQmM37dyd4hVM+5aVl7oVxMVUiVQn2oCQFN/LKCZdvSM0pFRqbSmQ==}

  '@types/semver@7.7.0':
    resolution: {integrity: sha512-k107IF4+Xr7UHjwDc7Cfd6PRQfbdkiRabXGRjo07b4WyPahFBZCZ1sE+BNxYIJPPg73UkfOsVOLwqVc/6ETrIA==}

  '@types/send@0.17.4':
    resolution: {integrity: sha512-x2EM6TJOybec7c52BX0ZspPodMsQUd5L6PRwOunVyVUhXiBSKf3AezDL8Dgvgt5o0UfKNfuA0eMLr2wLT4AiBA==}

  '@types/serve-static@1.15.7':
    resolution: {integrity: sha512-W8Ym+h8nhuRwaKPaDw34QUkwsGi6Rc4yYqvKFo5rm2FUEhCFbzVWrxXUxuKK8TASjWsysJY0nsmNCGhCOIsrOw==}

  '@types/swagger-ui-express@4.1.8':
    resolution: {integrity: sha512-AhZV8/EIreHFmBV5wAs0gzJUNq9JbbSXgJLQubCC0jtIo6prnI9MIRRxnU4MZX9RB9yXxF1V4R7jtLl/Wcj31g==}

  '@typescript-eslint/eslint-plugin@8.34.0':
    resolution: {integrity: sha512-QXwAlHlbcAwNlEEMKQS2RCgJsgXrTJdjXT08xEgbPFa2yYQgVjBymxP5DrfrE7X7iodSzd9qBUHUycdyVJTW1w==}
    engines: {node: ^18.18.0 || ^20.9.0 || >=21.1.0}
    peerDependencies:
      '@typescript-eslint/parser': ^8.34.0
      eslint: ^8.57.0 || ^9.0.0
      typescript: '>=4.8.4 <5.9.0'

  '@typescript-eslint/parser@8.34.0':
    resolution: {integrity: sha512-vxXJV1hVFx3IXz/oy2sICsJukaBrtDEQSBiV48/YIV5KWjX1dO+bcIr/kCPrW6weKXvsaGKFNlwH0v2eYdRRbA==}
    engines: {node: ^18.18.0 || ^20.9.0 || >=21.1.0}
    peerDependencies:
      eslint: ^8.57.0 || ^9.0.0
      typescript: '>=4.8.4 <5.9.0'

  '@typescript-eslint/project-service@8.34.0':
    resolution: {integrity: sha512-iEgDALRf970/B2YExmtPMPF54NenZUf4xpL3wsCRx/lgjz6ul/l13R81ozP/ZNuXfnLCS+oPmG7JIxfdNYKELw==}
    engines: {node: ^18.18.0 || ^20.9.0 || >=21.1.0}
    peerDependencies:
      typescript: '>=4.8.4 <5.9.0'

  '@typescript-eslint/rule-tester@8.34.0':
    resolution: {integrity: sha512-r8y0UcA2HsOUZjDGwo3TBe3VAzroJFSreCV7nk0ZUI6OfHxvHeO+CLu5n4OPC7iQkOmIAqqknf8ZUUit6gnhzA==}
    engines: {node: ^18.18.0 || ^20.9.0 || >=21.1.0}
    peerDependencies:
      eslint: ^8.57.0 || ^9.0.0

  '@typescript-eslint/scope-manager@8.34.0':
    resolution: {integrity: sha512-9Ac0X8WiLykl0aj1oYQNcLZjHgBojT6cW68yAgZ19letYu+Hxd0rE0veI1XznSSst1X5lwnxhPbVdwjDRIomRw==}
    engines: {node: ^18.18.0 || ^20.9.0 || >=21.1.0}

  '@typescript-eslint/tsconfig-utils@8.34.0':
    resolution: {integrity: sha512-+W9VYHKFIzA5cBeooqQxqNriAP0QeQ7xTiDuIOr71hzgffm3EL2hxwWBIIj4GuofIbKxGNarpKqIq6Q6YrShOA==}
    engines: {node: ^18.18.0 || ^20.9.0 || >=21.1.0}
    peerDependencies:
      typescript: '>=4.8.4 <5.9.0'

  '@typescript-eslint/type-utils@8.34.0':
    resolution: {integrity: sha512-n7zSmOcUVhcRYC75W2pnPpbO1iwhJY3NLoHEtbJwJSNlVAZuwqu05zY3f3s2SDWWDSo9FdN5szqc73DCtDObAg==}
    engines: {node: ^18.18.0 || ^20.9.0 || >=21.1.0}
    peerDependencies:
      eslint: ^8.57.0 || ^9.0.0
      typescript: '>=4.8.4 <5.9.0'

  '@typescript-eslint/types@8.34.0':
    resolution: {integrity: sha512-9V24k/paICYPniajHfJ4cuAWETnt7Ssy+R0Rbcqo5sSFr3QEZ/8TSoUi9XeXVBGXCaLtwTOKSLGcInCAvyZeMA==}
    engines: {node: ^18.18.0 || ^20.9.0 || >=21.1.0}

  '@typescript-eslint/typescript-estree@8.34.0':
    resolution: {integrity: sha512-rOi4KZxI7E0+BMqG7emPSK1bB4RICCpF7QD3KCLXn9ZvWoESsOMlHyZPAHyG04ujVplPaHbmEvs34m+wjgtVtg==}
    engines: {node: ^18.18.0 || ^20.9.0 || >=21.1.0}
    peerDependencies:
      typescript: '>=4.8.4 <5.9.0'

  '@typescript-eslint/utils@8.34.0':
    resolution: {integrity: sha512-8L4tWatGchV9A1cKbjaavS6mwYwp39jql8xUmIIKJdm+qiaeHy5KMKlBrf30akXAWBzn2SqKsNOtSENWUwg7XQ==}
    engines: {node: ^18.18.0 || ^20.9.0 || >=21.1.0}
    peerDependencies:
      eslint: ^8.57.0 || ^9.0.0
      typescript: '>=4.8.4 <5.9.0'

  '@typescript-eslint/visitor-keys@8.34.0':
    resolution: {integrity: sha512-qHV7pW7E85A0x6qyrFn+O+q1k1p3tQCsqIZ1KZ5ESLXY57aTvUd3/a4rdPTeXisvhXn2VQG0VSKUqs8KHF2zcA==}
    engines: {node: ^18.18.0 || ^20.9.0 || >=21.1.0}

  '@vitest/coverage-v8@3.2.3':
    resolution: {integrity: sha512-D1QKzngg8PcDoCE8FHSZhREDuEy+zcKmMiMafYse41RZpBE5EDJyKOTdqK3RQfsV2S2nyKor5KCs8PyPRFqKPg==}
    peerDependencies:
      '@vitest/browser': 3.2.3
      vitest: 3.2.3
    peerDependenciesMeta:
      '@vitest/browser':
        optional: true

  '@vitest/expect@3.2.3':
    resolution: {integrity: sha512-W2RH2TPWVHA1o7UmaFKISPvdicFJH+mjykctJFoAkUw+SPTJTGjUNdKscFBrqM7IPnCVu6zihtKYa7TkZS1dkQ==}

  '@vitest/mocker@3.2.3':
    resolution: {integrity: sha512-cP6fIun+Zx8he4rbWvi+Oya6goKQDZK+Yq4hhlggwQBbrlOQ4qtZ+G4nxB6ZnzI9lyIb+JnvyiJnPC2AGbKSPA==}
    peerDependencies:
      msw: ^2.4.9
      vite: ^5.0.0 || ^6.0.0 || ^7.0.0-0
    peerDependenciesMeta:
      msw:
        optional: true
      vite:
        optional: true

  '@vitest/pretty-format@3.2.3':
    resolution: {integrity: sha512-yFglXGkr9hW/yEXngO+IKMhP0jxyFw2/qys/CK4fFUZnSltD+MU7dVYGrH8rvPcK/O6feXQA+EU33gjaBBbAng==}

  '@vitest/runner@3.2.3':
    resolution: {integrity: sha512-83HWYisT3IpMaU9LN+VN+/nLHVBCSIUKJzGxC5RWUOsK1h3USg7ojL+UXQR3b4o4UBIWCYdD2fxuzM7PQQ1u8w==}

  '@vitest/snapshot@3.2.3':
    resolution: {integrity: sha512-9gIVWx2+tysDqUmmM1L0hwadyumqssOL1r8KJipwLx5JVYyxvVRfxvMq7DaWbZZsCqZnu/dZedaZQh4iYTtneA==}

  '@vitest/spy@3.2.3':
    resolution: {integrity: sha512-JHu9Wl+7bf6FEejTCREy+DmgWe+rQKbK+y32C/k5f4TBIAlijhJbRBIRIOCEpVevgRsCQR2iHRUH2/qKVM/plw==}

  '@vitest/utils@3.2.3':
    resolution: {integrity: sha512-4zFBCU5Pf+4Z6v+rwnZ1HU1yzOKKvDkMXZrymE2PBlbjKJRlrOxbvpfPSvJTGRIwGoahaOGvp+kbCoxifhzJ1Q==}

  accepts@1.3.8:
    resolution: {integrity: sha512-PYAthTa2m2VKxuvSD3DPC/Gy+U+sOA1LAuT8mkmRuvw+NACSaeXEQ+NHcVF7rONl6qcaxV3Uuemwawk+7+SJLw==}
    engines: {node: '>= 0.6'}

  accepts@2.0.0:
    resolution: {integrity: sha512-5cvg6CtKwfgdmVqY1WIiXKc3Q1bkRqGLi+2W/6ao+6Y7gu/RCwRuAhGEzh5B4KlszSuTLgZYuqFqo5bImjNKng==}
    engines: {node: '>= 0.6'}

  acorn-jsx@5.3.2:
    resolution: {integrity: sha512-rq9s+JNhf0IChjtDXxllJ7g41oZk5SlXtp0LHwyA5cejwn7vKmKp4pPri6YEePv2PU65sAsegbXtIinmDFDXgQ==}
    peerDependencies:
      acorn: ^6.0.0 || ^7.0.0 || ^8.0.0

  acorn@8.14.1:
    resolution: {integrity: sha512-OvQ/2pUDKmgfCg++xsTX1wGxfTaszcHVcTctW4UJB4hibJx2HXxxO5UmVgyjMa+ZDsiaf5wWLXYpRWMmBI0QHg==}
    engines: {node: '>=0.4.0'}
    hasBin: true

  ajv@6.12.6:
    resolution: {integrity: sha512-j3fVLgvTo527anyYyJOGTYJbG+vnnQYvE0m5mmkc1TK+nxAppkCLMIL0aZ4dblVCNoGShhm+kzE4ZUykBoMg4g==}

  ansi-escapes@7.0.0:
    resolution: {integrity: sha512-GdYO7a61mR0fOlAsvC9/rIHf7L96sBc6dEWzeOu+KAea5bZyQRPIpojrVoI4AXGJS/ycu/fBTdLrUkA4ODrvjw==}
    engines: {node: '>=18'}

  ansi-regex@5.0.1:
    resolution: {integrity: sha512-quJQXlTSUGL2LH9SUXo8VwsY4soanhgo6LNSm84E1LBcE8s3O0wpdiRzyR9z/ZZJMlMWv37qOOb9pdJlMUEKFQ==}
    engines: {node: '>=8'}

  ansi-regex@6.1.0:
    resolution: {integrity: sha512-7HSX4QQb4CspciLpVFwyRe79O3xsIZDDLER21kERQ71oaPodF8jL725AgJMFAYbooIqolJoRLuM81SpeUkpkvA==}
    engines: {node: '>=12'}

  ansi-styles@4.3.0:
    resolution: {integrity: sha512-zbB9rCJAT1rbjiVDb2hqKFHNYLxgtk8NURxZ3IZwD3F6NtxbXZQCnnSi1Lkx+IDohdPlFp222wVALIheZJQSEg==}
    engines: {node: '>=8'}

  ansi-styles@6.2.1:
    resolution: {integrity: sha512-bN798gFfQX+viw3R7yrGWRqnrN2oRkEkUjjl4JNn4E8GxxbjtG3FbrEIIY3l8/hrwUwIeCZvi4QuOTP4MErVug==}
    engines: {node: '>=12'}

  ansis@4.1.0:
    resolution: {integrity: sha512-BGcItUBWSMRgOCe+SVZJ+S7yTRG0eGt9cXAHev72yuGcY23hnLA7Bky5L/xLyPINoSN95geovfBkqoTlNZYa7w==}
    engines: {node: '>=14'}

  any-promise@1.3.0:
    resolution: {integrity: sha512-7UvmKalWRt1wgjL1RrGxoSJW/0QZFIegpeGvZG9kjp8vrRu55XTHbwnqq2GpXm9uLbcuhxm3IqX9OB4MZR1b2A==}

  argparse@2.0.1:
    resolution: {integrity: sha512-8+9WqebbFzpX9OR+Wa6O29asIogeRMzcGtAINdpMHHyAg10f05aSFVBbcEqGf/PXw1EjAZ+q2/bEBg3DvurK3Q==}

  assertion-error@2.0.1:
    resolution: {integrity: sha512-Izi8RQcffqCeNVgFigKli1ssklIbpHnCYc6AknXGYoB6grJqyeby7jv12JUQgmTAnIDnbck1uxksT4dzN3PWBA==}
    engines: {node: '>=12'}

  ast-v8-to-istanbul@0.3.3:
    resolution: {integrity: sha512-MuXMrSLVVoA6sYN/6Hke18vMzrT4TZNbZIj/hvh0fnYFpO+/kFXcLIaiPwXXWaQUPg4yJD8fj+lfJ7/1EBconw==}

  balanced-match@1.0.2:
    resolution: {integrity: sha512-3oSeUO0TMV67hN1AmbXsK4yaqU7tjiHlbxRDZOpH0KW9+CeX4bRAaX0Anxt0tx2MrpRpWwQaPwIlISEJhYU5Pw==}

  body-parser@2.2.0:
    resolution: {integrity: sha512-02qvAaxv8tp7fBa/mw1ga98OGm+eCbqzJOKoRt70sLmfEEi+jyBYVTDGfCL/k06/4EMk/z01gCe7HoCH/f2LTg==}
    engines: {node: '>=18'}

  brace-expansion@1.1.11:
    resolution: {integrity: sha512-iCuPHDFgrHX7H2vEI/5xpz07zSHB00TpugqhmYtVmMO6518mCuRMoOYFldEBl0g187ufozdaHgWKcYFb61qGiA==}

  brace-expansion@2.0.1:
    resolution: {integrity: sha512-XnAIvQ8eM+kC6aULx6wuQiwVsnzsi9d3WxzV3FpWTGA19F621kwdbsAcFKXgKUHZWsy+mY6iL1sHTxWEFCytDA==}

  braces@3.0.3:
    resolution: {integrity: sha512-yQbXgO/OSZVD2IsiLlro+7Hf6Q18EJrKSEsdoMzKePKXct3gvD8oLcOQdIzGupr5Fj+EDe8gO/lxc1BzfMpxvA==}
    engines: {node: '>=8'}

  bundle-require@5.1.0:
    resolution: {integrity: sha512-3WrrOuZiyaaZPWiEt4G3+IffISVC9HYlWueJEBWED4ZH4aIAC2PnkdnuRrR94M+w6yGWn4AglWtJtBI8YqvgoA==}
    engines: {node: ^12.20.0 || ^14.13.1 || >=16.0.0}
    peerDependencies:
      esbuild: '>=0.18'

  busboy@1.6.0:
    resolution: {integrity: sha512-8SFQbg/0hQ9xy3UNTB0YEnsNBbWfhf7RtnzpL7TkBiTBRfrQ9Fxcnz7VJsleJpyp6rVLvXiuORqjlHi5q+PYuA==}
    engines: {node: '>=10.16.0'}

  bytes@3.1.2:
    resolution: {integrity: sha512-/Nf7TyzTx6S3yRJObOAV7956r8cr2+Oj8AC5dt8wSP3BQAoeX58NoHyCU8P8zGkNXStjTSi6fzO6F0pBdcYbEg==}
    engines: {node: '>= 0.8'}

  cac@6.7.14:
    resolution: {integrity: sha512-b6Ilus+c3RrdDk+JhLKUAQfzzgLEPy6wcXqS7f/xe1EETvsDP6GORG7SFuOs6cID5YkqchW/LXZbX5bc8j7ZcQ==}
    engines: {node: '>=8'}

  call-bind-apply-helpers@1.0.2:
    resolution: {integrity: sha512-Sp1ablJ0ivDkSzjcaJdxEunN5/XvksFJ2sMBFfq6x0ryhQV/2b/KwFe21cMpmHtPOSij8K99/wSfoEuTObmuMQ==}
    engines: {node: '>= 0.4'}

  call-bound@1.0.4:
    resolution: {integrity: sha512-+ys997U96po4Kx/ABpBCqhA9EuxJaQWDQg7295H4hBphv3IZg0boBKuwYpt4YXp6MZ5AmZQnU/tyMTlRpaSejg==}
    engines: {node: '>= 0.4'}

  callsites@3.1.0:
    resolution: {integrity: sha512-P8BjAsXvZS+VIDUI11hHCQEv74YT67YUi5JJFNWIqL235sBmjX4+qx9Muvls5ivyNENctx46xQLQ3aTuE7ssaQ==}
    engines: {node: '>=6'}

  camelize-ts@3.0.0:
    resolution: {integrity: sha512-cgRwKKavoDKLTjO4FQTs3dRBePZp/2Y9Xpud0FhuCOTE86M2cniKN4CCXgRnsyXNMmQMifVHcv6SPaMtTx6ofQ==}
    engines: {node: ^12.20.0 || ^14.13.1 || >=16.0.0}

  chai@5.2.0:
    resolution: {integrity: sha512-mCuXncKXk5iCLhfhwTc0izo0gtEmpz5CtG2y8GiOINBlMVS6v8TMRc5TaLWKS6692m9+dVVfzgeVxR5UxWHTYw==}
    engines: {node: '>=12'}

  chalk@4.1.2:
    resolution: {integrity: sha512-oKnbhFyRIXpUuez8iBMmyEa4nbj4IOQyuhc/wy9kY7/WVPcwIO9VA668Pu8RkO7+0G76SLROeyw9CpQ061i4mA==}
    engines: {node: '>=10'}

  chalk@5.4.1:
    resolution: {integrity: sha512-zgVZuo2WcZgfUEmsn6eO3kINexW8RAE4maiQ8QNs8CtpPCSyMiYsULR3HQYkm3w8FIA3SberyMJMSldGsW+U3w==}
    engines: {node: ^12.17.0 || ^14.13 || >=16.0.0}

  char-regex@1.0.2:
    resolution: {integrity: sha512-kWWXztvZ5SBQV+eRgKFeh8q5sLuZY2+8WUIzlxWVTg+oGwY14qylx1KbKzHd8P6ZYkAg0xyIDU9JMHhyJMZ1jw==}
    engines: {node: '>=10'}

  check-error@2.1.1:
    resolution: {integrity: sha512-OAlb+T7V4Op9OwdkjmguYRqncdlx5JiofwOAUkmTF+jNdHwzTaTs4sRAGpzLF3oOz5xAyDGrPgeIDFQmDOTiJw==}
    engines: {node: '>= 16'}

  chokidar@4.0.3:
    resolution: {integrity: sha512-Qgzu8kfBvo+cA4962jnP1KkS6Dop5NS6g7R5LFYJr4b8Ub94PPQXUksCw9PvXoeXPRRddRNC5C1JQUR2SMGtnA==}
    engines: {node: '>= 14.16.0'}

  cjs-module-lexer@1.4.3:
    resolution: {integrity: sha512-9z8TZaGM1pfswYeXrUpzPrkx8UnWYdhJclsiYMm6x/w5+nN+8Tf/LnAgfLGQCm59qAOxU8WwHEq2vNwF6i4j+Q==}

  cli-highlight@2.1.11:
    resolution: {integrity: sha512-9KDcoEVwyUXrjcJNvHD0NFc/hiwe/WPVYIleQh2O1N2Zro5gWJZ/K+3DGn8w8P/F6FxOgzyC5bxDyHIgCSPhGg==}
    engines: {node: '>=8.0.0', npm: '>=5.0.0'}
    hasBin: true

  cli-table3@0.6.5:
    resolution: {integrity: sha512-+W/5efTR7y5HRD7gACw9yQjqMVvEMLBHmboM/kPWam+H+Hmyrgjh6YncVKK122YZkXrLudzTuAukUw9FnMf7IQ==}
    engines: {node: 10.* || >= 12.*}

  cliui@7.0.4:
    resolution: {integrity: sha512-OcRE68cOsVMXp1Yvonl/fzkQOyjLSu/8bhPDfQt0e0/Eb283TKP20Fs2MqoPsr9SwA595rRCA+QMzYc9nBP+JQ==}

  color-convert@2.0.1:
    resolution: {integrity: sha512-RRECPsj7iu/xb5oKYcsFHSppFNnsj/52OVTRKb4zP5onXwVF3zVmmToNcOfGC+CRDpfK/U584fMg38ZHCaElKQ==}
    engines: {node: '>=7.0.0'}

  color-name@1.1.4:
    resolution: {integrity: sha512-dOy+3AuW3a2wNbZHIuMZpTcgjGuLU/uBL/ubcZF9OXbDo8ff4O8yVp5Bf0efS8uEoYo5q4Fx7dY9OgQGXgAsQA==}

  commander@10.0.1:
    resolution: {integrity: sha512-y4Mg2tXshplEbSGzx7amzPwKKOCGuoSRP/CjEdwwk0FOGlUbq6lKuoyDZTNZkmxHdJtp54hdfY/JUrdL7Xfdug==}
    engines: {node: '>=14'}

  commander@4.1.1:
    resolution: {integrity: sha512-NOKm8xhkzAjzFx8B2v5OAHT+u5pRQc2UCa2Vq9jYL/31o2wi9mxBA7LIFs3sV5VSC49z6pEhfbMULvShKj26WA==}
    engines: {node: '>= 6'}

  compressible@2.0.18:
    resolution: {integrity: sha512-AF3r7P5dWxL8MxyITRMlORQNaOA2IkAFaTr4k7BUumjPtRpGDTZpl0Pb1XCO6JeDCBdp126Cgs9sMxqSjgYyRg==}
    engines: {node: '>= 0.6'}

  compression@1.8.0:
    resolution: {integrity: sha512-k6WLKfunuqCYD3t6AsuPGvQWaKwuLLh2/xHNcX4qE+vIfDNXpSqnrhwA7O53R7WVQUnt8dVAIW+YHr7xTgOgGA==}
    engines: {node: '>= 0.8.0'}

  concat-map@0.0.1:
    resolution: {integrity: sha512-/Srv4dswyQNBfohGpz9o6Yb3Gz3SrUDqBH5rTuhGR7ahtlbYKnVxw2bCFMRljaA7EXHaXZ8wsHdodFvbkhKmqg==}

  confbox@0.1.8:
    resolution: {integrity: sha512-RMtmw0iFkeR4YV+fUOSucriAQNb9g8zFR52MWCtl+cCZOFRNL6zeB395vPzFhEjjn4fMxXudmELnl/KF/WrK6w==}

  consola@3.4.2:
    resolution: {integrity: sha512-5IKcdX0nnYavi6G7TtOhwkYzyjfJlatbjMjuLSfE2kYT5pMDOilZ4OvMhi637CcDICTmz3wARPoyhqyX1Y+XvA==}
    engines: {node: ^14.18.0 || >=16.10.0}

  content-disposition@0.5.4:
    resolution: {integrity: sha512-FveZTNuGw04cxlAiWbzi6zTAL/lhehaWbTtgluJh4/E95DqMwTmha3KZN1aAWA8cFIhHzMZUvLevkw5Rqk+tSQ==}
    engines: {node: '>= 0.6'}

  content-disposition@1.0.0:
    resolution: {integrity: sha512-Au9nRL8VNUut/XSzbQA38+M78dzP4D+eqg3gfJHMIHHYa3bg067xj1KxMUWj+VULbiZMowKngFFbKczUrNJ1mg==}
    engines: {node: '>= 0.6'}

  content-type@1.0.5:
    resolution: {integrity: sha512-nTjqfcBFEipKdXCv4YDQWCfmcLZKm81ldF0pAopTvyrFGVbcR6P/VAAd5G7N+0tTr8QqiU0tFadD6FK4NtJwOA==}
    engines: {node: '>= 0.6'}

  cookie-signature@1.2.2:
    resolution: {integrity: sha512-D76uU73ulSXrD1UXF4KE2TMxVVwhsnCgfAyTg9k8P6KGZjlXKrOLe4dJQKI3Bxi5wjesZoFXJWElNWBjPZMbhg==}
    engines: {node: '>=6.6.0'}

  cookie@0.7.2:
    resolution: {integrity: sha512-yki5XnKuf750l50uGTllt6kKILY4nQ1eNIQatoXEByZ5dWgnKqbnqmTrBE5B4N7lrMJKQ2ytWMiTO2o0v6Ew/w==}
    engines: {node: '>= 0.6'}

  cors@2.8.5:
    resolution: {integrity: sha512-KIHbLJqu73RGr/hnbrO9uBeixNGuvSQjul/jdFvS/KFSIH1hWVd1ng7zOHx+YrEfInLG7q4n6GHQ9cDtxv/P6g==}
    engines: {node: '>= 0.10'}

  cross-spawn@7.0.6:
    resolution: {integrity: sha512-uV2QOWP2nWzsy2aMp8aRibhi9dlzF5Hgh5SHaB9OiTGEyDTiJJyx0uy51QXdyWbtAHNua4XJzUKca3OzKUd3vA==}
    engines: {node: '>= 8'}

  debug@2.6.9:
    resolution: {integrity: sha512-bC7ElrdJaJnPbAP+1EotYvqZsb3ecl5wi6Bfi6BJTUcNowp6cvspg0jXznRTKDjm/E7AdgFBVeAPVMNcKGsHMA==}
    peerDependencies:
      supports-color: '*'
    peerDependenciesMeta:
      supports-color:
        optional: true

  debug@4.4.1:
    resolution: {integrity: sha512-KcKCqiftBJcZr++7ykoDIEwSa3XWowTfNPo92BYxjXiyYEVrUQh2aLyhxBCwww+heortUFxEJYcRzosstTEBYQ==}
    engines: {node: '>=6.0'}
    peerDependencies:
      supports-color: '*'
    peerDependenciesMeta:
      supports-color:
        optional: true

  deep-eql@5.0.2:
    resolution: {integrity: sha512-h5k/5U50IJJFpzfL6nO9jaaumfjO/f2NjK/oYB2Djzm4p9L+3T9qWpZqZ2hAbLPuuYq9wrU08WQyBTL5GbPk5Q==}
    engines: {node: '>=6'}

  deep-is@0.1.4:
    resolution: {integrity: sha512-oIPzksmTg4/MriiaYGO+okXDT7ztn/w3Eptv/+gSIdMdKsJo0u4CfYNFJPy+4SKMuCqGw2wxnA+URMg3t8a/bQ==}

  depd@1.1.2:
    resolution: {integrity: sha512-7emPTl6Dpo6JRXOXjLRxck+FlLRX5847cLKEn00PLAgc3g2hTZZgr+e4c2v6QpSmLeFP3n5yUo7ft6avBK/5jQ==}
    engines: {node: '>= 0.6'}

  depd@2.0.0:
    resolution: {integrity: sha512-g7nH6P6dyDioJogAAGprGpCtVImJhpPk/roCzdb3fIh61/s/nPsfR6onyMwkCAR/OlC3yBC0lESvUoQEAssIrw==}
    engines: {node: '>= 0.8'}

  dunder-proto@1.0.1:
    resolution: {integrity: sha512-KIN/nDJBQRcXw0MLVhZE9iQHmG68qAVIBg9CqmUYjmQIhgij9U5MFvrqkUL5FbtyyzZuOeOt0zdeRe4UY7ct+A==}
    engines: {node: '>= 0.4'}

  eastasianwidth@0.2.0:
    resolution: {integrity: sha512-I88TYZWc9XiYHRQ4/3c5rjjfgkjhLyW2luGIheGERbNQ6OY7yTybanSpDXZa8y7VUP9YmDcYa+eyq4ca7iLqWA==}

  ee-first@1.1.1:
    resolution: {integrity: sha512-WMwm9LhRUo+WUaRN+vRuETqG89IgZphVSNkdFgeb6sS/E4OrDIN7t48CAewSHXc6C8lefD8KKfr5vY61brQlow==}

  emoji-regex@8.0.0:
    resolution: {integrity: sha512-MSjYzcWNOA0ewAHpz0MxpYFvwg6yjy1NG3xteoqz644VCo/RPgnr1/GGt+ic3iJTzQ8Eu3TdM14SawnVUmGE6A==}

  emoji-regex@9.2.2:
    resolution: {integrity: sha512-L18DaJsXSUk2+42pv8mLs5jJT2hqFkFE4j21wOmgbUqsZ2hL72NsUU785g9RXgo3s0ZNgVl42TiHp3ZtOv/Vyg==}

  emojilib@2.4.0:
    resolution: {integrity: sha512-5U0rVMU5Y2n2+ykNLQqMoqklN9ICBT/KsvC1Gz6vqHbz2AXXGkG+Pm5rMWk/8Vjrr/mY9985Hi8DYzn1F09Nyw==}

  empty-npm-package@1.0.0:
    resolution: {integrity: sha512-q4Mq/+XO7UNDdMiPpR/LIBIW1Zl4V0Z6UT9aKGqIAnBCtCb3lvZJM1KbDbdzdC8fKflwflModfjR29Nt0EpcwA==}

  encodeurl@2.0.0:
    resolution: {integrity: sha512-Q0n9HRi4m6JuGIV1eFlmvJB7ZEVxu93IrMyiMsGC0lrMJMWzRgx6WGquyfQgZVb31vhGgXnfmPNNXmxnOkRBrg==}
    engines: {node: '>= 0.8'}

  environment@1.1.0:
    resolution: {integrity: sha512-xUtoPkMggbz0MPyPiIWr1Kp4aeWJjDZ6SMvURhimjdZgsRuDplF5/s9hcgGhyXMhs+6vpnuoiZ2kFiu3FMnS8Q==}
    engines: {node: '>=18'}

  es-define-property@1.0.1:
    resolution: {integrity: sha512-e3nRfgfUZ4rNGL232gUgX06QNyyez04KdjFrF+LTRoOXmrOgFKDg4BCdsjW8EnT69eqdYGmRpJwiPVYNrCaW3g==}
    engines: {node: '>= 0.4'}

  es-errors@1.3.0:
    resolution: {integrity: sha512-Zf5H2Kxt2xjTvbJvP2ZWLEICxA6j+hAmMzIlypy4xcBg1vKVnx89Wy0GbS+kf5cwCVFFzdCFh2XSCFNULS6csw==}
    engines: {node: '>= 0.4'}

  es-module-lexer@1.7.0:
    resolution: {integrity: sha512-jEQoCwk8hyb2AZziIOLhDqpm5+2ww5uIE6lkO/6jcOCusfk6LhMHpXXfBLXTZ7Ydyt0j4VoUQv6uGNYbdW+kBA==}

  es-object-atoms@1.1.1:
    resolution: {integrity: sha512-FGgH2h8zKNim9ljj7dankFPcICIK9Cp5bm+c2gQSYePhpaG5+esrLODihIorn+Pe6FGJzWhXQotPv73jTaldXA==}
    engines: {node: '>= 0.4'}

  esbuild@0.25.5:
    resolution: {integrity: sha512-P8OtKZRv/5J5hhz0cUAdu/cLuPIKXpQl1R9pZtvmHWQvrAUVd0UNIPT4IB4W3rNOqVO0rlqHmCIbSwxh/c9yUQ==}
    engines: {node: '>=18'}
    hasBin: true

  escalade@3.2.0:
    resolution: {integrity: sha512-WUj2qlxaQtO4g6Pq5c29GTcWGDyd8itL8zTlipgECz3JesAiiOKotd8JU6otB3PACgG6xkJUyVhboMS+bje/jA==}
    engines: {node: '>=6'}

  escape-html@1.0.3:
    resolution: {integrity: sha512-NiSupZ4OeuGwr68lGIeym/ksIZMJodUGOSCZ/FSnTxcrekbvqrgdUxlJOMpijaKZVjAJrWrGs/6Jy8OMuyj9ow==}

  escape-string-regexp@4.0.0:
    resolution: {integrity: sha512-TtpcNJ3XAzx3Gq8sWRzJaVajRs0uVxA2YAkdb1jm2YkPz4G6egUFAyA3n5vtEIZefPk5Wa4UXbKuS5fKkJWdgA==}
    engines: {node: '>=10'}

  eslint-config-prettier@10.1.5:
    resolution: {integrity: sha512-zc1UmCpNltmVY34vuLRV61r1K27sWuX39E+uyUnY8xS2Bex88VV9cugG+UZbRSRGtGyFboj+D8JODyme1plMpw==}
    hasBin: true
    peerDependencies:
      eslint: '>=7.0.0'

  eslint-plugin-allowed-dependencies@1.3.0:
    resolution: {integrity: sha512-NBEqP63WnZwE8GZsV/GAQ3QFZ92wCWxJ/GXp/sPz40LDMKpW+gMiYkixheNm5ZpVWJtyg6XgUQZyJyaYXzqNfA==}
    engines: {node: ^18.18.0 || ^20.9.0 || ^22.0.0 || ^24.0.0}
    peerDependencies:
      eslint: ^9.0.0
      typescript-eslint: ^8.0.0

  eslint-plugin-prettier@5.4.1:
    resolution: {integrity: sha512-9dF+KuU/Ilkq27A8idRP7N2DH8iUR6qXcjF3FR2wETY21PZdBrIjwCau8oboyGj9b7etWmTGEeM8e7oOed6ZWg==}
    engines: {node: ^14.18.0 || >=16.0.0}
    peerDependencies:
      '@types/eslint': '>=8.0.0'
      eslint: '>=8.0.0'
      eslint-config-prettier: '>= 7.0.0 <10.0.0 || >=10.1.0'
      prettier: '>=3.0.0'
    peerDependenciesMeta:
      '@types/eslint':
        optional: true
      eslint-config-prettier:
        optional: true

  eslint-scope@8.3.0:
    resolution: {integrity: sha512-pUNxi75F8MJ/GdeKtVLSbYg4ZI34J6C0C7sbL4YOp2exGwen7ZsuBqKzUhXd0qMQ362yET3z+uPwKeg/0C2XCQ==}
    engines: {node: ^18.18.0 || ^20.9.0 || >=21.1.0}

  eslint-visitor-keys@3.4.3:
    resolution: {integrity: sha512-wpc+LXeiyiisxPlEkUzU6svyS1frIO3Mgxj1fdy7Pm8Ygzguax2N3Fa/D/ag1WqbOprdI+uY6wMUl8/a2G+iag==}
    engines: {node: ^12.22.0 || ^14.17.0 || >=16.0.0}

  eslint-visitor-keys@4.2.0:
    resolution: {integrity: sha512-UyLnSehNt62FFhSwjZlHmeokpRK59rcz29j+F1/aDgbkbRTk7wIc9XzdoasMUbRNKDM0qQt/+BJ4BrpFeABemw==}
    engines: {node: ^18.18.0 || ^20.9.0 || >=21.1.0}

  eslint@9.28.0:
    resolution: {integrity: sha512-ocgh41VhRlf9+fVpe7QKzwLj9c92fDiqOj8Y3Sd4/ZmVA4Btx4PlUYPq4pp9JDyupkf1upbEXecxL2mwNV7jPQ==}
    engines: {node: ^18.18.0 || ^20.9.0 || >=21.1.0}
    hasBin: true
    peerDependencies:
      jiti: '*'
    peerDependenciesMeta:
      jiti:
        optional: true

  espree@10.3.0:
    resolution: {integrity: sha512-0QYC8b24HWY8zjRnDTL6RiHfDbAWn63qb4LMj1Z4b076A4une81+z03Kg7l7mn/48PUTqoLptSXez8oknU8Clg==}
    engines: {node: ^18.18.0 || ^20.9.0 || >=21.1.0}

  esquery@1.6.0:
    resolution: {integrity: sha512-ca9pw9fomFcKPvFLXhBKUK90ZvGibiGOvRJNbjljY7s7uq/5YO4BOzcYtJqExdx99rF6aAcnRxHmcUHcz6sQsg==}
    engines: {node: '>=0.10'}

  esrecurse@4.3.0:
    resolution: {integrity: sha512-KmfKL3b6G+RXvP8N1vr3Tq1kL/oCFgn2NYXEtqP8/L3pKapUA4G8cFVaoF3SU323CD4XypR/ffioHmkti6/Tag==}
    engines: {node: '>=4.0'}

  estraverse@5.3.0:
    resolution: {integrity: sha512-MMdARuVEQziNTeJD8DgMqmhwR11BRQ/cBP+pLtYdSTnf3MIO8fFeiINEbX36ZdNlfU/7A9f3gUw49B3oQsvwBA==}
    engines: {node: '>=4.0'}

  estree-walker@3.0.3:
    resolution: {integrity: sha512-7RUKfXgSMMkzt6ZuXmqapOurLGPPfgj6l9uRZ7lRGolvk0y2yocc35LdcxKC5PQZdn2DMqioAQ2NoWcrTKmm6g==}

  esutils@2.0.3:
    resolution: {integrity: sha512-kVscqXk4OCp68SZ0dkgEKVi6/8ij300KBWTJq32P/dYeWTSwK41WyTxalN1eRmA5Z9UU/LX9D7FWSmV9SAYx6g==}
    engines: {node: '>=0.10.0'}

  etag@1.8.1:
    resolution: {integrity: sha512-aIL5Fx7mawVa300al2BnEE4iNvo1qETxLrPI/o05L7z6go7fCw1J6EQmbK4FmJ2AS7kgVF/KEZWufBfdClMcPg==}
    engines: {node: '>= 0.6'}

  expect-type@1.2.1:
    resolution: {integrity: sha512-/kP8CAwxzLVEeFrMm4kMmy4CCDlpipyA7MYLVrdJIkV0fYF0UaigQHRsxHiuY/GEea+bh4KSv3TIlgr+2UL6bw==}
    engines: {node: '>=12.0.0'}

  express-fileupload@1.5.1:
    resolution: {integrity: sha512-LsYG1ALXEB7vlmjuSw8ABeOctMp8a31aUC5ZF55zuz7O2jLFnmJYrCv10py357ky48aEoBQ/9bVXgFynjvaPmA==}
    engines: {node: '>=12.0.0'}

  express@5.1.0:
    resolution: {integrity: sha512-DT9ck5YIRU+8GYzzU5kT3eHGA5iL+1Zd0EutOmTE9Dtk+Tvuzd23VBU+ec7HPNSTxXYO55gPV/hq4pSBJDjFpA==}
    engines: {node: '>= 18'}

  fast-deep-equal@3.1.3:
    resolution: {integrity: sha512-f3qQ9oQy9j2AhBe/H9VC91wLmKBCCU/gDOnKNAYG5hswO7BLKj09Hc5HYNz9cGI++xlpDCIgDaitVs03ATR84Q==}

  fast-diff@1.3.0:
    resolution: {integrity: sha512-VxPP4NqbUjj6MaAOafWeUn2cXWLcCtljklUtZf0Ind4XQ+QPtmA0b18zZy0jIQx+ExRVCR/ZQpBmik5lXshNsw==}

  fast-glob@3.3.3:
    resolution: {integrity: sha512-7MptL8U0cqcFdzIzwOTHoilX9x5BrNqye7Z/LuC7kCMRio1EMSyqRK3BEAUD7sXRq4iT4AzTVuZdhgQ2TCvYLg==}
    engines: {node: '>=8.6.0'}

  fast-json-stable-stringify@2.1.0:
    resolution: {integrity: sha512-lhd/wF+Lk98HZoTCtlVraHtfh5XYijIjalXck7saUtuanSDyLMxnHhSXEDJqHxD7msR8D0uCmqlkwjCV8xvwHw==}

  fast-levenshtein@2.0.6:
    resolution: {integrity: sha512-DCXu6Ifhqcks7TZKY3Hxp3y6qphY5SJZmrWMDrKcERSOXWQdMhU9Ig/PYrzyw/ul9jOIyh0N4M0tbC5hodg8dw==}

  fastq@1.19.1:
    resolution: {integrity: sha512-GwLTyxkCXjXbxqIhTsMI2Nui8huMPtnxg7krajPJAjnEG/iiOS7i+zCtWGZR9G0NBKbXKh6X9m9UIsYX/N6vvQ==}

  fdir@6.4.5:
    resolution: {integrity: sha512-4BG7puHpVsIYxZUbiUE3RqGloLaSSwzYie5jvasC4LWuBWzZawynvYouhjbQKw2JuIGYdm0DzIxl8iVidKlUEw==}
    peerDependencies:
      picomatch: ^3 || ^4
    peerDependenciesMeta:
      picomatch:
        optional: true

  fflate@0.8.2:
    resolution: {integrity: sha512-cPJU47OaAoCbg0pBvzsgpTPhmhqI5eJjh/JIu8tPj5q+T7iLvW/JAYUqmE7KOB4R1ZyEhzBaIQpQpardBF5z8A==}

  file-entry-cache@8.0.0:
    resolution: {integrity: sha512-XXTUwCvisa5oacNGRP9SfNtYBNAMi+RPwBFmblZEF7N7swHYQS6/Zfk7SRwx4D5j3CH211YNRco1DEMNVfZCnQ==}
    engines: {node: '>=16.0.0'}

  fill-range@7.1.1:
    resolution: {integrity: sha512-YsGpe3WHLK8ZYi4tWDg2Jy3ebRz2rXowDxnld4bkQB00cc/1Zw9AWnC0i9ztDJitivtQvaI9KaLyKrc+hBW0yg==}
    engines: {node: '>=8'}

  finalhandler@2.1.0:
    resolution: {integrity: sha512-/t88Ty3d5JWQbWYgaOGCCYfXRwV1+be02WqYYlL6h0lEiUAMPM8o8qKGO01YIkOHzka2up08wvgYD0mDiI+q3Q==}
    engines: {node: '>= 0.8'}

  find-up@5.0.0:
    resolution: {integrity: sha512-78/PXT1wlLLDgTzDs7sjq9hzz0vXD+zn+7wypEe4fXQxCmdmqfGsEPQxmiCSQI3ajFV91bVSsvNtrJRiW6nGng==}
    engines: {node: '>=10'}

  fix-dts-default-cjs-exports@1.0.1:
    resolution: {integrity: sha512-pVIECanWFC61Hzl2+oOCtoJ3F17kglZC/6N94eRWycFgBH35hHx0Li604ZIzhseh97mf2p0cv7vVrOZGoqhlEg==}

  flat-cache@4.0.1:
    resolution: {integrity: sha512-f7ccFPK3SXFHpx15UIGyRJ/FJQctuKZ0zVuN3frBo4HnK3cay9VEW0R6yPYFHC0AgqhukPzKjq22t5DmAyqGyw==}
    engines: {node: '>=16'}

  flatted@3.3.3:
    resolution: {integrity: sha512-GX+ysw4PBCz0PzosHDepZGANEuFCMLrnRTiEy9McGjmkCQYwRq4A/X786G/fjM/+OjsWSU1ZrY5qyARZmO/uwg==}

  foreground-child@3.3.1:
    resolution: {integrity: sha512-gIXjKqtFuWEgzFRJA9WCQeSJLZDjgJUOMCMzxtvFq/37KojM1BFGufqsCy0r4qSQmYLsZYMeyRqzIWOMup03sw==}
    engines: {node: '>=14'}

  forwarded@0.2.0:
    resolution: {integrity: sha512-buRG0fpBtRHSTCOASe6hD258tEubFoRLb4ZNA6NxMVHNw2gOcwHo9wyablzMzOA5z9xA9L1KNjk/Nt6MT9aYow==}
    engines: {node: '>= 0.6'}

  fresh@0.5.2:
    resolution: {integrity: sha512-zJ2mQYM18rEFOudeV4GShTGIQ7RbzA7ozbU9I/XBpm7kqgMywgmylMwXHxZJmkVoYkna9d2pVXVXPdYTP9ej8Q==}
    engines: {node: '>= 0.6'}

  fresh@2.0.0:
    resolution: {integrity: sha512-Rx/WycZ60HOaqLKAi6cHRKKI7zxWbJ31MhntmtwMoaTeF7XFH9hhBp8vITaMidfljRQ6eYWCKkaTK+ykVJHP2A==}
    engines: {node: '>= 0.8'}

  fsevents@2.3.3:
    resolution: {integrity: sha512-5xoDfX+fL7faATnagmWPpbFtwh/R77WmMMqqHGS65C3vvB0YHrgF+B1YmZ3441tMj5n63k0212XNoJwzlhffQw==}
    engines: {node: ^8.16.0 || ^10.6.0 || >=11.0.0}
    os: [darwin]

  function-bind@1.1.2:
    resolution: {integrity: sha512-7XHNxH7qX9xG5mIwxkhumTox/MIRNcOgDrxWsMt2pAr23WHp6MrRlN7FBSFpCpr+oVO0F744iUgR82nJMfG2SA==}

  get-caller-file@2.0.5:
    resolution: {integrity: sha512-DyFP3BM/3YHTQOCUL/w0OZHR0lpKeGrxotcHWcqNEdnltqFwXVfhEBQ94eIo34AfQpo0rGki4cyIiftY06h2Fg==}
    engines: {node: 6.* || 8.* || >= 10.*}

  get-intrinsic@1.3.0:
    resolution: {integrity: sha512-9fSjSaos/fRIVIp+xSJlE6lfwhES7LNtKaCBIamHsjr2na1BiABJPo0mOjjz8GJDURarmCPGqaiVg5mfjb98CQ==}
    engines: {node: '>= 0.4'}

  get-proto@1.0.1:
    resolution: {integrity: sha512-sTSfBjoXBp89JvIKIefqw7U2CCebsc74kiY6awiGogKtoSGbgjYE/G/+l9sF3MWFPNc9IcoOC4ODfKHfxFmp0g==}
    engines: {node: '>= 0.4'}

  get-tsconfig@4.10.1:
    resolution: {integrity: sha512-auHyJ4AgMz7vgS8Hp3N6HXSmlMdUyhSUrfBF16w153rxtLIEOE+HGqaBppczZvnHLqQJfiHotCYpNhl0lUROFQ==}

  glob-parent@5.1.2:
    resolution: {integrity: sha512-AOIgSQCepiJYwP3ARnGx+5VnTu2HBYdzbGP45eLw1vr3zB3vZLeyed1sC9hnbcOc9/SrMyM5RPQrkGz4aS9Zow==}
    engines: {node: '>= 6'}

  glob-parent@6.0.2:
    resolution: {integrity: sha512-XxwI8EOhVQgWp6iDL+3b0r86f4d6AX6zSU55HfB4ydCEuXLXc5FcYeOu+nnGftS4TEju/11rt4KJPTMgbfmv4A==}
    engines: {node: '>=10.13.0'}

  glob@10.4.5:
    resolution: {integrity: sha512-7Bv8RF0k6xjo7d4A/PxYLbUCfb6c+Vpd2/mB2yRDlew7Jb5hEXiCD9ibfO7wpk8i4sevK6DFny9h7EYbM3/sHg==}
    hasBin: true

  globals@14.0.0:
    resolution: {integrity: sha512-oahGvuMGQlPw/ivIYBjVSrWAfWLBeku5tpPE2fOPLi+WHffIWbuh2tCjhyQhTBPMf5E9jDEH4FOmTYgYwbKwtQ==}
    engines: {node: '>=18'}

  gopd@1.2.0:
    resolution: {integrity: sha512-ZUKRh6/kUFoAiTAtTYPZJ3hw9wNxx+BIBOijnlG9PnrJsCcSjs1wyyD6vJpaYtgnzDrKYRSqf3OO6Rfa93xsRg==}
    engines: {node: '>= 0.4'}

  graphemer@1.4.0:
    resolution: {integrity: sha512-EtKwoO6kxCL9WO5xipiHTZlSzBm7WLT627TqC/uVRd0HKmq8NXyebnNYxDoBi7wt8eTWrUrKXCOVaFq9x1kgag==}

  has-flag@4.0.0:
    resolution: {integrity: sha512-EykJT/Q1KjTWctppgIAgfSO0tKVuZUjhgMr17kqTumMl6Afv3EISleU7qZUzoXDFTAHTDC4NOoG/ZxU3EvlMPQ==}
    engines: {node: '>=8'}

  has-symbols@1.1.0:
    resolution: {integrity: sha512-1cDNdwJ2Jaohmb3sg4OmKaMBwuC48sYni5HUw2DvsC8LjGTLK9h+eb1X6RyuOHe4hT0ULCW68iomhjUoKUqlPQ==}
    engines: {node: '>= 0.4'}

  hasown@2.0.2:
    resolution: {integrity: sha512-0hJU9SCPvmMzIBdZFqNPXWa6dqh7WdH0cII9y+CyS8rG3nL48Bclra9HmKhVVUHyPWNH5Y7xDwAB7bfgSjkUMQ==}
    engines: {node: '>= 0.4'}

  highlight.js@10.7.3:
    resolution: {integrity: sha512-tzcUFauisWKNHaRkN4Wjl/ZA07gENAjFl3J/c480dprkGTg5EQstgaNFqBfUqCq54kZRIEcreTsAgF/m2quD7A==}

  html-escaper@2.0.2:
    resolution: {integrity: sha512-H2iMtd0I4Mt5eYiapRdIDjp+XzelXQ0tFE4JS7YFwFevXXMmOp9myNrUvCg0D6ws8iqkRPBfKHgbwig1SmlLfg==}

  http-errors@2.0.0:
    resolution: {integrity: sha512-FtwrG/euBzaEjYeRqOgly7G0qviiXoJWnvEH2Z1plBdXgbyjv34pHTSb9zoeHMyDy33+DWy5Wt9Wo+TURtOYSQ==}
    engines: {node: '>= 0.8'}

  husky@9.1.7:
    resolution: {integrity: sha512-5gs5ytaNjBrh5Ow3zrvdUUY+0VxIuWVL4i9irt6friV+BqdCfmV11CQTWMiBYWHbXhco+J1kHfTOUkePhCDvMA==}
    engines: {node: '>=18'}
    hasBin: true

  iconv-lite@0.6.3:
    resolution: {integrity: sha512-4fCk79wshMdzMp2rH06qWrJE4iolqLhCUH+OiuIgU++RB0+94NlDL81atO7GX55uUKueo0txHNtvEyI6D7WdMw==}
    engines: {node: '>=0.10.0'}

  ignore@5.3.2:
    resolution: {integrity: sha512-hsBTNUqQTDwkWtcdYI2i06Y/nUBEsNEDJKjWdigLvegy8kDuJAS8uRlpkkcQpyEXL0Z/pjDy5HBmMjRCJ2gq+g==}
    engines: {node: '>= 4'}

  ignore@7.0.5:
    resolution: {integrity: sha512-Hs59xBNfUIunMFgWAbGX5cq6893IbWg4KnrjbYwX3tx0ztorVgTDA6B2sxf8ejHJ4wz8BqGUMYlnzNBer5NvGg==}
    engines: {node: '>= 4'}

  import-fresh@3.3.1:
    resolution: {integrity: sha512-TR3KfrTZTYLPB6jUjfx6MF9WcWrHL9su5TObK4ZkYgBdWKPOFoSoQIdEuTuR82pmtxH2spWG9h6etwfr1pLBqQ==}
    engines: {node: '>=6'}

  imurmurhash@0.1.4:
    resolution: {integrity: sha512-JmXMZ6wuvDmLiHEml9ykzqO6lwFbof0GG4IkcGaENdCRDDmMVnny7s5HsIgHCbaq0w2MyPhDqkhTUgS2LU2PHA==}
    engines: {node: '>=0.8.19'}

  inherits@2.0.4:
    resolution: {integrity: sha512-k/vGaX4/Yla3WzyMCvTQOXYeIHvqOKtnqBduzTHpzpQZzAskKMhZ2K+EnBiSM9zGSoIFeMpXKxa4dYeZIQqewQ==}

  ipaddr.js@1.9.1:
    resolution: {integrity: sha512-0KI/607xoxSToH7GjN1FfSbLoU0+btTicjsQSWQlh/hZykN8KpmMf7uYwPW3R+akZ6R/w18ZlXSHBYXiYUPO3g==}
    engines: {node: '>= 0.10'}

  is-extglob@2.1.1:
    resolution: {integrity: sha512-SbKbANkN603Vi4jEZv49LeVJMn4yGwsbzZworEoyEiutsN3nJYdbO36zfhGJ6QEDpOZIFkDtnq5JRxmvl3jsoQ==}
    engines: {node: '>=0.10.0'}

  is-fullwidth-code-point@3.0.0:
    resolution: {integrity: sha512-zymm5+u+sCsSWyD9qNaejV3DFvhCKclKdizYaJUuHA83RLjb7nSuGnddCHGv0hk+KY7BMAlsWeK4Ueg6EV6XQg==}
    engines: {node: '>=8'}

  is-glob@4.0.3:
    resolution: {integrity: sha512-xelSayHH36ZgE7ZWhli7pW34hNbNl8Ojv5KVmkJD4hBdD3th8Tfk9vYasLM+mXWOZhFkgZfxhLSnrwRr4elSSg==}
    engines: {node: '>=0.10.0'}

  is-number@7.0.0:
    resolution: {integrity: sha512-41Cifkg6e8TylSpdtTpeLVMqvSBEVzTttHvERD741+pnZ8ANv0004MRL43QKPDlK9cGvNp6NZWZUBlbGXYxxng==}
    engines: {node: '>=0.12.0'}

  is-promise@4.0.0:
    resolution: {integrity: sha512-hvpoI6korhJMnej285dSg6nu1+e6uxs7zG3BYAm5byqDsgJNWwxzM6z6iZiAgQR4TJ30JmBTOwqZUw3WlyH3AQ==}

  isexe@2.0.0:
    resolution: {integrity: sha512-RHxMLp9lnKHGHRng9QFhRCMbYAcVpn69smSGcq3f36xjgVVWThj4qqLbTLlq7Ssj8B+fIQ1EuCEGI2lKsyQeIw==}

  istanbul-lib-coverage@3.2.2:
    resolution: {integrity: sha512-O8dpsF+r0WV/8MNRKfnmrtCWhuKjxrq2w+jpzBL5UZKTi2LeVWnWOmWRxFlesJONmc+wLAGvKQZEOanko0LFTg==}
    engines: {node: '>=8'}

  istanbul-lib-report@3.0.1:
    resolution: {integrity: sha512-GCfE1mtsHGOELCU8e/Z7YWzpmybrx/+dSTfLrvY8qRmaY6zXTKWn6WQIjaAFw069icm6GVMNkgu0NzI4iPZUNw==}
    engines: {node: '>=10'}

  istanbul-lib-source-maps@5.0.6:
    resolution: {integrity: sha512-yg2d+Em4KizZC5niWhQaIomgf5WlL4vOOjZ5xGCmF8SnPE/mDWWXgvRExdcpCgh9lLRRa1/fSYp2ymmbJ1pI+A==}
    engines: {node: '>=10'}

  istanbul-reports@3.1.7:
    resolution: {integrity: sha512-BewmUXImeuRk2YY0PVbxgKAysvhRPUQE0h5QRM++nVWyubKGV0l8qQ5op8+B2DOmwSe63Jivj0BjkPQVf8fP5g==}
    engines: {node: '>=8'}

  jackspeak@3.4.3:
    resolution: {integrity: sha512-OGlZQpz2yfahA/Rd1Y8Cd9SIEsqvXkLVoSw/cgwhnhFMDbsQFeZYoJJ7bIZBS9BcamUW96asq/npPWugM+RQBw==}

  joycon@3.1.1:
    resolution: {integrity: sha512-34wB/Y7MW7bzjKRjUKTa46I2Z7eV62Rkhva+KkopW7Qvv/OSWBqvkSY7vusOPrNuZcUG3tApvdVgNB8POj3SPw==}
    engines: {node: '>=10'}

  js-tokens@9.0.1:
    resolution: {integrity: sha512-mxa9E9ITFOt0ban3j6L5MpjwegGz6lBQmM1IJkWeBZGcMxto50+eWdjC/52xDbS2vy0k7vIMK0Fe2wfL9OQSpQ==}

  js-yaml@4.1.0:
    resolution: {integrity: sha512-wpxZs9NoxZaJESJGIZTyDEaYpl0FKSA+FB9aJiyemKhMwkxQg63h4T1KJgUGHpTqPDNRcmmYLugrRjJlBtWvRA==}
    hasBin: true

  json-buffer@3.0.1:
    resolution: {integrity: sha512-4bV5BfR2mqfQTJm+V5tPPdf+ZpuhiIvTuAB5g8kcrXOZpTT/QwwVRWBywX1ozr6lEuPdbHxwaJlm9G6mI2sfSQ==}

  json-schema-traverse@0.4.1:
    resolution: {integrity: sha512-xbbCH5dCYU5T8LcEhhuh7HJ88HXuW3qsI3Y0zOZFKfZEHcpWiHU/Jxzk629Brsab/mMiHQti9wMP+845RPe3Vg==}

  json-stable-stringify-without-jsonify@1.0.1:
    resolution: {integrity: sha512-Bdboy+l7tA3OGW6FjyFHWkP5LuByj1Tk33Ljyq0axyzdk9//JSi2u3fP1QSmd1KNwq6VOKYGlAu87CisVir6Pw==}

  keyv@4.5.4:
    resolution: {integrity: sha512-oxVHkHR/EJf2CNXnWxRLW6mg7JyCCUcG0DtEGmL2ctUo1PNTin1PUil+r/+4r5MpVgC/fn1kjsx7mjSujKqIpw==}

  levn@0.4.1:
    resolution: {integrity: sha512-+bT2uH4E5LGE7h/n3evcS/sQlJXCpIp6ym8OWJ5eV6+67Dsql/LaaT7qJBAt2rzfoa/5QBGBhxDix1dMt2kQKQ==}
    engines: {node: '>= 0.8.0'}

  lilconfig@3.1.3:
    resolution: {integrity: sha512-/vlFKAoH5Cgt3Ie+JLhRbwOsCQePABiU3tJ1egGvyQ+33R/vcwM2Zl2QR/LzjsBeItPt3oSVXapn+m4nQDvpzw==}
    engines: {node: '>=14'}

  lines-and-columns@1.2.4:
    resolution: {integrity: sha512-7ylylesZQ/PV29jhEDl3Ufjo6ZX7gCqJr5F7PKrqc93v7fzSymt1BpwEU8nAUXs8qzzvqhbjhK5QZg6Mt/HkBg==}

  load-tsconfig@0.2.5:
    resolution: {integrity: sha512-IXO6OCs9yg8tMKzfPZ1YmheJbZCiEsnBdcB03l0OcfK9prKnJb96siuHCr5Fl37/yo9DnKU+TLpxzTUspw9shg==}
    engines: {node: ^12.20.0 || ^14.13.1 || >=16.0.0}

  locate-path@6.0.0:
    resolution: {integrity: sha512-iPZK6eYjbxRu3uB4/WZ3EsEIMJFMqAoopl3R+zuq0UjcAm/MO6KCweDgPfP3elTztoKP3KtnVHxTn2NHBSDVUw==}
    engines: {node: '>=10'}

  lodash.merge@4.6.2:
    resolution: {integrity: sha512-0KpjqXRVvrYyCsX1swR/XTK0va6VQkQM6MNo7PqW77ByjAhoARA8EfrP1N4+KlKj8YS0ZUCtRT/YUuhyYDujIQ==}

  lodash.snakecase@4.1.1:
    resolution: {integrity: sha512-QZ1d4xoBHYUeuouhEq3lk3Uq7ldgyFXGBhg04+oRLnIz8o9T65Eh+8YdroUwn846zchkA9yDsDl5CVVaV2nqYw==}

  lodash.sortby@4.7.0:
    resolution: {integrity: sha512-HDWXG8isMntAyRF5vZ7xKuEvOhT4AhlRt/3czTSjvGUxjYCBVRQY48ViDHyfYz9VIoBkW4TMGQNapx+l3RUwdA==}

  loupe@3.1.3:
    resolution: {integrity: sha512-kkIp7XSkP78ZxJEsSxW3712C6teJVoeHHwgo9zJ380de7IYyJ2ISlxojcH2pC5OFLewESmnRi/+XCDIEEVyoug==}

  lru-cache@10.4.3:
    resolution: {integrity: sha512-JNAzZcXrCt42VGLuYz0zfAzDfAvJWW6AfYlDBQyDV5DClI2m5sAmK+OIO7s59XfsRsWHp02jAJrRadPRGTt6SQ==}

  lru-cache@11.1.0:
    resolution: {integrity: sha512-QIXZUBJUx+2zHUdQujWejBkcD9+cs94tLn0+YL8UrCh+D5sCXZ4c7LaEH48pNwRY3MLDgqUFyhlCyjJPf1WP0A==}
    engines: {node: 20 || >=22}

  magic-string@0.30.17:
    resolution: {integrity: sha512-sNPKHvyjVf7gyjwS4xGTaW/mCnF8wnjtifKBEhxfZ7E/S8tQ0rssrwGNn6q8JH/ohItJfSQp9mBtQYuTlH5QnA==}

  magicast@0.3.5:
    resolution: {integrity: sha512-L0WhttDl+2BOsybvEOLK7fW3UA0OQ0IQ2d6Zl2x/a6vVRs3bAY0ECOSHHeL5jD+SbOpOCUEi0y1DgHEn9Qn1AQ==}

  make-dir@4.0.0:
    resolution: {integrity: sha512-hXdUTZYIVOt1Ex//jAQi+wTZZpUpwBj/0QsOzqegb3rGMMeJiSEu5xLHnYfBrRV4RH2+OCSOO95Is/7x1WJ4bw==}
    engines: {node: '>=10'}

  marked-terminal@7.3.0:
    resolution: {integrity: sha512-t4rBvPsHc57uE/2nJOLmMbZCQ4tgAccAED3ngXQqW6g+TxA488JzJ+FK3lQkzBQOI1mRV/r/Kq+1ZlJ4D0owQw==}
    engines: {node: '>=16.0.0'}
    peerDependencies:
      marked: '>=1 <16'

  marked@9.1.6:
    resolution: {integrity: sha512-jcByLnIFkd5gSXZmjNvS1TlmRhCXZjIzHYlaGkPlLIekG55JDR2Z4va9tZwCiP+/RDERiNhMOFu01xd6O5ct1Q==}
    engines: {node: '>= 16'}
    hasBin: true

  math-intrinsics@1.1.0:
    resolution: {integrity: sha512-/IXtbwEk5HTPyEwyKX6hGkYXxM9nbj64B+ilVJnC/R6B0pH5G4V3b0pVbL7DBj4tkhBAppbQUlf6F6Xl9LHu1g==}
    engines: {node: '>= 0.4'}

  media-typer@0.3.0:
    resolution: {integrity: sha512-dq+qelQ9akHpcOl/gUVRTxVIOkAJ1wR3QAvb4RsVjS8oVoFjDGTc679wJYmUmknUF5HwMLOgb5O+a3KxfWapPQ==}
    engines: {node: '>= 0.6'}

  media-typer@1.1.0:
    resolution: {integrity: sha512-aisnrDP4GNe06UcKFnV5bfMNPBUw4jsLGaWwWfnH3v02GnBuXX2MCVn5RbrWo0j3pczUilYblq7fQ7Nw2t5XKw==}
    engines: {node: '>= 0.8'}

  merge-descriptors@1.0.3:
    resolution: {integrity: sha512-gaNvAS7TZ897/rVaZ0nMtAyxNyi/pdbjbAwUpFQpN70GqnVfOiXpeUUMKRBmzXaSQ8DdTX4/0ms62r2K+hE6mQ==}

  merge-descriptors@2.0.0:
    resolution: {integrity: sha512-Snk314V5ayFLhp3fkUREub6WtjBfPdCPY1Ln8/8munuLuiYhsABgBVWsozAG+MWMbVEvcdcpbi9R7ww22l9Q3g==}
    engines: {node: '>=18'}

  merge2@1.4.1:
    resolution: {integrity: sha512-8q7VEgMJW4J8tcfVPy8g09NcQwZdbwFEqhe/WZkoIzjn/3TGDwtOCYtXGxA3O8tPzpczCCDgv+P2P5y00ZJOOg==}
    engines: {node: '>= 8'}

  methods@1.1.2:
    resolution: {integrity: sha512-iclAHeNqNm68zFtnZ0e+1L2yUIdvzNoauKU4WBA3VvH/vPFieF7qfRlwUZU+DA9P9bPXIS90ulxoUoCH23sV2w==}
    engines: {node: '>= 0.6'}

  micromatch@4.0.8:
    resolution: {integrity: sha512-PXwfBhYu0hBCPw8Dn0E+WDYb7af3dSLVWKi3HGv84IdF4TyFoC0ysxFd0Goxw7nSv4T/PzEJQxsYsEiFCKo2BA==}
    engines: {node: '>=8.6'}

  mime-db@1.52.0:
    resolution: {integrity: sha512-sPU4uV7dYlvtWJxwwxHD0PuihVNiE7TyAbQ5SWxDCB9mUYvOgroQOwYQQOKPJ8CIbE+1ETVlOoK1UC2nU3gYvg==}
    engines: {node: '>= 0.6'}

  mime-db@1.54.0:
    resolution: {integrity: sha512-aU5EJuIN2WDemCcAp2vFBfp/m4EAhWJnUNSSw0ixs7/kXbd6Pg64EmwJkNdFhB8aWt1sH2CTXrLxo/iAGV3oPQ==}
    engines: {node: '>= 0.6'}

  mime-types@2.1.35:
    resolution: {integrity: sha512-ZDY+bPm5zTTF+YpCrAU9nK0UgICYPT0QtT1NZWFv4s++TNkcgVaT0g6+4R2uI4MjQjzysHB1zxuWL50hzaeXiw==}
    engines: {node: '>= 0.6'}

  mime-types@3.0.1:
    resolution: {integrity: sha512-xRc4oEhT6eaBpU1XF7AjpOFD+xQmXNB5OVKwp4tqCuBpHLS/ZbBDrc07mYTDqVMg6PfxUjjNp85O6Cd2Z/5HWA==}
    engines: {node: '>= 0.6'}

  mime@1.6.0:
    resolution: {integrity: sha512-x0Vn8spI+wuJ1O6S7gnbaQg8Pxh4NNHb7KSINmEWKiPE4RKOplvijn+NkmYmmRgP68mc70j2EbeTFRsrswaQeg==}
    engines: {node: '>=4'}
    hasBin: true

  minimatch@3.1.2:
    resolution: {integrity: sha512-J7p63hRiAjw1NDEww1W7i37+ByIrOWO5XQQAzZ3VOcL0PNybwpfmV/N05zFAzwQ9USyEcX6t3UO+K5aqBQOIHw==}

  minimatch@9.0.5:
    resolution: {integrity: sha512-G6T0ZX48xgozx7587koeX9Ys2NYy6Gmv//P89sEte9V9whIapMNF4idKxnW2QtCcLiTWlb/wfCabAtAFWhhBow==}
    engines: {node: '>=16 || 14 >=14.17'}

  minipass@7.1.2:
    resolution: {integrity: sha512-qOOzS1cBTWYF4BH8fVePDBOO9iptMnGUEZwNc/cMWnTV2nVLZ7VoNWEPHkYczZA0pdoA7dl6e7FL659nX9S2aw==}
    engines: {node: '>=16 || 14 >=14.17'}

  mlly@1.7.4:
    resolution: {integrity: sha512-qmdSIPC4bDJXgZTCR7XosJiNKySV7O215tsPtDN9iEO/7q/76b/ijtgRu/+epFXSJhijtTCCGp3DWS549P3xKw==}

  ms@2.0.0:
    resolution: {integrity: sha512-Tpp60P6IUJDTuOq/5Z8cdskzJujfwqfOTkrwIwj7IRISpnkJnT6SyJ4PCPnGMoFjC9ddhal5KVIYtAt97ix05A==}

  ms@2.1.3:
    resolution: {integrity: sha512-6FlzubTLZG3J2a/NVCAleEhjzq5oxgHyaCU9yYXvcLsvoVaHJq/s5xXI6/XXP6tz7R9xAOtHnSO/tXtF3WRTlA==}

  mz@2.7.0:
    resolution: {integrity: sha512-z81GNO7nnYMEhrGh9LeymoE4+Yr0Wn5McHIZMK5cfQCl+NDX08sCZgUc9/6MHni9IWuFLm1Z3HTCXu2z9fN62Q==}

  nanoid@3.3.11:
    resolution: {integrity: sha512-N8SpfPUnUp1bK+PMYW8qSWdl9U+wwNWI4QKxOYDy9JAro3WMX7p2OeVRF9v+347pnakNevPmiHhNmZ2HbFA76w==}
    engines: {node: ^10 || ^12 || ^13.7 || ^14 || >=15.0.1}
    hasBin: true

  natural-compare@1.4.0:
    resolution: {integrity: sha512-OWND8ei3VtNC9h7V60qff3SVobHr996CTwgxubgyQYEpg290h9J0buyECNNJexkFm5sOajh5G116RYA1c8ZMSw==}

  negotiator@0.6.3:
    resolution: {integrity: sha512-+EUsqGPLsM+j/zdChZjsnX51g4XrHFOIXwfnCVPGlQk/k5giakcKsuxCObBRu6DSm9opw/O6slWbJdghQM4bBg==}
    engines: {node: '>= 0.6'}

  negotiator@0.6.4:
    resolution: {integrity: sha512-myRT3DiWPHqho5PrJaIRyaMv2kgYf0mUVgBNOYMuCH5Ki1yEiQaf/ZJuQ62nvpc44wL5WDbTX7yGJi1Neevw8w==}
    engines: {node: '>= 0.6'}

  negotiator@1.0.0:
    resolution: {integrity: sha512-8Ofs/AUQh8MaEcrlq5xOX0CQ9ypTF5dl78mjlMNfOK08fzpgTHQRQPBxcPlEtIw0yRpws+Zo/3r+5WRby7u3Gg==}
    engines: {node: '>= 0.6'}

  node-emoji@2.2.0:
    resolution: {integrity: sha512-Z3lTE9pLaJF47NyMhd4ww1yFTAP8YhYI8SleJiHzM46Fgpm5cnNzSl9XfzFNqbaz+VlJrIj3fXQ4DeN1Rjm6cw==}
    engines: {node: '>=18'}

  node-forge@1.3.1:
    resolution: {integrity: sha512-dPEtOeMvF9VMcYV/1Wb8CPoVAXtp6MKMlcbAt4ddqmGqUJ6fQZFXkNZNkNlfevtNkGtaSoXf/vNNNSvgrdXwtA==}
    engines: {node: '>= 6.13.0'}

  node-mocks-http@1.17.2:
    resolution: {integrity: sha512-HVxSnjNzE9NzoWMx9T9z4MLqwMpLwVvA0oVZ+L+gXskYXEJ6tFn3Kx4LargoB6ie7ZlCLplv7QbWO6N+MysWGA==}
    engines: {node: '>=14'}
    peerDependencies:
      '@types/express': ^4.17.21 || ^5.0.0
      '@types/node': '*'
    peerDependenciesMeta:
      '@types/express':
        optional: true
      '@types/node':
        optional: true

  object-assign@4.1.1:
    resolution: {integrity: sha512-rJgTQnkUnH1sFw8yT6VSU3zD3sWmu6sZhIseY8VX+GRu3P6F7Fu+JNDoXfklElbLJSnc3FUQHVe4cU5hj+BcUg==}
    engines: {node: '>=0.10.0'}

  object-inspect@1.13.4:
    resolution: {integrity: sha512-W67iLl4J2EXEGTbfeHCffrjDfitvLANg0UlX3wFUUSTx92KXRFegMHUVgSqE+wvhAbi4WqjGg9czysTV2Epbew==}
    engines: {node: '>= 0.4'}

  on-finished@2.4.1:
    resolution: {integrity: sha512-oVlzkg3ENAhCk2zdv7IJwd/QUD4z2RxRwpkcGY8psCVcCYZNq4wYnVWALHM+brtuJjePWiYF/ClmuDr8Ch5+kg==}
    engines: {node: '>= 0.8'}

  on-headers@1.0.2:
    resolution: {integrity: sha512-pZAE+FJLoyITytdqK0U5s+FIpjN0JP3OzFi/u8Rx+EV5/W+JTWGXG8xFzevE7AjBfDqHv/8vL8qQsIhHnqRkrA==}
    engines: {node: '>= 0.8'}

  once@1.4.0:
    resolution: {integrity: sha512-lNaJgI+2Q5URQBkccEKHTQOPaXdUxnZZElQTZY0MFUAuaEqe1E+Nyvgdz/aIyNi6Z9MzO5dv1H8n58/GELp3+w==}

  openapi3-ts@4.4.0:
    resolution: {integrity: sha512-9asTNB9IkKEzWMcHmVZE7Ts3kC9G7AFHfs8i7caD8HbI76gEjdkId4z/AkP83xdZsH7PLAnnbl47qZkXuxpArw==}

  optionator@0.9.4:
    resolution: {integrity: sha512-6IpQ7mKUxRcZNLIObR0hz7lxsapSSIYNZJwXPGeF0mTVqGKFIXj1DQcMoT22S3ROcLyY/rz0PWaWZ9ayWmad9g==}
    engines: {node: '>= 0.8.0'}

  p-limit@3.1.0:
    resolution: {integrity: sha512-TYOanM3wGwNGsZN2cVTYPArw454xnXj5qmWF1bEoAc4+cU/ol7GVh7odevjp1FNHduHc3KZMcFduxU5Xc6uJRQ==}
    engines: {node: '>=10'}

  p-locate@5.0.0:
    resolution: {integrity: sha512-LaNjtRWUBY++zB5nE/NwcaoMylSPk+S+ZHNB1TzdbMJMny6dynpAGt7X/tl/QYq3TIeE6nxHppbo2LGymrG5Pw==}
    engines: {node: '>=10'}

  package-json-from-dist@1.0.1:
    resolution: {integrity: sha512-UEZIS3/by4OC8vL3P2dTXRETpebLI2NiI5vIrjaD/5UtrkFX/tNbwjTSRAGC/+7CAo2pIcBaRgWmcBBHcsaCIw==}

  parent-module@1.0.1:
    resolution: {integrity: sha512-GQ2EWRpQV8/o+Aw8YqtfZZPfNRWZYkbidE9k5rpl/hC3vtHHBfGm2Ifi6qWV+coDGkrUKZAxE3Lot5kcsRlh+g==}
    engines: {node: '>=6'}

  parse5-htmlparser2-tree-adapter@6.0.1:
    resolution: {integrity: sha512-qPuWvbLgvDGilKc5BoicRovlT4MtYT6JfJyBOMDsKoiT+GiuP5qyrPCnR9HcPECIJJmZh5jRndyNThnhhb/vlA==}

  parse5@5.1.1:
    resolution: {integrity: sha512-ugq4DFI0Ptb+WWjAdOK16+u/nHfiIrcE+sh8kZMaM0WllQKLI9rOUq6c2b7cwPkXdzfQESqvoqK6ug7U/Yyzug==}

  parse5@6.0.1:
    resolution: {integrity: sha512-Ofn/CTFzRGTTxwpNEs9PP93gXShHcTq255nzRYSKe8AkVpZY7e1fpmTfOyoIvjP5HG7Z2ZM7VS9PPhQGW2pOpw==}

  parseurl@1.3.3:
    resolution: {integrity: sha512-CiyeOxFT/JZyN5m0z9PfXw4SCBJ6Sygz1Dpl0wqjlhDEGGBP1GnsUVEL0p63hoG1fcj3fHynXi9NYO4nWOL+qQ==}
    engines: {node: '>= 0.8'}

  path-exists@4.0.0:
    resolution: {integrity: sha512-ak9Qy5Q7jYb2Wwcey5Fpvg2KoAc/ZIhLSLOSBmRmygPsGwkVVt0fZa0qrtMz+m6tJTAHfZQ8FnmB4MG4LWy7/w==}
    engines: {node: '>=8'}

  path-key@3.1.1:
    resolution: {integrity: sha512-ojmeN0qd+y0jszEtoY48r0Peq5dwMEkIlCOu6Q5f41lfkswXuKtYrhgoTpLnyIcHm24Uhqx+5Tqm2InSwLhE6Q==}
    engines: {node: '>=8'}

  path-scurry@1.11.1:
    resolution: {integrity: sha512-Xa4Nw17FS9ApQFJ9umLiJS4orGjm7ZzwUrwamcGQuHSzDyth9boKDaycYdDcZDuqYATXw4HFXgaqWTctW/v1HA==}
    engines: {node: '>=16 || 14 >=14.18'}

  path-to-regexp@8.2.0:
    resolution: {integrity: sha512-TdrF7fW9Rphjq4RjrW0Kp2AW0Ahwu9sRGTkS6bvDi0SCwZlEZYmcfDbEsTz8RVk0EHIS/Vd1bv3JhG+1xZuAyQ==}
    engines: {node: '>=16'}

  pathe@2.0.3:
    resolution: {integrity: sha512-WUjGcAqP1gQacoQe+OBJsFA7Ld4DyXuUIjZ5cc75cLHvJ7dtNsTugphxIADwspS+AraAUePCKrSVtPLFj/F88w==}

  pathval@2.0.0:
    resolution: {integrity: sha512-vE7JKRyES09KiunauX7nd2Q9/L7lhok4smP9RZTDeD4MVs72Dp2qNFVz39Nz5a0FVEW0BJR6C0DYrq6unoziZA==}
    engines: {node: '>= 14.16'}

  picocolors@1.1.1:
    resolution: {integrity: sha512-xceH2snhtb5M9liqDsmEw56le376mTZkEX/jEb/RxNFyegNul7eNslCXP9FDj/Lcu0X8KEyMceP2ntpaHrDEVA==}

  picomatch@2.3.1:
    resolution: {integrity: sha512-JU3teHTNjmE2VCGFzuY8EXzCDVwEqB2a8fsIvwaStHhAWJEeVd1o1QD80CU6+ZdEXXSLbSsuLwJjkCBWqRQUVA==}
    engines: {node: '>=8.6'}

  picomatch@4.0.2:
    resolution: {integrity: sha512-M7BAV6Rlcy5u+m6oPhAPFgJTzAioX/6B0DxyvDlo9l8+T3nLKbrczg2WLUyzd45L8RqfUMyGPzekbMvX2Ldkwg==}
    engines: {node: '>=12'}

  pirates@4.0.7:
    resolution: {integrity: sha512-TfySrs/5nm8fQJDcBDuUng3VOUKsd7S+zqvbOTiGXHfxX4wK31ard+hoNuvkicM/2YFzlpDgABOevKSsB4G/FA==}
    engines: {node: '>= 6'}

  pkg-types@1.3.1:
    resolution: {integrity: sha512-/Jm5M4RvtBFVkKWRu2BLUTNP8/M2a+UwuAX+ae4770q1qVGtfjG+WTCupoZixokjmHiry8uI+dlY8KXYV5HVVQ==}

  postcss-load-config@6.0.1:
    resolution: {integrity: sha512-oPtTM4oerL+UXmx+93ytZVN82RrlY/wPUV8IeDxFrzIjXOLF1pN+EmKPLbubvKHT2HC20xXsCAH2Z+CKV6Oz/g==}
    engines: {node: '>= 18'}
    peerDependencies:
      jiti: '>=1.21.0'
      postcss: '>=8.0.9'
      tsx: ^4.8.1
      yaml: ^2.4.2
    peerDependenciesMeta:
      jiti:
        optional: true
      postcss:
        optional: true
      tsx:
        optional: true
      yaml:
        optional: true

  postcss@8.5.4:
    resolution: {integrity: sha512-QSa9EBe+uwlGTFmHsPKokv3B/oEMQZxfqW0QqNCyhpa6mB1afzulwn8hihglqAb2pOw+BJgNlmXQ8la2VeHB7w==}
    engines: {node: ^10 || ^12 || >=14}

  prelude-ls@1.2.1:
    resolution: {integrity: sha512-vkcDPrRZo1QZLbn5RLGPpg/WmIQ65qoWWhcGKf/b5eplkkarX0m9z8ppCat4mlOqUsWpyNuYgO3VRyrYHSzX5g==}
    engines: {node: '>= 0.8.0'}

  prettier-linter-helpers@1.0.0:
    resolution: {integrity: sha512-GbK2cP9nraSSUF9N2XwUwqfzlAFlMNYYl+ShE/V+H8a9uNl/oUqB1w2EL54Jh0OlyRSd8RfWYJ3coVS4TROP2w==}
    engines: {node: '>=6.0.0'}

  prettier@3.5.3:
    resolution: {integrity: sha512-QQtaxnoDJeAkDvDKWCLiwIXkTgRhwYDEQCghU9Z6q03iyek/rxRh/2lC3HB7P8sWT2xC/y5JDctPLBIGzHKbhw==}
    engines: {node: '>=14'}
    hasBin: true

  proxy-addr@2.0.7:
    resolution: {integrity: sha512-llQsMLSUDUPT44jdrU/O37qlnifitDP+ZwrmmZcoSKyLKvtZxpyV0n2/bD/N4tBAAZ/gJEdZU7KMraoK1+XYAg==}
    engines: {node: '>= 0.10'}

  punycode@2.3.1:
    resolution: {integrity: sha512-vYt7UD1U9Wg6138shLtLOvdAu+8DsC/ilFtEVHcH+wydcSpNE20AfSOduf6MkRFahL5FY7X1oU7nKVZFtfq8Fg==}
    engines: {node: '>=6'}

  qs@6.14.0:
    resolution: {integrity: sha512-YWWTjgABSKcvs/nWBi9PycY/JiPJqOD4JA6o9Sej2AtvSGarXxKC3OQSk4pAarbdQlKAh5D4FCQkJNkW+GAn3w==}
    engines: {node: '>=0.6'}

  queue-microtask@1.2.3:
    resolution: {integrity: sha512-NuaNSa6flKT5JaSYQzJok04JzTL1CA6aGhv5rfLW3PgqA+M2ChpZQnAC8h8i4ZFkBS8X5RqkDBHA7r4hej3K9A==}

  ramda@0.30.1:
    resolution: {integrity: sha512-tEF5I22zJnuclswcZMc8bDIrwRHRzf+NqVEmqg50ShAZMP7MWeR/RGDthfM/p+BlqvF2fXAzpn8i+SJcYD3alw==}

  range-parser@1.2.1:
    resolution: {integrity: sha512-Hrgsx+orqoygnmhFbKaHE6c296J+HTAQXoxEF6gNupROmmGJRoyzfG3ccAveqCBrwr/2yxQ5BVd/GTl5agOwSg==}
    engines: {node: '>= 0.6'}

  raw-body@3.0.0:
    resolution: {integrity: sha512-RmkhL8CAyCRPXCE28MMH0z2PNWQBNk2Q09ZdxM9IOOXwxwZbN+qbWaatPkdkWIKL2ZVDImrN/pK5HTRz2PcS4g==}
    engines: {node: '>= 0.8'}

  readdirp@4.1.2:
    resolution: {integrity: sha512-GDhwkLfywWL2s6vEjyhri+eXmfH6j1L7JE27WhqLeYzoh/A3DBaYGEj2H/HFZCn/kMfim73FXxEJTw06WtxQwg==}
    engines: {node: '>= 14.18.0'}

  require-directory@2.1.1:
    resolution: {integrity: sha512-fGxEI7+wsG9xrvdjsrlmL22OMTTiHRwAMroiEeMgq8gzoLC/PQr7RsRDSTLUg/bZAZtF+TVIkHc6/4RIKrui+Q==}
    engines: {node: '>=0.10.0'}

  resolve-from@4.0.0:
    resolution: {integrity: sha512-pb/MYmXstAkysRFx8piNI1tGFNQIFA3vkE3Gq4EuA1dF6gHp/+vgZqsCGJapvy8N3Q+4o7FwvquPJcnZ7RYy4g==}
    engines: {node: '>=4'}

  resolve-from@5.0.0:
    resolution: {integrity: sha512-qYg9KP24dD5qka9J47d0aVky0N+b4fTU89LN9iDnjB5waksiC49rvMB0PrUJQGoTmH50XPiqOvAjDfaijGxYZw==}
    engines: {node: '>=8'}

  resolve-pkg-maps@1.0.0:
    resolution: {integrity: sha512-seS2Tj26TBVOC2NIc2rOe2y2ZO7efxITtLZcGSOnHHNOQ7CkiUBfw0Iw2ck6xkIhPwLhKNLS8BO+hEpngQlqzw==}

  reusify@1.1.0:
    resolution: {integrity: sha512-g6QUff04oZpHs0eG5p83rFLhHeV00ug/Yf9nZM6fLeUrPguBTkTQOdpAWWspMh55TZfVQDPaN3NQJfbVRAxdIw==}
    engines: {iojs: '>=1.0.0', node: '>=0.10.0'}

  rollup@4.41.1:
    resolution: {integrity: sha512-cPmwD3FnFv8rKMBc1MxWCwVQFxwf1JEmSX3iQXrRVVG15zerAIXRjMFVWnd5Q5QvgKF7Aj+5ykXFhUl+QGnyOw==}
    engines: {node: '>=18.0.0', npm: '>=8.0.0'}
    hasBin: true

  router@2.2.0:
    resolution: {integrity: sha512-nLTrUKm2UyiL7rlhapu/Zl45FwNgkZGaCpZbIHajDYgwlJCOzLSk+cIPAnsEqV955GjILJnKbdQC1nVPz+gAYQ==}
    engines: {node: '>= 18'}

  run-parallel@1.2.0:
    resolution: {integrity: sha512-5l4VyZR86LZ/lDxZTR6jqL8AFE2S0IFLMP26AbjsLVADxHdhB/c0GUsH+y39UfCi3dzz8OlQuPmnaJOMoDHQBA==}

  safe-buffer@5.2.1:
    resolution: {integrity: sha512-rp3So07KcdmmKbGvgaNxQSJr7bGVSVk5S9Eq1F+ppbRo70+YeaDxkw5Dd8NPN+GD6bjnYm2VuPuCXmpuYvmCXQ==}

  safer-buffer@2.1.2:
    resolution: {integrity: sha512-YZo3K82SD7Riyi0E1EQPojLz7kpepnSQI9IyPbHHg1XXXevb5dJI7tpyN2ADxGcQbHG7vcyRHk0cbwqcQriUtg==}

  semver@7.7.2:
    resolution: {integrity: sha512-RF0Fw+rO5AMf9MAyaRXI4AV0Ulj5lMHqVxxdSgiVbixSCXoEmmX/jk0CuJw4+3SqroYO9VoUh+HcuJivvtJemA==}
    engines: {node: '>=10'}
    hasBin: true

  send@1.2.0:
    resolution: {integrity: sha512-uaW0WwXKpL9blXE2o0bRhoL2EGXIrZxQ2ZQ4mgcfoBxdFmQold+qWsD2jLrfZ0trjKL6vOw0j//eAwcALFjKSw==}
    engines: {node: '>= 18'}

  serve-static@2.2.0:
    resolution: {integrity: sha512-61g9pCh0Vnh7IutZjtLGGpTA355+OPn2TyDv/6ivP2h/AdAVX9azsoxmg2/M6nZeQZNYBEwIcsne1mJd9oQItQ==}
    engines: {node: '>= 18'}

  setprototypeof@1.2.0:
    resolution: {integrity: sha512-E5LDX7Wrp85Kil5bhZv46j8jOeboKq5JMmYM3gVGdGH8xFpPWXUMsNrlODCrkoxMEeNi/XZIwuRvY4XNwYMJpw==}

  shebang-command@2.0.0:
    resolution: {integrity: sha512-kHxr2zZpYtdmrN1qDjrrX/Z1rR1kG8Dx+gkpK1G4eXmvXswmcE1hTWBWYUzlraYw1/yZp6YuDY77YtvbN0dmDA==}
    engines: {node: '>=8'}

  shebang-regex@3.0.0:
    resolution: {integrity: sha512-7++dFhtcx3353uBaq8DDR4NuxBetBzC7ZQOhmTQInHEd6bSrXdiEyzCvG07Z44UYdLShWUyXt5M/yhz8ekcb1A==}
    engines: {node: '>=8'}

  side-channel-list@1.0.0:
    resolution: {integrity: sha512-FCLHtRD/gnpCiCHEiJLOwdmFP+wzCmDEkc9y7NsYxeF4u7Btsn1ZuwgwJGxImImHicJArLP4R0yX4c2KCrMrTA==}
    engines: {node: '>= 0.4'}

  side-channel-map@1.0.1:
    resolution: {integrity: sha512-VCjCNfgMsby3tTdo02nbjtM/ewra6jPHmpThenkTYh8pG9ucZ/1P8So4u4FGBek/BjpOVsDCMoLA/iuBKIFXRA==}
    engines: {node: '>= 0.4'}

  side-channel-weakmap@1.0.2:
    resolution: {integrity: sha512-WPS/HvHQTYnHisLo9McqBHOJk2FkHO/tlpvldyrnem4aeQp4hai3gythswg6p01oSoTl58rcpiFAjF2br2Ak2A==}
    engines: {node: '>= 0.4'}

  side-channel@1.1.0:
    resolution: {integrity: sha512-ZX99e6tRweoUXqR+VBrslhda51Nh5MTQwou5tnUDgbtyM0dBgmhEDtWGP/xbKn6hqfPRHujUNwz5fy/wbbhnpw==}
    engines: {node: '>= 0.4'}

  siginfo@2.0.0:
    resolution: {integrity: sha512-ybx0WO1/8bSBLEWXZvEd7gMW3Sn3JFlW3TvX1nREbDLRNQNaeNN8WK0meBwPdAaOI7TtRRRJn/Es1zhrrCHu7g==}

  signal-exit@4.1.0:
    resolution: {integrity: sha512-bzyZ1e88w9O1iNJbKnOlvYTrWPDl46O1bG0D3XInv+9tkPrxrN8jUUTiFlDkkmKWgn1M6CfIA13SuGqOa9Korw==}
    engines: {node: '>=14'}

  skin-tone@2.0.0:
    resolution: {integrity: sha512-kUMbT1oBJCpgrnKoSr0o6wPtvRWT9W9UKvGLwfJYO2WuahZRHOpEyL1ckyMGgMWh0UdpmaoFqKKD29WTomNEGA==}
    engines: {node: '>=8'}

  snakify-ts@2.3.0:
    resolution: {integrity: sha512-PM8KdclwOt3Blvu5rPmFS1jjBC9hP33MNONh4/EvyXH5BD5s1HMLi5W66J1Ozx7TOqw8ESvoPgnTg0mthbj8DA==}
    engines: {node: ^12.20.0 || ^14.13.1 || >=16.0.0}

  source-map-js@1.2.1:
    resolution: {integrity: sha512-UXWMKhLOwVKb728IUtQPXxfYU+usdybtUrK/8uGE8CQMvrhOpwvzDBwj0QhSL7MQc7vIsISBG8VQ8+IDQxpfQA==}
    engines: {node: '>=0.10.0'}

  source-map@0.8.0-beta.0:
    resolution: {integrity: sha512-2ymg6oRBpebeZi9UUNsgQ89bhx01TcTkmNTGnNO88imTmbSgy4nfujrgVEFKWpMTEGA11EDkTt7mqObTPdigIA==}
    engines: {node: '>= 8'}

  stackback@0.0.2:
    resolution: {integrity: sha512-1XMJE5fQo1jGH6Y/7ebnwPOBEkIEnT4QF32d5R1+VXdXveM0IBMJt8zfaxX1P3QhVwrYe+576+jkANtSS2mBbw==}

  statuses@2.0.1:
    resolution: {integrity: sha512-RwNA9Z/7PrK06rYLIzFMlaF+l73iwpzsqRIFgbMLbTcLD6cOao82TaWefPXQvB2fOC4AjuYSEndS7N/mTCbkdQ==}
    engines: {node: '>= 0.8'}

  std-env@3.9.0:
    resolution: {integrity: sha512-UGvjygr6F6tpH7o2qyqR6QYpwraIjKSdtzyBdyytFOHmPZY917kwdwLG0RbOjWOnKmnm3PeHjaoLLMie7kPLQw==}

  streamsearch@1.1.0:
    resolution: {integrity: sha512-Mcc5wHehp9aXz1ax6bZUyY5afg9u2rv5cqQI3mRrYkGC8rW2hM02jWuwjtL++LS5qinSyhj2QfLyNsuc+VsExg==}
    engines: {node: '>=10.0.0'}

  string-width@4.2.3:
    resolution: {integrity: sha512-wKyQRQpjJ0sIp62ErSZdGsjMJWsap5oRNihHhu6G7JVO/9jIB6UyevL+tXuOqrng8j/cxKTWyWUwvSTriiZz/g==}
    engines: {node: '>=8'}

  string-width@5.1.2:
    resolution: {integrity: sha512-HnLOCR3vjcY8beoNLtcjZ5/nxn2afmME6lhrDrebokqMap+XbeW8n9TXpPDOqdGK5qcI3oT0GKTW6wC7EMiVqA==}
    engines: {node: '>=12'}

  strip-ansi@6.0.1:
    resolution: {integrity: sha512-Y38VPSHcqkFrCpFnQ9vuSXmquuv5oXOKpGeT6aGrr3o3Gc9AlVa6JBfUSOCnbxGGZF+/0ooI7KrPuUSztUdU5A==}
    engines: {node: '>=8'}

  strip-ansi@7.1.0:
    resolution: {integrity: sha512-iq6eVVI64nQQTRYq2KtEg2d2uU7LElhTJwsH4YzIHZshxlgZms/wIc4VoDQTlG/IvVIrBKG06CrZnp0qv7hkcQ==}
    engines: {node: '>=12'}

  strip-json-comments@3.1.1:
    resolution: {integrity: sha512-6fPc+R4ihwqP6N/aIv2f1gMH8lOVtWQHoqC4yK6oSDVVocumAsfCqjkXnqiYMhmMwS/mEHLp7Vehlt3ql6lEig==}
    engines: {node: '>=8'}

  strip-literal@3.0.0:
    resolution: {integrity: sha512-TcccoMhJOM3OebGhSBEmp3UZ2SfDMZUEBdRA/9ynfLi8yYajyWX3JiXArcJt4Umh4vISpspkQIY8ZZoCqjbviA==}

  sucrase@3.35.0:
    resolution: {integrity: sha512-8EbVDiu9iN/nESwxeSxDKe0dunta1GOlHufmSSXxMD2z2/tMZpDMpvXQGsc+ajGo8y2uYUmixaSRUc/QPoQ0GA==}
    engines: {node: '>=16 || 14 >=14.17'}
    hasBin: true

  supports-color@7.2.0:
    resolution: {integrity: sha512-qpCAvRl9stuOHveKsn7HncJRvv501qIacKzQlO/+Lwxc9+0q2wLyv4Dfvt80/DPn2pqOBsJdDiogXGR9+OvwRw==}
    engines: {node: '>=8'}

  supports-hyperlinks@3.2.0:
    resolution: {integrity: sha512-zFObLMyZeEwzAoKCyu1B91U79K2t7ApXuQfo8OuxwXLDgcKxuwM+YvcbIhm6QWqz7mHUH1TVytR1PwVVjEuMig==}
    engines: {node: '>=14.18'}

  swagger-ui-dist@5.22.0:
    resolution: {integrity: sha512-8YlCSxiyb8uPFa7qoB1lRHYr1PBbT1NuV9RvQdFFPFPudRBTPf9coU5jl02KhzvrtmTEw4jXRgb0kg8pJvVuWQ==}

  swagger-ui-express@5.0.1:
    resolution: {integrity: sha512-SrNU3RiBGTLLmFU8GIJdOdanJTl4TOmT27tt3bWWHppqYmAZ6IDuEuBvMU6nZq0zLEe6b/1rACXCgLZqO6ZfrA==}
    engines: {node: '>= v0.10.32'}
    peerDependencies:
      express: '>=4.0.0 || >=5.0.0-beta'

  synckit@0.11.8:
    resolution: {integrity: sha512-+XZ+r1XGIJGeQk3VvXhT6xx/VpbHsRzsTkGgF6E5RX9TTXD0118l87puaEBZ566FhqblC6U0d4XnubznJDm30A==}
    engines: {node: ^14.18.0 || >=16.0.0}

  test-exclude@7.0.1:
    resolution: {integrity: sha512-pFYqmTw68LXVjeWJMST4+borgQP2AyMNbg1BpZh9LbyhUeNkeaPF9gzfPGUAnSMV3qPYdWUwDIjjCLiSDOl7vg==}
    engines: {node: '>=18'}

  thenify-all@1.6.0:
    resolution: {integrity: sha512-RNxQH/qI8/t3thXJDwcstUO4zeqo64+Uy/+sNVRBx4Xn2OX+OZ9oP+iJnNFqplFra2ZUVeKCSa2oVWi3T4uVmA==}
    engines: {node: '>=0.8'}

  thenify@3.3.1:
    resolution: {integrity: sha512-RVZSIV5IG10Hk3enotrhvz0T9em6cyHBLkH/YAZuKqd8hRkKhSfCGIcP2KUY0EPxndzANBmNllzWPwak+bheSw==}

  tinybench@2.9.0:
    resolution: {integrity: sha512-0+DUvqWMValLmha6lr4kD8iAMK1HzV0/aKnCtWb9v9641TnP/MFb7Pc2bxoxQjTXAErryXVgUOfv2YqNllqGeg==}

  tinyexec@0.3.2:
    resolution: {integrity: sha512-KQQR9yN7R5+OSwaK0XQoj22pwHoTlgYqmUscPYoknOoWCWfj/5/ABTMRi69FrKU5ffPVh5QcFikpWJI/P1ocHA==}

  tinyglobby@0.2.14:
    resolution: {integrity: sha512-tX5e7OM1HnYr2+a2C/4V0htOcSQcoSTH9KgJnVvNm5zm/cyEWKJ7j7YutsH9CxMdtOkkLFy2AHrMci9IM8IPZQ==}
    engines: {node: '>=12.0.0'}

  tinypool@1.1.0:
    resolution: {integrity: sha512-7CotroY9a8DKsKprEy/a14aCCm8jYVmR7aFy4fpkZM8sdpNJbKkixuNjgM50yCmip2ezc8z4N7k3oe2+rfRJCQ==}
    engines: {node: ^18.0.0 || >=20.0.0}

  tinyrainbow@2.0.0:
    resolution: {integrity: sha512-op4nsTR47R6p0vMUUoYl/a+ljLFVtlfaXkLQmqfLR1qHma1h/ysYk4hEXZ880bf2CYgTskvTa/e196Vd5dDQXw==}
    engines: {node: '>=14.0.0'}

  tinyspy@4.0.3:
    resolution: {integrity: sha512-t2T/WLB2WRgZ9EpE4jgPJ9w+i66UZfDc8wHh0xrwiRNN+UwH98GIJkTeZqX9rg0i0ptwzqW+uYeIF0T4F8LR7A==}
    engines: {node: '>=14.0.0'}

  to-regex-range@5.0.1:
    resolution: {integrity: sha512-65P7iz6X5yEr1cwcgvQxbbIw7Uk3gOy5dIdtZ4rDveLqhrdJP+Li/Hx6tyK0NEb+2GCyneCMJiGqrADCSNk8sQ==}
    engines: {node: '>=8.0'}

  toidentifier@1.0.1:
    resolution: {integrity: sha512-o5sSPKEkg/DIQNmH43V0/uerLrpzVedkUh8tGNvaeXpfpuwjKenlSox/2O/BTlZUtEe+JG7s5YhEz608PlAHRA==}
    engines: {node: '>=0.6'}

  tr46@1.0.1:
    resolution: {integrity: sha512-dTpowEjclQ7Kgx5SdBkqRzVhERQXov8/l9Ft9dVM9fmg0W0KQSVaXX9T4i6twCPNtYiZM53lpSSUAwJbFPOHxA==}

  tree-kill@1.2.2:
    resolution: {integrity: sha512-L0Orpi8qGpRG//Nd+H90vFB+3iHnue1zSSGmNOOCh1GLJ7rUKVwV2HvijphGQS2UmhUZewS9VgvxYIdgr+fG1A==}
    hasBin: true

  ts-api-utils@2.1.0:
    resolution: {integrity: sha512-CUgTZL1irw8u29bzrOD/nH85jqyc74D6SshFgujOIA7osm2Rz7dYH77agkx7H4FBNxDq7Cjf+IjaX/8zwFW+ZQ==}
    engines: {node: '>=18.12'}
    peerDependencies:
      typescript: '>=4.8.4'

  ts-interface-checker@0.1.13:
    resolution: {integrity: sha512-Y/arvbn+rrz3JCKl9C4kVNfTfSm2/mEp5FSz5EsZSANGPSlQrpRI5M4PKF+mJnE52jOO90PnPSc3Ur3bTQw0gA==}

  ts-toolbelt@9.6.0:
    resolution: {integrity: sha512-nsZd8ZeNUzukXPlJmTBwUAuABDe/9qtVDelJeT/qW0ow3ZS3BsQJtNkan1802aM9Uf68/Y8ljw86Hu0h5IUW3w==}

  tsup@8.5.0:
    resolution: {integrity: sha512-VmBp77lWNQq6PfuMqCHD3xWl22vEoWsKajkF8t+yMBawlUS8JzEI+vOVMeuNZIuMML8qXRizFKi9oD5glKQVcQ==}
    engines: {node: '>=18'}
    hasBin: true
    peerDependencies:
      '@microsoft/api-extractor': ^7.36.0
      '@swc/core': ^1
      postcss: ^8.4.12
      typescript: '>=4.5.0'
    peerDependenciesMeta:
      '@microsoft/api-extractor':
        optional: true
      '@swc/core':
        optional: true
      postcss:
        optional: true
      typescript:
        optional: true

  tsx@4.20.3:
    resolution: {integrity: sha512-qjbnuR9Tr+FJOMBqJCW5ehvIo/buZq7vH7qD7JziU98h6l3qGy0a/yPFjwO+y0/T7GFpNgNAvEcPPVfyT8rrPQ==}
    engines: {node: '>=18.0.0'}
    hasBin: true

  type-check@0.4.0:
    resolution: {integrity: sha512-XleUoc9uwGXqjWwXaUTZAmzMcFZ5858QA2vvx1Ur5xIcixXIP+8LnFDgRplU30us6teqdlskFfu+ae4K79Ooew==}
    engines: {node: '>= 0.8.0'}

  type-is@1.6.18:
    resolution: {integrity: sha512-TkRKr9sUTxEH8MdfuCSP7VizJyzRNMjj2J2do2Jr3Kym598JVdEksuzPQCnlFPW4ky9Q+iA+ma9BGm06XQBy8g==}
    engines: {node: '>= 0.6'}

  type-is@2.0.1:
    resolution: {integrity: sha512-OZs6gsjF4vMp32qrCbiVSkrFmXtG/AZhY3t0iAMrMBiAZyV9oALtXO8hsrHbMXF9x6L3grlFuwW2oAz7cav+Gw==}
    engines: {node: '>= 0.6'}

  types-ramda@0.30.1:
    resolution: {integrity: sha512-1HTsf5/QVRmLzcGfldPFvkVsAdi1db1BBKzi7iW3KBUlOICg/nKnFS+jGqDJS3YD8VsWbAh7JiHeBvbsw8RPxA==}

  typescript-eslint@8.34.0:
    resolution: {integrity: sha512-MRpfN7uYjTrTGigFCt8sRyNqJFhjN0WwZecldaqhWm+wy0gaRt8Edb/3cuUy0zdq2opJWT6iXINKAtewnDOltQ==}
    engines: {node: ^18.18.0 || ^20.9.0 || >=21.1.0}
    peerDependencies:
      eslint: ^8.57.0 || ^9.0.0
      typescript: '>=4.8.4 <5.9.0'

  typescript@5.6.1-rc:
    resolution: {integrity: sha512-E3b2+1zEFu84jB0YQi9BORDjz9+jGbwwy1Zi3G0LUNw7a7cePUrHMRNy8aPh53nXpkFGVHSxIZo5vKTfYaFiBQ==}
    engines: {node: '>=14.17'}
    hasBin: true

  typescript@5.8.3:
    resolution: {integrity: sha512-p1diW6TqL9L07nNxvRMM7hMMw4c5XOo/1ibL4aAIGmSAt9slTE1Xgw5KWuof2uTOvCg9BY7ZRi+GaF+7sfgPeQ==}
    engines: {node: '>=14.17'}
    hasBin: true

  ufo@1.6.1:
    resolution: {integrity: sha512-9a4/uxlTWJ4+a5i0ooc1rU7C7YOw3wT+UGqdeNNHWnOF9qcMBgLRS+4IYUqbczewFx4mLEig6gawh7X6mFlEkA==}

  undici-types@7.8.0:
    resolution: {integrity: sha512-9UJ2xGDvQ43tYyVMpuHlsgApydB8ZKfVYTsLDhXkFL/6gfkp+U8xTGdh8pMJv1SpZna0zxG1DwsKZsreLbXBxw==}

  undici@6.21.3:
    resolution: {integrity: sha512-gBLkYIlEnSp8pFbT64yFgGE6UIB9tAkhukC23PmMDCe5Nd+cRqKxSjw5y54MK2AZMgZfJWMaNE4nYUHgi1XEOw==}
    engines: {node: '>=18.17'}

  unicode-emoji-modifier-base@1.0.0:
    resolution: {integrity: sha512-yLSH4py7oFH3oG/9K+XWrz1pSi3dfUrWEnInbxMfArOfc1+33BlGPQtLsOYwvdMy11AwUBetYuaRxSPqgkq+8g==}
    engines: {node: '>=4'}

  unpipe@1.0.0:
    resolution: {integrity: sha512-pjy2bYhSsufwWlKwPc+l3cN7+wuJlK6uz0YdJEOlQDbl6jo/YlPi4mb8agUkVC8BF7V8NuzeyPNqRksA3hztKQ==}
    engines: {node: '>= 0.8'}

  uri-js@4.4.1:
    resolution: {integrity: sha512-7rKUyy33Q1yc98pQ1DAmLtwX109F7TIfWlW1Ydo8Wl1ii1SeHieeh0HHfPeL2fMXK6z0s8ecKs9frCuLJvndBg==}

  validate-npm-package-name@5.0.1:
    resolution: {integrity: sha512-OljLrQ9SQdOUqTaQxqL5dEfZWrXExyyWsozYlAWFawPVNuD83igl7uJD2RTkNMbniIYgt8l81eCJGIdQF7avLQ==}
    engines: {node: ^14.17.0 || ^16.13.0 || >=18.0.0}

  vary@1.1.2:
    resolution: {integrity: sha512-BNGbWLfd0eUPabhkXUVm0j8uuvREyTh5ovRa/dyow/BqAbZJyC+5fU+IzQOzmAKzYqYRAISoRhdQr3eIZ/PXqg==}
    engines: {node: '>= 0.8'}

  vite-node@3.2.3:
    resolution: {integrity: sha512-gc8aAifGuDIpZHrPjuHyP4dpQmYXqWw7D1GmDnWeNWP654UEXzVfQ5IHPSK5HaHkwB/+p1atpYpSdw/2kOv8iQ==}
    engines: {node: ^18.0.0 || ^20.0.0 || >=22.0.0}
    hasBin: true

  vite@6.3.5:
    resolution: {integrity: sha512-cZn6NDFE7wdTpINgs++ZJ4N49W2vRp8LCKrn3Ob1kYNtOo21vfDoaV5GzBfLU4MovSAB8uNRm4jgzVQZ+mBzPQ==}
    engines: {node: ^18.0.0 || ^20.0.0 || >=22.0.0}
    hasBin: true
    peerDependencies:
      '@types/node': ^18.0.0 || ^20.0.0 || >=22.0.0
      jiti: '>=1.21.0'
      less: '*'
      lightningcss: ^1.21.0
      sass: '*'
      sass-embedded: '*'
      stylus: '*'
      sugarss: '*'
      terser: ^5.16.0
      tsx: ^4.8.1
      yaml: ^2.4.2
    peerDependenciesMeta:
      '@types/node':
        optional: true
      jiti:
        optional: true
      less:
        optional: true
      lightningcss:
        optional: true
      sass:
        optional: true
      sass-embedded:
        optional: true
      stylus:
        optional: true
      sugarss:
        optional: true
      terser:
        optional: true
      tsx:
        optional: true
      yaml:
        optional: true

  vitest@3.2.3:
    resolution: {integrity: sha512-E6U2ZFXe3N/t4f5BwUaVCKRLHqUpk1CBWeMh78UT4VaTPH/2dyvH6ALl29JTovEPu9dVKr/K/J4PkXgrMbw4Ww==}
    engines: {node: ^18.0.0 || ^20.0.0 || >=22.0.0}
    hasBin: true
    peerDependencies:
      '@edge-runtime/vm': '*'
      '@types/debug': ^4.1.12
      '@types/node': ^18.0.0 || ^20.0.0 || >=22.0.0
      '@vitest/browser': 3.2.3
      '@vitest/ui': 3.2.3
      happy-dom: '*'
      jsdom: '*'
    peerDependenciesMeta:
      '@edge-runtime/vm':
        optional: true
      '@types/debug':
        optional: true
      '@types/node':
        optional: true
      '@vitest/browser':
        optional: true
      '@vitest/ui':
        optional: true
      happy-dom:
        optional: true
      jsdom:
        optional: true

  webidl-conversions@4.0.2:
    resolution: {integrity: sha512-YQ+BmxuTgd6UXZW3+ICGfyqRyHXVlD5GtQr5+qjiNW7bF0cqrzX500HVXPBOvgXb5YnzDd+h0zqyv61KUD7+Sg==}

  whatwg-url@7.1.0:
    resolution: {integrity: sha512-WUu7Rg1DroM7oQvGWfOiAK21n74Gg+T4elXEQYkOhtyLeWiJFoOGLXPKI/9gzIie9CtwVLm8wtw6YJdKyxSjeg==}

  which@2.0.2:
    resolution: {integrity: sha512-BLI3Tl1TW3Pvl70l3yq3Y64i+awpwXqsGBYWkkqMtnbXgrMD+yj7rhW0kuEDxzJaYXGjEW5ogapKNMEKNMjibA==}
    engines: {node: '>= 8'}
    hasBin: true

  why-is-node-running@2.3.0:
    resolution: {integrity: sha512-hUrmaWBdVDcxvYqnyh09zunKzROWjbZTiNy8dBEjkS7ehEDQibXJ7XvlmtbwuTclUiIyN+CyXQD4Vmko8fNm8w==}
    engines: {node: '>=8'}
    hasBin: true

  word-wrap@1.2.5:
    resolution: {integrity: sha512-BN22B5eaMMI9UMtjrGd5g5eCYPpCPDUy0FJXbYsaT5zYxjFOckS53SQDE3pWkVoWpHXVb3BrYcEN4Twa55B5cA==}
    engines: {node: '>=0.10.0'}

  wrap-ansi@7.0.0:
    resolution: {integrity: sha512-YVGIj2kamLSTxw6NsZjoBxfSwsn0ycdesmc4p+Q21c5zPuZ1pl+NfxVdxPtdHvmNVOQ6XSYG4AUtyt/Fi7D16Q==}
    engines: {node: '>=10'}

  wrap-ansi@8.1.0:
    resolution: {integrity: sha512-si7QWI6zUMq56bESFvagtmzMdGOtoxfR+Sez11Mobfc7tm+VkUckk9bW2UeffTGVUbOksxmSw0AA2gs8g71NCQ==}
    engines: {node: '>=12'}

  wrappy@1.0.2:
    resolution: {integrity: sha512-l4Sp/DRseor9wL6EvV2+TuQn63dMkPjZ/sp9XkghTEbV9KlPS1xUsZ3u7/IQO4wxtcFB4bgpQPRcR3QCvezPcQ==}

  y18n@5.0.8:
    resolution: {integrity: sha512-0pfFzegeDWJHJIAmTLRP2DwHjdF5s7jo9tuztdQxAhINCdvS+3nGINqPd00AphqJR/0LhANUS6/+7SCb98YOfA==}
    engines: {node: '>=10'}

  yaml@2.8.0:
    resolution: {integrity: sha512-4lLa/EcQCB0cJkyts+FpIRx5G/llPxfP6VQU5KByHEhLxY3IJCH0f0Hy1MHI8sClTvsIb8qwRJ6R/ZdlDJ/leQ==}
    engines: {node: '>= 14.6'}
    hasBin: true

  yargs-parser@20.2.9:
    resolution: {integrity: sha512-y11nGElTIV+CT3Zv9t7VKl+Q3hTQoT9a1Qzezhhl6Rp21gJ/IVTW7Z3y9EWXhuUBC2Shnf+DX0antecpAwSP8w==}
    engines: {node: '>=10'}

  yargs@16.2.0:
    resolution: {integrity: sha512-D1mvvtDG0L5ft/jGWkLpG1+m0eQxOfaBvTNELraWj22wSVUMWxZUvYgJYcKh6jGGIkJFhH4IZPQhR4TKpc8mBw==}
    engines: {node: '>=10'}

  yocto-queue@0.1.0:
    resolution: {integrity: sha512-rVksvsnNCdJ/ohGc6xgPwyN8eheCxsiLM8mxuE/t/mOVqJewPuO1miLpTHQiRgTKCLexL4MeAFVagts7HmNZ2Q==}
    engines: {node: '>=10'}

  zod@3.25.64:
    resolution: {integrity: sha512-hbP9FpSZf7pkS7hRVUrOjhwKJNyampPgtXKc3AN6DsWtoHsg2Sb4SQaS4Tcay380zSwd2VPo9G9180emBACp5g==}

snapshots:

  '@ampproject/remapping@2.3.0':
    dependencies:
      '@jridgewell/gen-mapping': 0.3.8
      '@jridgewell/trace-mapping': 0.3.25

  '@andrewbranch/untar.js@1.0.3': {}

  '@arethetypeswrong/cli@0.18.2':
    dependencies:
      '@arethetypeswrong/core': 0.18.2
      chalk: 4.1.2
      cli-table3: 0.6.5
      commander: 10.0.1
      marked: 9.1.6
      marked-terminal: 7.3.0(marked@9.1.6)
      semver: 7.7.2

  '@arethetypeswrong/core@0.18.2':
    dependencies:
      '@andrewbranch/untar.js': 1.0.3
      '@loaderkit/resolve': 1.0.4
      cjs-module-lexer: 1.4.3
      fflate: 0.8.2
      lru-cache: 11.1.0
      semver: 7.7.2
      typescript: 5.6.1-rc
      validate-npm-package-name: 5.0.1

  '@babel/helper-string-parser@7.27.1': {}

  '@babel/helper-validator-identifier@7.27.1': {}

  '@babel/parser@7.27.4':
    dependencies:
      '@babel/types': 7.27.3

  '@babel/types@7.27.3':
    dependencies:
      '@babel/helper-string-parser': 7.27.1
      '@babel/helper-validator-identifier': 7.27.1

  '@bcoe/v8-coverage@1.0.2': {}

  '@braidai/lang@1.1.1': {}

  '@colors/colors@1.5.0':
    optional: true

  '@esbuild/aix-ppc64@0.25.5':
    optional: true

  '@esbuild/android-arm64@0.25.5':
    optional: true

  '@esbuild/android-arm@0.25.5':
    optional: true

  '@esbuild/android-x64@0.25.5':
    optional: true

  '@esbuild/darwin-arm64@0.25.5':
    optional: true

  '@esbuild/darwin-x64@0.25.5':
    optional: true

  '@esbuild/freebsd-arm64@0.25.5':
    optional: true

  '@esbuild/freebsd-x64@0.25.5':
    optional: true

  '@esbuild/linux-arm64@0.25.5':
    optional: true

  '@esbuild/linux-arm@0.25.5':
    optional: true

  '@esbuild/linux-ia32@0.25.5':
    optional: true

  '@esbuild/linux-loong64@0.25.5':
    optional: true

  '@esbuild/linux-mips64el@0.25.5':
    optional: true

  '@esbuild/linux-ppc64@0.25.5':
    optional: true

  '@esbuild/linux-riscv64@0.25.5':
    optional: true

  '@esbuild/linux-s390x@0.25.5':
    optional: true

  '@esbuild/linux-x64@0.25.5':
    optional: true

  '@esbuild/netbsd-arm64@0.25.5':
    optional: true

  '@esbuild/netbsd-x64@0.25.5':
    optional: true

  '@esbuild/openbsd-arm64@0.25.5':
    optional: true

  '@esbuild/openbsd-x64@0.25.5':
    optional: true

  '@esbuild/sunos-x64@0.25.5':
    optional: true

  '@esbuild/win32-arm64@0.25.5':
    optional: true

  '@esbuild/win32-ia32@0.25.5':
    optional: true

  '@esbuild/win32-x64@0.25.5':
    optional: true

  '@eslint-community/eslint-utils@4.7.0(eslint@9.28.0)':
    dependencies:
      eslint: 9.28.0
      eslint-visitor-keys: 3.4.3

  '@eslint-community/regexpp@4.12.1': {}

  '@eslint/config-array@0.20.0':
    dependencies:
      '@eslint/object-schema': 2.1.6
      debug: 4.4.1
      minimatch: 3.1.2
    transitivePeerDependencies:
      - supports-color

  '@eslint/config-helpers@0.2.2': {}

  '@eslint/core@0.14.0':
    dependencies:
      '@types/json-schema': 7.0.15

  '@eslint/eslintrc@3.3.1':
    dependencies:
      ajv: 6.12.6
      debug: 4.4.1
      espree: 10.3.0
      globals: 14.0.0
      ignore: 5.3.2
      import-fresh: 3.3.1
      js-yaml: 4.1.0
      minimatch: 3.1.2
      strip-json-comments: 3.1.1
    transitivePeerDependencies:
      - supports-color

  '@eslint/js@9.28.0': {}

  '@eslint/object-schema@2.1.6': {}

  '@eslint/plugin-kit@0.3.1':
    dependencies:
      '@eslint/core': 0.14.0
      levn: 0.4.1

  '@humanfs/core@0.19.1': {}

  '@humanfs/node@0.16.6':
    dependencies:
      '@humanfs/core': 0.19.1
      '@humanwhocodes/retry': 0.3.1

  '@humanwhocodes/module-importer@1.0.1': {}

  '@humanwhocodes/retry@0.3.1': {}

  '@humanwhocodes/retry@0.4.3': {}

  '@isaacs/cliui@8.0.2':
    dependencies:
      string-width: 5.1.2
      string-width-cjs: string-width@4.2.3
      strip-ansi: 7.1.0
      strip-ansi-cjs: strip-ansi@6.0.1
      wrap-ansi: 8.1.0
      wrap-ansi-cjs: wrap-ansi@7.0.0

  '@istanbuljs/schema@0.1.3': {}

  '@jridgewell/gen-mapping@0.3.8':
    dependencies:
      '@jridgewell/set-array': 1.2.1
      '@jridgewell/sourcemap-codec': 1.5.0
      '@jridgewell/trace-mapping': 0.3.25

  '@jridgewell/resolve-uri@3.1.2': {}

  '@jridgewell/set-array@1.2.1': {}

  '@jridgewell/sourcemap-codec@1.5.0': {}

  '@jridgewell/trace-mapping@0.3.25':
    dependencies:
      '@jridgewell/resolve-uri': 3.1.2
      '@jridgewell/sourcemap-codec': 1.5.0

  '@loaderkit/resolve@1.0.4':
    dependencies:
      '@braidai/lang': 1.1.1

  '@nodelib/fs.scandir@2.1.5':
    dependencies:
      '@nodelib/fs.stat': 2.0.5
      run-parallel: 1.2.0

  '@nodelib/fs.stat@2.0.5': {}

  '@nodelib/fs.walk@1.2.8':
    dependencies:
      '@nodelib/fs.scandir': 2.1.5
      fastq: 1.19.1

  '@pkgjs/parseargs@0.11.0':
    optional: true

  '@pkgr/core@0.2.4': {}

  '@rollup/rollup-android-arm-eabi@4.41.1':
    optional: true

  '@rollup/rollup-android-arm64@4.41.1':
    optional: true

  '@rollup/rollup-darwin-arm64@4.41.1':
    optional: true

  '@rollup/rollup-darwin-x64@4.41.1':
    optional: true

  '@rollup/rollup-freebsd-arm64@4.41.1':
    optional: true

  '@rollup/rollup-freebsd-x64@4.41.1':
    optional: true

  '@rollup/rollup-linux-arm-gnueabihf@4.41.1':
    optional: true

  '@rollup/rollup-linux-arm-musleabihf@4.41.1':
    optional: true

  '@rollup/rollup-linux-arm64-gnu@4.41.1':
    optional: true

  '@rollup/rollup-linux-arm64-musl@4.41.1':
    optional: true

  '@rollup/rollup-linux-loongarch64-gnu@4.41.1':
    optional: true

  '@rollup/rollup-linux-powerpc64le-gnu@4.41.1':
    optional: true

  '@rollup/rollup-linux-riscv64-gnu@4.41.1':
    optional: true

  '@rollup/rollup-linux-riscv64-musl@4.41.1':
    optional: true

  '@rollup/rollup-linux-s390x-gnu@4.41.1':
    optional: true

  '@rollup/rollup-linux-x64-gnu@4.41.1':
    optional: true

  '@rollup/rollup-linux-x64-musl@4.41.1':
    optional: true

  '@rollup/rollup-win32-arm64-msvc@4.41.1':
    optional: true

  '@rollup/rollup-win32-ia32-msvc@4.41.1':
    optional: true

  '@rollup/rollup-win32-x64-msvc@4.41.1':
    optional: true

  '@sindresorhus/is@4.6.0': {}

  '@tsconfig/node20@20.1.5': {}

  '@types/body-parser@1.19.5':
    dependencies:
      '@types/connect': 3.4.38
      '@types/node': 24.0.1

  '@types/busboy@1.5.4':
    dependencies:
      '@types/node': 24.0.1

  '@types/chai@5.2.2':
    dependencies:
      '@types/deep-eql': 4.0.2

  '@types/compression@1.8.1':
    dependencies:
      '@types/express': 5.0.3
      '@types/node': 24.0.1

  '@types/connect@3.4.38':
    dependencies:
      '@types/node': 24.0.1

  '@types/cors@2.8.19':
    dependencies:
      '@types/node': 24.0.1

  '@types/deep-eql@4.0.2': {}

  '@types/depd@1.1.37':
    dependencies:
      '@types/node': 24.0.1

  '@types/estree@1.0.7': {}

  '@types/express-fileupload@1.5.1':
    dependencies:
      '@types/busboy': 1.5.4
      '@types/express': 5.0.3

  '@types/express-serve-static-core@5.0.6':
    dependencies:
      '@types/node': 24.0.1
      '@types/qs': 6.14.0
      '@types/range-parser': 1.2.7
      '@types/send': 0.17.4

  '@types/express@5.0.3':
    dependencies:
      '@types/body-parser': 1.19.5
      '@types/express-serve-static-core': 5.0.6
      '@types/serve-static': 1.15.7

  '@types/http-errors@2.0.5': {}

  '@types/json-schema@7.0.15': {}

  '@types/mime@1.3.5': {}

  '@types/node-forge@1.3.11':
    dependencies:
      '@types/node': 24.0.1

  '@types/node@24.0.1':
    dependencies:
      undici-types: 7.8.0

  '@types/qs@6.14.0': {}

  '@types/ramda@0.30.2':
    dependencies:
      types-ramda: 0.30.1

  '@types/range-parser@1.2.7': {}

  '@types/semver@7.7.0': {}

  '@types/send@0.17.4':
    dependencies:
      '@types/mime': 1.3.5
      '@types/node': 24.0.1

  '@types/serve-static@1.15.7':
    dependencies:
      '@types/http-errors': 2.0.5
      '@types/node': 24.0.1
      '@types/send': 0.17.4

  '@types/swagger-ui-express@4.1.8':
    dependencies:
      '@types/express': 5.0.3
      '@types/serve-static': 1.15.7

  '@typescript-eslint/eslint-plugin@8.34.0(@typescript-eslint/parser@8.34.0(eslint@9.28.0)(typescript@5.8.3))(eslint@9.28.0)(typescript@5.8.3)':
    dependencies:
      '@eslint-community/regexpp': 4.12.1
      '@typescript-eslint/parser': 8.34.0(eslint@9.28.0)(typescript@5.8.3)
      '@typescript-eslint/scope-manager': 8.34.0
      '@typescript-eslint/type-utils': 8.34.0(eslint@9.28.0)(typescript@5.8.3)
      '@typescript-eslint/utils': 8.34.0(eslint@9.28.0)(typescript@5.8.3)
      '@typescript-eslint/visitor-keys': 8.34.0
      eslint: 9.28.0
      graphemer: 1.4.0
      ignore: 7.0.5
      natural-compare: 1.4.0
      ts-api-utils: 2.1.0(typescript@5.8.3)
      typescript: 5.8.3
    transitivePeerDependencies:
      - supports-color

  '@typescript-eslint/parser@8.34.0(eslint@9.28.0)(typescript@5.8.3)':
    dependencies:
      '@typescript-eslint/scope-manager': 8.34.0
      '@typescript-eslint/types': 8.34.0
      '@typescript-eslint/typescript-estree': 8.34.0(typescript@5.8.3)
      '@typescript-eslint/visitor-keys': 8.34.0
      debug: 4.4.1
      eslint: 9.28.0
      typescript: 5.8.3
    transitivePeerDependencies:
      - supports-color

  '@typescript-eslint/project-service@8.34.0(typescript@5.8.3)':
    dependencies:
      '@typescript-eslint/tsconfig-utils': 8.34.0(typescript@5.8.3)
      '@typescript-eslint/types': 8.34.0
      debug: 4.4.1
      typescript: 5.8.3
    transitivePeerDependencies:
      - supports-color

  '@typescript-eslint/rule-tester@8.34.0(eslint@9.28.0)(typescript@5.8.3)':
    dependencies:
      '@typescript-eslint/parser': 8.34.0(eslint@9.28.0)(typescript@5.8.3)
      '@typescript-eslint/typescript-estree': 8.34.0(typescript@5.8.3)
      '@typescript-eslint/utils': 8.34.0(eslint@9.28.0)(typescript@5.8.3)
      ajv: 6.12.6
      eslint: 9.28.0
      json-stable-stringify-without-jsonify: 1.0.1
      lodash.merge: 4.6.2
      semver: 7.7.2
    transitivePeerDependencies:
      - supports-color
      - typescript

  '@typescript-eslint/scope-manager@8.34.0':
    dependencies:
      '@typescript-eslint/types': 8.34.0
      '@typescript-eslint/visitor-keys': 8.34.0

  '@typescript-eslint/tsconfig-utils@8.34.0(typescript@5.8.3)':
    dependencies:
      typescript: 5.8.3

  '@typescript-eslint/type-utils@8.34.0(eslint@9.28.0)(typescript@5.8.3)':
    dependencies:
      '@typescript-eslint/typescript-estree': 8.34.0(typescript@5.8.3)
      '@typescript-eslint/utils': 8.34.0(eslint@9.28.0)(typescript@5.8.3)
      debug: 4.4.1
      eslint: 9.28.0
      ts-api-utils: 2.1.0(typescript@5.8.3)
      typescript: 5.8.3
    transitivePeerDependencies:
      - supports-color

  '@typescript-eslint/types@8.34.0': {}

  '@typescript-eslint/typescript-estree@8.34.0(typescript@5.8.3)':
    dependencies:
      '@typescript-eslint/project-service': 8.34.0(typescript@5.8.3)
      '@typescript-eslint/tsconfig-utils': 8.34.0(typescript@5.8.3)
      '@typescript-eslint/types': 8.34.0
      '@typescript-eslint/visitor-keys': 8.34.0
      debug: 4.4.1
      fast-glob: 3.3.3
      is-glob: 4.0.3
      minimatch: 9.0.5
      semver: 7.7.2
      ts-api-utils: 2.1.0(typescript@5.8.3)
      typescript: 5.8.3
    transitivePeerDependencies:
      - supports-color

  '@typescript-eslint/utils@8.34.0(eslint@9.28.0)(typescript@5.8.3)':
    dependencies:
      '@eslint-community/eslint-utils': 4.7.0(eslint@9.28.0)
      '@typescript-eslint/scope-manager': 8.34.0
      '@typescript-eslint/types': 8.34.0
      '@typescript-eslint/typescript-estree': 8.34.0(typescript@5.8.3)
      eslint: 9.28.0
      typescript: 5.8.3
    transitivePeerDependencies:
      - supports-color

  '@typescript-eslint/visitor-keys@8.34.0':
    dependencies:
      '@typescript-eslint/types': 8.34.0
      eslint-visitor-keys: 4.2.0

  '@vitest/coverage-v8@3.2.3(vitest@3.2.3(@types/node@24.0.1)(tsx@4.20.3)(yaml@2.8.0))':
    dependencies:
      '@ampproject/remapping': 2.3.0
      '@bcoe/v8-coverage': 1.0.2
      ast-v8-to-istanbul: 0.3.3
      debug: 4.4.1
      istanbul-lib-coverage: 3.2.2
      istanbul-lib-report: 3.0.1
      istanbul-lib-source-maps: 5.0.6
      istanbul-reports: 3.1.7
      magic-string: 0.30.17
      magicast: 0.3.5
      std-env: 3.9.0
      test-exclude: 7.0.1
      tinyrainbow: 2.0.0
      vitest: 3.2.3(@types/node@24.0.1)(tsx@4.20.3)(yaml@2.8.0)
    transitivePeerDependencies:
      - supports-color

  '@vitest/expect@3.2.3':
    dependencies:
      '@types/chai': 5.2.2
      '@vitest/spy': 3.2.3
      '@vitest/utils': 3.2.3
      chai: 5.2.0
      tinyrainbow: 2.0.0

  '@vitest/mocker@3.2.3(vite@6.3.5(@types/node@24.0.1)(tsx@4.20.3)(yaml@2.8.0))':
    dependencies:
      '@vitest/spy': 3.2.3
      estree-walker: 3.0.3
      magic-string: 0.30.17
    optionalDependencies:
      vite: 6.3.5(@types/node@24.0.1)(tsx@4.20.3)(yaml@2.8.0)

  '@vitest/pretty-format@3.2.3':
    dependencies:
      tinyrainbow: 2.0.0

  '@vitest/runner@3.2.3':
    dependencies:
      '@vitest/utils': 3.2.3
      pathe: 2.0.3
      strip-literal: 3.0.0

  '@vitest/snapshot@3.2.3':
    dependencies:
      '@vitest/pretty-format': 3.2.3
      magic-string: 0.30.17
      pathe: 2.0.3

  '@vitest/spy@3.2.3':
    dependencies:
      tinyspy: 4.0.3

  '@vitest/utils@3.2.3':
    dependencies:
      '@vitest/pretty-format': 3.2.3
      loupe: 3.1.3
      tinyrainbow: 2.0.0

  accepts@1.3.8:
    dependencies:
      mime-types: 2.1.35
      negotiator: 0.6.3

  accepts@2.0.0:
    dependencies:
      mime-types: 3.0.1
      negotiator: 1.0.0

  acorn-jsx@5.3.2(acorn@8.14.1):
    dependencies:
      acorn: 8.14.1

  acorn@8.14.1: {}

  ajv@6.12.6:
    dependencies:
      fast-deep-equal: 3.1.3
      fast-json-stable-stringify: 2.1.0
      json-schema-traverse: 0.4.1
      uri-js: 4.4.1

  ansi-escapes@7.0.0:
    dependencies:
      environment: 1.1.0

  ansi-regex@5.0.1: {}

  ansi-regex@6.1.0: {}

  ansi-styles@4.3.0:
    dependencies:
      color-convert: 2.0.1

  ansi-styles@6.2.1: {}

  ansis@4.1.0: {}

  any-promise@1.3.0: {}

  argparse@2.0.1: {}

  assertion-error@2.0.1: {}

  ast-v8-to-istanbul@0.3.3:
    dependencies:
      '@jridgewell/trace-mapping': 0.3.25
      estree-walker: 3.0.3
      js-tokens: 9.0.1

  balanced-match@1.0.2: {}

  body-parser@2.2.0:
    dependencies:
      bytes: 3.1.2
      content-type: 1.0.5
      debug: 4.4.1
      http-errors: 2.0.0
      iconv-lite: 0.6.3
      on-finished: 2.4.1
      qs: 6.14.0
      raw-body: 3.0.0
      type-is: 2.0.1
    transitivePeerDependencies:
      - supports-color

  brace-expansion@1.1.11:
    dependencies:
      balanced-match: 1.0.2
      concat-map: 0.0.1

  brace-expansion@2.0.1:
    dependencies:
      balanced-match: 1.0.2

  braces@3.0.3:
    dependencies:
      fill-range: 7.1.1

  bundle-require@5.1.0(esbuild@0.25.5):
    dependencies:
      esbuild: 0.25.5
      load-tsconfig: 0.2.5

  busboy@1.6.0:
    dependencies:
      streamsearch: 1.1.0

  bytes@3.1.2: {}

  cac@6.7.14: {}

  call-bind-apply-helpers@1.0.2:
    dependencies:
      es-errors: 1.3.0
      function-bind: 1.1.2

  call-bound@1.0.4:
    dependencies:
      call-bind-apply-helpers: 1.0.2
      get-intrinsic: 1.3.0

  callsites@3.1.0: {}

  camelize-ts@3.0.0: {}

  chai@5.2.0:
    dependencies:
      assertion-error: 2.0.1
      check-error: 2.1.1
      deep-eql: 5.0.2
      loupe: 3.1.3
      pathval: 2.0.0

  chalk@4.1.2:
    dependencies:
      ansi-styles: 4.3.0
      supports-color: 7.2.0

  chalk@5.4.1: {}

  char-regex@1.0.2: {}

  check-error@2.1.1: {}

  chokidar@4.0.3:
    dependencies:
      readdirp: 4.1.2

  cjs-module-lexer@1.4.3: {}

  cli-highlight@2.1.11:
    dependencies:
      chalk: 4.1.2
      highlight.js: 10.7.3
      mz: 2.7.0
      parse5: 5.1.1
      parse5-htmlparser2-tree-adapter: 6.0.1
      yargs: 16.2.0

  cli-table3@0.6.5:
    dependencies:
      string-width: 4.2.3
    optionalDependencies:
      '@colors/colors': 1.5.0

  cliui@7.0.4:
    dependencies:
      string-width: 4.2.3
      strip-ansi: 6.0.1
      wrap-ansi: 7.0.0

  color-convert@2.0.1:
    dependencies:
      color-name: 1.1.4

  color-name@1.1.4: {}

  commander@10.0.1: {}

  commander@4.1.1: {}

  compressible@2.0.18:
    dependencies:
      mime-db: 1.54.0

  compression@1.8.0:
    dependencies:
      bytes: 3.1.2
      compressible: 2.0.18
      debug: 2.6.9
      negotiator: 0.6.4
      on-headers: 1.0.2
      safe-buffer: 5.2.1
      vary: 1.1.2
    transitivePeerDependencies:
      - supports-color

  concat-map@0.0.1: {}

  confbox@0.1.8: {}

  consola@3.4.2: {}

  content-disposition@0.5.4:
    dependencies:
      safe-buffer: 5.2.1

  content-disposition@1.0.0:
    dependencies:
      safe-buffer: 5.2.1

  content-type@1.0.5: {}

  cookie-signature@1.2.2: {}

  cookie@0.7.2: {}

  cors@2.8.5:
    dependencies:
      object-assign: 4.1.1
      vary: 1.1.2

  cross-spawn@7.0.6:
    dependencies:
      path-key: 3.1.1
      shebang-command: 2.0.0
      which: 2.0.2

  debug@2.6.9:
    dependencies:
      ms: 2.0.0

  debug@4.4.1:
    dependencies:
      ms: 2.1.3

  deep-eql@5.0.2: {}

  deep-is@0.1.4: {}

  depd@1.1.2: {}

  depd@2.0.0: {}

  dunder-proto@1.0.1:
    dependencies:
      call-bind-apply-helpers: 1.0.2
      es-errors: 1.3.0
      gopd: 1.2.0

  eastasianwidth@0.2.0: {}

  ee-first@1.1.1: {}

  emoji-regex@8.0.0: {}

  emoji-regex@9.2.2: {}

  emojilib@2.4.0: {}

  empty-npm-package@1.0.0: {}

  encodeurl@2.0.0: {}

  environment@1.1.0: {}

  es-define-property@1.0.1: {}

  es-errors@1.3.0: {}

  es-module-lexer@1.7.0: {}

  es-object-atoms@1.1.1:
    dependencies:
      es-errors: 1.3.0

  esbuild@0.25.5:
    optionalDependencies:
      '@esbuild/aix-ppc64': 0.25.5
      '@esbuild/android-arm': 0.25.5
      '@esbuild/android-arm64': 0.25.5
      '@esbuild/android-x64': 0.25.5
      '@esbuild/darwin-arm64': 0.25.5
      '@esbuild/darwin-x64': 0.25.5
      '@esbuild/freebsd-arm64': 0.25.5
      '@esbuild/freebsd-x64': 0.25.5
      '@esbuild/linux-arm': 0.25.5
      '@esbuild/linux-arm64': 0.25.5
      '@esbuild/linux-ia32': 0.25.5
      '@esbuild/linux-loong64': 0.25.5
      '@esbuild/linux-mips64el': 0.25.5
      '@esbuild/linux-ppc64': 0.25.5
      '@esbuild/linux-riscv64': 0.25.5
      '@esbuild/linux-s390x': 0.25.5
      '@esbuild/linux-x64': 0.25.5
      '@esbuild/netbsd-arm64': 0.25.5
      '@esbuild/netbsd-x64': 0.25.5
      '@esbuild/openbsd-arm64': 0.25.5
      '@esbuild/openbsd-x64': 0.25.5
      '@esbuild/sunos-x64': 0.25.5
      '@esbuild/win32-arm64': 0.25.5
      '@esbuild/win32-ia32': 0.25.5
      '@esbuild/win32-x64': 0.25.5

  escalade@3.2.0: {}

  escape-html@1.0.3: {}

  escape-string-regexp@4.0.0: {}

  eslint-config-prettier@10.1.5(eslint@9.28.0):
    dependencies:
      eslint: 9.28.0

  eslint-plugin-allowed-dependencies@1.3.0(eslint@9.28.0)(typescript-eslint@8.34.0(eslint@9.28.0)(typescript@5.8.3)):
    dependencies:
      eslint: 9.28.0
      ramda: 0.30.1
      typescript-eslint: 8.34.0(eslint@9.28.0)(typescript@5.8.3)

  eslint-plugin-prettier@5.4.1(eslint-config-prettier@10.1.5(eslint@9.28.0))(eslint@9.28.0)(prettier@3.5.3):
    dependencies:
      eslint: 9.28.0
      prettier: 3.5.3
      prettier-linter-helpers: 1.0.0
      synckit: 0.11.8
    optionalDependencies:
      eslint-config-prettier: 10.1.5(eslint@9.28.0)

  eslint-scope@8.3.0:
    dependencies:
      esrecurse: 4.3.0
      estraverse: 5.3.0

  eslint-visitor-keys@3.4.3: {}

  eslint-visitor-keys@4.2.0: {}

  eslint@9.28.0:
    dependencies:
      '@eslint-community/eslint-utils': 4.7.0(eslint@9.28.0)
      '@eslint-community/regexpp': 4.12.1
      '@eslint/config-array': 0.20.0
      '@eslint/config-helpers': 0.2.2
      '@eslint/core': 0.14.0
      '@eslint/eslintrc': 3.3.1
      '@eslint/js': 9.28.0
      '@eslint/plugin-kit': 0.3.1
      '@humanfs/node': 0.16.6
      '@humanwhocodes/module-importer': 1.0.1
      '@humanwhocodes/retry': 0.4.3
      '@types/estree': 1.0.7
      '@types/json-schema': 7.0.15
      ajv: 6.12.6
      chalk: 4.1.2
      cross-spawn: 7.0.6
      debug: 4.4.1
      escape-string-regexp: 4.0.0
      eslint-scope: 8.3.0
      eslint-visitor-keys: 4.2.0
      espree: 10.3.0
      esquery: 1.6.0
      esutils: 2.0.3
      fast-deep-equal: 3.1.3
      file-entry-cache: 8.0.0
      find-up: 5.0.0
      glob-parent: 6.0.2
      ignore: 5.3.2
      imurmurhash: 0.1.4
      is-glob: 4.0.3
      json-stable-stringify-without-jsonify: 1.0.1
      lodash.merge: 4.6.2
      minimatch: 3.1.2
      natural-compare: 1.4.0
      optionator: 0.9.4
    transitivePeerDependencies:
      - supports-color

  espree@10.3.0:
    dependencies:
      acorn: 8.14.1
      acorn-jsx: 5.3.2(acorn@8.14.1)
      eslint-visitor-keys: 4.2.0

  esquery@1.6.0:
    dependencies:
      estraverse: 5.3.0

  esrecurse@4.3.0:
    dependencies:
      estraverse: 5.3.0

  estraverse@5.3.0: {}

  estree-walker@3.0.3:
    dependencies:
      '@types/estree': 1.0.7

  esutils@2.0.3: {}

  etag@1.8.1: {}

  expect-type@1.2.1: {}

  express-fileupload@1.5.1:
    dependencies:
      busboy: 1.6.0

  express@5.1.0:
    dependencies:
      accepts: 2.0.0
      body-parser: 2.2.0
      content-disposition: 1.0.0
      content-type: 1.0.5
      cookie: 0.7.2
      cookie-signature: 1.2.2
      debug: 4.4.1
      encodeurl: 2.0.0
      escape-html: 1.0.3
      etag: 1.8.1
      finalhandler: 2.1.0
      fresh: 2.0.0
      http-errors: 2.0.0
      merge-descriptors: 2.0.0
      mime-types: 3.0.1
      on-finished: 2.4.1
      once: 1.4.0
      parseurl: 1.3.3
      proxy-addr: 2.0.7
      qs: 6.14.0
      range-parser: 1.2.1
      router: 2.2.0
      send: 1.2.0
      serve-static: 2.2.0
      statuses: 2.0.1
      type-is: 2.0.1
      vary: 1.1.2
    transitivePeerDependencies:
      - supports-color

  fast-deep-equal@3.1.3: {}

  fast-diff@1.3.0: {}

  fast-glob@3.3.3:
    dependencies:
      '@nodelib/fs.stat': 2.0.5
      '@nodelib/fs.walk': 1.2.8
      glob-parent: 5.1.2
      merge2: 1.4.1
      micromatch: 4.0.8

  fast-json-stable-stringify@2.1.0: {}

  fast-levenshtein@2.0.6: {}

  fastq@1.19.1:
    dependencies:
      reusify: 1.1.0

  fdir@6.4.5(picomatch@4.0.2):
    optionalDependencies:
      picomatch: 4.0.2

  fflate@0.8.2: {}

  file-entry-cache@8.0.0:
    dependencies:
      flat-cache: 4.0.1

  fill-range@7.1.1:
    dependencies:
      to-regex-range: 5.0.1

  finalhandler@2.1.0:
    dependencies:
      debug: 4.4.1
      encodeurl: 2.0.0
      escape-html: 1.0.3
      on-finished: 2.4.1
      parseurl: 1.3.3
      statuses: 2.0.1
    transitivePeerDependencies:
      - supports-color

  find-up@5.0.0:
    dependencies:
      locate-path: 6.0.0
      path-exists: 4.0.0

  fix-dts-default-cjs-exports@1.0.1:
    dependencies:
      magic-string: 0.30.17
      mlly: 1.7.4
      rollup: 4.41.1

  flat-cache@4.0.1:
    dependencies:
      flatted: 3.3.3
      keyv: 4.5.4

  flatted@3.3.3: {}

  foreground-child@3.3.1:
    dependencies:
      cross-spawn: 7.0.6
      signal-exit: 4.1.0

  forwarded@0.2.0: {}

  fresh@0.5.2: {}

  fresh@2.0.0: {}

  fsevents@2.3.3:
    optional: true

  function-bind@1.1.2: {}

  get-caller-file@2.0.5: {}

  get-intrinsic@1.3.0:
    dependencies:
      call-bind-apply-helpers: 1.0.2
      es-define-property: 1.0.1
      es-errors: 1.3.0
      es-object-atoms: 1.1.1
      function-bind: 1.1.2
      get-proto: 1.0.1
      gopd: 1.2.0
      has-symbols: 1.1.0
      hasown: 2.0.2
      math-intrinsics: 1.1.0

  get-proto@1.0.1:
    dependencies:
      dunder-proto: 1.0.1
      es-object-atoms: 1.1.1

  get-tsconfig@4.10.1:
    dependencies:
      resolve-pkg-maps: 1.0.0

  glob-parent@5.1.2:
    dependencies:
      is-glob: 4.0.3

  glob-parent@6.0.2:
    dependencies:
      is-glob: 4.0.3

  glob@10.4.5:
    dependencies:
      foreground-child: 3.3.1
      jackspeak: 3.4.3
      minimatch: 9.0.5
      minipass: 7.1.2
      package-json-from-dist: 1.0.1
      path-scurry: 1.11.1

  globals@14.0.0: {}

  gopd@1.2.0: {}

  graphemer@1.4.0: {}

  has-flag@4.0.0: {}

  has-symbols@1.1.0: {}

  hasown@2.0.2:
    dependencies:
      function-bind: 1.1.2

  highlight.js@10.7.3: {}

  html-escaper@2.0.2: {}

  http-errors@2.0.0:
    dependencies:
      depd: 2.0.0
      inherits: 2.0.4
      setprototypeof: 1.2.0
      statuses: 2.0.1
      toidentifier: 1.0.1

  husky@9.1.7: {}

  iconv-lite@0.6.3:
    dependencies:
      safer-buffer: 2.1.2

  ignore@5.3.2: {}

  ignore@7.0.5: {}

  import-fresh@3.3.1:
    dependencies:
      parent-module: 1.0.1
      resolve-from: 4.0.0

  imurmurhash@0.1.4: {}

  inherits@2.0.4: {}

  ipaddr.js@1.9.1: {}

  is-extglob@2.1.1: {}

  is-fullwidth-code-point@3.0.0: {}

  is-glob@4.0.3:
    dependencies:
      is-extglob: 2.1.1

  is-number@7.0.0: {}

  is-promise@4.0.0: {}

  isexe@2.0.0: {}

  istanbul-lib-coverage@3.2.2: {}

  istanbul-lib-report@3.0.1:
    dependencies:
      istanbul-lib-coverage: 3.2.2
      make-dir: 4.0.0
      supports-color: 7.2.0

  istanbul-lib-source-maps@5.0.6:
    dependencies:
      '@jridgewell/trace-mapping': 0.3.25
      debug: 4.4.1
      istanbul-lib-coverage: 3.2.2
    transitivePeerDependencies:
      - supports-color

  istanbul-reports@3.1.7:
    dependencies:
      html-escaper: 2.0.2
      istanbul-lib-report: 3.0.1

  jackspeak@3.4.3:
    dependencies:
      '@isaacs/cliui': 8.0.2
    optionalDependencies:
      '@pkgjs/parseargs': 0.11.0

  joycon@3.1.1: {}

  js-tokens@9.0.1: {}

  js-yaml@4.1.0:
    dependencies:
      argparse: 2.0.1

  json-buffer@3.0.1: {}

  json-schema-traverse@0.4.1: {}

  json-stable-stringify-without-jsonify@1.0.1: {}

  keyv@4.5.4:
    dependencies:
      json-buffer: 3.0.1

  levn@0.4.1:
    dependencies:
      prelude-ls: 1.2.1
      type-check: 0.4.0

  lilconfig@3.1.3: {}

  lines-and-columns@1.2.4: {}

  load-tsconfig@0.2.5: {}

  locate-path@6.0.0:
    dependencies:
      p-locate: 5.0.0

  lodash.merge@4.6.2: {}

  lodash.snakecase@4.1.1: {}

  lodash.sortby@4.7.0: {}

  loupe@3.1.3: {}

  lru-cache@10.4.3: {}

  lru-cache@11.1.0: {}

  magic-string@0.30.17:
    dependencies:
      '@jridgewell/sourcemap-codec': 1.5.0

  magicast@0.3.5:
    dependencies:
      '@babel/parser': 7.27.4
      '@babel/types': 7.27.3
      source-map-js: 1.2.1

  make-dir@4.0.0:
    dependencies:
      semver: 7.7.2

  marked-terminal@7.3.0(marked@9.1.6):
    dependencies:
      ansi-escapes: 7.0.0
      ansi-regex: 6.1.0
      chalk: 5.4.1
      cli-highlight: 2.1.11
      cli-table3: 0.6.5
      marked: 9.1.6
      node-emoji: 2.2.0
      supports-hyperlinks: 3.2.0

  marked@9.1.6: {}

  math-intrinsics@1.1.0: {}

  media-typer@0.3.0: {}

  media-typer@1.1.0: {}

  merge-descriptors@1.0.3: {}

  merge-descriptors@2.0.0: {}

  merge2@1.4.1: {}

  methods@1.1.2: {}

  micromatch@4.0.8:
    dependencies:
      braces: 3.0.3
      picomatch: 2.3.1

  mime-db@1.52.0: {}

  mime-db@1.54.0: {}

  mime-types@2.1.35:
    dependencies:
      mime-db: 1.52.0

  mime-types@3.0.1:
    dependencies:
      mime-db: 1.54.0

  mime@1.6.0: {}

  minimatch@3.1.2:
    dependencies:
      brace-expansion: 1.1.11

  minimatch@9.0.5:
    dependencies:
      brace-expansion: 2.0.1

  minipass@7.1.2: {}

  mlly@1.7.4:
    dependencies:
      acorn: 8.14.1
      pathe: 2.0.3
      pkg-types: 1.3.1
      ufo: 1.6.1

  ms@2.0.0: {}

  ms@2.1.3: {}

  mz@2.7.0:
    dependencies:
      any-promise: 1.3.0
      object-assign: 4.1.1
      thenify-all: 1.6.0

  nanoid@3.3.11: {}

  natural-compare@1.4.0: {}

  negotiator@0.6.3: {}

  negotiator@0.6.4: {}

  negotiator@1.0.0: {}

  node-emoji@2.2.0:
    dependencies:
      '@sindresorhus/is': 4.6.0
      char-regex: 1.0.2
      emojilib: 2.4.0
      skin-tone: 2.0.0

  node-forge@1.3.1: {}

  node-mocks-http@1.17.2(@types/express@5.0.3)(@types/node@24.0.1):
    dependencies:
      accepts: 1.3.8
      content-disposition: 0.5.4
      depd: 1.1.2
      fresh: 0.5.2
      merge-descriptors: 1.0.3
      methods: 1.1.2
      mime: 1.6.0
      parseurl: 1.3.3
      range-parser: 1.2.1
      type-is: 1.6.18
    optionalDependencies:
      '@types/express': 5.0.3
      '@types/node': 24.0.1

  object-assign@4.1.1: {}

  object-inspect@1.13.4: {}

  on-finished@2.4.1:
    dependencies:
      ee-first: 1.1.1

  on-headers@1.0.2: {}

  once@1.4.0:
    dependencies:
      wrappy: 1.0.2

  openapi3-ts@4.4.0:
    dependencies:
      yaml: 2.8.0

  optionator@0.9.4:
    dependencies:
      deep-is: 0.1.4
      fast-levenshtein: 2.0.6
      levn: 0.4.1
      prelude-ls: 1.2.1
      type-check: 0.4.0
      word-wrap: 1.2.5

  p-limit@3.1.0:
    dependencies:
      yocto-queue: 0.1.0

  p-locate@5.0.0:
    dependencies:
      p-limit: 3.1.0

  package-json-from-dist@1.0.1: {}

  parent-module@1.0.1:
    dependencies:
      callsites: 3.1.0

  parse5-htmlparser2-tree-adapter@6.0.1:
    dependencies:
      parse5: 6.0.1

  parse5@5.1.1: {}

  parse5@6.0.1: {}

  parseurl@1.3.3: {}

  path-exists@4.0.0: {}

  path-key@3.1.1: {}

  path-scurry@1.11.1:
    dependencies:
      lru-cache: 10.4.3
      minipass: 7.1.2

  path-to-regexp@8.2.0: {}

  pathe@2.0.3: {}

  pathval@2.0.0: {}

  picocolors@1.1.1: {}

  picomatch@2.3.1: {}

  picomatch@4.0.2: {}

  pirates@4.0.7: {}

  pkg-types@1.3.1:
    dependencies:
      confbox: 0.1.8
      mlly: 1.7.4
      pathe: 2.0.3

  postcss-load-config@6.0.1(postcss@8.5.4)(tsx@4.20.3)(yaml@2.8.0):
    dependencies:
      lilconfig: 3.1.3
    optionalDependencies:
      postcss: 8.5.4
      tsx: 4.20.3
      yaml: 2.8.0

  postcss@8.5.4:
    dependencies:
      nanoid: 3.3.11
      picocolors: 1.1.1
      source-map-js: 1.2.1

  prelude-ls@1.2.1: {}

  prettier-linter-helpers@1.0.0:
    dependencies:
      fast-diff: 1.3.0

  prettier@3.5.3: {}

  proxy-addr@2.0.7:
    dependencies:
      forwarded: 0.2.0
      ipaddr.js: 1.9.1

  punycode@2.3.1: {}

  qs@6.14.0:
    dependencies:
      side-channel: 1.1.0

  queue-microtask@1.2.3: {}

  ramda@0.30.1: {}

  range-parser@1.2.1: {}

  raw-body@3.0.0:
    dependencies:
      bytes: 3.1.2
      http-errors: 2.0.0
      iconv-lite: 0.6.3
      unpipe: 1.0.0

  readdirp@4.1.2: {}

  require-directory@2.1.1: {}

  resolve-from@4.0.0: {}

  resolve-from@5.0.0: {}

  resolve-pkg-maps@1.0.0: {}

  reusify@1.1.0: {}

  rollup@4.41.1:
    dependencies:
      '@types/estree': 1.0.7
    optionalDependencies:
      '@rollup/rollup-android-arm-eabi': 4.41.1
      '@rollup/rollup-android-arm64': 4.41.1
      '@rollup/rollup-darwin-arm64': 4.41.1
      '@rollup/rollup-darwin-x64': 4.41.1
      '@rollup/rollup-freebsd-arm64': 4.41.1
      '@rollup/rollup-freebsd-x64': 4.41.1
      '@rollup/rollup-linux-arm-gnueabihf': 4.41.1
      '@rollup/rollup-linux-arm-musleabihf': 4.41.1
      '@rollup/rollup-linux-arm64-gnu': 4.41.1
      '@rollup/rollup-linux-arm64-musl': 4.41.1
      '@rollup/rollup-linux-loongarch64-gnu': 4.41.1
      '@rollup/rollup-linux-powerpc64le-gnu': 4.41.1
      '@rollup/rollup-linux-riscv64-gnu': 4.41.1
      '@rollup/rollup-linux-riscv64-musl': 4.41.1
      '@rollup/rollup-linux-s390x-gnu': 4.41.1
      '@rollup/rollup-linux-x64-gnu': 4.41.1
      '@rollup/rollup-linux-x64-musl': 4.41.1
      '@rollup/rollup-win32-arm64-msvc': 4.41.1
      '@rollup/rollup-win32-ia32-msvc': 4.41.1
      '@rollup/rollup-win32-x64-msvc': 4.41.1
      fsevents: 2.3.3

  router@2.2.0:
    dependencies:
      debug: 4.4.1
      depd: 2.0.0
      is-promise: 4.0.0
      parseurl: 1.3.3
      path-to-regexp: 8.2.0
    transitivePeerDependencies:
      - supports-color

  run-parallel@1.2.0:
    dependencies:
      queue-microtask: 1.2.3

  safe-buffer@5.2.1: {}

  safer-buffer@2.1.2: {}

  semver@7.7.2: {}

  send@1.2.0:
    dependencies:
      debug: 4.4.1
      encodeurl: 2.0.0
      escape-html: 1.0.3
      etag: 1.8.1
      fresh: 2.0.0
      http-errors: 2.0.0
      mime-types: 3.0.1
      ms: 2.1.3
      on-finished: 2.4.1
      range-parser: 1.2.1
      statuses: 2.0.1
    transitivePeerDependencies:
      - supports-color

  serve-static@2.2.0:
    dependencies:
      encodeurl: 2.0.0
      escape-html: 1.0.3
      parseurl: 1.3.3
      send: 1.2.0
    transitivePeerDependencies:
      - supports-color

  setprototypeof@1.2.0: {}

  shebang-command@2.0.0:
    dependencies:
      shebang-regex: 3.0.0

  shebang-regex@3.0.0: {}

  side-channel-list@1.0.0:
    dependencies:
      es-errors: 1.3.0
      object-inspect: 1.13.4

  side-channel-map@1.0.1:
    dependencies:
      call-bound: 1.0.4
      es-errors: 1.3.0
      get-intrinsic: 1.3.0
      object-inspect: 1.13.4

  side-channel-weakmap@1.0.2:
    dependencies:
      call-bound: 1.0.4
      es-errors: 1.3.0
      get-intrinsic: 1.3.0
      object-inspect: 1.13.4
      side-channel-map: 1.0.1

  side-channel@1.1.0:
    dependencies:
      es-errors: 1.3.0
      object-inspect: 1.13.4
      side-channel-list: 1.0.0
      side-channel-map: 1.0.1
      side-channel-weakmap: 1.0.2

  siginfo@2.0.0: {}

  signal-exit@4.1.0: {}

  skin-tone@2.0.0:
    dependencies:
      unicode-emoji-modifier-base: 1.0.0

  snakify-ts@2.3.0:
    dependencies:
      lodash.snakecase: 4.1.1

  source-map-js@1.2.1: {}

  source-map@0.8.0-beta.0:
    dependencies:
      whatwg-url: 7.1.0

  stackback@0.0.2: {}

  statuses@2.0.1: {}

  std-env@3.9.0: {}

  streamsearch@1.1.0: {}

  string-width@4.2.3:
    dependencies:
      emoji-regex: 8.0.0
      is-fullwidth-code-point: 3.0.0
      strip-ansi: 6.0.1

  string-width@5.1.2:
    dependencies:
      eastasianwidth: 0.2.0
      emoji-regex: 9.2.2
      strip-ansi: 7.1.0

  strip-ansi@6.0.1:
    dependencies:
      ansi-regex: 5.0.1

  strip-ansi@7.1.0:
    dependencies:
      ansi-regex: 6.1.0

  strip-json-comments@3.1.1: {}

  strip-literal@3.0.0:
    dependencies:
      js-tokens: 9.0.1

  sucrase@3.35.0:
    dependencies:
      '@jridgewell/gen-mapping': 0.3.8
      commander: 4.1.1
      glob: 10.4.5
      lines-and-columns: 1.2.4
      mz: 2.7.0
      pirates: 4.0.7
      ts-interface-checker: 0.1.13

  supports-color@7.2.0:
    dependencies:
      has-flag: 4.0.0

  supports-hyperlinks@3.2.0:
    dependencies:
      has-flag: 4.0.0
      supports-color: 7.2.0

  swagger-ui-dist@5.22.0:
    dependencies:
      '@scarf/scarf': empty-npm-package@1.0.0

  swagger-ui-express@5.0.1(express@5.1.0):
    dependencies:
      express: 5.1.0
      swagger-ui-dist: 5.22.0

  synckit@0.11.8:
    dependencies:
      '@pkgr/core': 0.2.4

  test-exclude@7.0.1:
    dependencies:
      '@istanbuljs/schema': 0.1.3
      glob: 10.4.5
      minimatch: 9.0.5

  thenify-all@1.6.0:
    dependencies:
      thenify: 3.3.1

  thenify@3.3.1:
    dependencies:
      any-promise: 1.3.0

  tinybench@2.9.0: {}

  tinyexec@0.3.2: {}

  tinyglobby@0.2.14:
    dependencies:
      fdir: 6.4.5(picomatch@4.0.2)
      picomatch: 4.0.2

  tinypool@1.1.0: {}

  tinyrainbow@2.0.0: {}

  tinyspy@4.0.3: {}

  to-regex-range@5.0.1:
    dependencies:
      is-number: 7.0.0

  toidentifier@1.0.1: {}

  tr46@1.0.1:
    dependencies:
      punycode: 2.3.1

  tree-kill@1.2.2: {}

  ts-api-utils@2.1.0(typescript@5.8.3):
    dependencies:
      typescript: 5.8.3

  ts-interface-checker@0.1.13: {}

  ts-toolbelt@9.6.0: {}

  tsup@8.5.0(postcss@8.5.4)(tsx@4.20.3)(typescript@5.8.3)(yaml@2.8.0):
    dependencies:
      bundle-require: 5.1.0(esbuild@0.25.5)
      cac: 6.7.14
      chokidar: 4.0.3
      consola: 3.4.2
      debug: 4.4.1
      esbuild: 0.25.5
      fix-dts-default-cjs-exports: 1.0.1
      joycon: 3.1.1
      picocolors: 1.1.1
      postcss-load-config: 6.0.1(postcss@8.5.4)(tsx@4.20.3)(yaml@2.8.0)
      resolve-from: 5.0.0
      rollup: 4.41.1
      source-map: 0.8.0-beta.0
      sucrase: 3.35.0
      tinyexec: 0.3.2
      tinyglobby: 0.2.14
      tree-kill: 1.2.2
    optionalDependencies:
      postcss: 8.5.4
      typescript: 5.8.3
    transitivePeerDependencies:
      - jiti
      - supports-color
      - tsx
      - yaml

  tsx@4.20.3:
    dependencies:
      esbuild: 0.25.5
      get-tsconfig: 4.10.1
    optionalDependencies:
      fsevents: 2.3.3

  type-check@0.4.0:
    dependencies:
      prelude-ls: 1.2.1

  type-is@1.6.18:
    dependencies:
      media-typer: 0.3.0
      mime-types: 2.1.35

  type-is@2.0.1:
    dependencies:
      content-type: 1.0.5
      media-typer: 1.1.0
      mime-types: 3.0.1

  types-ramda@0.30.1:
    dependencies:
      ts-toolbelt: 9.6.0

  typescript-eslint@8.34.0(eslint@9.28.0)(typescript@5.8.3):
    dependencies:
      '@typescript-eslint/eslint-plugin': 8.34.0(@typescript-eslint/parser@8.34.0(eslint@9.28.0)(typescript@5.8.3))(eslint@9.28.0)(typescript@5.8.3)
      '@typescript-eslint/parser': 8.34.0(eslint@9.28.0)(typescript@5.8.3)
      '@typescript-eslint/utils': 8.34.0(eslint@9.28.0)(typescript@5.8.3)
      eslint: 9.28.0
      typescript: 5.8.3
    transitivePeerDependencies:
      - supports-color

  typescript@5.6.1-rc: {}

  typescript@5.8.3: {}

  ufo@1.6.1: {}

  undici-types@7.8.0: {}

  undici@6.21.3: {}

  unicode-emoji-modifier-base@1.0.0: {}

  unpipe@1.0.0: {}

  uri-js@4.4.1:
    dependencies:
      punycode: 2.3.1

  validate-npm-package-name@5.0.1: {}

  vary@1.1.2: {}

  vite-node@3.2.3(@types/node@24.0.1)(tsx@4.20.3)(yaml@2.8.0):
    dependencies:
      cac: 6.7.14
      debug: 4.4.1
      es-module-lexer: 1.7.0
      pathe: 2.0.3
      vite: 6.3.5(@types/node@24.0.1)(tsx@4.20.3)(yaml@2.8.0)
    transitivePeerDependencies:
      - '@types/node'
      - jiti
      - less
      - lightningcss
      - sass
      - sass-embedded
      - stylus
      - sugarss
      - supports-color
      - terser
      - tsx
      - yaml

  vite@6.3.5(@types/node@24.0.1)(tsx@4.20.3)(yaml@2.8.0):
    dependencies:
      esbuild: 0.25.5
      fdir: 6.4.5(picomatch@4.0.2)
      picomatch: 4.0.2
      postcss: 8.5.4
      rollup: 4.41.1
      tinyglobby: 0.2.14
    optionalDependencies:
      '@types/node': 24.0.1
      fsevents: 2.3.3
      tsx: 4.20.3
      yaml: 2.8.0

  vitest@3.2.3(@types/node@24.0.1)(tsx@4.20.3)(yaml@2.8.0):
    dependencies:
      '@types/chai': 5.2.2
      '@vitest/expect': 3.2.3
      '@vitest/mocker': 3.2.3(vite@6.3.5(@types/node@24.0.1)(tsx@4.20.3)(yaml@2.8.0))
      '@vitest/pretty-format': 3.2.3
      '@vitest/runner': 3.2.3
      '@vitest/snapshot': 3.2.3
      '@vitest/spy': 3.2.3
      '@vitest/utils': 3.2.3
      chai: 5.2.0
      debug: 4.4.1
      expect-type: 1.2.1
      magic-string: 0.30.17
      pathe: 2.0.3
      picomatch: 4.0.2
      std-env: 3.9.0
      tinybench: 2.9.0
      tinyexec: 0.3.2
      tinyglobby: 0.2.14
      tinypool: 1.1.0
      tinyrainbow: 2.0.0
      vite: 6.3.5(@types/node@24.0.1)(tsx@4.20.3)(yaml@2.8.0)
      vite-node: 3.2.3(@types/node@24.0.1)(tsx@4.20.3)(yaml@2.8.0)
      why-is-node-running: 2.3.0
    optionalDependencies:
      '@types/node': 24.0.1
    transitivePeerDependencies:
      - jiti
      - less
      - lightningcss
      - msw
      - sass
      - sass-embedded
      - stylus
      - sugarss
      - supports-color
      - terser
      - tsx
      - yaml

  webidl-conversions@4.0.2: {}

  whatwg-url@7.1.0:
    dependencies:
      lodash.sortby: 4.7.0
      tr46: 1.0.1
      webidl-conversions: 4.0.2

  which@2.0.2:
    dependencies:
      isexe: 2.0.0

  why-is-node-running@2.3.0:
    dependencies:
      siginfo: 2.0.0
      stackback: 0.0.2

  word-wrap@1.2.5: {}

  wrap-ansi@7.0.0:
    dependencies:
      ansi-styles: 4.3.0
      string-width: 4.2.3
      strip-ansi: 6.0.1

  wrap-ansi@8.1.0:
    dependencies:
      ansi-styles: 6.2.1
      string-width: 5.1.2
      strip-ansi: 7.1.0

  wrappy@1.0.2: {}

  y18n@5.0.8: {}

  yaml@2.8.0: {}

  yargs-parser@20.2.9: {}

  yargs@16.2.0:
    dependencies:
      cliui: 7.0.4
      escalade: 3.2.0
      get-caller-file: 2.0.5
      require-directory: 2.1.1
      string-width: 4.2.3
      y18n: 5.0.8
      yargs-parser: 20.2.9

  yocto-queue@0.1.0: {}

  zod@3.25.64: {}<|MERGE_RESOLUTION|>--- conflicted
+++ resolved
@@ -67,7 +67,7 @@
         version: 3.5.3
       tsup:
         specifier: ^8.5.0
-        version: 8.5.0(postcss@8.5.4)(tsx@4.19.4)(typescript@5.8.3)(yaml@2.8.0)
+        version: 8.5.0(postcss@8.5.4)(tsx@4.20.3)(typescript@5.8.3)(yaml@2.8.0)
       tsx:
         specifier: ^4.19.4
         version: 4.20.3
@@ -190,12 +190,6 @@
       snakify-ts:
         specifier: ^2.3.0
         version: 2.3.0
-<<<<<<< HEAD
-=======
-      tsup:
-        specifier: ^8.5.0
-        version: 8.5.0(postcss@8.5.4)(tsx@4.20.3)(typescript@5.8.3)(yaml@2.8.0)
->>>>>>> 34f14887
       undici:
         specifier: ^6.19.8
         version: 6.21.3
