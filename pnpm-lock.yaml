--- conflicted
+++ resolved
@@ -276,11 +276,7 @@
     devDependencies:
       '@typescript-eslint/rule-tester':
         specifier: catalog:dev
-<<<<<<< HEAD
-        version: 8.46.1(eslint@9.37.0(jiti@2.6.0))(typescript@5.9.3)
-=======
-        version: 8.46.0(eslint@9.37.0(jiti@2.6.1))(typescript@5.9.3)
->>>>>>> 43c9015b
+        version: 8.46.1(eslint@9.37.0(jiti@2.6.1))(typescript@5.9.3)
 
   zod-plugin:
     dependencies:
@@ -2974,14 +2970,14 @@
     transitivePeerDependencies:
       - supports-color
 
-  '@typescript-eslint/parser@8.46.1(eslint@9.37.0(jiti@2.6.0))(typescript@5.9.3)':
+  '@typescript-eslint/parser@8.46.1(eslint@9.37.0(jiti@2.6.1))(typescript@5.9.3)':
     dependencies:
       '@typescript-eslint/scope-manager': 8.46.1
       '@typescript-eslint/types': 8.46.1
       '@typescript-eslint/typescript-estree': 8.46.1(typescript@5.9.3)
       '@typescript-eslint/visitor-keys': 8.46.1
       debug: 4.4.3
-      eslint: 9.37.0(jiti@2.6.0)
+      eslint: 9.37.0(jiti@2.6.1)
       typescript: 5.9.3
     transitivePeerDependencies:
       - supports-color
@@ -2995,7 +2991,6 @@
     transitivePeerDependencies:
       - supports-color
 
-<<<<<<< HEAD
   '@typescript-eslint/project-service@8.46.1(typescript@5.9.3)':
     dependencies:
       '@typescript-eslint/tsconfig-utils': 8.46.1(typescript@5.9.3)
@@ -3005,18 +3000,11 @@
     transitivePeerDependencies:
       - supports-color
 
-  '@typescript-eslint/rule-tester@8.46.1(eslint@9.37.0(jiti@2.6.0))(typescript@5.9.3)':
-    dependencies:
-      '@typescript-eslint/parser': 8.46.1(eslint@9.37.0(jiti@2.6.0))(typescript@5.9.3)
+  '@typescript-eslint/rule-tester@8.46.1(eslint@9.37.0(jiti@2.6.1))(typescript@5.9.3)':
+    dependencies:
+      '@typescript-eslint/parser': 8.46.1(eslint@9.37.0(jiti@2.6.1))(typescript@5.9.3)
       '@typescript-eslint/typescript-estree': 8.46.1(typescript@5.9.3)
-      '@typescript-eslint/utils': 8.46.1(eslint@9.37.0(jiti@2.6.0))(typescript@5.9.3)
-=======
-  '@typescript-eslint/rule-tester@8.46.0(eslint@9.37.0(jiti@2.6.1))(typescript@5.9.3)':
-    dependencies:
-      '@typescript-eslint/parser': 8.46.0(eslint@9.37.0(jiti@2.6.1))(typescript@5.9.3)
-      '@typescript-eslint/typescript-estree': 8.46.0(typescript@5.9.3)
-      '@typescript-eslint/utils': 8.46.0(eslint@9.37.0(jiti@2.6.1))(typescript@5.9.3)
->>>>>>> 43c9015b
+      '@typescript-eslint/utils': 8.46.1(eslint@9.37.0(jiti@2.6.1))(typescript@5.9.3)
       ajv: 6.12.6
       eslint: 9.37.0(jiti@2.6.1)
       json-stable-stringify-without-jsonify: 1.0.1
@@ -3105,7 +3093,6 @@
       is-glob: 4.0.3
       minimatch: 9.0.5
       semver: 7.7.3
-<<<<<<< HEAD
       ts-api-utils: 2.1.0(typescript@5.9.3)
       typescript: 5.9.3
     transitivePeerDependencies:
@@ -3122,8 +3109,6 @@
       is-glob: 4.0.3
       minimatch: 9.0.5
       semver: 7.7.3
-=======
->>>>>>> 43c9015b
       ts-api-utils: 2.1.0(typescript@5.9.3)
       typescript: 5.9.3
     transitivePeerDependencies:
@@ -3151,13 +3136,13 @@
     transitivePeerDependencies:
       - supports-color
 
-  '@typescript-eslint/utils@8.46.1(eslint@9.37.0(jiti@2.6.0))(typescript@5.9.3)':
-    dependencies:
-      '@eslint-community/eslint-utils': 4.9.0(eslint@9.37.0(jiti@2.6.0))
+  '@typescript-eslint/utils@8.46.1(eslint@9.37.0(jiti@2.6.1))(typescript@5.9.3)':
+    dependencies:
+      '@eslint-community/eslint-utils': 4.9.0(eslint@9.37.0(jiti@2.6.1))
       '@typescript-eslint/scope-manager': 8.46.1
       '@typescript-eslint/types': 8.46.1
       '@typescript-eslint/typescript-estree': 8.46.1(typescript@5.9.3)
-      eslint: 9.37.0(jiti@2.6.0)
+      eslint: 9.37.0(jiti@2.6.1)
       typescript: 5.9.3
     transitivePeerDependencies:
       - supports-color
@@ -3172,16 +3157,12 @@
       '@typescript-eslint/types': 8.46.0
       eslint-visitor-keys: 4.2.1
 
-<<<<<<< HEAD
   '@typescript-eslint/visitor-keys@8.46.1':
     dependencies:
       '@typescript-eslint/types': 8.46.1
       eslint-visitor-keys: 4.2.1
 
-  '@vitest/coverage-v8@3.2.4(vitest@3.2.4(@types/node@24.7.2)(jiti@2.6.0)(tsx@4.20.6)(yaml@2.8.1))':
-=======
   '@vitest/coverage-v8@3.2.4(vitest@3.2.4(@types/node@24.7.2)(jiti@2.6.1)(tsx@4.20.6)(yaml@2.8.1))':
->>>>>>> 43c9015b
     dependencies:
       '@ampproject/remapping': 2.3.0
       '@bcoe/v8-coverage': 1.0.2
