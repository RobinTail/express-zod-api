lockfileVersion: '9.0'

settings:
  autoInstallPeers: false
  excludeLinksFromLockfile: false

catalogs:
  dev:
    '@types/compression':
      specifier: ^1.8.1
      version: 1.8.1
    '@types/express':
      specifier: ^5.0.3
      version: 5.0.3
    '@types/express-fileupload':
      specifier: ^1.5.1
      version: 1.5.1
    '@types/http-errors':
      specifier: ^2.0.5
      version: 2.0.5
    '@types/ramda':
      specifier: ^0.31.0
      version: 0.31.1
    '@typescript-eslint/rule-tester':
      specifier: ^8.46.1
      version: 8.46.2
    camelize-ts:
      specifier: ^3.0.0
      version: 3.0.0
    compression:
      specifier: ^1.8.0
      version: 1.8.1
    express:
      specifier: ^5.1.0
      version: 5.1.0
    express-fileupload:
      specifier: ^1.5.1
      version: 1.5.2
    http-errors:
      specifier: ^2.0.0
      version: 2.0.0
    typescript:
      specifier: ^5.9.2
      version: 5.9.3
    typescript-eslint:
      specifier: ^8.46.1
      version: 8.46.2
    zod:
      specifier: ^4.0.0
      version: 4.1.12
  prod:
    ramda:
      specifier: ^0.32.0
      version: 0.32.0

overrides:
  '@scarf/scarf': npm:empty-npm-package@1.0.0

importers:

  .:
    devDependencies:
      '@arethetypeswrong/core':
        specifier: ^0.18.2
        version: 0.18.2
      '@tsconfig/node20':
        specifier: ^20.1.5
        version: 20.1.6
      '@types/node':
        specifier: ^24.0.0
        version: 24.9.1
      '@vitest/coverage-v8':
        specifier: ^4.0.0-beta.19
        version: 4.0.0-beta.19(vitest@4.0.0-beta.19(@types/node@24.9.1)(jiti@2.6.1)(tsx@4.20.6)(yaml@2.8.1))
      eslint:
        specifier: ^9.28.0
        version: 9.38.0(jiti@2.6.1)
      eslint-config-prettier:
        specifier: ^10.1.5
        version: 10.1.8(eslint@9.38.0(jiti@2.6.1))
      eslint-plugin-allowed-dependencies:
        specifier: ^2.0.0
        version: 2.0.0(eslint@9.38.0(jiti@2.6.1))(typescript-eslint@8.46.2(eslint@9.38.0(jiti@2.6.1))(typescript@5.9.3))
      eslint-plugin-prettier:
        specifier: ^5.4.1
        version: 5.5.4(eslint-config-prettier@10.1.8(eslint@9.38.0(jiti@2.6.1)))(eslint@9.38.0(jiti@2.6.1))(prettier@3.6.2)
      husky:
        specifier: ^9.0.5
        version: 9.1.7
      prettier:
        specifier: 3.6.2
        version: 3.6.2
      tsdown:
        specifier: ^0.15.3
        version: 0.15.9(@arethetypeswrong/core@0.18.2)(typescript@5.9.3)
      tsx:
        specifier: ^4.19.4
        version: 4.20.6
      typescript-eslint:
        specifier: catalog:dev
        version: 8.46.2(eslint@9.38.0(jiti@2.6.1))(typescript@5.9.3)
      vitest:
        specifier: ^4.0.0-beta.19
        version: 4.0.0-beta.19(@types/node@24.9.1)(jiti@2.6.1)(tsx@4.20.6)(yaml@2.8.1)

  cjs-test:
    devDependencies:
      express-zod-api:
        specifier: workspace:*
        version: link:../express-zod-api
      zod:
        specifier: catalog:dev
        version: 4.1.12

  compat-test:
    devDependencies:
      '@express-zod-api/migration':
        specifier: workspace:*
        version: link:../migration
      eslint:
        specifier: npm:eslint@9.0.0
        version: 9.0.0
      express:
        specifier: npm:express@5.1.0
        version: 5.1.0
      express-zod-api:
        specifier: workspace:*
        version: link:../express-zod-api
      http-errors:
        specifier: npm:http-errors@2.0.0
        version: 2.0.0
      typescript:
        specifier: npm:typescript@5.1.3
        version: 5.1.3
      typescript-eslint:
        specifier: npm:typescript-eslint@8.0.0
        version: 8.0.0(eslint@9.0.0)(typescript@5.1.3)
      zod:
        specifier: npm:zod@4.0.0
        version: 4.0.0

  esm-test:
    devDependencies:
      express-zod-api:
        specifier: workspace:*
        version: link:../express-zod-api
      zod:
        specifier: catalog:dev
        version: 4.1.12

  example:
    devDependencies:
      '@types/http-errors':
        specifier: catalog:dev
        version: 2.0.5
      '@types/swagger-ui-express':
        specifier: ^4.1.8
        version: 4.1.8
      express-zod-api:
        specifier: workspace:*
        version: link:../express-zod-api
      http-errors:
        specifier: catalog:dev
        version: 2.0.0
      qs:
        specifier: ^6.14.0
        version: 6.14.0
      swagger-ui-express:
        specifier: ^5.0.0
        version: 5.0.1(express@5.1.0)
      typescript:
        specifier: catalog:dev
        version: 5.9.3
      zod:
        specifier: catalog:dev
        version: 4.1.12

  express-zod-api:
    dependencies:
      '@express-zod-api/zod-plugin':
        specifier: workspace:^
        version: link:../zod-plugin
      ansis:
        specifier: ^4.1.0
        version: 4.2.0
      node-mocks-http:
        specifier: ^1.17.2
        version: 1.17.2(@types/express@5.0.3)(@types/node@24.9.1)
      openapi3-ts:
        specifier: ^4.5.0
        version: 4.5.0
      ramda:
        specifier: catalog:prod
        version: 0.32.0
    devDependencies:
      '@types/compression':
        specifier: catalog:dev
        version: 1.8.1
      '@types/cors':
        specifier: ^2.8.19
        version: 2.8.19
      '@types/depd':
        specifier: ^1.1.37
        version: 1.1.37
      '@types/express':
        specifier: catalog:dev
        version: 5.0.3
      '@types/express-fileupload':
        specifier: catalog:dev
        version: 1.5.1
      '@types/http-errors':
        specifier: catalog:dev
        version: 2.0.5
      '@types/node-forge':
        specifier: ^1.3.11
        version: 1.3.14
      '@types/ramda':
        specifier: catalog:dev
        version: 0.31.1
      camelize-ts:
        specifier: catalog:dev
        version: 3.0.0
      compression:
        specifier: catalog:dev
        version: 1.8.1
      cors:
        specifier: ^2.8.5
        version: 2.8.5
      depd:
        specifier: ^2.0.0
        version: 2.0.0
      express:
        specifier: catalog:dev
        version: 5.1.0
      express-fileupload:
        specifier: catalog:dev
        version: 1.5.2
      http-errors:
        specifier: catalog:dev
        version: 2.0.0
      node-forge:
        specifier: ^1.3.1
        version: 1.3.1
      snakify-ts:
        specifier: ^2.3.0
        version: 2.3.0
      typescript:
        specifier: catalog:dev
        version: 5.9.3
      undici:
        specifier: ^7.10.0
        version: 7.16.0
      zod:
        specifier: catalog:dev
        version: 4.1.12

  issue952-test:
    dependencies:
      '@types/express':
        specifier: catalog:dev
        version: 5.0.3
      '@types/express-fileupload':
        specifier: catalog:dev
        version: 1.5.1
      express-zod-api:
        specifier: workspace:*
        version: link:../express-zod-api
      typescript:
        specifier: catalog:dev
        version: 5.9.3
      zod:
        specifier: catalog:dev
        version: 4.1.12

  migration:
    devDependencies:
      '@typescript-eslint/rule-tester':
        specifier: catalog:dev
        version: 8.46.2(eslint@9.38.0(jiti@2.6.1))(typescript@5.9.3)

  zod-plugin:
    dependencies:
      ramda:
        specifier: catalog:prod
        version: 0.32.0
    devDependencies:
      '@types/ramda':
        specifier: catalog:dev
        version: 0.31.1
      camelize-ts:
        specifier: catalog:dev
        version: 3.0.0
      typescript:
        specifier: catalog:dev
        version: 5.9.3
      zod:
        specifier: catalog:dev
        version: 4.1.12

packages:

  '@andrewbranch/untar.js@1.0.3':
    resolution: {integrity: sha512-Jh15/qVmrLGhkKJBdXlK1+9tY4lZruYjsgkDFj08ZmDiWVBLJcqkok7Z0/R0In+i1rScBpJlSvrTS2Lm41Pbnw==}

  '@arethetypeswrong/core@0.18.2':
    resolution: {integrity: sha512-GiwTmBFOU1/+UVNqqCGzFJYfBXEytUkiI+iRZ6Qx7KmUVtLm00sYySkfe203C9QtPG11yOz1ZaMek8dT/xnlgg==}
    engines: {node: '>=20'}

  '@babel/generator@7.28.3':
    resolution: {integrity: sha512-3lSpxGgvnmZznmBkCRnVREPUFJv2wrv9iAoFDvADJc0ypmdOxdUtcLeBgBJ6zE0PMeTKnxeQzyk0xTBq4Ep7zw==}
    engines: {node: '>=6.9.0'}

  '@babel/helper-string-parser@7.27.1':
    resolution: {integrity: sha512-qMlSxKbpRlAridDExk92nSobyDdpPijUq2DW6oDnUqd0iOGxmQjyqhMIihI9+zv4LPyZdRje2cavWPbCbWm3eA==}
    engines: {node: '>=6.9.0'}

  '@babel/helper-validator-identifier@7.27.1':
    resolution: {integrity: sha512-D2hP9eA+Sqx1kBZgzxZh0y1trbuU+JoDkiEwqhQ36nodYqJwyEIhPSdMNd7lOm/4io72luTPWH20Yda0xOuUow==}
    engines: {node: '>=6.9.0'}

  '@babel/parser@7.28.4':
    resolution: {integrity: sha512-yZbBqeM6TkpP9du/I2pUZnJsRMGGvOuIrhjzC1AwHwW+6he4mni6Bp/m8ijn0iOuZuPI2BfkCoSRunpyjnrQKg==}
    engines: {node: '>=6.0.0'}
    hasBin: true

  '@babel/types@7.28.4':
    resolution: {integrity: sha512-bkFqkLhh3pMBUQQkpVgWDWq/lqzc2678eUyDlTBhRqhCHFguYYGM0Efga7tYk4TogG/3x0EEl66/OQ+WGbWB/Q==}
    engines: {node: '>=6.9.0'}

  '@bcoe/v8-coverage@1.0.2':
    resolution: {integrity: sha512-6zABk/ECA/QYSCQ1NGiVwwbQerUCZ+TQbp64Q3AgmfNvurHH0j8TtXa1qbShXA6qqkpAj4V5W8pP6mLe1mcMqA==}
    engines: {node: '>=18'}

  '@braidai/lang@1.1.2':
    resolution: {integrity: sha512-qBcknbBufNHlui137Hft8xauQMTZDKdophmLFv05r2eNmdIv/MlPuP4TdUknHG68UdWLgVZwgxVe735HzJNIwA==}

  '@emnapi/core@1.5.0':
    resolution: {integrity: sha512-sbP8GzB1WDzacS8fgNPpHlp6C9VZe+SJP3F90W9rLemaQj2PzIuTEl1qDOYQf58YIpyjViI24y9aPWCjEzY2cg==}

  '@emnapi/runtime@1.5.0':
    resolution: {integrity: sha512-97/BJ3iXHww3djw6hYIfErCZFee7qCtrneuLa20UXFCOTCfBM2cvQHjWJ2EG0s0MtdNwInarqCTz35i4wWXHsQ==}

  '@emnapi/wasi-threads@1.1.0':
    resolution: {integrity: sha512-WI0DdZ8xFSbgMjR1sFsKABJ/C5OnRrjT06JXbZKexJGrDuPTzZdDYfFlsgcCXCyf+suG5QU2e/y1Wo2V/OapLQ==}

  '@esbuild/aix-ppc64@0.25.10':
    resolution: {integrity: sha512-0NFWnA+7l41irNuaSVlLfgNT12caWJVLzp5eAVhZ0z1qpxbockccEt3s+149rE64VUI3Ml2zt8Nv5JVc4QXTsw==}
    engines: {node: '>=18'}
    cpu: [ppc64]
    os: [aix]

  '@esbuild/android-arm64@0.25.10':
    resolution: {integrity: sha512-LSQa7eDahypv/VO6WKohZGPSJDq5OVOo3UoFR1E4t4Gj1W7zEQMUhI+lo81H+DtB+kP+tDgBp+M4oNCwp6kffg==}
    engines: {node: '>=18'}
    cpu: [arm64]
    os: [android]

  '@esbuild/android-arm@0.25.10':
    resolution: {integrity: sha512-dQAxF1dW1C3zpeCDc5KqIYuZ1tgAdRXNoZP7vkBIRtKZPYe2xVr/d3SkirklCHudW1B45tGiUlz2pUWDfbDD4w==}
    engines: {node: '>=18'}
    cpu: [arm]
    os: [android]

  '@esbuild/android-x64@0.25.10':
    resolution: {integrity: sha512-MiC9CWdPrfhibcXwr39p9ha1x0lZJ9KaVfvzA0Wxwz9ETX4v5CHfF09bx935nHlhi+MxhA63dKRRQLiVgSUtEg==}
    engines: {node: '>=18'}
    cpu: [x64]
    os: [android]

  '@esbuild/darwin-arm64@0.25.10':
    resolution: {integrity: sha512-JC74bdXcQEpW9KkV326WpZZjLguSZ3DfS8wrrvPMHgQOIEIG/sPXEN/V8IssoJhbefLRcRqw6RQH2NnpdprtMA==}
    engines: {node: '>=18'}
    cpu: [arm64]
    os: [darwin]

  '@esbuild/darwin-x64@0.25.10':
    resolution: {integrity: sha512-tguWg1olF6DGqzws97pKZ8G2L7Ig1vjDmGTwcTuYHbuU6TTjJe5FXbgs5C1BBzHbJ2bo1m3WkQDbWO2PvamRcg==}
    engines: {node: '>=18'}
    cpu: [x64]
    os: [darwin]

  '@esbuild/freebsd-arm64@0.25.10':
    resolution: {integrity: sha512-3ZioSQSg1HT2N05YxeJWYR+Libe3bREVSdWhEEgExWaDtyFbbXWb49QgPvFH8u03vUPX10JhJPcz7s9t9+boWg==}
    engines: {node: '>=18'}
    cpu: [arm64]
    os: [freebsd]

  '@esbuild/freebsd-x64@0.25.10':
    resolution: {integrity: sha512-LLgJfHJk014Aa4anGDbh8bmI5Lk+QidDmGzuC2D+vP7mv/GeSN+H39zOf7pN5N8p059FcOfs2bVlrRr4SK9WxA==}
    engines: {node: '>=18'}
    cpu: [x64]
    os: [freebsd]

  '@esbuild/linux-arm64@0.25.10':
    resolution: {integrity: sha512-5luJWN6YKBsawd5f9i4+c+geYiVEw20FVW5x0v1kEMWNq8UctFjDiMATBxLvmmHA4bf7F6hTRaJgtghFr9iziQ==}
    engines: {node: '>=18'}
    cpu: [arm64]
    os: [linux]

  '@esbuild/linux-arm@0.25.10':
    resolution: {integrity: sha512-oR31GtBTFYCqEBALI9r6WxoU/ZofZl962pouZRTEYECvNF/dtXKku8YXcJkhgK/beU+zedXfIzHijSRapJY3vg==}
    engines: {node: '>=18'}
    cpu: [arm]
    os: [linux]

  '@esbuild/linux-ia32@0.25.10':
    resolution: {integrity: sha512-NrSCx2Kim3EnnWgS4Txn0QGt0Xipoumb6z6sUtl5bOEZIVKhzfyp/Lyw4C1DIYvzeW/5mWYPBFJU3a/8Yr75DQ==}
    engines: {node: '>=18'}
    cpu: [ia32]
    os: [linux]

  '@esbuild/linux-loong64@0.25.10':
    resolution: {integrity: sha512-xoSphrd4AZda8+rUDDfD9J6FUMjrkTz8itpTITM4/xgerAZZcFW7Dv+sun7333IfKxGG8gAq+3NbfEMJfiY+Eg==}
    engines: {node: '>=18'}
    cpu: [loong64]
    os: [linux]

  '@esbuild/linux-mips64el@0.25.10':
    resolution: {integrity: sha512-ab6eiuCwoMmYDyTnyptoKkVS3k8fy/1Uvq7Dj5czXI6DF2GqD2ToInBI0SHOp5/X1BdZ26RKc5+qjQNGRBelRA==}
    engines: {node: '>=18'}
    cpu: [mips64el]
    os: [linux]

  '@esbuild/linux-ppc64@0.25.10':
    resolution: {integrity: sha512-NLinzzOgZQsGpsTkEbdJTCanwA5/wozN9dSgEl12haXJBzMTpssebuXR42bthOF3z7zXFWH1AmvWunUCkBE4EA==}
    engines: {node: '>=18'}
    cpu: [ppc64]
    os: [linux]

  '@esbuild/linux-riscv64@0.25.10':
    resolution: {integrity: sha512-FE557XdZDrtX8NMIeA8LBJX3dC2M8VGXwfrQWU7LB5SLOajfJIxmSdyL/gU1m64Zs9CBKvm4UAuBp5aJ8OgnrA==}
    engines: {node: '>=18'}
    cpu: [riscv64]
    os: [linux]

  '@esbuild/linux-s390x@0.25.10':
    resolution: {integrity: sha512-3BBSbgzuB9ajLoVZk0mGu+EHlBwkusRmeNYdqmznmMc9zGASFjSsxgkNsqmXugpPk00gJ0JNKh/97nxmjctdew==}
    engines: {node: '>=18'}
    cpu: [s390x]
    os: [linux]

  '@esbuild/linux-x64@0.25.10':
    resolution: {integrity: sha512-QSX81KhFoZGwenVyPoberggdW1nrQZSvfVDAIUXr3WqLRZGZqWk/P4T8p2SP+de2Sr5HPcvjhcJzEiulKgnxtA==}
    engines: {node: '>=18'}
    cpu: [x64]
    os: [linux]

  '@esbuild/netbsd-arm64@0.25.10':
    resolution: {integrity: sha512-AKQM3gfYfSW8XRk8DdMCzaLUFB15dTrZfnX8WXQoOUpUBQ+NaAFCP1kPS/ykbbGYz7rxn0WS48/81l9hFl3u4A==}
    engines: {node: '>=18'}
    cpu: [arm64]
    os: [netbsd]

  '@esbuild/netbsd-x64@0.25.10':
    resolution: {integrity: sha512-7RTytDPGU6fek/hWuN9qQpeGPBZFfB4zZgcz2VK2Z5VpdUxEI8JKYsg3JfO0n/Z1E/6l05n0unDCNc4HnhQGig==}
    engines: {node: '>=18'}
    cpu: [x64]
    os: [netbsd]

  '@esbuild/openbsd-arm64@0.25.10':
    resolution: {integrity: sha512-5Se0VM9Wtq797YFn+dLimf2Zx6McttsH2olUBsDml+lm0GOCRVebRWUvDtkY4BWYv/3NgzS8b/UM3jQNh5hYyw==}
    engines: {node: '>=18'}
    cpu: [arm64]
    os: [openbsd]

  '@esbuild/openbsd-x64@0.25.10':
    resolution: {integrity: sha512-XkA4frq1TLj4bEMB+2HnI0+4RnjbuGZfet2gs/LNs5Hc7D89ZQBHQ0gL2ND6Lzu1+QVkjp3x1gIcPKzRNP8bXw==}
    engines: {node: '>=18'}
    cpu: [x64]
    os: [openbsd]

  '@esbuild/openharmony-arm64@0.25.10':
    resolution: {integrity: sha512-AVTSBhTX8Y/Fz6OmIVBip9tJzZEUcY8WLh7I59+upa5/GPhh2/aM6bvOMQySspnCCHvFi79kMtdJS1w0DXAeag==}
    engines: {node: '>=18'}
    cpu: [arm64]
    os: [openharmony]

  '@esbuild/sunos-x64@0.25.10':
    resolution: {integrity: sha512-fswk3XT0Uf2pGJmOpDB7yknqhVkJQkAQOcW/ccVOtfx05LkbWOaRAtn5SaqXypeKQra1QaEa841PgrSL9ubSPQ==}
    engines: {node: '>=18'}
    cpu: [x64]
    os: [sunos]

  '@esbuild/win32-arm64@0.25.10':
    resolution: {integrity: sha512-ah+9b59KDTSfpaCg6VdJoOQvKjI33nTaQr4UluQwW7aEwZQsbMCfTmfEO4VyewOxx4RaDT/xCy9ra2GPWmO7Kw==}
    engines: {node: '>=18'}
    cpu: [arm64]
    os: [win32]

  '@esbuild/win32-ia32@0.25.10':
    resolution: {integrity: sha512-QHPDbKkrGO8/cz9LKVnJU22HOi4pxZnZhhA2HYHez5Pz4JeffhDjf85E57Oyco163GnzNCVkZK0b/n4Y0UHcSw==}
    engines: {node: '>=18'}
    cpu: [ia32]
    os: [win32]

  '@esbuild/win32-x64@0.25.10':
    resolution: {integrity: sha512-9KpxSVFCu0iK1owoez6aC/s/EdUQLDN3adTxGCqxMVhrPDj6bt5dbrHDXUuq+Bs2vATFBBrQS5vdQ/Ed2P+nbw==}
    engines: {node: '>=18'}
    cpu: [x64]
    os: [win32]

  '@eslint-community/eslint-utils@4.9.0':
    resolution: {integrity: sha512-ayVFHdtZ+hsq1t2Dy24wCmGXGe4q9Gu3smhLYALJrr473ZH27MsnSL+LKUlimp4BWJqMDMLmPpx/Q9R3OAlL4g==}
    engines: {node: ^12.22.0 || ^14.17.0 || >=16.0.0}
    peerDependencies:
      eslint: ^6.0.0 || ^7.0.0 || >=8.0.0

  '@eslint-community/regexpp@4.12.1':
    resolution: {integrity: sha512-CCZCDJuduB9OUkFkY2IgppNZMi2lBQgD2qzwXkEia16cge2pijY/aXi96CJMquDMn3nJdlPV1A5KrJEXwfLNzQ==}
    engines: {node: ^12.0.0 || ^14.0.0 || >=16.0.0}

  '@eslint/config-array@0.21.1':
    resolution: {integrity: sha512-aw1gNayWpdI/jSYVgzN5pL0cfzU02GT3NBpeT/DXbx1/1x7ZKxFPd9bwrzygx/qiwIQiJ1sw/zD8qY/kRvlGHA==}
    engines: {node: ^18.18.0 || ^20.9.0 || >=21.1.0}

  '@eslint/config-helpers@0.4.1':
    resolution: {integrity: sha512-csZAzkNhsgwb0I/UAV6/RGFTbiakPCf0ZrGmrIxQpYvGZ00PhTkSnyKNolphgIvmnJeGw6rcGVEXfTzUnFuEvw==}
    engines: {node: ^18.18.0 || ^20.9.0 || >=21.1.0}

  '@eslint/core@0.16.0':
    resolution: {integrity: sha512-nmC8/totwobIiFcGkDza3GIKfAw1+hLiYVrh3I1nIomQ8PEr5cxg34jnkmGawul/ep52wGRAcyeDCNtWKSOj4Q==}
    engines: {node: ^18.18.0 || ^20.9.0 || >=21.1.0}

  '@eslint/eslintrc@3.3.1':
    resolution: {integrity: sha512-gtF186CXhIl1p4pJNGZw8Yc6RlshoePRvE0X91oPGb3vZ8pM3qOS9W9NGPat9LziaBV7XrJWGylNQXkGcnM3IQ==}
    engines: {node: ^18.18.0 || ^20.9.0 || >=21.1.0}

  '@eslint/js@9.0.0':
    resolution: {integrity: sha512-RThY/MnKrhubF6+s1JflwUjPEsnCEmYCWwqa/aRISKWNXGZ9epUwft4bUMM35SdKF9xvBrLydAM1RDHd1Z//ZQ==}
    engines: {node: ^18.18.0 || ^20.9.0 || >=21.1.0}

  '@eslint/js@9.38.0':
    resolution: {integrity: sha512-UZ1VpFvXf9J06YG9xQBdnzU+kthors6KjhMAl6f4gH4usHyh31rUf2DLGInT8RFYIReYXNSydgPY0V2LuWgl7A==}
    engines: {node: ^18.18.0 || ^20.9.0 || >=21.1.0}

  '@eslint/object-schema@2.1.7':
    resolution: {integrity: sha512-VtAOaymWVfZcmZbp6E2mympDIHvyjXs/12LqWYjVw6qjrfF+VK+fyG33kChz3nnK+SU5/NeHOqrTEHS8sXO3OA==}
    engines: {node: ^18.18.0 || ^20.9.0 || >=21.1.0}

  '@eslint/plugin-kit@0.4.0':
    resolution: {integrity: sha512-sB5uyeq+dwCWyPi31B2gQlVlo+j5brPlWx4yZBrEaRo/nhdDE8Xke1gsGgtiBdaBTxuTkceLVuVt/pclrasb0A==}
    engines: {node: ^18.18.0 || ^20.9.0 || >=21.1.0}

  '@humanfs/core@0.19.1':
    resolution: {integrity: sha512-5DyQ4+1JEUzejeK1JGICcideyfUbGixgS9jNgex5nqkW+cY7WZhxBigmieN5Qnw9ZosSNVC9KQKyb+GUaGyKUA==}
    engines: {node: '>=18.18.0'}

  '@humanfs/node@0.16.7':
    resolution: {integrity: sha512-/zUx+yOsIrG4Y43Eh2peDeKCxlRt/gET6aHfaKpuq267qXdYDFViVHfMaLyygZOnl0kGWxFIgsBy8QFuTLUXEQ==}
    engines: {node: '>=18.18.0'}

  '@humanwhocodes/config-array@0.12.3':
    resolution: {integrity: sha512-jsNnTBlMWuTpDkeE3on7+dWJi0D6fdDfeANj/w7MpS8ztROCoLvIO2nG0CcFj+E4k8j4QrSTh4Oryi3i2G669g==}
    engines: {node: '>=10.10.0'}
    deprecated: Use @eslint/config-array instead

  '@humanwhocodes/module-importer@1.0.1':
    resolution: {integrity: sha512-bxveV4V8v5Yb4ncFTT3rPSgZBOpCkjfK0y4oVVVJwIuDVBRMDXrPyXRL988i5ap9m9bnyEEjWfm5WkBmtffLfA==}
    engines: {node: '>=12.22'}

  '@humanwhocodes/object-schema@2.0.3':
    resolution: {integrity: sha512-93zYdMES/c1D69yZiKDBj0V24vqNzB/koF26KPaagAfd3P/4gUlh3Dys5ogAK+Exi9QyzlD8x/08Zt7wIKcDcA==}
    deprecated: Use @eslint/object-schema instead

  '@humanwhocodes/retry@0.4.3':
    resolution: {integrity: sha512-bV0Tgo9K4hfPCek+aMAn81RppFKv2ySDQeMoSZuvTASywNTnVJCArCZE2FWqpvIatKu7VMRLWlR1EazvVhDyhQ==}
    engines: {node: '>=18.18'}

  '@jridgewell/gen-mapping@0.3.13':
    resolution: {integrity: sha512-2kkt/7niJ6MgEPxF0bYdQ6etZaA+fQvDcLKckhy1yIQOzaoKjBBjSj63/aLVjYE3qhRt5dvM+uUyfCg6UKCBbA==}

  '@jridgewell/resolve-uri@3.1.2':
    resolution: {integrity: sha512-bRISgCIjP20/tbWSPWMEi54QVPRZExkuD9lJL+UIxUKtwVJA8wW1Trb1jMs1RFXo1CBTNZ/5hpC9QvmKWdopKw==}
    engines: {node: '>=6.0.0'}

  '@jridgewell/sourcemap-codec@1.5.5':
    resolution: {integrity: sha512-cYQ9310grqxueWbl+WuIUIaiUaDcj7WOq5fVhEljNVgRfOUhY9fy2zTvfoqWsnebh8Sl70VScFbICvJnLKB0Og==}

  '@jridgewell/trace-mapping@0.3.31':
    resolution: {integrity: sha512-zzNR+SdQSDJzc8joaeP8QQoCQr8NuYx2dIIytl1QeBEZHJ9uW6hebsrYgbz8hJwUQao3TWCMtmfV8Nu1twOLAw==}

  '@loaderkit/resolve@1.0.4':
    resolution: {integrity: sha512-rJzYKVcV4dxJv+vW6jlvagF8zvGxHJ2+HTr1e2qOejfmGhAApgJHl8Aog4mMszxceTRiKTTbnpgmTO1bEZHV/A==}

  '@napi-rs/wasm-runtime@1.0.7':
    resolution: {integrity: sha512-SeDnOO0Tk7Okiq6DbXmmBODgOAb9dp9gjlphokTUxmt8U3liIP1ZsozBahH69j/RJv+Rfs6IwUKHTgQYJ/HBAw==}

  '@nodelib/fs.scandir@2.1.5':
    resolution: {integrity: sha512-vq24Bq3ym5HEQm2NKCr3yXDwjc7vTsEThRDnkp2DK9p1uqLR+DHurm/NOTo0KG7HYHU7eppKZj3MyqYuMBf62g==}
    engines: {node: '>= 8'}

  '@nodelib/fs.stat@2.0.5':
    resolution: {integrity: sha512-RkhPPp2zrqDAQA/2jNhnztcPAlv64XdhIp7a7454A5ovI7Bukxgt7MX7udwAu3zg1DcpPU0rz3VV1SeaqvY4+A==}
    engines: {node: '>= 8'}

  '@nodelib/fs.walk@1.2.8':
    resolution: {integrity: sha512-oGB+UxlgWcgQkgwo8GcEGwemoTFt3FIO9ababBmaGwXIoBKZ+GTy0pP185beGg7Llih/NSHSV2XAs1lnznocSg==}
    engines: {node: '>= 8'}

  '@oxc-project/types@0.95.0':
    resolution: {integrity: sha512-vACy7vhpMPhjEJhULNxrdR0D943TkA/MigMpJCHmBHvMXxRStRi/dPtTlfQ3uDwWSzRpT8z+7ImjZVf8JWBocQ==}

  '@pkgr/core@0.2.9':
    resolution: {integrity: sha512-QNqXyfVS2wm9hweSYD2O7F0G06uurj9kZ96TRQE5Y9hU7+tgdZwIkbAKc5Ocy1HxEY2kuDQa6cQ1WRs/O5LFKA==}
    engines: {node: ^12.20.0 || ^14.18.0 || >=16.0.0}

  '@quansync/fs@0.1.5':
    resolution: {integrity: sha512-lNS9hL2aS2NZgNW7BBj+6EBl4rOf8l+tQ0eRY6JWCI8jI2kc53gSoqbjojU0OnAWhzoXiOjFyGsHcDGePB3lhA==}

  '@rolldown/binding-android-arm64@1.0.0-beta.44':
    resolution: {integrity: sha512-g9ejDOehJFhxC1DIXQuZQ9bKv4lRDioOTL42cJjFjqKPl1L7DVb9QQQE1FxokGEIMr6FezLipxwnzOXWe7DNPg==}
    engines: {node: ^20.19.0 || >=22.12.0}
    cpu: [arm64]
    os: [android]

  '@rolldown/binding-darwin-arm64@1.0.0-beta.44':
    resolution: {integrity: sha512-PxAW1PXLPmCzfhfKIS53kwpjLGTUdIfX4Ht+l9mj05C3lYCGaGowcNsYi2rdxWH24vSTmeK+ajDNRmmmrK0M7g==}
    engines: {node: ^20.19.0 || >=22.12.0}
    cpu: [arm64]
    os: [darwin]

  '@rolldown/binding-darwin-x64@1.0.0-beta.44':
    resolution: {integrity: sha512-/CtQqs1oO9uSb5Ju60rZvsdjE7Pzn8EK2ISAdl2jedjMzeD/4neNyCbwyJOAPzU+GIQTZVyrFZJX+t7HXR1R/g==}
    engines: {node: ^20.19.0 || >=22.12.0}
    cpu: [x64]
    os: [darwin]

  '@rolldown/binding-freebsd-x64@1.0.0-beta.44':
    resolution: {integrity: sha512-V5Q5W9c4+2GJ4QabmjmVV6alY97zhC/MZBaLkDtHwGy3qwzbM4DYgXUbun/0a8AH5hGhuU27tUIlYz6ZBlvgOA==}
    engines: {node: ^20.19.0 || >=22.12.0}
    cpu: [x64]
    os: [freebsd]

  '@rolldown/binding-linux-arm-gnueabihf@1.0.0-beta.44':
    resolution: {integrity: sha512-X6adjkHeFqKsTU0FXdNN9HY4LDozPqIfHcnXovE5RkYLWIjMWuc489mIZ6iyhrMbCqMUla9IOsh5dvXSGT9o9A==}
    engines: {node: ^20.19.0 || >=22.12.0}
    cpu: [arm]
    os: [linux]

  '@rolldown/binding-linux-arm64-gnu@1.0.0-beta.44':
    resolution: {integrity: sha512-kRRKGZI4DXWa6ANFr3dLA85aSVkwPdgXaRjfanwY84tfc3LncDiIjyWCb042e3ckPzYhHSZ3LmisO+cdOIYL6Q==}
    engines: {node: ^20.19.0 || >=22.12.0}
    cpu: [arm64]
    os: [linux]
    libc: [glibc]

  '@rolldown/binding-linux-arm64-musl@1.0.0-beta.44':
    resolution: {integrity: sha512-hMtiN9xX1NhxXBa2U3Up4XkVcsVp2h73yYtMDY59z9CDLEZLrik9RVLhBL5QtoX4zZKJ8HZKJtWuGYvtmkCbIQ==}
    engines: {node: ^20.19.0 || >=22.12.0}
    cpu: [arm64]
    os: [linux]
    libc: [musl]

  '@rolldown/binding-linux-x64-gnu@1.0.0-beta.44':
    resolution: {integrity: sha512-rd1LzbpXQuR8MTG43JB9VyXDjG7ogSJbIkBpZEHJ8oMKzL6j47kQT5BpIXrg3b5UVygW9QCI2fpFdMocT5Kudg==}
    engines: {node: ^20.19.0 || >=22.12.0}
    cpu: [x64]
    os: [linux]
    libc: [glibc]

  '@rolldown/binding-linux-x64-musl@1.0.0-beta.44':
    resolution: {integrity: sha512-qI2IiPqmPRW25exXkuQr3TlweCDc05YvvbSDRPCuPsWkwb70dTiSoXn8iFxT4PWqTi71wWHg1Wyta9PlVhX5VA==}
    engines: {node: ^20.19.0 || >=22.12.0}
    cpu: [x64]
    os: [linux]
    libc: [musl]

  '@rolldown/binding-openharmony-arm64@1.0.0-beta.44':
    resolution: {integrity: sha512-+vHvEc1pL5iJRFlldLC8mjm6P4Qciyfh2bh5ZI6yxDQKbYhCHRKNURaKz1mFcwxhVL5YMYsLyaqM3qizVif9MQ==}
    engines: {node: ^20.19.0 || >=22.12.0}
    cpu: [arm64]
    os: [openharmony]

  '@rolldown/binding-wasm32-wasi@1.0.0-beta.44':
    resolution: {integrity: sha512-XSgLxRrtFj6RpTeMYmmQDAwHjKseYGKUn5LPiIdW4Cq+f5SBSStL2ToBDxkbdxKPEbCZptnLPQ/nfKcAxrC8Xg==}
    engines: {node: '>=14.0.0'}
    cpu: [wasm32]

  '@rolldown/binding-win32-arm64-msvc@1.0.0-beta.44':
    resolution: {integrity: sha512-cF1LJdDIX02cJrFrX3wwQ6IzFM7I74BYeKFkzdcIA4QZ0+2WA7/NsKIgjvrunupepWb1Y6PFWdRlHSaz5AW1Wg==}
    engines: {node: ^20.19.0 || >=22.12.0}
    cpu: [arm64]
    os: [win32]

  '@rolldown/binding-win32-ia32-msvc@1.0.0-beta.44':
    resolution: {integrity: sha512-5uaJonDafhHiMn+iEh7qUp3QQ4Gihv3lEOxKfN8Vwadpy0e+5o28DWI42DpJ9YBYMrVy4JOWJ/3etB/sptpUwA==}
    engines: {node: ^20.19.0 || >=22.12.0}
    cpu: [ia32]
    os: [win32]

  '@rolldown/binding-win32-x64-msvc@1.0.0-beta.44':
    resolution: {integrity: sha512-vsqhWAFJkkmgfBN/lkLCWTXF1PuPhMjfnAyru48KvF7mVh2+K7WkKYHezF3Fjz4X/mPScOcIv+g6cf6wnI6eWg==}
    engines: {node: ^20.19.0 || >=22.12.0}
    cpu: [x64]
    os: [win32]

  '@rolldown/pluginutils@1.0.0-beta.44':
    resolution: {integrity: sha512-g6eW7Zwnr2c5RADIoqziHoVs6b3W5QTQ4+qbpfjbkMJ9x+8Og211VW/oot2dj9dVwaK/UyC6Yo+02gV+wWQVNg==}

  '@rollup/rollup-android-arm-eabi@4.50.2':
    resolution: {integrity: sha512-uLN8NAiFVIRKX9ZQha8wy6UUs06UNSZ32xj6giK/rmMXAgKahwExvK6SsmgU5/brh4w/nSgj8e0k3c1HBQpa0A==}
    cpu: [arm]
    os: [android]

  '@rollup/rollup-android-arm64@4.50.2':
    resolution: {integrity: sha512-oEouqQk2/zxxj22PNcGSskya+3kV0ZKH+nQxuCCOGJ4oTXBdNTbv+f/E3c74cNLeMO1S5wVWacSws10TTSB77g==}
    cpu: [arm64]
    os: [android]

  '@rollup/rollup-darwin-arm64@4.50.2':
    resolution: {integrity: sha512-OZuTVTpj3CDSIxmPgGH8en/XtirV5nfljHZ3wrNwvgkT5DQLhIKAeuFSiwtbMto6oVexV0k1F1zqURPKf5rI1Q==}
    cpu: [arm64]
    os: [darwin]

  '@rollup/rollup-darwin-x64@4.50.2':
    resolution: {integrity: sha512-Wa/Wn8RFkIkr1vy1k1PB//VYhLnlnn5eaJkfTQKivirOvzu5uVd2It01ukeQstMursuz7S1bU+8WW+1UPXpa8A==}
    cpu: [x64]
    os: [darwin]

  '@rollup/rollup-freebsd-arm64@4.50.2':
    resolution: {integrity: sha512-QkzxvH3kYN9J1w7D1A+yIMdI1pPekD+pWx7G5rXgnIlQ1TVYVC6hLl7SOV9pi5q9uIDF9AuIGkuzcbF7+fAhow==}
    cpu: [arm64]
    os: [freebsd]

  '@rollup/rollup-freebsd-x64@4.50.2':
    resolution: {integrity: sha512-dkYXB0c2XAS3a3jmyDkX4Jk0m7gWLFzq1C3qUnJJ38AyxIF5G/dyS4N9B30nvFseCfgtCEdbYFhk0ChoCGxPog==}
    cpu: [x64]
    os: [freebsd]

  '@rollup/rollup-linux-arm-gnueabihf@4.50.2':
    resolution: {integrity: sha512-9VlPY/BN3AgbukfVHAB8zNFWB/lKEuvzRo1NKev0Po8sYFKx0i+AQlCYftgEjcL43F2h9Ui1ZSdVBc4En/sP2w==}
    cpu: [arm]
    os: [linux]
    libc: [glibc]

  '@rollup/rollup-linux-arm-musleabihf@4.50.2':
    resolution: {integrity: sha512-+GdKWOvsifaYNlIVf07QYan1J5F141+vGm5/Y8b9uCZnG/nxoGqgCmR24mv0koIWWuqvFYnbURRqw1lv7IBINw==}
    cpu: [arm]
    os: [linux]
    libc: [musl]

  '@rollup/rollup-linux-arm64-gnu@4.50.2':
    resolution: {integrity: sha512-df0Eou14ojtUdLQdPFnymEQteENwSJAdLf5KCDrmZNsy1c3YaCNaJvYsEUHnrg+/DLBH612/R0xd3dD03uz2dg==}
    cpu: [arm64]
    os: [linux]
    libc: [glibc]

  '@rollup/rollup-linux-arm64-musl@4.50.2':
    resolution: {integrity: sha512-iPeouV0UIDtz8j1YFR4OJ/zf7evjauqv7jQ/EFs0ClIyL+by++hiaDAfFipjOgyz6y6xbDvJuiU4HwpVMpRFDQ==}
    cpu: [arm64]
    os: [linux]
    libc: [musl]

  '@rollup/rollup-linux-loong64-gnu@4.50.2':
    resolution: {integrity: sha512-OL6KaNvBopLlj5fTa5D5bau4W82f+1TyTZRr2BdnfsrnQnmdxh4okMxR2DcDkJuh4KeoQZVuvHvzuD/lyLn2Kw==}
    cpu: [loong64]
    os: [linux]
    libc: [glibc]

  '@rollup/rollup-linux-ppc64-gnu@4.50.2':
    resolution: {integrity: sha512-I21VJl1w6z/K5OTRl6aS9DDsqezEZ/yKpbqlvfHbW0CEF5IL8ATBMuUx6/mp683rKTK8thjs/0BaNrZLXetLag==}
    cpu: [ppc64]
    os: [linux]
    libc: [glibc]

  '@rollup/rollup-linux-riscv64-gnu@4.50.2':
    resolution: {integrity: sha512-Hq6aQJT/qFFHrYMjS20nV+9SKrXL2lvFBENZoKfoTH2kKDOJqff5OSJr4x72ZaG/uUn+XmBnGhfr4lwMRrmqCQ==}
    cpu: [riscv64]
    os: [linux]
    libc: [glibc]

  '@rollup/rollup-linux-riscv64-musl@4.50.2':
    resolution: {integrity: sha512-82rBSEXRv5qtKyr0xZ/YMF531oj2AIpLZkeNYxmKNN6I2sVE9PGegN99tYDLK2fYHJITL1P2Lgb4ZXnv0PjQvw==}
    cpu: [riscv64]
    os: [linux]
    libc: [musl]

  '@rollup/rollup-linux-s390x-gnu@4.50.2':
    resolution: {integrity: sha512-4Q3S3Hy7pC6uaRo9gtXUTJ+EKo9AKs3BXKc2jYypEcMQ49gDPFU2P1ariX9SEtBzE5egIX6fSUmbmGazwBVF9w==}
    cpu: [s390x]
    os: [linux]
    libc: [glibc]

  '@rollup/rollup-linux-x64-gnu@4.50.2':
    resolution: {integrity: sha512-9Jie/At6qk70dNIcopcL4p+1UirusEtznpNtcq/u/C5cC4HBX7qSGsYIcG6bdxj15EYWhHiu02YvmdPzylIZlA==}
    cpu: [x64]
    os: [linux]
    libc: [glibc]

  '@rollup/rollup-linux-x64-musl@4.50.2':
    resolution: {integrity: sha512-HPNJwxPL3EmhzeAnsWQCM3DcoqOz3/IC6de9rWfGR8ZCuEHETi9km66bH/wG3YH0V3nyzyFEGUZeL5PKyy4xvw==}
    cpu: [x64]
    os: [linux]
    libc: [musl]

  '@rollup/rollup-openharmony-arm64@4.50.2':
    resolution: {integrity: sha512-nMKvq6FRHSzYfKLHZ+cChowlEkR2lj/V0jYj9JnGUVPL2/mIeFGmVM2mLaFeNa5Jev7W7TovXqXIG2d39y1KYA==}
    cpu: [arm64]
    os: [openharmony]

  '@rollup/rollup-win32-arm64-msvc@4.50.2':
    resolution: {integrity: sha512-eFUvvnTYEKeTyHEijQKz81bLrUQOXKZqECeiWH6tb8eXXbZk+CXSG2aFrig2BQ/pjiVRj36zysjgILkqarS2YA==}
    cpu: [arm64]
    os: [win32]

  '@rollup/rollup-win32-ia32-msvc@4.50.2':
    resolution: {integrity: sha512-cBaWmXqyfRhH8zmUxK3d3sAhEWLrtMjWBRwdMMHJIXSjvjLKvv49adxiEz+FJ8AP90apSDDBx2Tyd/WylV6ikA==}
    cpu: [ia32]
    os: [win32]

  '@rollup/rollup-win32-x64-msvc@4.50.2':
    resolution: {integrity: sha512-APwKy6YUhvZaEoHyM+9xqmTpviEI+9eL7LoCH+aLcvWYHJ663qG5zx7WzWZY+a9qkg5JtzcMyJ9z0WtQBMDmgA==}
    cpu: [x64]
    os: [win32]

  '@standard-schema/spec@1.0.0':
    resolution: {integrity: sha512-m2bOd0f2RT9k8QJx1JN85cZYyH1RqFBdlwtkSlf4tBDYLCiiZnv1fIIwacK6cqwXavOydf0NPToMQgpKq+dVlA==}

  '@tsconfig/node20@20.1.6':
    resolution: {integrity: sha512-sz+Hqx9zwZDpZIV871WSbUzSqNIsXzghZydypnfgzPKLltVJfkINfUeTct31n/tTSa9ZE1ZOfKdRre1uHHquYQ==}

  '@tybys/wasm-util@0.10.1':
    resolution: {integrity: sha512-9tTaPJLSiejZKx+Bmog4uSubteqTvFrVrURwkmHixBo0G4seD0zUxp98E1DzUBJxLQ3NPwXrGKDiVjwx/DpPsg==}

  '@types/body-parser@1.19.6':
    resolution: {integrity: sha512-HLFeCYgz89uk22N5Qg3dvGvsv46B8GLvKKo1zKG4NybA8U2DiEO3w9lqGg29t/tfLRJpJ6iQxnVw4OnB7MoM9g==}

  '@types/busboy@1.5.4':
    resolution: {integrity: sha512-kG7WrUuAKK0NoyxfQHsVE6j1m01s6kMma64E+OZenQABMQyTJop1DumUWcLwAQ2JzpefU7PDYoRDKl8uZosFjw==}

  '@types/chai@5.2.2':
    resolution: {integrity: sha512-8kB30R7Hwqf40JPiKhVzodJs2Qc1ZJ5zuT3uzw5Hq/dhNCl3G3l83jfpdI1e20BP348+fV7VIL/+FxaXkqBmWg==}

  '@types/compression@1.8.1':
    resolution: {integrity: sha512-kCFuWS0ebDbmxs0AXYn6e2r2nrGAb5KwQhknjSPSPgJcGd8+HVSILlUyFhGqML2gk39HcG7D1ydW9/qpYkN00Q==}

  '@types/connect@3.4.38':
    resolution: {integrity: sha512-K6uROf1LD88uDQqJCktA4yzL1YYAK6NgfsI0v/mTgyPKWsX1CnJ0XPSDhViejru1GcRkLWb8RlzFYJRqGUbaug==}

  '@types/cors@2.8.19':
    resolution: {integrity: sha512-mFNylyeyqN93lfe/9CSxOGREz8cpzAhH+E93xJ4xWQf62V8sQ/24reV2nyzUWM6H6Xji+GGHpkbLe7pVoUEskg==}

  '@types/deep-eql@4.0.2':
    resolution: {integrity: sha512-c9h9dVVMigMPc4bwTvC5dxqtqJZwQPePsWjPlpSOnojbor6pGqdk541lfA7AqFQr5pB1BRdq0juY9db81BwyFw==}

  '@types/depd@1.1.37':
    resolution: {integrity: sha512-PkEYFHnqDFgs+bJXJX0L8mq7sn3DWh+TP0m8BBJUJfZ2WcjRm7jd7Cq68jIJt+c31R1gX0cwSK1ZXOECvN97Rg==}

  '@types/estree@1.0.8':
    resolution: {integrity: sha512-dWHzHa2WqEXI/O1E9OjrocMTKJl2mSrEolh1Iomrv6U+JuNwaHXsXx9bLu5gG7BUWFIN0skIQJQ/L1rIex4X6w==}

  '@types/express-fileupload@1.5.1':
    resolution: {integrity: sha512-DllImBVI1lCyjl2klky/TEwk60mbNebgXv1669h66g9TfptWSrEFq5a/raHSutaFzjSm1tmn9ypdNfu4jPSixQ==}

  '@types/express-serve-static-core@5.0.7':
    resolution: {integrity: sha512-R+33OsgWw7rOhD1emjU7dzCDHucJrgJXMA5PYCzJxVil0dsyx5iBEPHqpPfiKNJQb7lZ1vxwoLR4Z87bBUpeGQ==}

  '@types/express@5.0.3':
    resolution: {integrity: sha512-wGA0NX93b19/dZC1J18tKWVIYWyyF2ZjT9vin/NRu0qzzvfVzWjs04iq2rQ3H65vCTQYlRqs3YHfY7zjdV+9Kw==}

  '@types/http-errors@2.0.5':
    resolution: {integrity: sha512-r8Tayk8HJnX0FztbZN7oVqGccWgw98T/0neJphO91KkmOzug1KkofZURD4UaD5uH8AqcFLfdPErnBod0u71/qg==}

  '@types/json-schema@7.0.15':
    resolution: {integrity: sha512-5+fP8P8MFNC+AyZCDxrB2pkZFPGzqQWUzpSeuuVLvm8VMcorNYavBqoFcxK8bQz4Qsbn4oUEEem4wDLfcysGHA==}

  '@types/mime@1.3.5':
    resolution: {integrity: sha512-/pyBZWSLD2n0dcHE3hq8s8ZvcETHtEuF+3E7XVt0Ig2nvsVQXdghHVcEkIWjy9A0wKfTn97a/PSDYohKIlnP/w==}

  '@types/node-forge@1.3.14':
    resolution: {integrity: sha512-mhVF2BnD4BO+jtOp7z1CdzaK4mbuK0LLQYAvdOLqHTavxFNq4zA1EmYkpnFjP8HOUzedfQkRnp0E2ulSAYSzAw==}

  '@types/node@24.9.1':
    resolution: {integrity: sha512-QoiaXANRkSXK6p0Duvt56W208du4P9Uye9hWLWgGMDTEoKPhuenzNcC4vGUmrNkiOKTlIrBoyNQYNpSwfEZXSg==}

  '@types/qs@6.14.0':
    resolution: {integrity: sha512-eOunJqu0K1923aExK6y8p6fsihYEn/BYuQ4g0CxAAgFc4b/ZLN4CrsRZ55srTdqoiLzU2B2evC+apEIxprEzkQ==}

  '@types/ramda@0.31.1':
    resolution: {integrity: sha512-Vt6sFXnuRpzaEj+yeutA0q3bcAsK7wdPuASIzR9LXqL4gJPyFw8im9qchlbp4ltuf3kDEIRmPJTD/Fkg60dn7g==}

  '@types/range-parser@1.2.7':
    resolution: {integrity: sha512-hKormJbkJqzQGhziax5PItDUTMAM9uE2XXQmM37dyd4hVM+5aVl7oVxMVUiVQn2oCQFN/LKCZdvSM0pFRqbSmQ==}

  '@types/send@0.17.5':
    resolution: {integrity: sha512-z6F2D3cOStZvuk2SaP6YrwkNO65iTZcwA2ZkSABegdkAh/lf+Aa/YQndZVfmEXT5vgAp6zv06VQ3ejSVjAny4w==}

  '@types/serve-static@1.15.8':
    resolution: {integrity: sha512-roei0UY3LhpOJvjbIP6ZZFngyLKl5dskOtDhxY5THRSpO+ZI+nzJ+m5yUMzGrp89YRa7lvknKkMYjqQFGwA7Sg==}

  '@types/swagger-ui-express@4.1.8':
    resolution: {integrity: sha512-AhZV8/EIreHFmBV5wAs0gzJUNq9JbbSXgJLQubCC0jtIo6prnI9MIRRxnU4MZX9RB9yXxF1V4R7jtLl/Wcj31g==}

  '@typescript-eslint/eslint-plugin@8.0.0':
    resolution: {integrity: sha512-STIZdwEQRXAHvNUS6ILDf5z3u95Gc8jzywunxSNqX00OooIemaaNIA0vEgynJlycL5AjabYLLrIyHd4iazyvtg==}
    engines: {node: ^18.18.0 || ^20.9.0 || >=21.1.0}
    peerDependencies:
      '@typescript-eslint/parser': ^8.0.0 || ^8.0.0-alpha.0
      eslint: ^8.57.0 || ^9.0.0
      typescript: '*'
    peerDependenciesMeta:
      typescript:
        optional: true

  '@typescript-eslint/eslint-plugin@8.46.2':
    resolution: {integrity: sha512-ZGBMToy857/NIPaaCucIUQgqueOiq7HeAKkhlvqVV4lm089zUFW6ikRySx2v+cAhKeUCPuWVHeimyk6Dw1iY3w==}
    engines: {node: ^18.18.0 || ^20.9.0 || >=21.1.0}
    peerDependencies:
      '@typescript-eslint/parser': ^8.46.2
      eslint: ^8.57.0 || ^9.0.0
      typescript: '>=4.8.4 <6.0.0'

  '@typescript-eslint/parser@8.0.0':
    resolution: {integrity: sha512-pS1hdZ+vnrpDIxuFXYQpLTILglTjSYJ9MbetZctrUawogUsPdz31DIIRZ9+rab0LhYNTsk88w4fIzVheiTbWOQ==}
    engines: {node: ^18.18.0 || ^20.9.0 || >=21.1.0}
    peerDependencies:
      eslint: ^8.57.0 || ^9.0.0
      typescript: '*'
    peerDependenciesMeta:
      typescript:
        optional: true

  '@typescript-eslint/parser@8.46.2':
    resolution: {integrity: sha512-BnOroVl1SgrPLywqxyqdJ4l3S2MsKVLDVxZvjI1Eoe8ev2r3kGDo+PcMihNmDE+6/KjkTubSJnmqGZZjQSBq/g==}
    engines: {node: ^18.18.0 || ^20.9.0 || >=21.1.0}
    peerDependencies:
      eslint: ^8.57.0 || ^9.0.0
      typescript: '>=4.8.4 <6.0.0'

  '@typescript-eslint/project-service@8.46.2':
    resolution: {integrity: sha512-PULOLZ9iqwI7hXcmL4fVfIsBi6AN9YxRc0frbvmg8f+4hQAjQ5GYNKK0DIArNo+rOKmR/iBYwkpBmnIwin4wBg==}
    engines: {node: ^18.18.0 || ^20.9.0 || >=21.1.0}
    peerDependencies:
      typescript: '>=4.8.4 <6.0.0'

  '@typescript-eslint/rule-tester@8.46.2':
    resolution: {integrity: sha512-95F3U8JcJmQEvMyD/VH88c96EWTg3d5F7iIb7puZPowweIArCiVFHbnBJVXw7nhJGsCFMG6LavdMWkkJaOxBdw==}
    engines: {node: ^18.18.0 || ^20.9.0 || >=21.1.0}
    peerDependencies:
      eslint: ^8.57.0 || ^9.0.0

  '@typescript-eslint/scope-manager@8.0.0':
    resolution: {integrity: sha512-V0aa9Csx/ZWWv2IPgTfY7T4agYwJyILESu/PVqFtTFz9RIS823mAze+NbnBI8xiwdX3iqeQbcTYlvB04G9wyQw==}
    engines: {node: ^18.18.0 || ^20.9.0 || >=21.1.0}

  '@typescript-eslint/scope-manager@8.46.2':
    resolution: {integrity: sha512-LF4b/NmGvdWEHD2H4MsHD8ny6JpiVNDzrSZr3CsckEgCbAGZbYM4Cqxvi9L+WqDMT+51Ozy7lt2M+d0JLEuBqA==}
    engines: {node: ^18.18.0 || ^20.9.0 || >=21.1.0}

  '@typescript-eslint/tsconfig-utils@8.46.2':
    resolution: {integrity: sha512-a7QH6fw4S57+F5y2FIxxSDyi5M4UfGF+Jl1bCGd7+L4KsaUY80GsiF/t0UoRFDHAguKlBaACWJRmdrc6Xfkkag==}
    engines: {node: ^18.18.0 || ^20.9.0 || >=21.1.0}
    peerDependencies:
      typescript: '>=4.8.4 <6.0.0'

  '@typescript-eslint/type-utils@8.0.0':
    resolution: {integrity: sha512-mJAFP2mZLTBwAn5WI4PMakpywfWFH5nQZezUQdSKV23Pqo6o9iShQg1hP2+0hJJXP2LnZkWPphdIq4juYYwCeg==}
    engines: {node: ^18.18.0 || ^20.9.0 || >=21.1.0}
    peerDependencies:
      typescript: '*'
    peerDependenciesMeta:
      typescript:
        optional: true

  '@typescript-eslint/type-utils@8.46.2':
    resolution: {integrity: sha512-HbPM4LbaAAt/DjxXaG9yiS9brOOz6fabal4uvUmaUYe6l3K1phQDMQKBRUrr06BQkxkvIZVVHttqiybM9nJsLA==}
    engines: {node: ^18.18.0 || ^20.9.0 || >=21.1.0}
    peerDependencies:
      eslint: ^8.57.0 || ^9.0.0
      typescript: '>=4.8.4 <6.0.0'

  '@typescript-eslint/types@8.0.0':
    resolution: {integrity: sha512-wgdSGs9BTMWQ7ooeHtu5quddKKs5Z5dS+fHLbrQI+ID0XWJLODGMHRfhwImiHoeO2S5Wir2yXuadJN6/l4JRxw==}
    engines: {node: ^18.18.0 || ^20.9.0 || >=21.1.0}

  '@typescript-eslint/types@8.46.2':
    resolution: {integrity: sha512-lNCWCbq7rpg7qDsQrd3D6NyWYu+gkTENkG5IKYhUIcxSb59SQC/hEQ+MrG4sTgBVghTonNWq42bA/d4yYumldQ==}
    engines: {node: ^18.18.0 || ^20.9.0 || >=21.1.0}

  '@typescript-eslint/typescript-estree@8.0.0':
    resolution: {integrity: sha512-5b97WpKMX+Y43YKi4zVcCVLtK5F98dFls3Oxui8LbnmRsseKenbbDinmvxrWegKDMmlkIq/XHuyy0UGLtpCDKg==}
    engines: {node: ^18.18.0 || ^20.9.0 || >=21.1.0}
    peerDependencies:
      typescript: '*'
    peerDependenciesMeta:
      typescript:
        optional: true

  '@typescript-eslint/typescript-estree@8.46.2':
    resolution: {integrity: sha512-f7rW7LJ2b7Uh2EiQ+7sza6RDZnajbNbemn54Ob6fRwQbgcIn+GWfyuHDHRYgRoZu1P4AayVScrRW+YfbTvPQoQ==}
    engines: {node: ^18.18.0 || ^20.9.0 || >=21.1.0}
    peerDependencies:
      typescript: '>=4.8.4 <6.0.0'

  '@typescript-eslint/utils@8.0.0':
    resolution: {integrity: sha512-k/oS/A/3QeGLRvOWCg6/9rATJL5rec7/5s1YmdS0ZU6LHveJyGFwBvLhSRBv6i9xaj7etmosp+l+ViN1I9Aj/Q==}
    engines: {node: ^18.18.0 || ^20.9.0 || >=21.1.0}
    peerDependencies:
      eslint: ^8.57.0 || ^9.0.0

  '@typescript-eslint/utils@8.46.2':
    resolution: {integrity: sha512-sExxzucx0Tud5tE0XqR0lT0psBQvEpnpiul9XbGUB1QwpWJJAps1O/Z7hJxLGiZLBKMCutjTzDgmd1muEhBnVg==}
    engines: {node: ^18.18.0 || ^20.9.0 || >=21.1.0}
    peerDependencies:
      eslint: ^8.57.0 || ^9.0.0
      typescript: '>=4.8.4 <6.0.0'

  '@typescript-eslint/visitor-keys@8.0.0':
    resolution: {integrity: sha512-oN0K4nkHuOyF3PVMyETbpP5zp6wfyOvm7tWhTMfoqxSSsPmJIh6JNASuZDlODE8eE+0EB9uar+6+vxr9DBTYOA==}
    engines: {node: ^18.18.0 || ^20.9.0 || >=21.1.0}

  '@typescript-eslint/visitor-keys@8.46.2':
    resolution: {integrity: sha512-tUFMXI4gxzzMXt4xpGJEsBsTox0XbNQ1y94EwlD/CuZwFcQP79xfQqMhau9HsRc/J0cAPA/HZt1dZPtGn9V/7w==}
    engines: {node: ^18.18.0 || ^20.9.0 || >=21.1.0}

  '@vitest/coverage-v8@4.0.0-beta.19':
    resolution: {integrity: sha512-9nyMHsZIidFE/2Nx7w63S4LXl64hVKDAQoRISn38BRS96Z/+dCooK2u66qMNwfOcxylU5vfjYU1Lr6VcFfKuBw==}
    peerDependencies:
      '@vitest/browser': 4.0.0-beta.19
      vitest: 4.0.0-beta.19
    peerDependenciesMeta:
      '@vitest/browser':
        optional: true

  '@vitest/expect@4.0.0-beta.19':
    resolution: {integrity: sha512-yWOJ68KjpiQkCwmNXDcBHiv751Ckw0S76bFssA3Z6eSs4rTg2HvPhBiIlSxgF6qikAdMuFLaL7qPWalkDUE27w==}

  '@vitest/mocker@4.0.0-beta.19':
    resolution: {integrity: sha512-Aneu+CmsC8Ckeb+Zk1ra98qqZrWwshRkuhTLAw5CUJ48t524nnhsSi6wclPdrILRv/KjqG2M3ox94lUyors6AQ==}
    peerDependencies:
      msw: ^2.4.9
      vite: ^6.0.0 || ^7.0.0-0
    peerDependenciesMeta:
      msw:
        optional: true
      vite:
        optional: true

  '@vitest/pretty-format@4.0.0-beta.19':
    resolution: {integrity: sha512-lHCP2jxSKih6IvzyVgUZNccGM5s6Ik91u0Y952NHZ7i63+SFU2mdahKJB96/I+P+GZUozDDlhstjh0O34Idvpw==}

  '@vitest/runner@4.0.0-beta.19':
    resolution: {integrity: sha512-VPKqG2yRkBcO7+QJ540Uw6kTEtSOIFKz+l3EydccsWLOC1PRntGggHWwVaxi8R6NT3p8/weQi8QYx6wvziRyhg==}

  '@vitest/snapshot@4.0.0-beta.19':
    resolution: {integrity: sha512-Pd2iJHQIzPFMcZ/qk5jBDWAIHJLQjoCHUfo3eBi9lpkggFAKmKC2LVHWmmne0aEx10+58ret2G/oYUJDGpe1Mg==}

  '@vitest/spy@4.0.0-beta.19':
    resolution: {integrity: sha512-JmJKi4tAC7QS7kn05uX+Qj9k2Yjc5/HPtBCm3V6u3SLk0tDBfX/UZnf0/2SP8jqDkq5YvlvWtCRj9h4iIhmCXw==}

  '@vitest/utils@4.0.0-beta.19':
    resolution: {integrity: sha512-FkADMbuFSLlz/EQin7jL45okPzYnTQE38p/BoQaM3S8JB5Ngdabezbgx75a7SVU60l7kHfN0Bwo8lhp3bGRGKw==}

  accepts@1.3.8:
    resolution: {integrity: sha512-PYAthTa2m2VKxuvSD3DPC/Gy+U+sOA1LAuT8mkmRuvw+NACSaeXEQ+NHcVF7rONl6qcaxV3Uuemwawk+7+SJLw==}
    engines: {node: '>= 0.6'}

  accepts@2.0.0:
    resolution: {integrity: sha512-5cvg6CtKwfgdmVqY1WIiXKc3Q1bkRqGLi+2W/6ao+6Y7gu/RCwRuAhGEzh5B4KlszSuTLgZYuqFqo5bImjNKng==}
    engines: {node: '>= 0.6'}

  acorn-jsx@5.3.2:
    resolution: {integrity: sha512-rq9s+JNhf0IChjtDXxllJ7g41oZk5SlXtp0LHwyA5cejwn7vKmKp4pPri6YEePv2PU65sAsegbXtIinmDFDXgQ==}
    peerDependencies:
      acorn: ^6.0.0 || ^7.0.0 || ^8.0.0

  acorn@8.15.0:
    resolution: {integrity: sha512-NZyJarBfL7nWwIq+FDL6Zp/yHEhePMNnnJ0y3qfieCrmNvYct8uvtiV41UvlSe6apAfk0fY1FbWx+NwfmpvtTg==}
    engines: {node: '>=0.4.0'}
    hasBin: true

  ajv@6.12.6:
    resolution: {integrity: sha512-j3fVLgvTo527anyYyJOGTYJbG+vnnQYvE0m5mmkc1TK+nxAppkCLMIL0aZ4dblVCNoGShhm+kzE4ZUykBoMg4g==}

  ansi-regex@5.0.1:
    resolution: {integrity: sha512-quJQXlTSUGL2LH9SUXo8VwsY4soanhgo6LNSm84E1LBcE8s3O0wpdiRzyR9z/ZZJMlMWv37qOOb9pdJlMUEKFQ==}
    engines: {node: '>=8'}

  ansi-styles@4.3.0:
    resolution: {integrity: sha512-zbB9rCJAT1rbjiVDb2hqKFHNYLxgtk8NURxZ3IZwD3F6NtxbXZQCnnSi1Lkx+IDohdPlFp222wVALIheZJQSEg==}
    engines: {node: '>=8'}

  ansis@4.2.0:
    resolution: {integrity: sha512-HqZ5rWlFjGiV0tDm3UxxgNRqsOTniqoKZu0pIAfh7TZQMGuZK+hH0drySty0si0QXj1ieop4+SkSfPZBPPkHig==}
    engines: {node: '>=14'}

  argparse@2.0.1:
    resolution: {integrity: sha512-8+9WqebbFzpX9OR+Wa6O29asIogeRMzcGtAINdpMHHyAg10f05aSFVBbcEqGf/PXw1EjAZ+q2/bEBg3DvurK3Q==}

  array-union@2.1.0:
    resolution: {integrity: sha512-HGyxoOTYUyCM6stUe6EJgnd4EoewAI7zMdfqO+kGjnlZmBDz/cR5pf8r/cR4Wq60sL/p0IkcjUEEPwS3GFrIyw==}
    engines: {node: '>=8'}

  ast-kit@2.1.3:
    resolution: {integrity: sha512-TH+b3Lv6pUjy/Nu0m6A2JULtdzLpmqF9x1Dhj00ZoEiML8qvVA9j1flkzTKNYgdEhWrjDwtWNpyyCUbfQe514g==}
    engines: {node: '>=20.19.0'}

  ast-v8-to-istanbul@0.3.5:
    resolution: {integrity: sha512-9SdXjNheSiE8bALAQCQQuT6fgQaoxJh7IRYrRGZ8/9nv8WhJeC1aXAwN8TbaOssGOukUvyvnkgD9+Yuykvl1aA==}

  balanced-match@1.0.2:
    resolution: {integrity: sha512-3oSeUO0TMV67hN1AmbXsK4yaqU7tjiHlbxRDZOpH0KW9+CeX4bRAaX0Anxt0tx2MrpRpWwQaPwIlISEJhYU5Pw==}

  birpc@2.6.1:
    resolution: {integrity: sha512-LPnFhlDpdSH6FJhJyn4M0kFO7vtQ5iPw24FnG0y21q09xC7e8+1LeR31S1MAIrDAHp4m7aas4bEkTDTvMAtebQ==}

  body-parser@2.2.0:
    resolution: {integrity: sha512-02qvAaxv8tp7fBa/mw1ga98OGm+eCbqzJOKoRt70sLmfEEi+jyBYVTDGfCL/k06/4EMk/z01gCe7HoCH/f2LTg==}
    engines: {node: '>=18'}

  brace-expansion@1.1.12:
    resolution: {integrity: sha512-9T9UjW3r0UW5c1Q7GTwllptXwhvYmEzFhzMfZ9H7FQWt+uZePjZPjBP/W1ZEyZ1twGWom5/56TF4lPcqjnDHcg==}

  brace-expansion@2.0.2:
    resolution: {integrity: sha512-Jt0vHyM+jmUBqojB7E1NIYadt0vI0Qxjxd2TErW94wDz+E2LAm5vKMXXwg6ZZBTHPuUlDgQHKXvjGBdfcF1ZDQ==}

  braces@3.0.3:
    resolution: {integrity: sha512-yQbXgO/OSZVD2IsiLlro+7Hf6Q18EJrKSEsdoMzKePKXct3gvD8oLcOQdIzGupr5Fj+EDe8gO/lxc1BzfMpxvA==}
    engines: {node: '>=8'}

  busboy@1.6.0:
    resolution: {integrity: sha512-8SFQbg/0hQ9xy3UNTB0YEnsNBbWfhf7RtnzpL7TkBiTBRfrQ9Fxcnz7VJsleJpyp6rVLvXiuORqjlHi5q+PYuA==}
    engines: {node: '>=10.16.0'}

  bytes@3.1.2:
    resolution: {integrity: sha512-/Nf7TyzTx6S3yRJObOAV7956r8cr2+Oj8AC5dt8wSP3BQAoeX58NoHyCU8P8zGkNXStjTSi6fzO6F0pBdcYbEg==}
    engines: {node: '>= 0.8'}

  cac@6.7.14:
    resolution: {integrity: sha512-b6Ilus+c3RrdDk+JhLKUAQfzzgLEPy6wcXqS7f/xe1EETvsDP6GORG7SFuOs6cID5YkqchW/LXZbX5bc8j7ZcQ==}
    engines: {node: '>=8'}

  call-bind-apply-helpers@1.0.2:
    resolution: {integrity: sha512-Sp1ablJ0ivDkSzjcaJdxEunN5/XvksFJ2sMBFfq6x0ryhQV/2b/KwFe21cMpmHtPOSij8K99/wSfoEuTObmuMQ==}
    engines: {node: '>= 0.4'}

  call-bound@1.0.4:
    resolution: {integrity: sha512-+ys997U96po4Kx/ABpBCqhA9EuxJaQWDQg7295H4hBphv3IZg0boBKuwYpt4YXp6MZ5AmZQnU/tyMTlRpaSejg==}
    engines: {node: '>= 0.4'}

  callsites@3.1.0:
    resolution: {integrity: sha512-P8BjAsXvZS+VIDUI11hHCQEv74YT67YUi5JJFNWIqL235sBmjX4+qx9Muvls5ivyNENctx46xQLQ3aTuE7ssaQ==}
    engines: {node: '>=6'}

  camelize-ts@3.0.0:
    resolution: {integrity: sha512-cgRwKKavoDKLTjO4FQTs3dRBePZp/2Y9Xpud0FhuCOTE86M2cniKN4CCXgRnsyXNMmQMifVHcv6SPaMtTx6ofQ==}
    engines: {node: ^12.20.0 || ^14.13.1 || >=16.0.0}

  chai@6.0.1:
    resolution: {integrity: sha512-/JOoU2//6p5vCXh00FpNgtlw0LjvhGttaWc+y7wpW9yjBm3ys0dI8tSKZxIOgNruz5J0RleccatSIC3uxEZP0g==}
    engines: {node: '>=18'}

  chalk@4.1.2:
    resolution: {integrity: sha512-oKnbhFyRIXpUuez8iBMmyEa4nbj4IOQyuhc/wy9kY7/WVPcwIO9VA668Pu8RkO7+0G76SLROeyw9CpQ061i4mA==}
    engines: {node: '>=10'}

  chokidar@4.0.3:
    resolution: {integrity: sha512-Qgzu8kfBvo+cA4962jnP1KkS6Dop5NS6g7R5LFYJr4b8Ub94PPQXUksCw9PvXoeXPRRddRNC5C1JQUR2SMGtnA==}
    engines: {node: '>= 14.16.0'}

  cjs-module-lexer@1.4.3:
    resolution: {integrity: sha512-9z8TZaGM1pfswYeXrUpzPrkx8UnWYdhJclsiYMm6x/w5+nN+8Tf/LnAgfLGQCm59qAOxU8WwHEq2vNwF6i4j+Q==}

  color-convert@2.0.1:
    resolution: {integrity: sha512-RRECPsj7iu/xb5oKYcsFHSppFNnsj/52OVTRKb4zP5onXwVF3zVmmToNcOfGC+CRDpfK/U584fMg38ZHCaElKQ==}
    engines: {node: '>=7.0.0'}

  color-name@1.1.4:
    resolution: {integrity: sha512-dOy+3AuW3a2wNbZHIuMZpTcgjGuLU/uBL/ubcZF9OXbDo8ff4O8yVp5Bf0efS8uEoYo5q4Fx7dY9OgQGXgAsQA==}

  compressible@2.0.18:
    resolution: {integrity: sha512-AF3r7P5dWxL8MxyITRMlORQNaOA2IkAFaTr4k7BUumjPtRpGDTZpl0Pb1XCO6JeDCBdp126Cgs9sMxqSjgYyRg==}
    engines: {node: '>= 0.6'}

  compression@1.8.1:
    resolution: {integrity: sha512-9mAqGPHLakhCLeNyxPkK4xVo746zQ/czLH1Ky+vkitMnWfWZps8r0qXuwhwizagCRttsL4lfG4pIOvaWLpAP0w==}
    engines: {node: '>= 0.8.0'}

  concat-map@0.0.1:
    resolution: {integrity: sha512-/Srv4dswyQNBfohGpz9o6Yb3Gz3SrUDqBH5rTuhGR7ahtlbYKnVxw2bCFMRljaA7EXHaXZ8wsHdodFvbkhKmqg==}

  content-disposition@0.5.4:
    resolution: {integrity: sha512-FveZTNuGw04cxlAiWbzi6zTAL/lhehaWbTtgluJh4/E95DqMwTmha3KZN1aAWA8cFIhHzMZUvLevkw5Rqk+tSQ==}
    engines: {node: '>= 0.6'}

  content-disposition@1.0.0:
    resolution: {integrity: sha512-Au9nRL8VNUut/XSzbQA38+M78dzP4D+eqg3gfJHMIHHYa3bg067xj1KxMUWj+VULbiZMowKngFFbKczUrNJ1mg==}
    engines: {node: '>= 0.6'}

  content-type@1.0.5:
    resolution: {integrity: sha512-nTjqfcBFEipKdXCv4YDQWCfmcLZKm81ldF0pAopTvyrFGVbcR6P/VAAd5G7N+0tTr8QqiU0tFadD6FK4NtJwOA==}
    engines: {node: '>= 0.6'}

  cookie-signature@1.2.2:
    resolution: {integrity: sha512-D76uU73ulSXrD1UXF4KE2TMxVVwhsnCgfAyTg9k8P6KGZjlXKrOLe4dJQKI3Bxi5wjesZoFXJWElNWBjPZMbhg==}
    engines: {node: '>=6.6.0'}

  cookie@0.7.2:
    resolution: {integrity: sha512-yki5XnKuf750l50uGTllt6kKILY4nQ1eNIQatoXEByZ5dWgnKqbnqmTrBE5B4N7lrMJKQ2ytWMiTO2o0v6Ew/w==}
    engines: {node: '>= 0.6'}

  cors@2.8.5:
    resolution: {integrity: sha512-KIHbLJqu73RGr/hnbrO9uBeixNGuvSQjul/jdFvS/KFSIH1hWVd1ng7zOHx+YrEfInLG7q4n6GHQ9cDtxv/P6g==}
    engines: {node: '>= 0.10'}

  cross-spawn@7.0.6:
    resolution: {integrity: sha512-uV2QOWP2nWzsy2aMp8aRibhi9dlzF5Hgh5SHaB9OiTGEyDTiJJyx0uy51QXdyWbtAHNua4XJzUKca3OzKUd3vA==}
    engines: {node: '>= 8'}

  debug@2.6.9:
    resolution: {integrity: sha512-bC7ElrdJaJnPbAP+1EotYvqZsb3ecl5wi6Bfi6BJTUcNowp6cvspg0jXznRTKDjm/E7AdgFBVeAPVMNcKGsHMA==}
    peerDependencies:
      supports-color: '*'
    peerDependenciesMeta:
      supports-color:
        optional: true

  debug@4.4.3:
    resolution: {integrity: sha512-RGwwWnwQvkVfavKVt22FGLw+xYSdzARwm0ru6DhTVA3umU5hZc28V3kO4stgYryrTlLpuvgI9GiijltAjNbcqA==}
    engines: {node: '>=6.0'}
    peerDependencies:
      supports-color: '*'
    peerDependenciesMeta:
      supports-color:
        optional: true

  deep-is@0.1.4:
    resolution: {integrity: sha512-oIPzksmTg4/MriiaYGO+okXDT7ztn/w3Eptv/+gSIdMdKsJo0u4CfYNFJPy+4SKMuCqGw2wxnA+URMg3t8a/bQ==}

  defu@6.1.4:
    resolution: {integrity: sha512-mEQCMmwJu317oSz8CwdIOdwf3xMif1ttiM8LTufzc3g6kR+9Pe236twL8j3IYT1F7GfRgGcW6MWxzZjLIkuHIg==}

  depd@1.1.2:
    resolution: {integrity: sha512-7emPTl6Dpo6JRXOXjLRxck+FlLRX5847cLKEn00PLAgc3g2hTZZgr+e4c2v6QpSmLeFP3n5yUo7ft6avBK/5jQ==}
    engines: {node: '>= 0.6'}

  depd@2.0.0:
    resolution: {integrity: sha512-g7nH6P6dyDioJogAAGprGpCtVImJhpPk/roCzdb3fIh61/s/nPsfR6onyMwkCAR/OlC3yBC0lESvUoQEAssIrw==}
    engines: {node: '>= 0.8'}

  diff@8.0.2:
    resolution: {integrity: sha512-sSuxWU5j5SR9QQji/o2qMvqRNYRDOcBTgsJ/DeCf4iSN4gW+gNMXM7wFIP+fdXZxoNiAnHUTGjCr+TSWXdRDKg==}
    engines: {node: '>=0.3.1'}

  dir-glob@3.0.1:
    resolution: {integrity: sha512-WkrWp9GR4KXfKGYzOLmTuGVi1UWFfws377n9cc55/tb6DuqyF6pcQ5AbiHEshaDpY9v6oaSr2XCDidGmMwdzIA==}
    engines: {node: '>=8'}

  dts-resolver@2.1.2:
    resolution: {integrity: sha512-xeXHBQkn2ISSXxbJWD828PFjtyg+/UrMDo7W4Ffcs7+YWCquxU8YjV1KoxuiL+eJ5pg3ll+bC6flVv61L3LKZg==}
    engines: {node: '>=20.18.0'}
    peerDependencies:
      oxc-resolver: '>=11.0.0'
    peerDependenciesMeta:
      oxc-resolver:
        optional: true

  dunder-proto@1.0.1:
    resolution: {integrity: sha512-KIN/nDJBQRcXw0MLVhZE9iQHmG68qAVIBg9CqmUYjmQIhgij9U5MFvrqkUL5FbtyyzZuOeOt0zdeRe4UY7ct+A==}
    engines: {node: '>= 0.4'}

  ee-first@1.1.1:
    resolution: {integrity: sha512-WMwm9LhRUo+WUaRN+vRuETqG89IgZphVSNkdFgeb6sS/E4OrDIN7t48CAewSHXc6C8lefD8KKfr5vY61brQlow==}

  empathic@2.0.0:
    resolution: {integrity: sha512-i6UzDscO/XfAcNYD75CfICkmfLedpyPDdozrLMmQc5ORaQcdMoc21OnlEylMIqI7U8eniKrPMxxtj8k0vhmJhA==}
    engines: {node: '>=14'}

  empty-npm-package@1.0.0:
    resolution: {integrity: sha512-q4Mq/+XO7UNDdMiPpR/LIBIW1Zl4V0Z6UT9aKGqIAnBCtCb3lvZJM1KbDbdzdC8fKflwflModfjR29Nt0EpcwA==}

  encodeurl@2.0.0:
    resolution: {integrity: sha512-Q0n9HRi4m6JuGIV1eFlmvJB7ZEVxu93IrMyiMsGC0lrMJMWzRgx6WGquyfQgZVb31vhGgXnfmPNNXmxnOkRBrg==}
    engines: {node: '>= 0.8'}

  es-define-property@1.0.1:
    resolution: {integrity: sha512-e3nRfgfUZ4rNGL232gUgX06QNyyez04KdjFrF+LTRoOXmrOgFKDg4BCdsjW8EnT69eqdYGmRpJwiPVYNrCaW3g==}
    engines: {node: '>= 0.4'}

  es-errors@1.3.0:
    resolution: {integrity: sha512-Zf5H2Kxt2xjTvbJvP2ZWLEICxA6j+hAmMzIlypy4xcBg1vKVnx89Wy0GbS+kf5cwCVFFzdCFh2XSCFNULS6csw==}
    engines: {node: '>= 0.4'}

  es-module-lexer@1.7.0:
    resolution: {integrity: sha512-jEQoCwk8hyb2AZziIOLhDqpm5+2ww5uIE6lkO/6jcOCusfk6LhMHpXXfBLXTZ7Ydyt0j4VoUQv6uGNYbdW+kBA==}

  es-object-atoms@1.1.1:
    resolution: {integrity: sha512-FGgH2h8zKNim9ljj7dankFPcICIK9Cp5bm+c2gQSYePhpaG5+esrLODihIorn+Pe6FGJzWhXQotPv73jTaldXA==}
    engines: {node: '>= 0.4'}

  esbuild@0.25.10:
    resolution: {integrity: sha512-9RiGKvCwaqxO2owP61uQ4BgNborAQskMR6QusfWzQqv7AZOg5oGehdY2pRJMTKuwxd1IDBP4rSbI5lHzU7SMsQ==}
    engines: {node: '>=18'}
    hasBin: true

  escape-html@1.0.3:
    resolution: {integrity: sha512-NiSupZ4OeuGwr68lGIeym/ksIZMJodUGOSCZ/FSnTxcrekbvqrgdUxlJOMpijaKZVjAJrWrGs/6Jy8OMuyj9ow==}

  escape-string-regexp@4.0.0:
    resolution: {integrity: sha512-TtpcNJ3XAzx3Gq8sWRzJaVajRs0uVxA2YAkdb1jm2YkPz4G6egUFAyA3n5vtEIZefPk5Wa4UXbKuS5fKkJWdgA==}
    engines: {node: '>=10'}

  eslint-config-prettier@10.1.8:
    resolution: {integrity: sha512-82GZUjRS0p/jganf6q1rEO25VSoHH0hKPCTrgillPjdI/3bgBhAE1QzHrHTizjpRvy6pGAvKjDJtk2pF9NDq8w==}
    hasBin: true
    peerDependencies:
      eslint: '>=7.0.0'

  eslint-plugin-allowed-dependencies@2.0.0:
    resolution: {integrity: sha512-kRciSU6MpuLWoohq7uR2+XYwhtJbUoNgsNbp2heRItSucylOFwVVshz25YiHcKpqaHCjiQwiD2YLPrXluZV7pg==}
    engines: {node: ^20.19.0 || ^22.12.0 || ^24.0.0}
    peerDependencies:
      eslint: ^9.0.0
      typescript-eslint: ^8.0.0

  eslint-plugin-prettier@5.5.4:
    resolution: {integrity: sha512-swNtI95SToIz05YINMA6Ox5R057IMAmWZ26GqPxusAp1TZzj+IdY9tXNWWD3vkF/wEqydCONcwjTFpxybBqZsg==}
    engines: {node: ^14.18.0 || >=16.0.0}
    peerDependencies:
      '@types/eslint': '>=8.0.0'
      eslint: '>=8.0.0'
      eslint-config-prettier: '>= 7.0.0 <10.0.0 || >=10.1.0'
      prettier: '>=3.0.0'
    peerDependenciesMeta:
      '@types/eslint':
        optional: true
      eslint-config-prettier:
        optional: true

  eslint-scope@8.4.0:
    resolution: {integrity: sha512-sNXOfKCn74rt8RICKMvJS7XKV/Xk9kA7DyJr8mJik3S7Cwgy3qlkkmyS2uQB3jiJg6VNdZd/pDBJu0nvG2NlTg==}
    engines: {node: ^18.18.0 || ^20.9.0 || >=21.1.0}

  eslint-visitor-keys@3.4.3:
    resolution: {integrity: sha512-wpc+LXeiyiisxPlEkUzU6svyS1frIO3Mgxj1fdy7Pm8Ygzguax2N3Fa/D/ag1WqbOprdI+uY6wMUl8/a2G+iag==}
    engines: {node: ^12.22.0 || ^14.17.0 || >=16.0.0}

  eslint-visitor-keys@4.2.1:
    resolution: {integrity: sha512-Uhdk5sfqcee/9H/rCOJikYz67o0a2Tw2hGRPOG2Y1R2dg7brRe1uG0yaNQDHu+TO/uQPF/5eCapvYSmHUjt7JQ==}
    engines: {node: ^18.18.0 || ^20.9.0 || >=21.1.0}

  eslint@9.0.0:
    resolution: {integrity: sha512-IMryZ5SudxzQvuod6rUdIUz29qFItWx281VhtFVc2Psy/ZhlCeD/5DT6lBIJ4H3G+iamGJoTln1v+QSuPw0p7Q==}
    engines: {node: ^18.18.0 || ^20.9.0 || >=21.1.0}
    hasBin: true

  eslint@9.38.0:
    resolution: {integrity: sha512-t5aPOpmtJcZcz5UJyY2GbvpDlsK5E8JqRqoKtfiKE3cNh437KIqfJr3A3AKf5k64NPx6d0G3dno6XDY05PqPtw==}
    engines: {node: ^18.18.0 || ^20.9.0 || >=21.1.0}
    hasBin: true
    peerDependencies:
      jiti: '*'
    peerDependenciesMeta:
      jiti:
        optional: true

  espree@10.4.0:
    resolution: {integrity: sha512-j6PAQ2uUr79PZhBjP5C5fhl8e39FmRnOjsD5lGnWrFU8i2G776tBK7+nP8KuQUTTyAZUwfQqXAgrVH5MbH9CYQ==}
    engines: {node: ^18.18.0 || ^20.9.0 || >=21.1.0}

  esquery@1.6.0:
    resolution: {integrity: sha512-ca9pw9fomFcKPvFLXhBKUK90ZvGibiGOvRJNbjljY7s7uq/5YO4BOzcYtJqExdx99rF6aAcnRxHmcUHcz6sQsg==}
    engines: {node: '>=0.10'}

  esrecurse@4.3.0:
    resolution: {integrity: sha512-KmfKL3b6G+RXvP8N1vr3Tq1kL/oCFgn2NYXEtqP8/L3pKapUA4G8cFVaoF3SU323CD4XypR/ffioHmkti6/Tag==}
    engines: {node: '>=4.0'}

  estraverse@5.3.0:
    resolution: {integrity: sha512-MMdARuVEQziNTeJD8DgMqmhwR11BRQ/cBP+pLtYdSTnf3MIO8fFeiINEbX36ZdNlfU/7A9f3gUw49B3oQsvwBA==}
    engines: {node: '>=4.0'}

  estree-walker@3.0.3:
    resolution: {integrity: sha512-7RUKfXgSMMkzt6ZuXmqapOurLGPPfgj6l9uRZ7lRGolvk0y2yocc35LdcxKC5PQZdn2DMqioAQ2NoWcrTKmm6g==}

  esutils@2.0.3:
    resolution: {integrity: sha512-kVscqXk4OCp68SZ0dkgEKVi6/8ij300KBWTJq32P/dYeWTSwK41WyTxalN1eRmA5Z9UU/LX9D7FWSmV9SAYx6g==}
    engines: {node: '>=0.10.0'}

  etag@1.8.1:
    resolution: {integrity: sha512-aIL5Fx7mawVa300al2BnEE4iNvo1qETxLrPI/o05L7z6go7fCw1J6EQmbK4FmJ2AS7kgVF/KEZWufBfdClMcPg==}
    engines: {node: '>= 0.6'}

  expect-type@1.2.2:
    resolution: {integrity: sha512-JhFGDVJ7tmDJItKhYgJCGLOWjuK9vPxiXoUFLwLDc99NlmklilbiQJwoctZtt13+xMw91MCk/REan6MWHqDjyA==}
    engines: {node: '>=12.0.0'}

  express-fileupload@1.5.2:
    resolution: {integrity: sha512-wxUJn2vTHvj/kZCVmc5/bJO15C7aSMyHeuXYY3geKpeKibaAoQGcEv5+sM6nHS2T7VF+QHS4hTWPiY2mKofEdg==}
    engines: {node: '>=12.0.0'}

  express@5.1.0:
    resolution: {integrity: sha512-DT9ck5YIRU+8GYzzU5kT3eHGA5iL+1Zd0EutOmTE9Dtk+Tvuzd23VBU+ec7HPNSTxXYO55gPV/hq4pSBJDjFpA==}
    engines: {node: '>= 18'}

  fast-deep-equal@3.1.3:
    resolution: {integrity: sha512-f3qQ9oQy9j2AhBe/H9VC91wLmKBCCU/gDOnKNAYG5hswO7BLKj09Hc5HYNz9cGI++xlpDCIgDaitVs03ATR84Q==}

  fast-diff@1.3.0:
    resolution: {integrity: sha512-VxPP4NqbUjj6MaAOafWeUn2cXWLcCtljklUtZf0Ind4XQ+QPtmA0b18zZy0jIQx+ExRVCR/ZQpBmik5lXshNsw==}

  fast-glob@3.3.3:
    resolution: {integrity: sha512-7MptL8U0cqcFdzIzwOTHoilX9x5BrNqye7Z/LuC7kCMRio1EMSyqRK3BEAUD7sXRq4iT4AzTVuZdhgQ2TCvYLg==}
    engines: {node: '>=8.6.0'}

  fast-json-stable-stringify@2.1.0:
    resolution: {integrity: sha512-lhd/wF+Lk98HZoTCtlVraHtfh5XYijIjalXck7saUtuanSDyLMxnHhSXEDJqHxD7msR8D0uCmqlkwjCV8xvwHw==}

  fast-levenshtein@2.0.6:
    resolution: {integrity: sha512-DCXu6Ifhqcks7TZKY3Hxp3y6qphY5SJZmrWMDrKcERSOXWQdMhU9Ig/PYrzyw/ul9jOIyh0N4M0tbC5hodg8dw==}

  fastq@1.19.1:
    resolution: {integrity: sha512-GwLTyxkCXjXbxqIhTsMI2Nui8huMPtnxg7krajPJAjnEG/iiOS7i+zCtWGZR9G0NBKbXKh6X9m9UIsYX/N6vvQ==}

  fdir@6.5.0:
    resolution: {integrity: sha512-tIbYtZbucOs0BRGqPJkshJUYdL+SDH7dVM8gjy+ERp3WAUjLEFJE+02kanyHtwjWOnwrKYBiwAmM0p4kLJAnXg==}
    engines: {node: '>=12.0.0'}
    peerDependencies:
      picomatch: ^3 || ^4
    peerDependenciesMeta:
      picomatch:
        optional: true

  fflate@0.8.2:
    resolution: {integrity: sha512-cPJU47OaAoCbg0pBvzsgpTPhmhqI5eJjh/JIu8tPj5q+T7iLvW/JAYUqmE7KOB4R1ZyEhzBaIQpQpardBF5z8A==}

  file-entry-cache@8.0.0:
    resolution: {integrity: sha512-XXTUwCvisa5oacNGRP9SfNtYBNAMi+RPwBFmblZEF7N7swHYQS6/Zfk7SRwx4D5j3CH211YNRco1DEMNVfZCnQ==}
    engines: {node: '>=16.0.0'}

  fill-range@7.1.1:
    resolution: {integrity: sha512-YsGpe3WHLK8ZYi4tWDg2Jy3ebRz2rXowDxnld4bkQB00cc/1Zw9AWnC0i9ztDJitivtQvaI9KaLyKrc+hBW0yg==}
    engines: {node: '>=8'}

  finalhandler@2.1.0:
    resolution: {integrity: sha512-/t88Ty3d5JWQbWYgaOGCCYfXRwV1+be02WqYYlL6h0lEiUAMPM8o8qKGO01YIkOHzka2up08wvgYD0mDiI+q3Q==}
    engines: {node: '>= 0.8'}

  find-up@5.0.0:
    resolution: {integrity: sha512-78/PXT1wlLLDgTzDs7sjq9hzz0vXD+zn+7wypEe4fXQxCmdmqfGsEPQxmiCSQI3ajFV91bVSsvNtrJRiW6nGng==}
    engines: {node: '>=10'}

  flat-cache@4.0.1:
    resolution: {integrity: sha512-f7ccFPK3SXFHpx15UIGyRJ/FJQctuKZ0zVuN3frBo4HnK3cay9VEW0R6yPYFHC0AgqhukPzKjq22t5DmAyqGyw==}
    engines: {node: '>=16'}

  flatted@3.3.3:
    resolution: {integrity: sha512-GX+ysw4PBCz0PzosHDepZGANEuFCMLrnRTiEy9McGjmkCQYwRq4A/X786G/fjM/+OjsWSU1ZrY5qyARZmO/uwg==}

  forwarded@0.2.0:
    resolution: {integrity: sha512-buRG0fpBtRHSTCOASe6hD258tEubFoRLb4ZNA6NxMVHNw2gOcwHo9wyablzMzOA5z9xA9L1KNjk/Nt6MT9aYow==}
    engines: {node: '>= 0.6'}

  fresh@0.5.2:
    resolution: {integrity: sha512-zJ2mQYM18rEFOudeV4GShTGIQ7RbzA7ozbU9I/XBpm7kqgMywgmylMwXHxZJmkVoYkna9d2pVXVXPdYTP9ej8Q==}
    engines: {node: '>= 0.6'}

  fresh@2.0.0:
    resolution: {integrity: sha512-Rx/WycZ60HOaqLKAi6cHRKKI7zxWbJ31MhntmtwMoaTeF7XFH9hhBp8vITaMidfljRQ6eYWCKkaTK+ykVJHP2A==}
    engines: {node: '>= 0.8'}

  fsevents@2.3.3:
    resolution: {integrity: sha512-5xoDfX+fL7faATnagmWPpbFtwh/R77WmMMqqHGS65C3vvB0YHrgF+B1YmZ3441tMj5n63k0212XNoJwzlhffQw==}
    engines: {node: ^8.16.0 || ^10.6.0 || >=11.0.0}
    os: [darwin]

  function-bind@1.1.2:
    resolution: {integrity: sha512-7XHNxH7qX9xG5mIwxkhumTox/MIRNcOgDrxWsMt2pAr23WHp6MrRlN7FBSFpCpr+oVO0F744iUgR82nJMfG2SA==}

  get-intrinsic@1.3.0:
    resolution: {integrity: sha512-9fSjSaos/fRIVIp+xSJlE6lfwhES7LNtKaCBIamHsjr2na1BiABJPo0mOjjz8GJDURarmCPGqaiVg5mfjb98CQ==}
    engines: {node: '>= 0.4'}

  get-proto@1.0.1:
    resolution: {integrity: sha512-sTSfBjoXBp89JvIKIefqw7U2CCebsc74kiY6awiGogKtoSGbgjYE/G/+l9sF3MWFPNc9IcoOC4ODfKHfxFmp0g==}
    engines: {node: '>= 0.4'}

  get-tsconfig@4.12.0:
    resolution: {integrity: sha512-LScr2aNr2FbjAjZh2C6X6BxRx1/x+aTDExct/xyq2XKbYOiG5c0aK7pMsSuyc0brz3ibr/lbQiHD9jzt4lccJw==}

  glob-parent@5.1.2:
    resolution: {integrity: sha512-AOIgSQCepiJYwP3ARnGx+5VnTu2HBYdzbGP45eLw1vr3zB3vZLeyed1sC9hnbcOc9/SrMyM5RPQrkGz4aS9Zow==}
    engines: {node: '>= 6'}

  glob-parent@6.0.2:
    resolution: {integrity: sha512-XxwI8EOhVQgWp6iDL+3b0r86f4d6AX6zSU55HfB4ydCEuXLXc5FcYeOu+nnGftS4TEju/11rt4KJPTMgbfmv4A==}
    engines: {node: '>=10.13.0'}

  globals@14.0.0:
    resolution: {integrity: sha512-oahGvuMGQlPw/ivIYBjVSrWAfWLBeku5tpPE2fOPLi+WHffIWbuh2tCjhyQhTBPMf5E9jDEH4FOmTYgYwbKwtQ==}
    engines: {node: '>=18'}

  globby@11.1.0:
    resolution: {integrity: sha512-jhIXaOzy1sb8IyocaruWSn1TjmnBVs8Ayhcy83rmxNJ8q2uWKCAj3CnJY+KpGSXCueAPc0i05kVvVKtP1t9S3g==}
    engines: {node: '>=10'}

  gopd@1.2.0:
    resolution: {integrity: sha512-ZUKRh6/kUFoAiTAtTYPZJ3hw9wNxx+BIBOijnlG9PnrJsCcSjs1wyyD6vJpaYtgnzDrKYRSqf3OO6Rfa93xsRg==}
    engines: {node: '>= 0.4'}

  graphemer@1.4.0:
    resolution: {integrity: sha512-EtKwoO6kxCL9WO5xipiHTZlSzBm7WLT627TqC/uVRd0HKmq8NXyebnNYxDoBi7wt8eTWrUrKXCOVaFq9x1kgag==}

  has-flag@4.0.0:
    resolution: {integrity: sha512-EykJT/Q1KjTWctppgIAgfSO0tKVuZUjhgMr17kqTumMl6Afv3EISleU7qZUzoXDFTAHTDC4NOoG/ZxU3EvlMPQ==}
    engines: {node: '>=8'}

  has-symbols@1.1.0:
    resolution: {integrity: sha512-1cDNdwJ2Jaohmb3sg4OmKaMBwuC48sYni5HUw2DvsC8LjGTLK9h+eb1X6RyuOHe4hT0ULCW68iomhjUoKUqlPQ==}
    engines: {node: '>= 0.4'}

  hasown@2.0.2:
    resolution: {integrity: sha512-0hJU9SCPvmMzIBdZFqNPXWa6dqh7WdH0cII9y+CyS8rG3nL48Bclra9HmKhVVUHyPWNH5Y7xDwAB7bfgSjkUMQ==}
    engines: {node: '>= 0.4'}

  hookable@5.5.3:
    resolution: {integrity: sha512-Yc+BQe8SvoXH1643Qez1zqLRmbA5rCL+sSmk6TVos0LWVfNIB7PGncdlId77WzLGSIB5KaWgTaNTs2lNVEI6VQ==}

  html-escaper@2.0.2:
    resolution: {integrity: sha512-H2iMtd0I4Mt5eYiapRdIDjp+XzelXQ0tFE4JS7YFwFevXXMmOp9myNrUvCg0D6ws8iqkRPBfKHgbwig1SmlLfg==}

  http-errors@2.0.0:
    resolution: {integrity: sha512-FtwrG/euBzaEjYeRqOgly7G0qviiXoJWnvEH2Z1plBdXgbyjv34pHTSb9zoeHMyDy33+DWy5Wt9Wo+TURtOYSQ==}
    engines: {node: '>= 0.8'}

  husky@9.1.7:
    resolution: {integrity: sha512-5gs5ytaNjBrh5Ow3zrvdUUY+0VxIuWVL4i9irt6friV+BqdCfmV11CQTWMiBYWHbXhco+J1kHfTOUkePhCDvMA==}
    engines: {node: '>=18'}
    hasBin: true

  iconv-lite@0.6.3:
    resolution: {integrity: sha512-4fCk79wshMdzMp2rH06qWrJE4iolqLhCUH+OiuIgU++RB0+94NlDL81atO7GX55uUKueo0txHNtvEyI6D7WdMw==}
    engines: {node: '>=0.10.0'}

  ignore@5.3.2:
    resolution: {integrity: sha512-hsBTNUqQTDwkWtcdYI2i06Y/nUBEsNEDJKjWdigLvegy8kDuJAS8uRlpkkcQpyEXL0Z/pjDy5HBmMjRCJ2gq+g==}
    engines: {node: '>= 4'}

  ignore@7.0.5:
    resolution: {integrity: sha512-Hs59xBNfUIunMFgWAbGX5cq6893IbWg4KnrjbYwX3tx0ztorVgTDA6B2sxf8ejHJ4wz8BqGUMYlnzNBer5NvGg==}
    engines: {node: '>= 4'}

  import-fresh@3.3.1:
    resolution: {integrity: sha512-TR3KfrTZTYLPB6jUjfx6MF9WcWrHL9su5TObK4ZkYgBdWKPOFoSoQIdEuTuR82pmtxH2spWG9h6etwfr1pLBqQ==}
    engines: {node: '>=6'}

  imurmurhash@0.1.4:
    resolution: {integrity: sha512-JmXMZ6wuvDmLiHEml9ykzqO6lwFbof0GG4IkcGaENdCRDDmMVnny7s5HsIgHCbaq0w2MyPhDqkhTUgS2LU2PHA==}
    engines: {node: '>=0.8.19'}

  inherits@2.0.4:
    resolution: {integrity: sha512-k/vGaX4/Yla3WzyMCvTQOXYeIHvqOKtnqBduzTHpzpQZzAskKMhZ2K+EnBiSM9zGSoIFeMpXKxa4dYeZIQqewQ==}

  ipaddr.js@1.9.1:
    resolution: {integrity: sha512-0KI/607xoxSToH7GjN1FfSbLoU0+btTicjsQSWQlh/hZykN8KpmMf7uYwPW3R+akZ6R/w18ZlXSHBYXiYUPO3g==}
    engines: {node: '>= 0.10'}

  is-extglob@2.1.1:
    resolution: {integrity: sha512-SbKbANkN603Vi4jEZv49LeVJMn4yGwsbzZworEoyEiutsN3nJYdbO36zfhGJ6QEDpOZIFkDtnq5JRxmvl3jsoQ==}
    engines: {node: '>=0.10.0'}

  is-glob@4.0.3:
    resolution: {integrity: sha512-xelSayHH36ZgE7ZWhli7pW34hNbNl8Ojv5KVmkJD4hBdD3th8Tfk9vYasLM+mXWOZhFkgZfxhLSnrwRr4elSSg==}
    engines: {node: '>=0.10.0'}

  is-number@7.0.0:
    resolution: {integrity: sha512-41Cifkg6e8TylSpdtTpeLVMqvSBEVzTttHvERD741+pnZ8ANv0004MRL43QKPDlK9cGvNp6NZWZUBlbGXYxxng==}
    engines: {node: '>=0.12.0'}

  is-path-inside@3.0.3:
    resolution: {integrity: sha512-Fd4gABb+ycGAmKou8eMftCupSir5lRxqf4aD/vd0cD2qc4HL07OjCeuHMr8Ro4CoMaeCKDB0/ECBOVWjTwUvPQ==}
    engines: {node: '>=8'}

  is-promise@4.0.0:
    resolution: {integrity: sha512-hvpoI6korhJMnej285dSg6nu1+e6uxs7zG3BYAm5byqDsgJNWwxzM6z6iZiAgQR4TJ30JmBTOwqZUw3WlyH3AQ==}

  isexe@2.0.0:
    resolution: {integrity: sha512-RHxMLp9lnKHGHRng9QFhRCMbYAcVpn69smSGcq3f36xjgVVWThj4qqLbTLlq7Ssj8B+fIQ1EuCEGI2lKsyQeIw==}

  istanbul-lib-coverage@3.2.2:
    resolution: {integrity: sha512-O8dpsF+r0WV/8MNRKfnmrtCWhuKjxrq2w+jpzBL5UZKTi2LeVWnWOmWRxFlesJONmc+wLAGvKQZEOanko0LFTg==}
    engines: {node: '>=8'}

  istanbul-lib-report@3.0.1:
    resolution: {integrity: sha512-GCfE1mtsHGOELCU8e/Z7YWzpmybrx/+dSTfLrvY8qRmaY6zXTKWn6WQIjaAFw069icm6GVMNkgu0NzI4iPZUNw==}
    engines: {node: '>=10'}

  istanbul-lib-source-maps@5.0.6:
    resolution: {integrity: sha512-yg2d+Em4KizZC5niWhQaIomgf5WlL4vOOjZ5xGCmF8SnPE/mDWWXgvRExdcpCgh9lLRRa1/fSYp2ymmbJ1pI+A==}
    engines: {node: '>=10'}

  istanbul-reports@3.2.0:
    resolution: {integrity: sha512-HGYWWS/ehqTV3xN10i23tkPkpH46MLCIMFNCaaKNavAXTF1RkqxawEPtnjnGZ6XKSInBKkiOA5BKS+aZiY3AvA==}
    engines: {node: '>=8'}

  jiti@2.6.1:
    resolution: {integrity: sha512-ekilCSN1jwRvIbgeg/57YFh8qQDNbwDb9xT/qu2DAHbFFZUicIl4ygVaAvzveMhMVr3LnpSKTNnwt8PoOfmKhQ==}
    hasBin: true

  js-tokens@9.0.1:
    resolution: {integrity: sha512-mxa9E9ITFOt0ban3j6L5MpjwegGz6lBQmM1IJkWeBZGcMxto50+eWdjC/52xDbS2vy0k7vIMK0Fe2wfL9OQSpQ==}

  js-yaml@4.1.0:
    resolution: {integrity: sha512-wpxZs9NoxZaJESJGIZTyDEaYpl0FKSA+FB9aJiyemKhMwkxQg63h4T1KJgUGHpTqPDNRcmmYLugrRjJlBtWvRA==}
    hasBin: true

  jsesc@3.1.0:
    resolution: {integrity: sha512-/sM3dO2FOzXjKQhJuo0Q173wf2KOo8t4I8vHy6lF9poUp7bKT0/NHE8fPX23PwfhnykfqnC2xRxOnVw5XuGIaA==}
    engines: {node: '>=6'}
    hasBin: true

  json-buffer@3.0.1:
    resolution: {integrity: sha512-4bV5BfR2mqfQTJm+V5tPPdf+ZpuhiIvTuAB5g8kcrXOZpTT/QwwVRWBywX1ozr6lEuPdbHxwaJlm9G6mI2sfSQ==}

  json-schema-traverse@0.4.1:
    resolution: {integrity: sha512-xbbCH5dCYU5T8LcEhhuh7HJ88HXuW3qsI3Y0zOZFKfZEHcpWiHU/Jxzk629Brsab/mMiHQti9wMP+845RPe3Vg==}

  json-stable-stringify-without-jsonify@1.0.1:
    resolution: {integrity: sha512-Bdboy+l7tA3OGW6FjyFHWkP5LuByj1Tk33Ljyq0axyzdk9//JSi2u3fP1QSmd1KNwq6VOKYGlAu87CisVir6Pw==}

  keyv@4.5.4:
    resolution: {integrity: sha512-oxVHkHR/EJf2CNXnWxRLW6mg7JyCCUcG0DtEGmL2ctUo1PNTin1PUil+r/+4r5MpVgC/fn1kjsx7mjSujKqIpw==}

  levn@0.4.1:
    resolution: {integrity: sha512-+bT2uH4E5LGE7h/n3evcS/sQlJXCpIp6ym8OWJ5eV6+67Dsql/LaaT7qJBAt2rzfoa/5QBGBhxDix1dMt2kQKQ==}
    engines: {node: '>= 0.8.0'}

  locate-path@6.0.0:
    resolution: {integrity: sha512-iPZK6eYjbxRu3uB4/WZ3EsEIMJFMqAoopl3R+zuq0UjcAm/MO6KCweDgPfP3elTztoKP3KtnVHxTn2NHBSDVUw==}
    engines: {node: '>=10'}

  lodash.merge@4.6.2:
    resolution: {integrity: sha512-0KpjqXRVvrYyCsX1swR/XTK0va6VQkQM6MNo7PqW77ByjAhoARA8EfrP1N4+KlKj8YS0ZUCtRT/YUuhyYDujIQ==}

  lodash.snakecase@4.1.1:
    resolution: {integrity: sha512-QZ1d4xoBHYUeuouhEq3lk3Uq7ldgyFXGBhg04+oRLnIz8o9T65Eh+8YdroUwn846zchkA9yDsDl5CVVaV2nqYw==}

  lru-cache@11.2.1:
    resolution: {integrity: sha512-r8LA6i4LP4EeWOhqBaZZjDWwehd1xUJPCJd9Sv300H0ZmcUER4+JPh7bqqZeqs1o5pgtgvXm+d9UGrB5zZGDiQ==}
    engines: {node: 20 || >=22}

  magic-string@0.30.19:
    resolution: {integrity: sha512-2N21sPY9Ws53PZvsEpVtNuSW+ScYbQdp4b9qUaL+9QkHUrGFKo56Lg9Emg5s9V/qrtNBmiR01sYhUOwu3H+VOw==}

  magicast@0.3.5:
    resolution: {integrity: sha512-L0WhttDl+2BOsybvEOLK7fW3UA0OQ0IQ2d6Zl2x/a6vVRs3bAY0ECOSHHeL5jD+SbOpOCUEi0y1DgHEn9Qn1AQ==}

  make-dir@4.0.0:
    resolution: {integrity: sha512-hXdUTZYIVOt1Ex//jAQi+wTZZpUpwBj/0QsOzqegb3rGMMeJiSEu5xLHnYfBrRV4RH2+OCSOO95Is/7x1WJ4bw==}
    engines: {node: '>=10'}

  math-intrinsics@1.1.0:
    resolution: {integrity: sha512-/IXtbwEk5HTPyEwyKX6hGkYXxM9nbj64B+ilVJnC/R6B0pH5G4V3b0pVbL7DBj4tkhBAppbQUlf6F6Xl9LHu1g==}
    engines: {node: '>= 0.4'}

  media-typer@0.3.0:
    resolution: {integrity: sha512-dq+qelQ9akHpcOl/gUVRTxVIOkAJ1wR3QAvb4RsVjS8oVoFjDGTc679wJYmUmknUF5HwMLOgb5O+a3KxfWapPQ==}
    engines: {node: '>= 0.6'}

  media-typer@1.1.0:
    resolution: {integrity: sha512-aisnrDP4GNe06UcKFnV5bfMNPBUw4jsLGaWwWfnH3v02GnBuXX2MCVn5RbrWo0j3pczUilYblq7fQ7Nw2t5XKw==}
    engines: {node: '>= 0.8'}

  merge-descriptors@1.0.3:
    resolution: {integrity: sha512-gaNvAS7TZ897/rVaZ0nMtAyxNyi/pdbjbAwUpFQpN70GqnVfOiXpeUUMKRBmzXaSQ8DdTX4/0ms62r2K+hE6mQ==}

  merge-descriptors@2.0.0:
    resolution: {integrity: sha512-Snk314V5ayFLhp3fkUREub6WtjBfPdCPY1Ln8/8munuLuiYhsABgBVWsozAG+MWMbVEvcdcpbi9R7ww22l9Q3g==}
    engines: {node: '>=18'}

  merge2@1.4.1:
    resolution: {integrity: sha512-8q7VEgMJW4J8tcfVPy8g09NcQwZdbwFEqhe/WZkoIzjn/3TGDwtOCYtXGxA3O8tPzpczCCDgv+P2P5y00ZJOOg==}
    engines: {node: '>= 8'}

  methods@1.1.2:
    resolution: {integrity: sha512-iclAHeNqNm68zFtnZ0e+1L2yUIdvzNoauKU4WBA3VvH/vPFieF7qfRlwUZU+DA9P9bPXIS90ulxoUoCH23sV2w==}
    engines: {node: '>= 0.6'}

  micromatch@4.0.8:
    resolution: {integrity: sha512-PXwfBhYu0hBCPw8Dn0E+WDYb7af3dSLVWKi3HGv84IdF4TyFoC0ysxFd0Goxw7nSv4T/PzEJQxsYsEiFCKo2BA==}
    engines: {node: '>=8.6'}

  mime-db@1.52.0:
    resolution: {integrity: sha512-sPU4uV7dYlvtWJxwwxHD0PuihVNiE7TyAbQ5SWxDCB9mUYvOgroQOwYQQOKPJ8CIbE+1ETVlOoK1UC2nU3gYvg==}
    engines: {node: '>= 0.6'}

  mime-db@1.54.0:
    resolution: {integrity: sha512-aU5EJuIN2WDemCcAp2vFBfp/m4EAhWJnUNSSw0ixs7/kXbd6Pg64EmwJkNdFhB8aWt1sH2CTXrLxo/iAGV3oPQ==}
    engines: {node: '>= 0.6'}

  mime-types@2.1.35:
    resolution: {integrity: sha512-ZDY+bPm5zTTF+YpCrAU9nK0UgICYPT0QtT1NZWFv4s++TNkcgVaT0g6+4R2uI4MjQjzysHB1zxuWL50hzaeXiw==}
    engines: {node: '>= 0.6'}

  mime-types@3.0.1:
    resolution: {integrity: sha512-xRc4oEhT6eaBpU1XF7AjpOFD+xQmXNB5OVKwp4tqCuBpHLS/ZbBDrc07mYTDqVMg6PfxUjjNp85O6Cd2Z/5HWA==}
    engines: {node: '>= 0.6'}

  mime@1.6.0:
    resolution: {integrity: sha512-x0Vn8spI+wuJ1O6S7gnbaQg8Pxh4NNHb7KSINmEWKiPE4RKOplvijn+NkmYmmRgP68mc70j2EbeTFRsrswaQeg==}
    engines: {node: '>=4'}
    hasBin: true

  minimatch@3.1.2:
    resolution: {integrity: sha512-J7p63hRiAjw1NDEww1W7i37+ByIrOWO5XQQAzZ3VOcL0PNybwpfmV/N05zFAzwQ9USyEcX6t3UO+K5aqBQOIHw==}

  minimatch@9.0.5:
    resolution: {integrity: sha512-G6T0ZX48xgozx7587koeX9Ys2NYy6Gmv//P89sEte9V9whIapMNF4idKxnW2QtCcLiTWlb/wfCabAtAFWhhBow==}
    engines: {node: '>=16 || 14 >=14.17'}

  ms@2.0.0:
    resolution: {integrity: sha512-Tpp60P6IUJDTuOq/5Z8cdskzJujfwqfOTkrwIwj7IRISpnkJnT6SyJ4PCPnGMoFjC9ddhal5KVIYtAt97ix05A==}

  ms@2.1.3:
    resolution: {integrity: sha512-6FlzubTLZG3J2a/NVCAleEhjzq5oxgHyaCU9yYXvcLsvoVaHJq/s5xXI6/XXP6tz7R9xAOtHnSO/tXtF3WRTlA==}

  nanoid@3.3.11:
    resolution: {integrity: sha512-N8SpfPUnUp1bK+PMYW8qSWdl9U+wwNWI4QKxOYDy9JAro3WMX7p2OeVRF9v+347pnakNevPmiHhNmZ2HbFA76w==}
    engines: {node: ^10 || ^12 || ^13.7 || ^14 || >=15.0.1}
    hasBin: true

  natural-compare@1.4.0:
    resolution: {integrity: sha512-OWND8ei3VtNC9h7V60qff3SVobHr996CTwgxubgyQYEpg290h9J0buyECNNJexkFm5sOajh5G116RYA1c8ZMSw==}

  negotiator@0.6.3:
    resolution: {integrity: sha512-+EUsqGPLsM+j/zdChZjsnX51g4XrHFOIXwfnCVPGlQk/k5giakcKsuxCObBRu6DSm9opw/O6slWbJdghQM4bBg==}
    engines: {node: '>= 0.6'}

  negotiator@0.6.4:
    resolution: {integrity: sha512-myRT3DiWPHqho5PrJaIRyaMv2kgYf0mUVgBNOYMuCH5Ki1yEiQaf/ZJuQ62nvpc44wL5WDbTX7yGJi1Neevw8w==}
    engines: {node: '>= 0.6'}

  negotiator@1.0.0:
    resolution: {integrity: sha512-8Ofs/AUQh8MaEcrlq5xOX0CQ9ypTF5dl78mjlMNfOK08fzpgTHQRQPBxcPlEtIw0yRpws+Zo/3r+5WRby7u3Gg==}
    engines: {node: '>= 0.6'}

  node-forge@1.3.1:
    resolution: {integrity: sha512-dPEtOeMvF9VMcYV/1Wb8CPoVAXtp6MKMlcbAt4ddqmGqUJ6fQZFXkNZNkNlfevtNkGtaSoXf/vNNNSvgrdXwtA==}
    engines: {node: '>= 6.13.0'}

  node-mocks-http@1.17.2:
    resolution: {integrity: sha512-HVxSnjNzE9NzoWMx9T9z4MLqwMpLwVvA0oVZ+L+gXskYXEJ6tFn3Kx4LargoB6ie7ZlCLplv7QbWO6N+MysWGA==}
    engines: {node: '>=14'}
    peerDependencies:
      '@types/express': ^4.17.21 || ^5.0.0
      '@types/node': '*'
    peerDependenciesMeta:
      '@types/express':
        optional: true
      '@types/node':
        optional: true

  object-assign@4.1.1:
    resolution: {integrity: sha512-rJgTQnkUnH1sFw8yT6VSU3zD3sWmu6sZhIseY8VX+GRu3P6F7Fu+JNDoXfklElbLJSnc3FUQHVe4cU5hj+BcUg==}
    engines: {node: '>=0.10.0'}

  object-inspect@1.13.4:
    resolution: {integrity: sha512-W67iLl4J2EXEGTbfeHCffrjDfitvLANg0UlX3wFUUSTx92KXRFegMHUVgSqE+wvhAbi4WqjGg9czysTV2Epbew==}
    engines: {node: '>= 0.4'}

  on-finished@2.4.1:
    resolution: {integrity: sha512-oVlzkg3ENAhCk2zdv7IJwd/QUD4z2RxRwpkcGY8psCVcCYZNq4wYnVWALHM+brtuJjePWiYF/ClmuDr8Ch5+kg==}
    engines: {node: '>= 0.8'}

  on-headers@1.1.0:
    resolution: {integrity: sha512-737ZY3yNnXy37FHkQxPzt4UZ2UWPWiCZWLvFZ4fu5cueciegX0zGPnrlY6bwRg4FdQOe9YU8MkmJwGhoMybl8A==}
    engines: {node: '>= 0.8'}

  once@1.4.0:
    resolution: {integrity: sha512-lNaJgI+2Q5URQBkccEKHTQOPaXdUxnZZElQTZY0MFUAuaEqe1E+Nyvgdz/aIyNi6Z9MzO5dv1H8n58/GELp3+w==}

  openapi3-ts@4.5.0:
    resolution: {integrity: sha512-jaL+HgTq2Gj5jRcfdutgRGLosCy/hT8sQf6VOy+P+g36cZOjI1iukdPnijC+4CmeRzg/jEllJUboEic2FhxhtQ==}

  optionator@0.9.4:
    resolution: {integrity: sha512-6IpQ7mKUxRcZNLIObR0hz7lxsapSSIYNZJwXPGeF0mTVqGKFIXj1DQcMoT22S3ROcLyY/rz0PWaWZ9ayWmad9g==}
    engines: {node: '>= 0.8.0'}

  p-limit@3.1.0:
    resolution: {integrity: sha512-TYOanM3wGwNGsZN2cVTYPArw454xnXj5qmWF1bEoAc4+cU/ol7GVh7odevjp1FNHduHc3KZMcFduxU5Xc6uJRQ==}
    engines: {node: '>=10'}

  p-locate@5.0.0:
    resolution: {integrity: sha512-LaNjtRWUBY++zB5nE/NwcaoMylSPk+S+ZHNB1TzdbMJMny6dynpAGt7X/tl/QYq3TIeE6nxHppbo2LGymrG5Pw==}
    engines: {node: '>=10'}

  parent-module@1.0.1:
    resolution: {integrity: sha512-GQ2EWRpQV8/o+Aw8YqtfZZPfNRWZYkbidE9k5rpl/hC3vtHHBfGm2Ifi6qWV+coDGkrUKZAxE3Lot5kcsRlh+g==}
    engines: {node: '>=6'}

  parseurl@1.3.3:
    resolution: {integrity: sha512-CiyeOxFT/JZyN5m0z9PfXw4SCBJ6Sygz1Dpl0wqjlhDEGGBP1GnsUVEL0p63hoG1fcj3fHynXi9NYO4nWOL+qQ==}
    engines: {node: '>= 0.8'}

  path-exists@4.0.0:
    resolution: {integrity: sha512-ak9Qy5Q7jYb2Wwcey5Fpvg2KoAc/ZIhLSLOSBmRmygPsGwkVVt0fZa0qrtMz+m6tJTAHfZQ8FnmB4MG4LWy7/w==}
    engines: {node: '>=8'}

  path-key@3.1.1:
    resolution: {integrity: sha512-ojmeN0qd+y0jszEtoY48r0Peq5dwMEkIlCOu6Q5f41lfkswXuKtYrhgoTpLnyIcHm24Uhqx+5Tqm2InSwLhE6Q==}
    engines: {node: '>=8'}

  path-to-regexp@8.3.0:
    resolution: {integrity: sha512-7jdwVIRtsP8MYpdXSwOS0YdD0Du+qOoF/AEPIt88PcCFrZCzx41oxku1jD88hZBwbNUIEfpqvuhjFaMAqMTWnA==}

  path-type@4.0.0:
    resolution: {integrity: sha512-gDKb8aZMDeD/tZWs9P6+q0J9Mwkdl6xMV8TjnGP3qJVJ06bdMgkbBlLU8IdfOsIsFz2BW1rNVT3XuNEl8zPAvw==}
    engines: {node: '>=8'}

  pathe@2.0.3:
    resolution: {integrity: sha512-WUjGcAqP1gQacoQe+OBJsFA7Ld4DyXuUIjZ5cc75cLHvJ7dtNsTugphxIADwspS+AraAUePCKrSVtPLFj/F88w==}

  picocolors@1.1.1:
    resolution: {integrity: sha512-xceH2snhtb5M9liqDsmEw56le376mTZkEX/jEb/RxNFyegNul7eNslCXP9FDj/Lcu0X8KEyMceP2ntpaHrDEVA==}

  picomatch@2.3.1:
    resolution: {integrity: sha512-JU3teHTNjmE2VCGFzuY8EXzCDVwEqB2a8fsIvwaStHhAWJEeVd1o1QD80CU6+ZdEXXSLbSsuLwJjkCBWqRQUVA==}
    engines: {node: '>=8.6'}

  picomatch@4.0.3:
    resolution: {integrity: sha512-5gTmgEY/sqK6gFXLIsQNH19lWb4ebPDLA4SdLP7dsWkIXHWlG66oPuVvXSGFPppYZz8ZDZq0dYYrbHfBCVUb1Q==}
    engines: {node: '>=12'}

  postcss@8.5.6:
    resolution: {integrity: sha512-3Ybi1tAuwAP9s0r1UQ2J4n5Y0G05bJkpUIO0/bI9MhwmD70S5aTWbXGBwxHrelT+XM1k6dM0pk+SwNkpTRN7Pg==}
    engines: {node: ^10 || ^12 || >=14}

  prelude-ls@1.2.1:
    resolution: {integrity: sha512-vkcDPrRZo1QZLbn5RLGPpg/WmIQ65qoWWhcGKf/b5eplkkarX0m9z8ppCat4mlOqUsWpyNuYgO3VRyrYHSzX5g==}
    engines: {node: '>= 0.8.0'}

  prettier-linter-helpers@1.0.0:
    resolution: {integrity: sha512-GbK2cP9nraSSUF9N2XwUwqfzlAFlMNYYl+ShE/V+H8a9uNl/oUqB1w2EL54Jh0OlyRSd8RfWYJ3coVS4TROP2w==}
    engines: {node: '>=6.0.0'}

  prettier@3.6.2:
    resolution: {integrity: sha512-I7AIg5boAr5R0FFtJ6rCfD+LFsWHp81dolrFD8S79U9tb8Az2nGrJncnMSnys+bpQJfRUzqs9hnA81OAA3hCuQ==}
    engines: {node: '>=14'}
    hasBin: true

  proxy-addr@2.0.7:
    resolution: {integrity: sha512-llQsMLSUDUPT44jdrU/O37qlnifitDP+ZwrmmZcoSKyLKvtZxpyV0n2/bD/N4tBAAZ/gJEdZU7KMraoK1+XYAg==}
    engines: {node: '>= 0.10'}

  punycode@2.3.1:
    resolution: {integrity: sha512-vYt7UD1U9Wg6138shLtLOvdAu+8DsC/ilFtEVHcH+wydcSpNE20AfSOduf6MkRFahL5FY7X1oU7nKVZFtfq8Fg==}
    engines: {node: '>=6'}

  qs@6.14.0:
    resolution: {integrity: sha512-YWWTjgABSKcvs/nWBi9PycY/JiPJqOD4JA6o9Sej2AtvSGarXxKC3OQSk4pAarbdQlKAh5D4FCQkJNkW+GAn3w==}
    engines: {node: '>=0.6'}

  quansync@0.2.11:
    resolution: {integrity: sha512-AifT7QEbW9Nri4tAwR5M/uzpBuqfZf+zwaEM/QkzEjj7NBuFD2rBuy0K3dE+8wltbezDV7JMA0WfnCPYRSYbXA==}

  queue-microtask@1.2.3:
    resolution: {integrity: sha512-NuaNSa6flKT5JaSYQzJok04JzTL1CA6aGhv5rfLW3PgqA+M2ChpZQnAC8h8i4ZFkBS8X5RqkDBHA7r4hej3K9A==}

  ramda@0.32.0:
    resolution: {integrity: sha512-GQWAHhxhxWBWA8oIBr1XahFVjQ9Fic6MK9ikijfd4TZHfE2+urfk+irVlR5VOn48uwMgM+loRRBJd6Yjsbc0zQ==}

  range-parser@1.2.1:
    resolution: {integrity: sha512-Hrgsx+orqoygnmhFbKaHE6c296J+HTAQXoxEF6gNupROmmGJRoyzfG3ccAveqCBrwr/2yxQ5BVd/GTl5agOwSg==}
    engines: {node: '>= 0.6'}

  raw-body@3.0.0:
    resolution: {integrity: sha512-RmkhL8CAyCRPXCE28MMH0z2PNWQBNk2Q09ZdxM9IOOXwxwZbN+qbWaatPkdkWIKL2ZVDImrN/pK5HTRz2PcS4g==}
    engines: {node: '>= 0.8'}

  readdirp@4.1.2:
    resolution: {integrity: sha512-GDhwkLfywWL2s6vEjyhri+eXmfH6j1L7JE27WhqLeYzoh/A3DBaYGEj2H/HFZCn/kMfim73FXxEJTw06WtxQwg==}
    engines: {node: '>= 14.18.0'}

  resolve-from@4.0.0:
    resolution: {integrity: sha512-pb/MYmXstAkysRFx8piNI1tGFNQIFA3vkE3Gq4EuA1dF6gHp/+vgZqsCGJapvy8N3Q+4o7FwvquPJcnZ7RYy4g==}
    engines: {node: '>=4'}

  resolve-pkg-maps@1.0.0:
    resolution: {integrity: sha512-seS2Tj26TBVOC2NIc2rOe2y2ZO7efxITtLZcGSOnHHNOQ7CkiUBfw0Iw2ck6xkIhPwLhKNLS8BO+hEpngQlqzw==}

  reusify@1.1.0:
    resolution: {integrity: sha512-g6QUff04oZpHs0eG5p83rFLhHeV00ug/Yf9nZM6fLeUrPguBTkTQOdpAWWspMh55TZfVQDPaN3NQJfbVRAxdIw==}
    engines: {iojs: '>=1.0.0', node: '>=0.10.0'}

  rolldown-plugin-dts@0.16.12:
    resolution: {integrity: sha512-9dGjm5oqtKcbZNhpzyBgb8KrYiU616A7IqcFWG7Msp1RKAXQ/hapjivRg+g5IYWSiFhnk3OKYV5T4Ft1t8Cczg==}
    engines: {node: '>=20.18.0'}
    peerDependencies:
      '@ts-macro/tsc': ^0.3.6
      '@typescript/native-preview': '>=7.0.0-dev.20250601.1'
      rolldown: ^1.0.0-beta.9
      typescript: ^5.0.0
      vue-tsc: ~3.1.0
    peerDependenciesMeta:
      '@ts-macro/tsc':
        optional: true
      '@typescript/native-preview':
        optional: true
      typescript:
        optional: true
      vue-tsc:
        optional: true

  rolldown@1.0.0-beta.44:
    resolution: {integrity: sha512-gcqgyCi3g93Fhr49PKvymE8PoaGS0sf6ajQrsYaQ8o5de6aUEbD6rJZiJbhOfpcqOnycgsAsUNPYri1h25NgsQ==}
    engines: {node: ^20.19.0 || >=22.12.0}
    hasBin: true

  rollup@4.50.2:
    resolution: {integrity: sha512-BgLRGy7tNS9H66aIMASq1qSYbAAJV6Z6WR4QYTvj5FgF15rZ/ympT1uixHXwzbZUBDbkvqUI1KR0fH1FhMaQ9w==}
    engines: {node: '>=18.0.0', npm: '>=8.0.0'}
    hasBin: true

  router@2.2.0:
    resolution: {integrity: sha512-nLTrUKm2UyiL7rlhapu/Zl45FwNgkZGaCpZbIHajDYgwlJCOzLSk+cIPAnsEqV955GjILJnKbdQC1nVPz+gAYQ==}
    engines: {node: '>= 18'}

  run-parallel@1.2.0:
    resolution: {integrity: sha512-5l4VyZR86LZ/lDxZTR6jqL8AFE2S0IFLMP26AbjsLVADxHdhB/c0GUsH+y39UfCi3dzz8OlQuPmnaJOMoDHQBA==}

  safe-buffer@5.2.1:
    resolution: {integrity: sha512-rp3So07KcdmmKbGvgaNxQSJr7bGVSVk5S9Eq1F+ppbRo70+YeaDxkw5Dd8NPN+GD6bjnYm2VuPuCXmpuYvmCXQ==}

  safer-buffer@2.1.2:
    resolution: {integrity: sha512-YZo3K82SD7Riyi0E1EQPojLz7kpepnSQI9IyPbHHg1XXXevb5dJI7tpyN2ADxGcQbHG7vcyRHk0cbwqcQriUtg==}

  semver@7.7.3:
    resolution: {integrity: sha512-SdsKMrI9TdgjdweUSR9MweHA4EJ8YxHn8DFaDisvhVlUOe4BF1tLD7GAj0lIqWVl+dPb/rExr0Btby5loQm20Q==}
    engines: {node: '>=10'}
    hasBin: true

  send@1.2.0:
    resolution: {integrity: sha512-uaW0WwXKpL9blXE2o0bRhoL2EGXIrZxQ2ZQ4mgcfoBxdFmQold+qWsD2jLrfZ0trjKL6vOw0j//eAwcALFjKSw==}
    engines: {node: '>= 18'}

  serve-static@2.2.0:
    resolution: {integrity: sha512-61g9pCh0Vnh7IutZjtLGGpTA355+OPn2TyDv/6ivP2h/AdAVX9azsoxmg2/M6nZeQZNYBEwIcsne1mJd9oQItQ==}
    engines: {node: '>= 18'}

  setprototypeof@1.2.0:
    resolution: {integrity: sha512-E5LDX7Wrp85Kil5bhZv46j8jOeboKq5JMmYM3gVGdGH8xFpPWXUMsNrlODCrkoxMEeNi/XZIwuRvY4XNwYMJpw==}

  shebang-command@2.0.0:
    resolution: {integrity: sha512-kHxr2zZpYtdmrN1qDjrrX/Z1rR1kG8Dx+gkpK1G4eXmvXswmcE1hTWBWYUzlraYw1/yZp6YuDY77YtvbN0dmDA==}
    engines: {node: '>=8'}

  shebang-regex@3.0.0:
    resolution: {integrity: sha512-7++dFhtcx3353uBaq8DDR4NuxBetBzC7ZQOhmTQInHEd6bSrXdiEyzCvG07Z44UYdLShWUyXt5M/yhz8ekcb1A==}
    engines: {node: '>=8'}

  side-channel-list@1.0.0:
    resolution: {integrity: sha512-FCLHtRD/gnpCiCHEiJLOwdmFP+wzCmDEkc9y7NsYxeF4u7Btsn1ZuwgwJGxImImHicJArLP4R0yX4c2KCrMrTA==}
    engines: {node: '>= 0.4'}

  side-channel-map@1.0.1:
    resolution: {integrity: sha512-VCjCNfgMsby3tTdo02nbjtM/ewra6jPHmpThenkTYh8pG9ucZ/1P8So4u4FGBek/BjpOVsDCMoLA/iuBKIFXRA==}
    engines: {node: '>= 0.4'}

  side-channel-weakmap@1.0.2:
    resolution: {integrity: sha512-WPS/HvHQTYnHisLo9McqBHOJk2FkHO/tlpvldyrnem4aeQp4hai3gythswg6p01oSoTl58rcpiFAjF2br2Ak2A==}
    engines: {node: '>= 0.4'}

  side-channel@1.1.0:
    resolution: {integrity: sha512-ZX99e6tRweoUXqR+VBrslhda51Nh5MTQwou5tnUDgbtyM0dBgmhEDtWGP/xbKn6hqfPRHujUNwz5fy/wbbhnpw==}
    engines: {node: '>= 0.4'}

  siginfo@2.0.0:
    resolution: {integrity: sha512-ybx0WO1/8bSBLEWXZvEd7gMW3Sn3JFlW3TvX1nREbDLRNQNaeNN8WK0meBwPdAaOI7TtRRRJn/Es1zhrrCHu7g==}

  slash@3.0.0:
    resolution: {integrity: sha512-g9Q1haeby36OSStwb4ntCGGGaKsaVSjQ68fBxoQcutl5fS1vuY18H3wSt3jFyFtrkx+Kz0V1G85A4MyAdDMi2Q==}
    engines: {node: '>=8'}

  snakify-ts@2.3.0:
    resolution: {integrity: sha512-PM8KdclwOt3Blvu5rPmFS1jjBC9hP33MNONh4/EvyXH5BD5s1HMLi5W66J1Ozx7TOqw8ESvoPgnTg0mthbj8DA==}
    engines: {node: ^12.20.0 || ^14.13.1 || >=16.0.0}

  source-map-js@1.2.1:
    resolution: {integrity: sha512-UXWMKhLOwVKb728IUtQPXxfYU+usdybtUrK/8uGE8CQMvrhOpwvzDBwj0QhSL7MQc7vIsISBG8VQ8+IDQxpfQA==}
    engines: {node: '>=0.10.0'}

  stackback@0.0.2:
    resolution: {integrity: sha512-1XMJE5fQo1jGH6Y/7ebnwPOBEkIEnT4QF32d5R1+VXdXveM0IBMJt8zfaxX1P3QhVwrYe+576+jkANtSS2mBbw==}

  statuses@2.0.1:
    resolution: {integrity: sha512-RwNA9Z/7PrK06rYLIzFMlaF+l73iwpzsqRIFgbMLbTcLD6cOao82TaWefPXQvB2fOC4AjuYSEndS7N/mTCbkdQ==}
    engines: {node: '>= 0.8'}

  std-env@3.9.0:
    resolution: {integrity: sha512-UGvjygr6F6tpH7o2qyqR6QYpwraIjKSdtzyBdyytFOHmPZY917kwdwLG0RbOjWOnKmnm3PeHjaoLLMie7kPLQw==}

  streamsearch@1.1.0:
    resolution: {integrity: sha512-Mcc5wHehp9aXz1ax6bZUyY5afg9u2rv5cqQI3mRrYkGC8rW2hM02jWuwjtL++LS5qinSyhj2QfLyNsuc+VsExg==}
    engines: {node: '>=10.0.0'}

  strip-ansi@6.0.1:
    resolution: {integrity: sha512-Y38VPSHcqkFrCpFnQ9vuSXmquuv5oXOKpGeT6aGrr3o3Gc9AlVa6JBfUSOCnbxGGZF+/0ooI7KrPuUSztUdU5A==}
    engines: {node: '>=8'}

  strip-json-comments@3.1.1:
    resolution: {integrity: sha512-6fPc+R4ihwqP6N/aIv2f1gMH8lOVtWQHoqC4yK6oSDVVocumAsfCqjkXnqiYMhmMwS/mEHLp7Vehlt3ql6lEig==}
    engines: {node: '>=8'}

  supports-color@7.2.0:
    resolution: {integrity: sha512-qpCAvRl9stuOHveKsn7HncJRvv501qIacKzQlO/+Lwxc9+0q2wLyv4Dfvt80/DPn2pqOBsJdDiogXGR9+OvwRw==}
    engines: {node: '>=8'}

  swagger-ui-dist@5.29.0:
    resolution: {integrity: sha512-gqs7Md3AxP4mbpXAq31o5QW+wGUZsUzVatg70yXpUR245dfIis5jAzufBd+UQM/w2xSfrhvA1eqsrgnl2PbezQ==}

  swagger-ui-express@5.0.1:
    resolution: {integrity: sha512-SrNU3RiBGTLLmFU8GIJdOdanJTl4TOmT27tt3bWWHppqYmAZ6IDuEuBvMU6nZq0zLEe6b/1rACXCgLZqO6ZfrA==}
    engines: {node: '>= v0.10.32'}
    peerDependencies:
      express: '>=4.0.0 || >=5.0.0-beta'

  synckit@0.11.11:
    resolution: {integrity: sha512-MeQTA1r0litLUf0Rp/iisCaL8761lKAZHaimlbGK4j0HysC4PLfqygQj9srcs0m2RdtDYnF8UuYyKpbjHYp7Jw==}
    engines: {node: ^14.18.0 || >=16.0.0}

  text-table@0.2.0:
    resolution: {integrity: sha512-N+8UisAXDGk8PFXP4HAzVR9nbfmVJ3zYLAWiTIoqC5v5isinhr+r5uaO8+7r3BMfuNIufIsA7RdpVgacC2cSpw==}

  tinybench@2.9.0:
    resolution: {integrity: sha512-0+DUvqWMValLmha6lr4kD8iAMK1HzV0/aKnCtWb9v9641TnP/MFb7Pc2bxoxQjTXAErryXVgUOfv2YqNllqGeg==}

  tinyexec@0.3.2:
    resolution: {integrity: sha512-KQQR9yN7R5+OSwaK0XQoj22pwHoTlgYqmUscPYoknOoWCWfj/5/ABTMRi69FrKU5ffPVh5QcFikpWJI/P1ocHA==}

  tinyexec@1.0.1:
    resolution: {integrity: sha512-5uC6DDlmeqiOwCPmK9jMSdOuZTh8bU39Ys6yidB+UTt5hfZUPGAypSgFRiEp+jbi9qH40BLDvy85jIU88wKSqw==}

  tinyglobby@0.2.15:
    resolution: {integrity: sha512-j2Zq4NyQYG5XMST4cbs02Ak8iJUdxRM0XI5QyxXuZOzKOINmWurp3smXu3y5wDcJrptwpSjgXHzIQxR0omXljQ==}
    engines: {node: '>=12.0.0'}

  tinyrainbow@3.0.3:
    resolution: {integrity: sha512-PSkbLUoxOFRzJYjjxHJt9xro7D+iilgMX/C9lawzVuYiIdcihh9DXmVibBe8lmcFrRi/VzlPjBxbN7rH24q8/Q==}
    engines: {node: '>=14.0.0'}

  to-regex-range@5.0.1:
    resolution: {integrity: sha512-65P7iz6X5yEr1cwcgvQxbbIw7Uk3gOy5dIdtZ4rDveLqhrdJP+Li/Hx6tyK0NEb+2GCyneCMJiGqrADCSNk8sQ==}
    engines: {node: '>=8.0'}

  toidentifier@1.0.1:
    resolution: {integrity: sha512-o5sSPKEkg/DIQNmH43V0/uerLrpzVedkUh8tGNvaeXpfpuwjKenlSox/2O/BTlZUtEe+JG7s5YhEz608PlAHRA==}
    engines: {node: '>=0.6'}

  tree-kill@1.2.2:
    resolution: {integrity: sha512-L0Orpi8qGpRG//Nd+H90vFB+3iHnue1zSSGmNOOCh1GLJ7rUKVwV2HvijphGQS2UmhUZewS9VgvxYIdgr+fG1A==}
    hasBin: true

  ts-api-utils@1.4.3:
    resolution: {integrity: sha512-i3eMG77UTMD0hZhgRS562pv83RC6ukSAC2GMNWc+9dieh/+jDM5u5YG+NHX6VNDRHQcHwmsTHctP9LhbC3WxVw==}
    engines: {node: '>=16'}
    peerDependencies:
      typescript: '>=4.2.0'

  ts-api-utils@2.1.0:
    resolution: {integrity: sha512-CUgTZL1irw8u29bzrOD/nH85jqyc74D6SshFgujOIA7osm2Rz7dYH77agkx7H4FBNxDq7Cjf+IjaX/8zwFW+ZQ==}
    engines: {node: '>=18.12'}
    peerDependencies:
      typescript: '>=4.8.4'

  ts-toolbelt@9.6.0:
    resolution: {integrity: sha512-nsZd8ZeNUzukXPlJmTBwUAuABDe/9qtVDelJeT/qW0ow3ZS3BsQJtNkan1802aM9Uf68/Y8ljw86Hu0h5IUW3w==}

  tsdown@0.15.9:
    resolution: {integrity: sha512-C0EJYpXIYdlJokTumIL4lmv/wEiB20oa6iiYsXFE7Q0VKF3Ju6TQ7XAn4JQdm+2iQGEfl8cnEKcX5DB7iVR5Dw==}
    engines: {node: '>=20.19.0'}
    hasBin: true
    peerDependencies:
      '@arethetypeswrong/core': ^0.18.1
      publint: ^0.3.0
      typescript: ^5.0.0
      unplugin-lightningcss: ^0.4.0
      unplugin-unused: ^0.5.0
    peerDependenciesMeta:
      '@arethetypeswrong/core':
        optional: true
      publint:
        optional: true
      typescript:
        optional: true
      unplugin-lightningcss:
        optional: true
      unplugin-unused:
        optional: true

  tslib@2.8.1:
    resolution: {integrity: sha512-oJFu94HQb+KVduSUQL7wnpmqnfmLsOA/nAh6b6EH0wCEoK0/mPeXU6c3wKDV83MkOuHPRHtSXKKU99IBazS/2w==}

  tsx@4.20.6:
    resolution: {integrity: sha512-ytQKuwgmrrkDTFP4LjR0ToE2nqgy886GpvRSpU0JAnrdBYppuY5rLkRUYPU1yCryb24SsKBTL/hlDQAEFVwtZg==}
    engines: {node: '>=18.0.0'}
    hasBin: true

  type-check@0.4.0:
    resolution: {integrity: sha512-XleUoc9uwGXqjWwXaUTZAmzMcFZ5858QA2vvx1Ur5xIcixXIP+8LnFDgRplU30us6teqdlskFfu+ae4K79Ooew==}
    engines: {node: '>= 0.8.0'}

  type-is@1.6.18:
    resolution: {integrity: sha512-TkRKr9sUTxEH8MdfuCSP7VizJyzRNMjj2J2do2Jr3Kym598JVdEksuzPQCnlFPW4ky9Q+iA+ma9BGm06XQBy8g==}
    engines: {node: '>= 0.6'}

  type-is@2.0.1:
    resolution: {integrity: sha512-OZs6gsjF4vMp32qrCbiVSkrFmXtG/AZhY3t0iAMrMBiAZyV9oALtXO8hsrHbMXF9x6L3grlFuwW2oAz7cav+Gw==}
    engines: {node: '>= 0.6'}

  types-ramda@0.31.0:
    resolution: {integrity: sha512-vaoC35CRC3xvL8Z6HkshDbi6KWM1ezK0LHN0YyxXWUn9HKzBNg/T3xSGlJZjCYspnOD3jE7bcizsp0bUXZDxnQ==}

  typescript-eslint@8.0.0:
    resolution: {integrity: sha512-yQWBJutWL1PmpmDddIOl9/Mi6vZjqNCjqSGBMQ4vsc2Aiodk0SnbQQWPXbSy0HNuKCuGkw1+u4aQ2mO40TdhDQ==}
    engines: {node: ^18.18.0 || ^20.9.0 || >=21.1.0}
    peerDependencies:
      typescript: '*'
    peerDependenciesMeta:
      typescript:
        optional: true

  typescript-eslint@8.46.2:
    resolution: {integrity: sha512-vbw8bOmiuYNdzzV3lsiWv6sRwjyuKJMQqWulBOU7M0RrxedXledX8G8kBbQeiOYDnTfiXz0Y4081E1QMNB6iQg==}
    engines: {node: ^18.18.0 || ^20.9.0 || >=21.1.0}
    peerDependencies:
      eslint: ^8.57.0 || ^9.0.0
      typescript: '>=4.8.4 <6.0.0'

  typescript@5.1.3:
    resolution: {integrity: sha512-XH627E9vkeqhlZFQuL+UsyAXEnibT0kWR2FWONlr4sTjvxyJYnyefgrkyECLzM5NenmKzRAy2rR/OlYLA1HkZw==}
    engines: {node: '>=14.17'}
    hasBin: true

  typescript@5.6.1-rc:
    resolution: {integrity: sha512-E3b2+1zEFu84jB0YQi9BORDjz9+jGbwwy1Zi3G0LUNw7a7cePUrHMRNy8aPh53nXpkFGVHSxIZo5vKTfYaFiBQ==}
    engines: {node: '>=14.17'}
    hasBin: true

  typescript@5.9.3:
    resolution: {integrity: sha512-jl1vZzPDinLr9eUt3J/t7V6FgNEw9QjvBPdysz9KfQDD41fQrC2Y4vKQdiaUpFT4bXlb1RHhLpp8wtm6M5TgSw==}
    engines: {node: '>=14.17'}
    hasBin: true

  unconfig@7.3.3:
    resolution: {integrity: sha512-QCkQoOnJF8L107gxfHL0uavn7WD9b3dpBcFX6HtfQYmjw2YzWxGuFQ0N0J6tE9oguCBJn9KOvfqYDCMPHIZrBA==}

  undici-types@7.16.0:
    resolution: {integrity: sha512-Zz+aZWSj8LE6zoxD+xrjh4VfkIG8Ya6LvYkZqtUQGJPZjYl53ypCaUwWqo7eI0x66KBGeRo+mlBEkMSeSZ38Nw==}

  undici@7.16.0:
    resolution: {integrity: sha512-QEg3HPMll0o3t2ourKwOeUAZ159Kn9mx5pnzHRQO8+Wixmh88YdZRiIwat0iNzNNXn0yoEtXJqFpyW7eM8BV7g==}
    engines: {node: '>=20.18.1'}

  unpipe@1.0.0:
    resolution: {integrity: sha512-pjy2bYhSsufwWlKwPc+l3cN7+wuJlK6uz0YdJEOlQDbl6jo/YlPi4mb8agUkVC8BF7V8NuzeyPNqRksA3hztKQ==}
    engines: {node: '>= 0.8'}

  uri-js@4.4.1:
    resolution: {integrity: sha512-7rKUyy33Q1yc98pQ1DAmLtwX109F7TIfWlW1Ydo8Wl1ii1SeHieeh0HHfPeL2fMXK6z0s8ecKs9frCuLJvndBg==}

  validate-npm-package-name@5.0.1:
    resolution: {integrity: sha512-OljLrQ9SQdOUqTaQxqL5dEfZWrXExyyWsozYlAWFawPVNuD83igl7uJD2RTkNMbniIYgt8l81eCJGIdQF7avLQ==}
    engines: {node: ^14.17.0 || ^16.13.0 || >=18.0.0}

  vary@1.1.2:
    resolution: {integrity: sha512-BNGbWLfd0eUPabhkXUVm0j8uuvREyTh5ovRa/dyow/BqAbZJyC+5fU+IzQOzmAKzYqYRAISoRhdQr3eIZ/PXqg==}
    engines: {node: '>= 0.8'}

<<<<<<< HEAD
  vite@7.1.10:
    resolution: {integrity: sha512-CmuvUBzVJ/e3HGxhg6cYk88NGgTnBoOo7ogtfJJ0fefUWAxN/WDSUa50o+oVBxuIhO8FoEZW0j2eW7sfjs5EtA==}
=======
  vite-node@3.2.4:
    resolution: {integrity: sha512-EbKSKh+bh1E1IFxeO0pg1n4dvoOTt0UDiXMd/qn++r98+jPO1xtJilvXldeuQ8giIB5IkpjCgMleHMNEsGH6pg==}
    engines: {node: ^18.0.0 || ^20.0.0 || >=22.0.0}
    hasBin: true

  vite@7.1.11:
    resolution: {integrity: sha512-uzcxnSDVjAopEUjljkWh8EIrg6tlzrjFUfMcR1EVsRDGwf/ccef0qQPRyOrROwhrTDaApueq+ja+KLPlzR/zdg==}
>>>>>>> c1b50296
    engines: {node: ^20.19.0 || >=22.12.0}
    hasBin: true
    peerDependencies:
      '@types/node': ^20.19.0 || >=22.12.0
      jiti: '>=1.21.0'
      less: ^4.0.0
      lightningcss: ^1.21.0
      sass: ^1.70.0
      sass-embedded: ^1.70.0
      stylus: '>=0.54.8'
      sugarss: ^5.0.0
      terser: ^5.16.0
      tsx: ^4.8.1
      yaml: ^2.4.2
    peerDependenciesMeta:
      '@types/node':
        optional: true
      jiti:
        optional: true
      less:
        optional: true
      lightningcss:
        optional: true
      sass:
        optional: true
      sass-embedded:
        optional: true
      stylus:
        optional: true
      sugarss:
        optional: true
      terser:
        optional: true
      tsx:
        optional: true
      yaml:
        optional: true

  vitest@4.0.0-beta.19:
    resolution: {integrity: sha512-ad+8QKHylCvdodtPXj22ASco5mVH0YSJ25FOq6u7y0+OUGOjlyffz5bxoGh8TqjNhRdmwz1CrglTUp0mzCKYUg==}
    engines: {node: ^20.0.0 || ^22.0.0 || >=24.0.0}
    hasBin: true
    peerDependencies:
      '@edge-runtime/vm': '*'
      '@types/debug': ^4.1.12
      '@types/node': ^20.0.0 || ^22.0.0 || >=24.0.0
      '@vitest/browser-playwright': 4.0.0-beta.19
      '@vitest/browser-preview': 4.0.0-beta.19
      '@vitest/browser-webdriverio': 4.0.0-beta.19
      '@vitest/ui': 4.0.0-beta.19
      happy-dom: '*'
      jsdom: '*'
    peerDependenciesMeta:
      '@edge-runtime/vm':
        optional: true
      '@types/debug':
        optional: true
      '@types/node':
        optional: true
      '@vitest/browser-playwright':
        optional: true
      '@vitest/browser-preview':
        optional: true
      '@vitest/browser-webdriverio':
        optional: true
      '@vitest/ui':
        optional: true
      happy-dom:
        optional: true
      jsdom:
        optional: true

  which@2.0.2:
    resolution: {integrity: sha512-BLI3Tl1TW3Pvl70l3yq3Y64i+awpwXqsGBYWkkqMtnbXgrMD+yj7rhW0kuEDxzJaYXGjEW5ogapKNMEKNMjibA==}
    engines: {node: '>= 8'}
    hasBin: true

  why-is-node-running@2.3.0:
    resolution: {integrity: sha512-hUrmaWBdVDcxvYqnyh09zunKzROWjbZTiNy8dBEjkS7ehEDQibXJ7XvlmtbwuTclUiIyN+CyXQD4Vmko8fNm8w==}
    engines: {node: '>=8'}
    hasBin: true

  word-wrap@1.2.5:
    resolution: {integrity: sha512-BN22B5eaMMI9UMtjrGd5g5eCYPpCPDUy0FJXbYsaT5zYxjFOckS53SQDE3pWkVoWpHXVb3BrYcEN4Twa55B5cA==}
    engines: {node: '>=0.10.0'}

  wrappy@1.0.2:
    resolution: {integrity: sha512-l4Sp/DRseor9wL6EvV2+TuQn63dMkPjZ/sp9XkghTEbV9KlPS1xUsZ3u7/IQO4wxtcFB4bgpQPRcR3QCvezPcQ==}

  yaml@2.8.1:
    resolution: {integrity: sha512-lcYcMxX2PO9XMGvAJkJ3OsNMw+/7FKes7/hgerGUYWIoWu5j/+YQqcZr5JnPZWzOsEBgMbSbiSTn/dv/69Mkpw==}
    engines: {node: '>= 14.6'}
    hasBin: true

  yocto-queue@0.1.0:
    resolution: {integrity: sha512-rVksvsnNCdJ/ohGc6xgPwyN8eheCxsiLM8mxuE/t/mOVqJewPuO1miLpTHQiRgTKCLexL4MeAFVagts7HmNZ2Q==}
    engines: {node: '>=10'}

  zod@4.0.0:
    resolution: {integrity: sha512-9diLdTPc/L7w/5jI4C3gHYNiGHDV9IZYxo1e5LSD8cabi65WVTWWb+g2BGPEpUUCOxR4D+6O5B0AzyMdUAXwrw==}

  zod@4.1.12:
    resolution: {integrity: sha512-JInaHOamG8pt5+Ey8kGmdcAcg3OL9reK8ltczgHTAwNhMys/6ThXHityHxVV2p3fkw/c+MAvBHFVYHFZDmjMCQ==}

snapshots:

  '@andrewbranch/untar.js@1.0.3': {}

  '@arethetypeswrong/core@0.18.2':
    dependencies:
      '@andrewbranch/untar.js': 1.0.3
      '@loaderkit/resolve': 1.0.4
      cjs-module-lexer: 1.4.3
      fflate: 0.8.2
      lru-cache: 11.2.1
      semver: 7.7.3
      typescript: 5.6.1-rc
      validate-npm-package-name: 5.0.1

  '@babel/generator@7.28.3':
    dependencies:
      '@babel/parser': 7.28.4
      '@babel/types': 7.28.4
      '@jridgewell/gen-mapping': 0.3.13
      '@jridgewell/trace-mapping': 0.3.31
      jsesc: 3.1.0

  '@babel/helper-string-parser@7.27.1': {}

  '@babel/helper-validator-identifier@7.27.1': {}

  '@babel/parser@7.28.4':
    dependencies:
      '@babel/types': 7.28.4

  '@babel/types@7.28.4':
    dependencies:
      '@babel/helper-string-parser': 7.27.1
      '@babel/helper-validator-identifier': 7.27.1

  '@bcoe/v8-coverage@1.0.2': {}

  '@braidai/lang@1.1.2': {}

  '@emnapi/core@1.5.0':
    dependencies:
      '@emnapi/wasi-threads': 1.1.0
      tslib: 2.8.1
    optional: true

  '@emnapi/runtime@1.5.0':
    dependencies:
      tslib: 2.8.1
    optional: true

  '@emnapi/wasi-threads@1.1.0':
    dependencies:
      tslib: 2.8.1
    optional: true

  '@esbuild/aix-ppc64@0.25.10':
    optional: true

  '@esbuild/android-arm64@0.25.10':
    optional: true

  '@esbuild/android-arm@0.25.10':
    optional: true

  '@esbuild/android-x64@0.25.10':
    optional: true

  '@esbuild/darwin-arm64@0.25.10':
    optional: true

  '@esbuild/darwin-x64@0.25.10':
    optional: true

  '@esbuild/freebsd-arm64@0.25.10':
    optional: true

  '@esbuild/freebsd-x64@0.25.10':
    optional: true

  '@esbuild/linux-arm64@0.25.10':
    optional: true

  '@esbuild/linux-arm@0.25.10':
    optional: true

  '@esbuild/linux-ia32@0.25.10':
    optional: true

  '@esbuild/linux-loong64@0.25.10':
    optional: true

  '@esbuild/linux-mips64el@0.25.10':
    optional: true

  '@esbuild/linux-ppc64@0.25.10':
    optional: true

  '@esbuild/linux-riscv64@0.25.10':
    optional: true

  '@esbuild/linux-s390x@0.25.10':
    optional: true

  '@esbuild/linux-x64@0.25.10':
    optional: true

  '@esbuild/netbsd-arm64@0.25.10':
    optional: true

  '@esbuild/netbsd-x64@0.25.10':
    optional: true

  '@esbuild/openbsd-arm64@0.25.10':
    optional: true

  '@esbuild/openbsd-x64@0.25.10':
    optional: true

  '@esbuild/openharmony-arm64@0.25.10':
    optional: true

  '@esbuild/sunos-x64@0.25.10':
    optional: true

  '@esbuild/win32-arm64@0.25.10':
    optional: true

  '@esbuild/win32-ia32@0.25.10':
    optional: true

  '@esbuild/win32-x64@0.25.10':
    optional: true

  '@eslint-community/eslint-utils@4.9.0(eslint@9.0.0)':
    dependencies:
      eslint: 9.0.0
      eslint-visitor-keys: 3.4.3

  '@eslint-community/eslint-utils@4.9.0(eslint@9.38.0(jiti@2.6.1))':
    dependencies:
      eslint: 9.38.0(jiti@2.6.1)
      eslint-visitor-keys: 3.4.3

  '@eslint-community/regexpp@4.12.1': {}

  '@eslint/config-array@0.21.1':
    dependencies:
      '@eslint/object-schema': 2.1.7
      debug: 4.4.3
      minimatch: 3.1.2
    transitivePeerDependencies:
      - supports-color

  '@eslint/config-helpers@0.4.1':
    dependencies:
      '@eslint/core': 0.16.0

  '@eslint/core@0.16.0':
    dependencies:
      '@types/json-schema': 7.0.15

  '@eslint/eslintrc@3.3.1':
    dependencies:
      ajv: 6.12.6
      debug: 4.4.3
      espree: 10.4.0
      globals: 14.0.0
      ignore: 5.3.2
      import-fresh: 3.3.1
      js-yaml: 4.1.0
      minimatch: 3.1.2
      strip-json-comments: 3.1.1
    transitivePeerDependencies:
      - supports-color

  '@eslint/js@9.0.0': {}

  '@eslint/js@9.38.0': {}

  '@eslint/object-schema@2.1.7': {}

  '@eslint/plugin-kit@0.4.0':
    dependencies:
      '@eslint/core': 0.16.0
      levn: 0.4.1

  '@humanfs/core@0.19.1': {}

  '@humanfs/node@0.16.7':
    dependencies:
      '@humanfs/core': 0.19.1
      '@humanwhocodes/retry': 0.4.3

  '@humanwhocodes/config-array@0.12.3':
    dependencies:
      '@humanwhocodes/object-schema': 2.0.3
      debug: 4.4.3
      minimatch: 3.1.2
    transitivePeerDependencies:
      - supports-color

  '@humanwhocodes/module-importer@1.0.1': {}

  '@humanwhocodes/object-schema@2.0.3': {}

  '@humanwhocodes/retry@0.4.3': {}

  '@jridgewell/gen-mapping@0.3.13':
    dependencies:
      '@jridgewell/sourcemap-codec': 1.5.5
      '@jridgewell/trace-mapping': 0.3.31

  '@jridgewell/resolve-uri@3.1.2': {}

  '@jridgewell/sourcemap-codec@1.5.5': {}

  '@jridgewell/trace-mapping@0.3.31':
    dependencies:
      '@jridgewell/resolve-uri': 3.1.2
      '@jridgewell/sourcemap-codec': 1.5.5

  '@loaderkit/resolve@1.0.4':
    dependencies:
      '@braidai/lang': 1.1.2

  '@napi-rs/wasm-runtime@1.0.7':
    dependencies:
      '@emnapi/core': 1.5.0
      '@emnapi/runtime': 1.5.0
      '@tybys/wasm-util': 0.10.1
    optional: true

  '@nodelib/fs.scandir@2.1.5':
    dependencies:
      '@nodelib/fs.stat': 2.0.5
      run-parallel: 1.2.0

  '@nodelib/fs.stat@2.0.5': {}

  '@nodelib/fs.walk@1.2.8':
    dependencies:
      '@nodelib/fs.scandir': 2.1.5
      fastq: 1.19.1

  '@oxc-project/types@0.95.0': {}

  '@pkgr/core@0.2.9': {}

  '@quansync/fs@0.1.5':
    dependencies:
      quansync: 0.2.11

  '@rolldown/binding-android-arm64@1.0.0-beta.44':
    optional: true

  '@rolldown/binding-darwin-arm64@1.0.0-beta.44':
    optional: true

  '@rolldown/binding-darwin-x64@1.0.0-beta.44':
    optional: true

  '@rolldown/binding-freebsd-x64@1.0.0-beta.44':
    optional: true

  '@rolldown/binding-linux-arm-gnueabihf@1.0.0-beta.44':
    optional: true

  '@rolldown/binding-linux-arm64-gnu@1.0.0-beta.44':
    optional: true

  '@rolldown/binding-linux-arm64-musl@1.0.0-beta.44':
    optional: true

  '@rolldown/binding-linux-x64-gnu@1.0.0-beta.44':
    optional: true

  '@rolldown/binding-linux-x64-musl@1.0.0-beta.44':
    optional: true

  '@rolldown/binding-openharmony-arm64@1.0.0-beta.44':
    optional: true

  '@rolldown/binding-wasm32-wasi@1.0.0-beta.44':
    dependencies:
      '@napi-rs/wasm-runtime': 1.0.7
    optional: true

  '@rolldown/binding-win32-arm64-msvc@1.0.0-beta.44':
    optional: true

  '@rolldown/binding-win32-ia32-msvc@1.0.0-beta.44':
    optional: true

  '@rolldown/binding-win32-x64-msvc@1.0.0-beta.44':
    optional: true

  '@rolldown/pluginutils@1.0.0-beta.44': {}

  '@rollup/rollup-android-arm-eabi@4.50.2':
    optional: true

  '@rollup/rollup-android-arm64@4.50.2':
    optional: true

  '@rollup/rollup-darwin-arm64@4.50.2':
    optional: true

  '@rollup/rollup-darwin-x64@4.50.2':
    optional: true

  '@rollup/rollup-freebsd-arm64@4.50.2':
    optional: true

  '@rollup/rollup-freebsd-x64@4.50.2':
    optional: true

  '@rollup/rollup-linux-arm-gnueabihf@4.50.2':
    optional: true

  '@rollup/rollup-linux-arm-musleabihf@4.50.2':
    optional: true

  '@rollup/rollup-linux-arm64-gnu@4.50.2':
    optional: true

  '@rollup/rollup-linux-arm64-musl@4.50.2':
    optional: true

  '@rollup/rollup-linux-loong64-gnu@4.50.2':
    optional: true

  '@rollup/rollup-linux-ppc64-gnu@4.50.2':
    optional: true

  '@rollup/rollup-linux-riscv64-gnu@4.50.2':
    optional: true

  '@rollup/rollup-linux-riscv64-musl@4.50.2':
    optional: true

  '@rollup/rollup-linux-s390x-gnu@4.50.2':
    optional: true

  '@rollup/rollup-linux-x64-gnu@4.50.2':
    optional: true

  '@rollup/rollup-linux-x64-musl@4.50.2':
    optional: true

  '@rollup/rollup-openharmony-arm64@4.50.2':
    optional: true

  '@rollup/rollup-win32-arm64-msvc@4.50.2':
    optional: true

  '@rollup/rollup-win32-ia32-msvc@4.50.2':
    optional: true

  '@rollup/rollup-win32-x64-msvc@4.50.2':
    optional: true

  '@standard-schema/spec@1.0.0': {}

  '@tsconfig/node20@20.1.6': {}

  '@tybys/wasm-util@0.10.1':
    dependencies:
      tslib: 2.8.1
    optional: true

  '@types/body-parser@1.19.6':
    dependencies:
      '@types/connect': 3.4.38
      '@types/node': 24.9.1

  '@types/busboy@1.5.4':
    dependencies:
      '@types/node': 24.9.1

  '@types/chai@5.2.2':
    dependencies:
      '@types/deep-eql': 4.0.2

  '@types/compression@1.8.1':
    dependencies:
      '@types/express': 5.0.3
      '@types/node': 24.9.1

  '@types/connect@3.4.38':
    dependencies:
      '@types/node': 24.9.1

  '@types/cors@2.8.19':
    dependencies:
      '@types/node': 24.9.1

  '@types/deep-eql@4.0.2': {}

  '@types/depd@1.1.37':
    dependencies:
      '@types/node': 24.9.1

  '@types/estree@1.0.8': {}

  '@types/express-fileupload@1.5.1':
    dependencies:
      '@types/busboy': 1.5.4
      '@types/express': 5.0.3

  '@types/express-serve-static-core@5.0.7':
    dependencies:
      '@types/node': 24.9.1
      '@types/qs': 6.14.0
      '@types/range-parser': 1.2.7
      '@types/send': 0.17.5

  '@types/express@5.0.3':
    dependencies:
      '@types/body-parser': 1.19.6
      '@types/express-serve-static-core': 5.0.7
      '@types/serve-static': 1.15.8

  '@types/http-errors@2.0.5': {}

  '@types/json-schema@7.0.15': {}

  '@types/mime@1.3.5': {}

  '@types/node-forge@1.3.14':
    dependencies:
      '@types/node': 24.9.1

  '@types/node@24.9.1':
    dependencies:
      undici-types: 7.16.0

  '@types/qs@6.14.0': {}

  '@types/ramda@0.31.1':
    dependencies:
      types-ramda: 0.31.0

  '@types/range-parser@1.2.7': {}

  '@types/send@0.17.5':
    dependencies:
      '@types/mime': 1.3.5
      '@types/node': 24.9.1

  '@types/serve-static@1.15.8':
    dependencies:
      '@types/http-errors': 2.0.5
      '@types/node': 24.9.1
      '@types/send': 0.17.5

  '@types/swagger-ui-express@4.1.8':
    dependencies:
      '@types/express': 5.0.3
      '@types/serve-static': 1.15.8

  '@typescript-eslint/eslint-plugin@8.0.0(@typescript-eslint/parser@8.0.0(eslint@9.0.0)(typescript@5.1.3))(eslint@9.0.0)(typescript@5.1.3)':
    dependencies:
      '@eslint-community/regexpp': 4.12.1
      '@typescript-eslint/parser': 8.0.0(eslint@9.0.0)(typescript@5.1.3)
      '@typescript-eslint/scope-manager': 8.0.0
      '@typescript-eslint/type-utils': 8.0.0(eslint@9.0.0)(typescript@5.1.3)
      '@typescript-eslint/utils': 8.0.0(eslint@9.0.0)(typescript@5.1.3)
      '@typescript-eslint/visitor-keys': 8.0.0
      eslint: 9.0.0
      graphemer: 1.4.0
      ignore: 5.3.2
      natural-compare: 1.4.0
      ts-api-utils: 1.4.3(typescript@5.1.3)
    optionalDependencies:
      typescript: 5.1.3
    transitivePeerDependencies:
      - supports-color

  '@typescript-eslint/eslint-plugin@8.46.2(@typescript-eslint/parser@8.46.2(eslint@9.38.0(jiti@2.6.1))(typescript@5.9.3))(eslint@9.38.0(jiti@2.6.1))(typescript@5.9.3)':
    dependencies:
      '@eslint-community/regexpp': 4.12.1
      '@typescript-eslint/parser': 8.46.2(eslint@9.38.0(jiti@2.6.1))(typescript@5.9.3)
      '@typescript-eslint/scope-manager': 8.46.2
      '@typescript-eslint/type-utils': 8.46.2(eslint@9.38.0(jiti@2.6.1))(typescript@5.9.3)
      '@typescript-eslint/utils': 8.46.2(eslint@9.38.0(jiti@2.6.1))(typescript@5.9.3)
      '@typescript-eslint/visitor-keys': 8.46.2
      eslint: 9.38.0(jiti@2.6.1)
      graphemer: 1.4.0
      ignore: 7.0.5
      natural-compare: 1.4.0
      ts-api-utils: 2.1.0(typescript@5.9.3)
      typescript: 5.9.3
    transitivePeerDependencies:
      - supports-color

  '@typescript-eslint/parser@8.0.0(eslint@9.0.0)(typescript@5.1.3)':
    dependencies:
      '@typescript-eslint/scope-manager': 8.0.0
      '@typescript-eslint/types': 8.0.0
      '@typescript-eslint/typescript-estree': 8.0.0(typescript@5.1.3)
      '@typescript-eslint/visitor-keys': 8.0.0
      debug: 4.4.3
      eslint: 9.0.0
    optionalDependencies:
      typescript: 5.1.3
    transitivePeerDependencies:
      - supports-color

  '@typescript-eslint/parser@8.46.2(eslint@9.38.0(jiti@2.6.1))(typescript@5.9.3)':
    dependencies:
      '@typescript-eslint/scope-manager': 8.46.2
      '@typescript-eslint/types': 8.46.2
      '@typescript-eslint/typescript-estree': 8.46.2(typescript@5.9.3)
      '@typescript-eslint/visitor-keys': 8.46.2
      debug: 4.4.3
      eslint: 9.38.0(jiti@2.6.1)
      typescript: 5.9.3
    transitivePeerDependencies:
      - supports-color

  '@typescript-eslint/project-service@8.46.2(typescript@5.9.3)':
    dependencies:
      '@typescript-eslint/tsconfig-utils': 8.46.2(typescript@5.9.3)
      '@typescript-eslint/types': 8.46.2
      debug: 4.4.3
      typescript: 5.9.3
    transitivePeerDependencies:
      - supports-color

  '@typescript-eslint/rule-tester@8.46.2(eslint@9.38.0(jiti@2.6.1))(typescript@5.9.3)':
    dependencies:
      '@typescript-eslint/parser': 8.46.2(eslint@9.38.0(jiti@2.6.1))(typescript@5.9.3)
      '@typescript-eslint/typescript-estree': 8.46.2(typescript@5.9.3)
      '@typescript-eslint/utils': 8.46.2(eslint@9.38.0(jiti@2.6.1))(typescript@5.9.3)
      ajv: 6.12.6
      eslint: 9.38.0(jiti@2.6.1)
      json-stable-stringify-without-jsonify: 1.0.1
      lodash.merge: 4.6.2
      semver: 7.7.3
    transitivePeerDependencies:
      - supports-color
      - typescript

  '@typescript-eslint/scope-manager@8.0.0':
    dependencies:
      '@typescript-eslint/types': 8.0.0
      '@typescript-eslint/visitor-keys': 8.0.0

  '@typescript-eslint/scope-manager@8.46.2':
    dependencies:
      '@typescript-eslint/types': 8.46.2
      '@typescript-eslint/visitor-keys': 8.46.2

  '@typescript-eslint/tsconfig-utils@8.46.2(typescript@5.9.3)':
    dependencies:
      typescript: 5.9.3

  '@typescript-eslint/type-utils@8.0.0(eslint@9.0.0)(typescript@5.1.3)':
    dependencies:
      '@typescript-eslint/typescript-estree': 8.0.0(typescript@5.1.3)
      '@typescript-eslint/utils': 8.0.0(eslint@9.0.0)(typescript@5.1.3)
      debug: 4.4.3
      ts-api-utils: 1.4.3(typescript@5.1.3)
    optionalDependencies:
      typescript: 5.1.3
    transitivePeerDependencies:
      - eslint
      - supports-color

  '@typescript-eslint/type-utils@8.46.2(eslint@9.38.0(jiti@2.6.1))(typescript@5.9.3)':
    dependencies:
      '@typescript-eslint/types': 8.46.2
      '@typescript-eslint/typescript-estree': 8.46.2(typescript@5.9.3)
      '@typescript-eslint/utils': 8.46.2(eslint@9.38.0(jiti@2.6.1))(typescript@5.9.3)
      debug: 4.4.3
      eslint: 9.38.0(jiti@2.6.1)
      ts-api-utils: 2.1.0(typescript@5.9.3)
      typescript: 5.9.3
    transitivePeerDependencies:
      - supports-color

  '@typescript-eslint/types@8.0.0': {}

  '@typescript-eslint/types@8.46.2': {}

  '@typescript-eslint/typescript-estree@8.0.0(typescript@5.1.3)':
    dependencies:
      '@typescript-eslint/types': 8.0.0
      '@typescript-eslint/visitor-keys': 8.0.0
      debug: 4.4.3
      globby: 11.1.0
      is-glob: 4.0.3
      minimatch: 9.0.5
      semver: 7.7.3
      ts-api-utils: 1.4.3(typescript@5.1.3)
    optionalDependencies:
      typescript: 5.1.3
    transitivePeerDependencies:
      - supports-color

  '@typescript-eslint/typescript-estree@8.46.2(typescript@5.9.3)':
    dependencies:
      '@typescript-eslint/project-service': 8.46.2(typescript@5.9.3)
      '@typescript-eslint/tsconfig-utils': 8.46.2(typescript@5.9.3)
      '@typescript-eslint/types': 8.46.2
      '@typescript-eslint/visitor-keys': 8.46.2
      debug: 4.4.3
      fast-glob: 3.3.3
      is-glob: 4.0.3
      minimatch: 9.0.5
      semver: 7.7.3
      ts-api-utils: 2.1.0(typescript@5.9.3)
      typescript: 5.9.3
    transitivePeerDependencies:
      - supports-color

  '@typescript-eslint/utils@8.0.0(eslint@9.0.0)(typescript@5.1.3)':
    dependencies:
      '@eslint-community/eslint-utils': 4.9.0(eslint@9.0.0)
      '@typescript-eslint/scope-manager': 8.0.0
      '@typescript-eslint/types': 8.0.0
      '@typescript-eslint/typescript-estree': 8.0.0(typescript@5.1.3)
      eslint: 9.0.0
    transitivePeerDependencies:
      - supports-color
      - typescript

  '@typescript-eslint/utils@8.46.2(eslint@9.38.0(jiti@2.6.1))(typescript@5.9.3)':
    dependencies:
      '@eslint-community/eslint-utils': 4.9.0(eslint@9.38.0(jiti@2.6.1))
      '@typescript-eslint/scope-manager': 8.46.2
      '@typescript-eslint/types': 8.46.2
      '@typescript-eslint/typescript-estree': 8.46.2(typescript@5.9.3)
      eslint: 9.38.0(jiti@2.6.1)
      typescript: 5.9.3
    transitivePeerDependencies:
      - supports-color

  '@typescript-eslint/visitor-keys@8.0.0':
    dependencies:
      '@typescript-eslint/types': 8.0.0
      eslint-visitor-keys: 3.4.3

  '@typescript-eslint/visitor-keys@8.46.2':
    dependencies:
      '@typescript-eslint/types': 8.46.2
      eslint-visitor-keys: 4.2.1

  '@vitest/coverage-v8@4.0.0-beta.19(vitest@4.0.0-beta.19(@types/node@24.9.1)(jiti@2.6.1)(tsx@4.20.6)(yaml@2.8.1))':
    dependencies:
      '@bcoe/v8-coverage': 1.0.2
      '@vitest/utils': 4.0.0-beta.19
      ast-v8-to-istanbul: 0.3.5
      debug: 4.4.3
      istanbul-lib-coverage: 3.2.2
      istanbul-lib-report: 3.0.1
      istanbul-lib-source-maps: 5.0.6
      istanbul-reports: 3.2.0
      magicast: 0.3.5
      std-env: 3.9.0
      tinyrainbow: 3.0.3
      vitest: 4.0.0-beta.19(@types/node@24.9.1)(jiti@2.6.1)(tsx@4.20.6)(yaml@2.8.1)
    transitivePeerDependencies:
      - supports-color

  '@vitest/expect@4.0.0-beta.19':
    dependencies:
      '@standard-schema/spec': 1.0.0
      '@types/chai': 5.2.2
      '@vitest/spy': 4.0.0-beta.19
      '@vitest/utils': 4.0.0-beta.19
      chai: 6.0.1
      tinyrainbow: 3.0.3

<<<<<<< HEAD
  '@vitest/mocker@4.0.0-beta.19(vite@7.1.10(@types/node@24.9.1)(jiti@2.6.1)(tsx@4.20.6)(yaml@2.8.1))':
=======
  '@vitest/mocker@3.2.4(vite@7.1.11(@types/node@24.9.1)(jiti@2.6.1)(tsx@4.20.6)(yaml@2.8.1))':
>>>>>>> c1b50296
    dependencies:
      '@vitest/spy': 4.0.0-beta.19
      estree-walker: 3.0.3
      magic-string: 0.30.19
    optionalDependencies:
      vite: 7.1.11(@types/node@24.9.1)(jiti@2.6.1)(tsx@4.20.6)(yaml@2.8.1)

  '@vitest/pretty-format@4.0.0-beta.19':
    dependencies:
      tinyrainbow: 3.0.3

  '@vitest/runner@4.0.0-beta.19':
    dependencies:
      '@vitest/utils': 4.0.0-beta.19
      pathe: 2.0.3

  '@vitest/snapshot@4.0.0-beta.19':
    dependencies:
      '@vitest/pretty-format': 4.0.0-beta.19
      magic-string: 0.30.19
      pathe: 2.0.3

  '@vitest/spy@4.0.0-beta.19': {}

  '@vitest/utils@4.0.0-beta.19':
    dependencies:
      '@vitest/pretty-format': 4.0.0-beta.19
      tinyrainbow: 3.0.3

  accepts@1.3.8:
    dependencies:
      mime-types: 2.1.35
      negotiator: 0.6.3

  accepts@2.0.0:
    dependencies:
      mime-types: 3.0.1
      negotiator: 1.0.0

  acorn-jsx@5.3.2(acorn@8.15.0):
    dependencies:
      acorn: 8.15.0

  acorn@8.15.0: {}

  ajv@6.12.6:
    dependencies:
      fast-deep-equal: 3.1.3
      fast-json-stable-stringify: 2.1.0
      json-schema-traverse: 0.4.1
      uri-js: 4.4.1

  ansi-regex@5.0.1: {}

  ansi-styles@4.3.0:
    dependencies:
      color-convert: 2.0.1

  ansis@4.2.0: {}

  argparse@2.0.1: {}

  array-union@2.1.0: {}

  ast-kit@2.1.3:
    dependencies:
      '@babel/parser': 7.28.4
      pathe: 2.0.3

  ast-v8-to-istanbul@0.3.5:
    dependencies:
      '@jridgewell/trace-mapping': 0.3.31
      estree-walker: 3.0.3
      js-tokens: 9.0.1

  balanced-match@1.0.2: {}

  birpc@2.6.1: {}

  body-parser@2.2.0:
    dependencies:
      bytes: 3.1.2
      content-type: 1.0.5
      debug: 4.4.3
      http-errors: 2.0.0
      iconv-lite: 0.6.3
      on-finished: 2.4.1
      qs: 6.14.0
      raw-body: 3.0.0
      type-is: 2.0.1
    transitivePeerDependencies:
      - supports-color

  brace-expansion@1.1.12:
    dependencies:
      balanced-match: 1.0.2
      concat-map: 0.0.1

  brace-expansion@2.0.2:
    dependencies:
      balanced-match: 1.0.2

  braces@3.0.3:
    dependencies:
      fill-range: 7.1.1

  busboy@1.6.0:
    dependencies:
      streamsearch: 1.1.0

  bytes@3.1.2: {}

  cac@6.7.14: {}

  call-bind-apply-helpers@1.0.2:
    dependencies:
      es-errors: 1.3.0
      function-bind: 1.1.2

  call-bound@1.0.4:
    dependencies:
      call-bind-apply-helpers: 1.0.2
      get-intrinsic: 1.3.0

  callsites@3.1.0: {}

  camelize-ts@3.0.0: {}

  chai@6.0.1: {}

  chalk@4.1.2:
    dependencies:
      ansi-styles: 4.3.0
      supports-color: 7.2.0

  chokidar@4.0.3:
    dependencies:
      readdirp: 4.1.2

  cjs-module-lexer@1.4.3: {}

  color-convert@2.0.1:
    dependencies:
      color-name: 1.1.4

  color-name@1.1.4: {}

  compressible@2.0.18:
    dependencies:
      mime-db: 1.54.0

  compression@1.8.1:
    dependencies:
      bytes: 3.1.2
      compressible: 2.0.18
      debug: 2.6.9
      negotiator: 0.6.4
      on-headers: 1.1.0
      safe-buffer: 5.2.1
      vary: 1.1.2
    transitivePeerDependencies:
      - supports-color

  concat-map@0.0.1: {}

  content-disposition@0.5.4:
    dependencies:
      safe-buffer: 5.2.1

  content-disposition@1.0.0:
    dependencies:
      safe-buffer: 5.2.1

  content-type@1.0.5: {}

  cookie-signature@1.2.2: {}

  cookie@0.7.2: {}

  cors@2.8.5:
    dependencies:
      object-assign: 4.1.1
      vary: 1.1.2

  cross-spawn@7.0.6:
    dependencies:
      path-key: 3.1.1
      shebang-command: 2.0.0
      which: 2.0.2

  debug@2.6.9:
    dependencies:
      ms: 2.0.0

  debug@4.4.3:
    dependencies:
      ms: 2.1.3

  deep-is@0.1.4: {}

  defu@6.1.4: {}

  depd@1.1.2: {}

  depd@2.0.0: {}

  diff@8.0.2: {}

  dir-glob@3.0.1:
    dependencies:
      path-type: 4.0.0

  dts-resolver@2.1.2: {}

  dunder-proto@1.0.1:
    dependencies:
      call-bind-apply-helpers: 1.0.2
      es-errors: 1.3.0
      gopd: 1.2.0

  ee-first@1.1.1: {}

  empathic@2.0.0: {}

  empty-npm-package@1.0.0: {}

  encodeurl@2.0.0: {}

  es-define-property@1.0.1: {}

  es-errors@1.3.0: {}

  es-module-lexer@1.7.0: {}

  es-object-atoms@1.1.1:
    dependencies:
      es-errors: 1.3.0

  esbuild@0.25.10:
    optionalDependencies:
      '@esbuild/aix-ppc64': 0.25.10
      '@esbuild/android-arm': 0.25.10
      '@esbuild/android-arm64': 0.25.10
      '@esbuild/android-x64': 0.25.10
      '@esbuild/darwin-arm64': 0.25.10
      '@esbuild/darwin-x64': 0.25.10
      '@esbuild/freebsd-arm64': 0.25.10
      '@esbuild/freebsd-x64': 0.25.10
      '@esbuild/linux-arm': 0.25.10
      '@esbuild/linux-arm64': 0.25.10
      '@esbuild/linux-ia32': 0.25.10
      '@esbuild/linux-loong64': 0.25.10
      '@esbuild/linux-mips64el': 0.25.10
      '@esbuild/linux-ppc64': 0.25.10
      '@esbuild/linux-riscv64': 0.25.10
      '@esbuild/linux-s390x': 0.25.10
      '@esbuild/linux-x64': 0.25.10
      '@esbuild/netbsd-arm64': 0.25.10
      '@esbuild/netbsd-x64': 0.25.10
      '@esbuild/openbsd-arm64': 0.25.10
      '@esbuild/openbsd-x64': 0.25.10
      '@esbuild/openharmony-arm64': 0.25.10
      '@esbuild/sunos-x64': 0.25.10
      '@esbuild/win32-arm64': 0.25.10
      '@esbuild/win32-ia32': 0.25.10
      '@esbuild/win32-x64': 0.25.10

  escape-html@1.0.3: {}

  escape-string-regexp@4.0.0: {}

  eslint-config-prettier@10.1.8(eslint@9.38.0(jiti@2.6.1)):
    dependencies:
      eslint: 9.38.0(jiti@2.6.1)

  eslint-plugin-allowed-dependencies@2.0.0(eslint@9.38.0(jiti@2.6.1))(typescript-eslint@8.46.2(eslint@9.38.0(jiti@2.6.1))(typescript@5.9.3)):
    dependencies:
      eslint: 9.38.0(jiti@2.6.1)
      ramda: 0.32.0
      typescript-eslint: 8.46.2(eslint@9.38.0(jiti@2.6.1))(typescript@5.9.3)

  eslint-plugin-prettier@5.5.4(eslint-config-prettier@10.1.8(eslint@9.38.0(jiti@2.6.1)))(eslint@9.38.0(jiti@2.6.1))(prettier@3.6.2):
    dependencies:
      eslint: 9.38.0(jiti@2.6.1)
      prettier: 3.6.2
      prettier-linter-helpers: 1.0.0
      synckit: 0.11.11
    optionalDependencies:
      eslint-config-prettier: 10.1.8(eslint@9.38.0(jiti@2.6.1))

  eslint-scope@8.4.0:
    dependencies:
      esrecurse: 4.3.0
      estraverse: 5.3.0

  eslint-visitor-keys@3.4.3: {}

  eslint-visitor-keys@4.2.1: {}

  eslint@9.0.0:
    dependencies:
      '@eslint-community/eslint-utils': 4.9.0(eslint@9.0.0)
      '@eslint-community/regexpp': 4.12.1
      '@eslint/eslintrc': 3.3.1
      '@eslint/js': 9.0.0
      '@humanwhocodes/config-array': 0.12.3
      '@humanwhocodes/module-importer': 1.0.1
      '@nodelib/fs.walk': 1.2.8
      ajv: 6.12.6
      chalk: 4.1.2
      cross-spawn: 7.0.6
      debug: 4.4.3
      escape-string-regexp: 4.0.0
      eslint-scope: 8.4.0
      eslint-visitor-keys: 4.2.1
      espree: 10.4.0
      esquery: 1.6.0
      esutils: 2.0.3
      fast-deep-equal: 3.1.3
      file-entry-cache: 8.0.0
      find-up: 5.0.0
      glob-parent: 6.0.2
      graphemer: 1.4.0
      ignore: 5.3.2
      imurmurhash: 0.1.4
      is-glob: 4.0.3
      is-path-inside: 3.0.3
      json-stable-stringify-without-jsonify: 1.0.1
      levn: 0.4.1
      lodash.merge: 4.6.2
      minimatch: 3.1.2
      natural-compare: 1.4.0
      optionator: 0.9.4
      strip-ansi: 6.0.1
      text-table: 0.2.0
    transitivePeerDependencies:
      - supports-color

  eslint@9.38.0(jiti@2.6.1):
    dependencies:
      '@eslint-community/eslint-utils': 4.9.0(eslint@9.38.0(jiti@2.6.1))
      '@eslint-community/regexpp': 4.12.1
      '@eslint/config-array': 0.21.1
      '@eslint/config-helpers': 0.4.1
      '@eslint/core': 0.16.0
      '@eslint/eslintrc': 3.3.1
      '@eslint/js': 9.38.0
      '@eslint/plugin-kit': 0.4.0
      '@humanfs/node': 0.16.7
      '@humanwhocodes/module-importer': 1.0.1
      '@humanwhocodes/retry': 0.4.3
      '@types/estree': 1.0.8
      ajv: 6.12.6
      chalk: 4.1.2
      cross-spawn: 7.0.6
      debug: 4.4.3
      escape-string-regexp: 4.0.0
      eslint-scope: 8.4.0
      eslint-visitor-keys: 4.2.1
      espree: 10.4.0
      esquery: 1.6.0
      esutils: 2.0.3
      fast-deep-equal: 3.1.3
      file-entry-cache: 8.0.0
      find-up: 5.0.0
      glob-parent: 6.0.2
      ignore: 5.3.2
      imurmurhash: 0.1.4
      is-glob: 4.0.3
      json-stable-stringify-without-jsonify: 1.0.1
      lodash.merge: 4.6.2
      minimatch: 3.1.2
      natural-compare: 1.4.0
      optionator: 0.9.4
    optionalDependencies:
      jiti: 2.6.1
    transitivePeerDependencies:
      - supports-color

  espree@10.4.0:
    dependencies:
      acorn: 8.15.0
      acorn-jsx: 5.3.2(acorn@8.15.0)
      eslint-visitor-keys: 4.2.1

  esquery@1.6.0:
    dependencies:
      estraverse: 5.3.0

  esrecurse@4.3.0:
    dependencies:
      estraverse: 5.3.0

  estraverse@5.3.0: {}

  estree-walker@3.0.3:
    dependencies:
      '@types/estree': 1.0.8

  esutils@2.0.3: {}

  etag@1.8.1: {}

  expect-type@1.2.2: {}

  express-fileupload@1.5.2:
    dependencies:
      busboy: 1.6.0

  express@5.1.0:
    dependencies:
      accepts: 2.0.0
      body-parser: 2.2.0
      content-disposition: 1.0.0
      content-type: 1.0.5
      cookie: 0.7.2
      cookie-signature: 1.2.2
      debug: 4.4.3
      encodeurl: 2.0.0
      escape-html: 1.0.3
      etag: 1.8.1
      finalhandler: 2.1.0
      fresh: 2.0.0
      http-errors: 2.0.0
      merge-descriptors: 2.0.0
      mime-types: 3.0.1
      on-finished: 2.4.1
      once: 1.4.0
      parseurl: 1.3.3
      proxy-addr: 2.0.7
      qs: 6.14.0
      range-parser: 1.2.1
      router: 2.2.0
      send: 1.2.0
      serve-static: 2.2.0
      statuses: 2.0.1
      type-is: 2.0.1
      vary: 1.1.2
    transitivePeerDependencies:
      - supports-color

  fast-deep-equal@3.1.3: {}

  fast-diff@1.3.0: {}

  fast-glob@3.3.3:
    dependencies:
      '@nodelib/fs.stat': 2.0.5
      '@nodelib/fs.walk': 1.2.8
      glob-parent: 5.1.2
      merge2: 1.4.1
      micromatch: 4.0.8

  fast-json-stable-stringify@2.1.0: {}

  fast-levenshtein@2.0.6: {}

  fastq@1.19.1:
    dependencies:
      reusify: 1.1.0

  fdir@6.5.0(picomatch@4.0.3):
    optionalDependencies:
      picomatch: 4.0.3

  fflate@0.8.2: {}

  file-entry-cache@8.0.0:
    dependencies:
      flat-cache: 4.0.1

  fill-range@7.1.1:
    dependencies:
      to-regex-range: 5.0.1

  finalhandler@2.1.0:
    dependencies:
      debug: 4.4.3
      encodeurl: 2.0.0
      escape-html: 1.0.3
      on-finished: 2.4.1
      parseurl: 1.3.3
      statuses: 2.0.1
    transitivePeerDependencies:
      - supports-color

  find-up@5.0.0:
    dependencies:
      locate-path: 6.0.0
      path-exists: 4.0.0

  flat-cache@4.0.1:
    dependencies:
      flatted: 3.3.3
      keyv: 4.5.4

  flatted@3.3.3: {}

  forwarded@0.2.0: {}

  fresh@0.5.2: {}

  fresh@2.0.0: {}

  fsevents@2.3.3:
    optional: true

  function-bind@1.1.2: {}

  get-intrinsic@1.3.0:
    dependencies:
      call-bind-apply-helpers: 1.0.2
      es-define-property: 1.0.1
      es-errors: 1.3.0
      es-object-atoms: 1.1.1
      function-bind: 1.1.2
      get-proto: 1.0.1
      gopd: 1.2.0
      has-symbols: 1.1.0
      hasown: 2.0.2
      math-intrinsics: 1.1.0

  get-proto@1.0.1:
    dependencies:
      dunder-proto: 1.0.1
      es-object-atoms: 1.1.1

  get-tsconfig@4.12.0:
    dependencies:
      resolve-pkg-maps: 1.0.0

  glob-parent@5.1.2:
    dependencies:
      is-glob: 4.0.3

  glob-parent@6.0.2:
    dependencies:
      is-glob: 4.0.3

  globals@14.0.0: {}

  globby@11.1.0:
    dependencies:
      array-union: 2.1.0
      dir-glob: 3.0.1
      fast-glob: 3.3.3
      ignore: 5.3.2
      merge2: 1.4.1
      slash: 3.0.0

  gopd@1.2.0: {}

  graphemer@1.4.0: {}

  has-flag@4.0.0: {}

  has-symbols@1.1.0: {}

  hasown@2.0.2:
    dependencies:
      function-bind: 1.1.2

  hookable@5.5.3: {}

  html-escaper@2.0.2: {}

  http-errors@2.0.0:
    dependencies:
      depd: 2.0.0
      inherits: 2.0.4
      setprototypeof: 1.2.0
      statuses: 2.0.1
      toidentifier: 1.0.1

  husky@9.1.7: {}

  iconv-lite@0.6.3:
    dependencies:
      safer-buffer: 2.1.2

  ignore@5.3.2: {}

  ignore@7.0.5: {}

  import-fresh@3.3.1:
    dependencies:
      parent-module: 1.0.1
      resolve-from: 4.0.0

  imurmurhash@0.1.4: {}

  inherits@2.0.4: {}

  ipaddr.js@1.9.1: {}

  is-extglob@2.1.1: {}

  is-glob@4.0.3:
    dependencies:
      is-extglob: 2.1.1

  is-number@7.0.0: {}

  is-path-inside@3.0.3: {}

  is-promise@4.0.0: {}

  isexe@2.0.0: {}

  istanbul-lib-coverage@3.2.2: {}

  istanbul-lib-report@3.0.1:
    dependencies:
      istanbul-lib-coverage: 3.2.2
      make-dir: 4.0.0
      supports-color: 7.2.0

  istanbul-lib-source-maps@5.0.6:
    dependencies:
      '@jridgewell/trace-mapping': 0.3.31
      debug: 4.4.3
      istanbul-lib-coverage: 3.2.2
    transitivePeerDependencies:
      - supports-color

  istanbul-reports@3.2.0:
    dependencies:
      html-escaper: 2.0.2
      istanbul-lib-report: 3.0.1

  jiti@2.6.1: {}

  js-tokens@9.0.1: {}

  js-yaml@4.1.0:
    dependencies:
      argparse: 2.0.1

  jsesc@3.1.0: {}

  json-buffer@3.0.1: {}

  json-schema-traverse@0.4.1: {}

  json-stable-stringify-without-jsonify@1.0.1: {}

  keyv@4.5.4:
    dependencies:
      json-buffer: 3.0.1

  levn@0.4.1:
    dependencies:
      prelude-ls: 1.2.1
      type-check: 0.4.0

  locate-path@6.0.0:
    dependencies:
      p-locate: 5.0.0

  lodash.merge@4.6.2: {}

  lodash.snakecase@4.1.1: {}

  lru-cache@11.2.1: {}

  magic-string@0.30.19:
    dependencies:
      '@jridgewell/sourcemap-codec': 1.5.5

  magicast@0.3.5:
    dependencies:
      '@babel/parser': 7.28.4
      '@babel/types': 7.28.4
      source-map-js: 1.2.1

  make-dir@4.0.0:
    dependencies:
      semver: 7.7.3

  math-intrinsics@1.1.0: {}

  media-typer@0.3.0: {}

  media-typer@1.1.0: {}

  merge-descriptors@1.0.3: {}

  merge-descriptors@2.0.0: {}

  merge2@1.4.1: {}

  methods@1.1.2: {}

  micromatch@4.0.8:
    dependencies:
      braces: 3.0.3
      picomatch: 2.3.1

  mime-db@1.52.0: {}

  mime-db@1.54.0: {}

  mime-types@2.1.35:
    dependencies:
      mime-db: 1.52.0

  mime-types@3.0.1:
    dependencies:
      mime-db: 1.54.0

  mime@1.6.0: {}

  minimatch@3.1.2:
    dependencies:
      brace-expansion: 1.1.12

  minimatch@9.0.5:
    dependencies:
      brace-expansion: 2.0.2

  ms@2.0.0: {}

  ms@2.1.3: {}

  nanoid@3.3.11: {}

  natural-compare@1.4.0: {}

  negotiator@0.6.3: {}

  negotiator@0.6.4: {}

  negotiator@1.0.0: {}

  node-forge@1.3.1: {}

  node-mocks-http@1.17.2(@types/express@5.0.3)(@types/node@24.9.1):
    dependencies:
      accepts: 1.3.8
      content-disposition: 0.5.4
      depd: 1.1.2
      fresh: 0.5.2
      merge-descriptors: 1.0.3
      methods: 1.1.2
      mime: 1.6.0
      parseurl: 1.3.3
      range-parser: 1.2.1
      type-is: 1.6.18
    optionalDependencies:
      '@types/express': 5.0.3
      '@types/node': 24.9.1

  object-assign@4.1.1: {}

  object-inspect@1.13.4: {}

  on-finished@2.4.1:
    dependencies:
      ee-first: 1.1.1

  on-headers@1.1.0: {}

  once@1.4.0:
    dependencies:
      wrappy: 1.0.2

  openapi3-ts@4.5.0:
    dependencies:
      yaml: 2.8.1

  optionator@0.9.4:
    dependencies:
      deep-is: 0.1.4
      fast-levenshtein: 2.0.6
      levn: 0.4.1
      prelude-ls: 1.2.1
      type-check: 0.4.0
      word-wrap: 1.2.5

  p-limit@3.1.0:
    dependencies:
      yocto-queue: 0.1.0

  p-locate@5.0.0:
    dependencies:
      p-limit: 3.1.0

  parent-module@1.0.1:
    dependencies:
      callsites: 3.1.0

  parseurl@1.3.3: {}

  path-exists@4.0.0: {}

  path-key@3.1.1: {}

  path-to-regexp@8.3.0: {}

  path-type@4.0.0: {}

  pathe@2.0.3: {}

  picocolors@1.1.1: {}

  picomatch@2.3.1: {}

  picomatch@4.0.3: {}

  postcss@8.5.6:
    dependencies:
      nanoid: 3.3.11
      picocolors: 1.1.1
      source-map-js: 1.2.1

  prelude-ls@1.2.1: {}

  prettier-linter-helpers@1.0.0:
    dependencies:
      fast-diff: 1.3.0

  prettier@3.6.2: {}

  proxy-addr@2.0.7:
    dependencies:
      forwarded: 0.2.0
      ipaddr.js: 1.9.1

  punycode@2.3.1: {}

  qs@6.14.0:
    dependencies:
      side-channel: 1.1.0

  quansync@0.2.11: {}

  queue-microtask@1.2.3: {}

  ramda@0.32.0: {}

  range-parser@1.2.1: {}

  raw-body@3.0.0:
    dependencies:
      bytes: 3.1.2
      http-errors: 2.0.0
      iconv-lite: 0.6.3
      unpipe: 1.0.0

  readdirp@4.1.2: {}

  resolve-from@4.0.0: {}

  resolve-pkg-maps@1.0.0: {}

  reusify@1.1.0: {}

  rolldown-plugin-dts@0.16.12(rolldown@1.0.0-beta.44)(typescript@5.9.3):
    dependencies:
      '@babel/generator': 7.28.3
      '@babel/parser': 7.28.4
      '@babel/types': 7.28.4
      ast-kit: 2.1.3
      birpc: 2.6.1
      debug: 4.4.3
      dts-resolver: 2.1.2
      get-tsconfig: 4.12.0
      magic-string: 0.30.19
      rolldown: 1.0.0-beta.44
    optionalDependencies:
      typescript: 5.9.3
    transitivePeerDependencies:
      - oxc-resolver
      - supports-color

  rolldown@1.0.0-beta.44:
    dependencies:
      '@oxc-project/types': 0.95.0
      '@rolldown/pluginutils': 1.0.0-beta.44
    optionalDependencies:
      '@rolldown/binding-android-arm64': 1.0.0-beta.44
      '@rolldown/binding-darwin-arm64': 1.0.0-beta.44
      '@rolldown/binding-darwin-x64': 1.0.0-beta.44
      '@rolldown/binding-freebsd-x64': 1.0.0-beta.44
      '@rolldown/binding-linux-arm-gnueabihf': 1.0.0-beta.44
      '@rolldown/binding-linux-arm64-gnu': 1.0.0-beta.44
      '@rolldown/binding-linux-arm64-musl': 1.0.0-beta.44
      '@rolldown/binding-linux-x64-gnu': 1.0.0-beta.44
      '@rolldown/binding-linux-x64-musl': 1.0.0-beta.44
      '@rolldown/binding-openharmony-arm64': 1.0.0-beta.44
      '@rolldown/binding-wasm32-wasi': 1.0.0-beta.44
      '@rolldown/binding-win32-arm64-msvc': 1.0.0-beta.44
      '@rolldown/binding-win32-ia32-msvc': 1.0.0-beta.44
      '@rolldown/binding-win32-x64-msvc': 1.0.0-beta.44

  rollup@4.50.2:
    dependencies:
      '@types/estree': 1.0.8
    optionalDependencies:
      '@rollup/rollup-android-arm-eabi': 4.50.2
      '@rollup/rollup-android-arm64': 4.50.2
      '@rollup/rollup-darwin-arm64': 4.50.2
      '@rollup/rollup-darwin-x64': 4.50.2
      '@rollup/rollup-freebsd-arm64': 4.50.2
      '@rollup/rollup-freebsd-x64': 4.50.2
      '@rollup/rollup-linux-arm-gnueabihf': 4.50.2
      '@rollup/rollup-linux-arm-musleabihf': 4.50.2
      '@rollup/rollup-linux-arm64-gnu': 4.50.2
      '@rollup/rollup-linux-arm64-musl': 4.50.2
      '@rollup/rollup-linux-loong64-gnu': 4.50.2
      '@rollup/rollup-linux-ppc64-gnu': 4.50.2
      '@rollup/rollup-linux-riscv64-gnu': 4.50.2
      '@rollup/rollup-linux-riscv64-musl': 4.50.2
      '@rollup/rollup-linux-s390x-gnu': 4.50.2
      '@rollup/rollup-linux-x64-gnu': 4.50.2
      '@rollup/rollup-linux-x64-musl': 4.50.2
      '@rollup/rollup-openharmony-arm64': 4.50.2
      '@rollup/rollup-win32-arm64-msvc': 4.50.2
      '@rollup/rollup-win32-ia32-msvc': 4.50.2
      '@rollup/rollup-win32-x64-msvc': 4.50.2
      fsevents: 2.3.3

  router@2.2.0:
    dependencies:
      debug: 4.4.3
      depd: 2.0.0
      is-promise: 4.0.0
      parseurl: 1.3.3
      path-to-regexp: 8.3.0
    transitivePeerDependencies:
      - supports-color

  run-parallel@1.2.0:
    dependencies:
      queue-microtask: 1.2.3

  safe-buffer@5.2.1: {}

  safer-buffer@2.1.2: {}

  semver@7.7.3: {}

  send@1.2.0:
    dependencies:
      debug: 4.4.3
      encodeurl: 2.0.0
      escape-html: 1.0.3
      etag: 1.8.1
      fresh: 2.0.0
      http-errors: 2.0.0
      mime-types: 3.0.1
      ms: 2.1.3
      on-finished: 2.4.1
      range-parser: 1.2.1
      statuses: 2.0.1
    transitivePeerDependencies:
      - supports-color

  serve-static@2.2.0:
    dependencies:
      encodeurl: 2.0.0
      escape-html: 1.0.3
      parseurl: 1.3.3
      send: 1.2.0
    transitivePeerDependencies:
      - supports-color

  setprototypeof@1.2.0: {}

  shebang-command@2.0.0:
    dependencies:
      shebang-regex: 3.0.0

  shebang-regex@3.0.0: {}

  side-channel-list@1.0.0:
    dependencies:
      es-errors: 1.3.0
      object-inspect: 1.13.4

  side-channel-map@1.0.1:
    dependencies:
      call-bound: 1.0.4
      es-errors: 1.3.0
      get-intrinsic: 1.3.0
      object-inspect: 1.13.4

  side-channel-weakmap@1.0.2:
    dependencies:
      call-bound: 1.0.4
      es-errors: 1.3.0
      get-intrinsic: 1.3.0
      object-inspect: 1.13.4
      side-channel-map: 1.0.1

  side-channel@1.1.0:
    dependencies:
      es-errors: 1.3.0
      object-inspect: 1.13.4
      side-channel-list: 1.0.0
      side-channel-map: 1.0.1
      side-channel-weakmap: 1.0.2

  siginfo@2.0.0: {}

  slash@3.0.0: {}

  snakify-ts@2.3.0:
    dependencies:
      lodash.snakecase: 4.1.1

  source-map-js@1.2.1: {}

  stackback@0.0.2: {}

  statuses@2.0.1: {}

  std-env@3.9.0: {}

  streamsearch@1.1.0: {}

  strip-ansi@6.0.1:
    dependencies:
      ansi-regex: 5.0.1

  strip-json-comments@3.1.1: {}

  supports-color@7.2.0:
    dependencies:
      has-flag: 4.0.0

  swagger-ui-dist@5.29.0:
    dependencies:
      '@scarf/scarf': empty-npm-package@1.0.0

  swagger-ui-express@5.0.1(express@5.1.0):
    dependencies:
      express: 5.1.0
      swagger-ui-dist: 5.29.0

  synckit@0.11.11:
    dependencies:
      '@pkgr/core': 0.2.9

  text-table@0.2.0: {}

  tinybench@2.9.0: {}

  tinyexec@0.3.2: {}

  tinyexec@1.0.1: {}

  tinyglobby@0.2.15:
    dependencies:
      fdir: 6.5.0(picomatch@4.0.3)
      picomatch: 4.0.3

  tinyrainbow@3.0.3: {}

  to-regex-range@5.0.1:
    dependencies:
      is-number: 7.0.0

  toidentifier@1.0.1: {}

  tree-kill@1.2.2: {}

  ts-api-utils@1.4.3(typescript@5.1.3):
    dependencies:
      typescript: 5.1.3

  ts-api-utils@2.1.0(typescript@5.9.3):
    dependencies:
      typescript: 5.9.3

  ts-toolbelt@9.6.0: {}

  tsdown@0.15.9(@arethetypeswrong/core@0.18.2)(typescript@5.9.3):
    dependencies:
      ansis: 4.2.0
      cac: 6.7.14
      chokidar: 4.0.3
      debug: 4.4.3
      diff: 8.0.2
      empathic: 2.0.0
      hookable: 5.5.3
      rolldown: 1.0.0-beta.44
      rolldown-plugin-dts: 0.16.12(rolldown@1.0.0-beta.44)(typescript@5.9.3)
      semver: 7.7.3
      tinyexec: 1.0.1
      tinyglobby: 0.2.15
      tree-kill: 1.2.2
      unconfig: 7.3.3
    optionalDependencies:
      '@arethetypeswrong/core': 0.18.2
      typescript: 5.9.3
    transitivePeerDependencies:
      - '@ts-macro/tsc'
      - '@typescript/native-preview'
      - oxc-resolver
      - supports-color
      - vue-tsc

  tslib@2.8.1:
    optional: true

  tsx@4.20.6:
    dependencies:
      esbuild: 0.25.10
      get-tsconfig: 4.12.0
    optionalDependencies:
      fsevents: 2.3.3

  type-check@0.4.0:
    dependencies:
      prelude-ls: 1.2.1

  type-is@1.6.18:
    dependencies:
      media-typer: 0.3.0
      mime-types: 2.1.35

  type-is@2.0.1:
    dependencies:
      content-type: 1.0.5
      media-typer: 1.1.0
      mime-types: 3.0.1

  types-ramda@0.31.0:
    dependencies:
      ts-toolbelt: 9.6.0

  typescript-eslint@8.0.0(eslint@9.0.0)(typescript@5.1.3):
    dependencies:
      '@typescript-eslint/eslint-plugin': 8.0.0(@typescript-eslint/parser@8.0.0(eslint@9.0.0)(typescript@5.1.3))(eslint@9.0.0)(typescript@5.1.3)
      '@typescript-eslint/parser': 8.0.0(eslint@9.0.0)(typescript@5.1.3)
      '@typescript-eslint/utils': 8.0.0(eslint@9.0.0)(typescript@5.1.3)
    optionalDependencies:
      typescript: 5.1.3
    transitivePeerDependencies:
      - eslint
      - supports-color

  typescript-eslint@8.46.2(eslint@9.38.0(jiti@2.6.1))(typescript@5.9.3):
    dependencies:
      '@typescript-eslint/eslint-plugin': 8.46.2(@typescript-eslint/parser@8.46.2(eslint@9.38.0(jiti@2.6.1))(typescript@5.9.3))(eslint@9.38.0(jiti@2.6.1))(typescript@5.9.3)
      '@typescript-eslint/parser': 8.46.2(eslint@9.38.0(jiti@2.6.1))(typescript@5.9.3)
      '@typescript-eslint/typescript-estree': 8.46.2(typescript@5.9.3)
      '@typescript-eslint/utils': 8.46.2(eslint@9.38.0(jiti@2.6.1))(typescript@5.9.3)
      eslint: 9.38.0(jiti@2.6.1)
      typescript: 5.9.3
    transitivePeerDependencies:
      - supports-color

  typescript@5.1.3: {}

  typescript@5.6.1-rc: {}

  typescript@5.9.3: {}

  unconfig@7.3.3:
    dependencies:
      '@quansync/fs': 0.1.5
      defu: 6.1.4
      jiti: 2.6.1
      quansync: 0.2.11

  undici-types@7.16.0: {}

  undici@7.16.0: {}

  unpipe@1.0.0: {}

  uri-js@4.4.1:
    dependencies:
      punycode: 2.3.1

  validate-npm-package-name@5.0.1: {}

  vary@1.1.2: {}

<<<<<<< HEAD
  vite@7.1.10(@types/node@24.9.1)(jiti@2.6.1)(tsx@4.20.6)(yaml@2.8.1):
=======
  vite-node@3.2.4(@types/node@24.9.1)(jiti@2.6.1)(tsx@4.20.6)(yaml@2.8.1):
    dependencies:
      cac: 6.7.14
      debug: 4.4.3
      es-module-lexer: 1.7.0
      pathe: 2.0.3
      vite: 7.1.11(@types/node@24.9.1)(jiti@2.6.1)(tsx@4.20.6)(yaml@2.8.1)
    transitivePeerDependencies:
      - '@types/node'
      - jiti
      - less
      - lightningcss
      - sass
      - sass-embedded
      - stylus
      - sugarss
      - supports-color
      - terser
      - tsx
      - yaml

  vite@7.1.11(@types/node@24.9.1)(jiti@2.6.1)(tsx@4.20.6)(yaml@2.8.1):
>>>>>>> c1b50296
    dependencies:
      esbuild: 0.25.10
      fdir: 6.5.0(picomatch@4.0.3)
      picomatch: 4.0.3
      postcss: 8.5.6
      rollup: 4.50.2
      tinyglobby: 0.2.15
    optionalDependencies:
      '@types/node': 24.9.1
      fsevents: 2.3.3
      jiti: 2.6.1
      tsx: 4.20.6
      yaml: 2.8.1

  vitest@4.0.0-beta.19(@types/node@24.9.1)(jiti@2.6.1)(tsx@4.20.6)(yaml@2.8.1):
    dependencies:
<<<<<<< HEAD
      '@vitest/expect': 4.0.0-beta.19
      '@vitest/mocker': 4.0.0-beta.19(vite@7.1.10(@types/node@24.9.1)(jiti@2.6.1)(tsx@4.20.6)(yaml@2.8.1))
      '@vitest/pretty-format': 4.0.0-beta.19
      '@vitest/runner': 4.0.0-beta.19
      '@vitest/snapshot': 4.0.0-beta.19
      '@vitest/spy': 4.0.0-beta.19
      '@vitest/utils': 4.0.0-beta.19
=======
      '@types/chai': 5.2.2
      '@vitest/expect': 3.2.4
      '@vitest/mocker': 3.2.4(vite@7.1.11(@types/node@24.9.1)(jiti@2.6.1)(tsx@4.20.6)(yaml@2.8.1))
      '@vitest/pretty-format': 3.2.4
      '@vitest/runner': 3.2.4
      '@vitest/snapshot': 3.2.4
      '@vitest/spy': 3.2.4
      '@vitest/utils': 3.2.4
      chai: 5.3.3
>>>>>>> c1b50296
      debug: 4.4.3
      es-module-lexer: 1.7.0
      expect-type: 1.2.2
      magic-string: 0.30.19
      pathe: 2.0.3
      picomatch: 4.0.3
      std-env: 3.9.0
      tinybench: 2.9.0
      tinyexec: 0.3.2
      tinyglobby: 0.2.15
<<<<<<< HEAD
      tinyrainbow: 3.0.3
      vite: 7.1.10(@types/node@24.9.1)(jiti@2.6.1)(tsx@4.20.6)(yaml@2.8.1)
=======
      tinypool: 1.1.1
      tinyrainbow: 2.0.0
      vite: 7.1.11(@types/node@24.9.1)(jiti@2.6.1)(tsx@4.20.6)(yaml@2.8.1)
      vite-node: 3.2.4(@types/node@24.9.1)(jiti@2.6.1)(tsx@4.20.6)(yaml@2.8.1)
>>>>>>> c1b50296
      why-is-node-running: 2.3.0
    optionalDependencies:
      '@types/node': 24.9.1
    transitivePeerDependencies:
      - jiti
      - less
      - lightningcss
      - msw
      - sass
      - sass-embedded
      - stylus
      - sugarss
      - supports-color
      - terser
      - tsx
      - yaml

  which@2.0.2:
    dependencies:
      isexe: 2.0.0

  why-is-node-running@2.3.0:
    dependencies:
      siginfo: 2.0.0
      stackback: 0.0.2

  word-wrap@1.2.5: {}

  wrappy@1.0.2: {}

  yaml@2.8.1: {}

  yocto-queue@0.1.0: {}

  zod@4.0.0: {}

  zod@4.1.12: {}<|MERGE_RESOLUTION|>--- conflicted
+++ resolved
@@ -2166,18 +2166,8 @@
     resolution: {integrity: sha512-BNGbWLfd0eUPabhkXUVm0j8uuvREyTh5ovRa/dyow/BqAbZJyC+5fU+IzQOzmAKzYqYRAISoRhdQr3eIZ/PXqg==}
     engines: {node: '>= 0.8'}
 
-<<<<<<< HEAD
-  vite@7.1.10:
-    resolution: {integrity: sha512-CmuvUBzVJ/e3HGxhg6cYk88NGgTnBoOo7ogtfJJ0fefUWAxN/WDSUa50o+oVBxuIhO8FoEZW0j2eW7sfjs5EtA==}
-=======
-  vite-node@3.2.4:
-    resolution: {integrity: sha512-EbKSKh+bh1E1IFxeO0pg1n4dvoOTt0UDiXMd/qn++r98+jPO1xtJilvXldeuQ8giIB5IkpjCgMleHMNEsGH6pg==}
-    engines: {node: ^18.0.0 || ^20.0.0 || >=22.0.0}
-    hasBin: true
-
   vite@7.1.11:
     resolution: {integrity: sha512-uzcxnSDVjAopEUjljkWh8EIrg6tlzrjFUfMcR1EVsRDGwf/ccef0qQPRyOrROwhrTDaApueq+ja+KLPlzR/zdg==}
->>>>>>> c1b50296
     engines: {node: ^20.19.0 || >=22.12.0}
     hasBin: true
     peerDependencies:
@@ -2957,11 +2947,7 @@
       chai: 6.0.1
       tinyrainbow: 3.0.3
 
-<<<<<<< HEAD
-  '@vitest/mocker@4.0.0-beta.19(vite@7.1.10(@types/node@24.9.1)(jiti@2.6.1)(tsx@4.20.6)(yaml@2.8.1))':
-=======
-  '@vitest/mocker@3.2.4(vite@7.1.11(@types/node@24.9.1)(jiti@2.6.1)(tsx@4.20.6)(yaml@2.8.1))':
->>>>>>> c1b50296
+  '@vitest/mocker@4.0.0-beta.19(vite@7.1.11(@types/node@24.9.1)(jiti@2.6.1)(tsx@4.20.6)(yaml@2.8.1))':
     dependencies:
       '@vitest/spy': 4.0.0-beta.19
       estree-walker: 3.0.3
@@ -4143,32 +4129,7 @@
 
   vary@1.1.2: {}
 
-<<<<<<< HEAD
-  vite@7.1.10(@types/node@24.9.1)(jiti@2.6.1)(tsx@4.20.6)(yaml@2.8.1):
-=======
-  vite-node@3.2.4(@types/node@24.9.1)(jiti@2.6.1)(tsx@4.20.6)(yaml@2.8.1):
-    dependencies:
-      cac: 6.7.14
-      debug: 4.4.3
-      es-module-lexer: 1.7.0
-      pathe: 2.0.3
-      vite: 7.1.11(@types/node@24.9.1)(jiti@2.6.1)(tsx@4.20.6)(yaml@2.8.1)
-    transitivePeerDependencies:
-      - '@types/node'
-      - jiti
-      - less
-      - lightningcss
-      - sass
-      - sass-embedded
-      - stylus
-      - sugarss
-      - supports-color
-      - terser
-      - tsx
-      - yaml
-
   vite@7.1.11(@types/node@24.9.1)(jiti@2.6.1)(tsx@4.20.6)(yaml@2.8.1):
->>>>>>> c1b50296
     dependencies:
       esbuild: 0.25.10
       fdir: 6.5.0(picomatch@4.0.3)
@@ -4185,25 +4146,13 @@
 
   vitest@4.0.0-beta.19(@types/node@24.9.1)(jiti@2.6.1)(tsx@4.20.6)(yaml@2.8.1):
     dependencies:
-<<<<<<< HEAD
       '@vitest/expect': 4.0.0-beta.19
-      '@vitest/mocker': 4.0.0-beta.19(vite@7.1.10(@types/node@24.9.1)(jiti@2.6.1)(tsx@4.20.6)(yaml@2.8.1))
+      '@vitest/mocker': 4.0.0-beta.19(vite@7.1.11(@types/node@24.9.1)(jiti@2.6.1)(tsx@4.20.6)(yaml@2.8.1))
       '@vitest/pretty-format': 4.0.0-beta.19
       '@vitest/runner': 4.0.0-beta.19
       '@vitest/snapshot': 4.0.0-beta.19
       '@vitest/spy': 4.0.0-beta.19
       '@vitest/utils': 4.0.0-beta.19
-=======
-      '@types/chai': 5.2.2
-      '@vitest/expect': 3.2.4
-      '@vitest/mocker': 3.2.4(vite@7.1.11(@types/node@24.9.1)(jiti@2.6.1)(tsx@4.20.6)(yaml@2.8.1))
-      '@vitest/pretty-format': 3.2.4
-      '@vitest/runner': 3.2.4
-      '@vitest/snapshot': 3.2.4
-      '@vitest/spy': 3.2.4
-      '@vitest/utils': 3.2.4
-      chai: 5.3.3
->>>>>>> c1b50296
       debug: 4.4.3
       es-module-lexer: 1.7.0
       expect-type: 1.2.2
@@ -4214,15 +4163,8 @@
       tinybench: 2.9.0
       tinyexec: 0.3.2
       tinyglobby: 0.2.15
-<<<<<<< HEAD
       tinyrainbow: 3.0.3
-      vite: 7.1.10(@types/node@24.9.1)(jiti@2.6.1)(tsx@4.20.6)(yaml@2.8.1)
-=======
-      tinypool: 1.1.1
-      tinyrainbow: 2.0.0
       vite: 7.1.11(@types/node@24.9.1)(jiti@2.6.1)(tsx@4.20.6)(yaml@2.8.1)
-      vite-node: 3.2.4(@types/node@24.9.1)(jiti@2.6.1)(tsx@4.20.6)(yaml@2.8.1)
->>>>>>> c1b50296
       why-is-node-running: 2.3.0
     optionalDependencies:
       '@types/node': 24.9.1
