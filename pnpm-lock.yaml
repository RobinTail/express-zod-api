--- conflicted
+++ resolved
@@ -94,14 +94,7 @@
         version: 3.7.4
       tsdown:
         specifier: ^0.18.0
-<<<<<<< HEAD
-        version: 0.18.1(@arethetypeswrong/core@0.18.2)(synckit@0.11.11)(typescript@5.9.3)
-=======
         version: 0.18.2(@arethetypeswrong/core@0.18.2)(synckit@0.11.11)(typescript@5.9.3)
-      tsx:
-        specifier: ^4.19.4
-        version: 4.21.0
->>>>>>> 0c7e0589
       typescript-eslint:
         specifier: catalog:dev
         version: 8.50.0(eslint@9.39.2)(typescript@5.9.3)
