lockfileVersion: '9.0'

settings:
  autoInstallPeers: false
  excludeLinksFromLockfile: false

catalogs:
  dev:
    '@types/compression':
      specifier: ^1.8.1
      version: 1.8.1
    '@types/express':
      specifier: ^5.0.3
      version: 5.0.3
    '@types/express-fileupload':
      specifier: ^1.5.1
      version: 1.5.1
    '@types/http-errors':
      specifier: ^2.0.5
      version: 2.0.5
    '@types/ramda':
      specifier: ^0.31.0
      version: 0.31.1
    '@typescript-eslint/rule-tester':
      specifier: ^8.35.1
      version: 8.44.0
    camelize-ts:
      specifier: ^3.0.0
      version: 3.0.0
    compression:
      specifier: ^1.8.0
      version: 1.8.1
    express:
      specifier: ^5.1.0
      version: 5.1.0
    express-fileupload:
      specifier: ^1.5.1
      version: 1.5.2
    http-errors:
      specifier: ^2.0.0
      version: 2.0.0
    typescript:
      specifier: ^5.8.3
      version: 5.9.2
    typescript-eslint:
      specifier: ^8.35.1
      version: 8.44.0
    zod:
      specifier: ^4.0.0
      version: 4.1.9
  prod:
    ramda:
      specifier: ^0.31.3
      version: 0.31.3

overrides:
  '@scarf/scarf': npm:empty-npm-package@1.0.0

importers:

  .:
    devDependencies:
      '@arethetypeswrong/core':
        specifier: ^0.18.2
        version: 0.18.2
      '@tsconfig/node20':
        specifier: ^20.1.5
        version: 20.1.6
      '@types/node':
        specifier: ^24.0.0
        version: 24.5.2
      '@vitest/coverage-v8':
<<<<<<< HEAD
        specifier: ^4.0.0-beta.11
        version: 4.0.0-beta.11(vitest@4.0.0-beta.11(@types/node@24.3.1)(jiti@2.5.1)(tsx@4.20.5)(yaml@2.8.1))
=======
        specifier: ^3.2.3
        version: 3.2.4(vitest@3.2.4(@types/node@24.5.2)(jiti@2.5.1)(tsx@4.20.5)(yaml@2.8.1))
>>>>>>> 9d8d5def
      eslint:
        specifier: ^9.28.0
        version: 9.36.0(jiti@2.5.1)
      eslint-config-prettier:
        specifier: ^10.1.5
        version: 10.1.8(eslint@9.36.0(jiti@2.5.1))
      eslint-plugin-allowed-dependencies:
        specifier: ^1.3.1
        version: 1.3.1(eslint@9.36.0(jiti@2.5.1))(typescript-eslint@8.44.0(eslint@9.36.0(jiti@2.5.1))(typescript@5.9.2))
      eslint-plugin-prettier:
        specifier: ^5.4.1
        version: 5.5.4(eslint-config-prettier@10.1.8(eslint@9.36.0(jiti@2.5.1)))(eslint@9.36.0(jiti@2.5.1))(prettier@3.6.2)
      husky:
        specifier: ^9.0.5
        version: 9.1.7
      prettier:
        specifier: 3.6.2
        version: 3.6.2
      tsdown:
        specifier: ^0.15.3
        version: 0.15.3(@arethetypeswrong/core@0.18.2)(typescript@5.9.2)
      tsx:
        specifier: ^4.19.4
        version: 4.20.5
      typescript-eslint:
        specifier: catalog:dev
        version: 8.44.0(eslint@9.36.0(jiti@2.5.1))(typescript@5.9.2)
      vitest:
<<<<<<< HEAD
        specifier: ^4.0.0-beta.11
        version: 4.0.0-beta.11(@types/node@24.3.1)(jiti@2.5.1)(tsx@4.20.5)(yaml@2.8.1)
=======
        specifier: ^3.2.3
        version: 3.2.4(@types/node@24.5.2)(jiti@2.5.1)(tsx@4.20.5)(yaml@2.8.1)
>>>>>>> 9d8d5def

  cjs-test:
    devDependencies:
      express-zod-api:
        specifier: workspace:*
        version: link:../express-zod-api
      zod:
        specifier: catalog:dev
        version: 4.1.9

  compat-test:
    devDependencies:
      '@express-zod-api/migration':
        specifier: workspace:*
        version: link:../migration
      eslint:
        specifier: npm:eslint@9.0.0
        version: 9.0.0
      express:
        specifier: npm:express@5.1.0
        version: 5.1.0
      express-zod-api:
        specifier: workspace:*
        version: link:../express-zod-api
      http-errors:
        specifier: npm:http-errors@2.0.0
        version: 2.0.0
      typescript:
        specifier: npm:typescript@5.1.3
        version: 5.1.3
      typescript-eslint:
        specifier: npm:typescript-eslint@8.0.0
        version: 8.0.0(eslint@9.0.0)(typescript@5.1.3)
      zod:
        specifier: npm:zod@4.0.0
        version: 4.0.0

  esm-test:
    devDependencies:
      express-zod-api:
        specifier: workspace:*
        version: link:../express-zod-api
      zod:
        specifier: catalog:dev
        version: 4.1.9

  example:
    devDependencies:
      '@types/http-errors':
        specifier: catalog:dev
        version: 2.0.5
      '@types/swagger-ui-express':
        specifier: ^4.1.8
        version: 4.1.8
      express-zod-api:
        specifier: workspace:*
        version: link:../express-zod-api
      http-errors:
        specifier: catalog:dev
        version: 2.0.0
      qs:
        specifier: ^6.14.0
        version: 6.14.0
      swagger-ui-express:
        specifier: ^5.0.0
        version: 5.0.1(express@5.1.0)
      typescript:
        specifier: catalog:dev
        version: 5.9.2
      zod:
        specifier: catalog:dev
        version: 4.1.9

  express-zod-api:
    dependencies:
      '@express-zod-api/zod-plugin':
        specifier: workspace:^
        version: link:../zod-plugin
      ansis:
        specifier: ^4.1.0
        version: 4.1.0
      node-mocks-http:
        specifier: ^1.17.2
        version: 1.17.2(@types/express@5.0.3)(@types/node@24.5.2)
      openapi3-ts:
        specifier: ^4.5.0
        version: 4.5.0
      ramda:
        specifier: catalog:prod
        version: 0.31.3
    devDependencies:
      '@types/compression':
        specifier: catalog:dev
        version: 1.8.1
      '@types/cors':
        specifier: ^2.8.19
        version: 2.8.19
      '@types/depd':
        specifier: ^1.1.37
        version: 1.1.37
      '@types/express':
        specifier: catalog:dev
        version: 5.0.3
      '@types/express-fileupload':
        specifier: catalog:dev
        version: 1.5.1
      '@types/http-errors':
        specifier: catalog:dev
        version: 2.0.5
      '@types/node-forge':
        specifier: ^1.3.11
        version: 1.3.14
      '@types/ramda':
        specifier: catalog:dev
        version: 0.31.1
      camelize-ts:
        specifier: catalog:dev
        version: 3.0.0
      compression:
        specifier: catalog:dev
        version: 1.8.1
      cors:
        specifier: ^2.8.5
        version: 2.8.5
      depd:
        specifier: ^2.0.0
        version: 2.0.0
      express:
        specifier: catalog:dev
        version: 5.1.0
      express-fileupload:
        specifier: catalog:dev
        version: 1.5.2
      http-errors:
        specifier: catalog:dev
        version: 2.0.0
      node-forge:
        specifier: ^1.3.1
        version: 1.3.1
      snakify-ts:
        specifier: ^2.3.0
        version: 2.3.0
      typescript:
        specifier: catalog:dev
        version: 5.9.2
      undici:
        specifier: ^7.10.0
        version: 7.16.0
      zod:
        specifier: catalog:dev
        version: 4.1.9

  issue952-test:
    dependencies:
      '@types/express':
        specifier: catalog:dev
        version: 5.0.3
      '@types/express-fileupload':
        specifier: catalog:dev
        version: 1.5.1
      express-zod-api:
        specifier: workspace:*
        version: link:../express-zod-api
      typescript:
        specifier: catalog:dev
        version: 5.9.2
      zod:
        specifier: catalog:dev
        version: 4.1.9

  migration:
    devDependencies:
      '@typescript-eslint/rule-tester':
        specifier: catalog:dev
        version: 8.44.0(eslint@9.36.0(jiti@2.5.1))(typescript@5.9.2)

  zod-plugin:
    dependencies:
      ramda:
        specifier: catalog:prod
        version: 0.31.3
    devDependencies:
      '@types/ramda':
        specifier: catalog:dev
        version: 0.31.1
      camelize-ts:
        specifier: catalog:dev
        version: 3.0.0
      typescript:
        specifier: catalog:dev
        version: 5.9.2
      zod:
        specifier: catalog:dev
        version: 4.1.9

packages:

  '@andrewbranch/untar.js@1.0.3':
    resolution: {integrity: sha512-Jh15/qVmrLGhkKJBdXlK1+9tY4lZruYjsgkDFj08ZmDiWVBLJcqkok7Z0/R0In+i1rScBpJlSvrTS2Lm41Pbnw==}

  '@arethetypeswrong/core@0.18.2':
    resolution: {integrity: sha512-GiwTmBFOU1/+UVNqqCGzFJYfBXEytUkiI+iRZ6Qx7KmUVtLm00sYySkfe203C9QtPG11yOz1ZaMek8dT/xnlgg==}
    engines: {node: '>=20'}

  '@babel/generator@7.28.3':
    resolution: {integrity: sha512-3lSpxGgvnmZznmBkCRnVREPUFJv2wrv9iAoFDvADJc0ypmdOxdUtcLeBgBJ6zE0PMeTKnxeQzyk0xTBq4Ep7zw==}
    engines: {node: '>=6.9.0'}

  '@babel/helper-string-parser@7.27.1':
    resolution: {integrity: sha512-qMlSxKbpRlAridDExk92nSobyDdpPijUq2DW6oDnUqd0iOGxmQjyqhMIihI9+zv4LPyZdRje2cavWPbCbWm3eA==}
    engines: {node: '>=6.9.0'}

  '@babel/helper-validator-identifier@7.27.1':
    resolution: {integrity: sha512-D2hP9eA+Sqx1kBZgzxZh0y1trbuU+JoDkiEwqhQ36nodYqJwyEIhPSdMNd7lOm/4io72luTPWH20Yda0xOuUow==}
    engines: {node: '>=6.9.0'}

  '@babel/parser@7.28.4':
    resolution: {integrity: sha512-yZbBqeM6TkpP9du/I2pUZnJsRMGGvOuIrhjzC1AwHwW+6he4mni6Bp/m8ijn0iOuZuPI2BfkCoSRunpyjnrQKg==}
    engines: {node: '>=6.0.0'}
    hasBin: true

  '@babel/types@7.28.4':
    resolution: {integrity: sha512-bkFqkLhh3pMBUQQkpVgWDWq/lqzc2678eUyDlTBhRqhCHFguYYGM0Efga7tYk4TogG/3x0EEl66/OQ+WGbWB/Q==}
    engines: {node: '>=6.9.0'}

  '@bcoe/v8-coverage@1.0.2':
    resolution: {integrity: sha512-6zABk/ECA/QYSCQ1NGiVwwbQerUCZ+TQbp64Q3AgmfNvurHH0j8TtXa1qbShXA6qqkpAj4V5W8pP6mLe1mcMqA==}
    engines: {node: '>=18'}

  '@braidai/lang@1.1.2':
    resolution: {integrity: sha512-qBcknbBufNHlui137Hft8xauQMTZDKdophmLFv05r2eNmdIv/MlPuP4TdUknHG68UdWLgVZwgxVe735HzJNIwA==}

  '@emnapi/core@1.5.0':
    resolution: {integrity: sha512-sbP8GzB1WDzacS8fgNPpHlp6C9VZe+SJP3F90W9rLemaQj2PzIuTEl1qDOYQf58YIpyjViI24y9aPWCjEzY2cg==}

  '@emnapi/runtime@1.5.0':
    resolution: {integrity: sha512-97/BJ3iXHww3djw6hYIfErCZFee7qCtrneuLa20UXFCOTCfBM2cvQHjWJ2EG0s0MtdNwInarqCTz35i4wWXHsQ==}

  '@emnapi/wasi-threads@1.1.0':
    resolution: {integrity: sha512-WI0DdZ8xFSbgMjR1sFsKABJ/C5OnRrjT06JXbZKexJGrDuPTzZdDYfFlsgcCXCyf+suG5QU2e/y1Wo2V/OapLQ==}

  '@esbuild/aix-ppc64@0.25.10':
    resolution: {integrity: sha512-0NFWnA+7l41irNuaSVlLfgNT12caWJVLzp5eAVhZ0z1qpxbockccEt3s+149rE64VUI3Ml2zt8Nv5JVc4QXTsw==}
    engines: {node: '>=18'}
    cpu: [ppc64]
    os: [aix]

  '@esbuild/android-arm64@0.25.10':
    resolution: {integrity: sha512-LSQa7eDahypv/VO6WKohZGPSJDq5OVOo3UoFR1E4t4Gj1W7zEQMUhI+lo81H+DtB+kP+tDgBp+M4oNCwp6kffg==}
    engines: {node: '>=18'}
    cpu: [arm64]
    os: [android]

  '@esbuild/android-arm@0.25.10':
    resolution: {integrity: sha512-dQAxF1dW1C3zpeCDc5KqIYuZ1tgAdRXNoZP7vkBIRtKZPYe2xVr/d3SkirklCHudW1B45tGiUlz2pUWDfbDD4w==}
    engines: {node: '>=18'}
    cpu: [arm]
    os: [android]

  '@esbuild/android-x64@0.25.10':
    resolution: {integrity: sha512-MiC9CWdPrfhibcXwr39p9ha1x0lZJ9KaVfvzA0Wxwz9ETX4v5CHfF09bx935nHlhi+MxhA63dKRRQLiVgSUtEg==}
    engines: {node: '>=18'}
    cpu: [x64]
    os: [android]

  '@esbuild/darwin-arm64@0.25.10':
    resolution: {integrity: sha512-JC74bdXcQEpW9KkV326WpZZjLguSZ3DfS8wrrvPMHgQOIEIG/sPXEN/V8IssoJhbefLRcRqw6RQH2NnpdprtMA==}
    engines: {node: '>=18'}
    cpu: [arm64]
    os: [darwin]

  '@esbuild/darwin-x64@0.25.10':
    resolution: {integrity: sha512-tguWg1olF6DGqzws97pKZ8G2L7Ig1vjDmGTwcTuYHbuU6TTjJe5FXbgs5C1BBzHbJ2bo1m3WkQDbWO2PvamRcg==}
    engines: {node: '>=18'}
    cpu: [x64]
    os: [darwin]

  '@esbuild/freebsd-arm64@0.25.10':
    resolution: {integrity: sha512-3ZioSQSg1HT2N05YxeJWYR+Libe3bREVSdWhEEgExWaDtyFbbXWb49QgPvFH8u03vUPX10JhJPcz7s9t9+boWg==}
    engines: {node: '>=18'}
    cpu: [arm64]
    os: [freebsd]

  '@esbuild/freebsd-x64@0.25.10':
    resolution: {integrity: sha512-LLgJfHJk014Aa4anGDbh8bmI5Lk+QidDmGzuC2D+vP7mv/GeSN+H39zOf7pN5N8p059FcOfs2bVlrRr4SK9WxA==}
    engines: {node: '>=18'}
    cpu: [x64]
    os: [freebsd]

  '@esbuild/linux-arm64@0.25.10':
    resolution: {integrity: sha512-5luJWN6YKBsawd5f9i4+c+geYiVEw20FVW5x0v1kEMWNq8UctFjDiMATBxLvmmHA4bf7F6hTRaJgtghFr9iziQ==}
    engines: {node: '>=18'}
    cpu: [arm64]
    os: [linux]

  '@esbuild/linux-arm@0.25.10':
    resolution: {integrity: sha512-oR31GtBTFYCqEBALI9r6WxoU/ZofZl962pouZRTEYECvNF/dtXKku8YXcJkhgK/beU+zedXfIzHijSRapJY3vg==}
    engines: {node: '>=18'}
    cpu: [arm]
    os: [linux]

  '@esbuild/linux-ia32@0.25.10':
    resolution: {integrity: sha512-NrSCx2Kim3EnnWgS4Txn0QGt0Xipoumb6z6sUtl5bOEZIVKhzfyp/Lyw4C1DIYvzeW/5mWYPBFJU3a/8Yr75DQ==}
    engines: {node: '>=18'}
    cpu: [ia32]
    os: [linux]

  '@esbuild/linux-loong64@0.25.10':
    resolution: {integrity: sha512-xoSphrd4AZda8+rUDDfD9J6FUMjrkTz8itpTITM4/xgerAZZcFW7Dv+sun7333IfKxGG8gAq+3NbfEMJfiY+Eg==}
    engines: {node: '>=18'}
    cpu: [loong64]
    os: [linux]

  '@esbuild/linux-mips64el@0.25.10':
    resolution: {integrity: sha512-ab6eiuCwoMmYDyTnyptoKkVS3k8fy/1Uvq7Dj5czXI6DF2GqD2ToInBI0SHOp5/X1BdZ26RKc5+qjQNGRBelRA==}
    engines: {node: '>=18'}
    cpu: [mips64el]
    os: [linux]

  '@esbuild/linux-ppc64@0.25.10':
    resolution: {integrity: sha512-NLinzzOgZQsGpsTkEbdJTCanwA5/wozN9dSgEl12haXJBzMTpssebuXR42bthOF3z7zXFWH1AmvWunUCkBE4EA==}
    engines: {node: '>=18'}
    cpu: [ppc64]
    os: [linux]

  '@esbuild/linux-riscv64@0.25.10':
    resolution: {integrity: sha512-FE557XdZDrtX8NMIeA8LBJX3dC2M8VGXwfrQWU7LB5SLOajfJIxmSdyL/gU1m64Zs9CBKvm4UAuBp5aJ8OgnrA==}
    engines: {node: '>=18'}
    cpu: [riscv64]
    os: [linux]

  '@esbuild/linux-s390x@0.25.10':
    resolution: {integrity: sha512-3BBSbgzuB9ajLoVZk0mGu+EHlBwkusRmeNYdqmznmMc9zGASFjSsxgkNsqmXugpPk00gJ0JNKh/97nxmjctdew==}
    engines: {node: '>=18'}
    cpu: [s390x]
    os: [linux]

  '@esbuild/linux-x64@0.25.10':
    resolution: {integrity: sha512-QSX81KhFoZGwenVyPoberggdW1nrQZSvfVDAIUXr3WqLRZGZqWk/P4T8p2SP+de2Sr5HPcvjhcJzEiulKgnxtA==}
    engines: {node: '>=18'}
    cpu: [x64]
    os: [linux]

  '@esbuild/netbsd-arm64@0.25.10':
    resolution: {integrity: sha512-AKQM3gfYfSW8XRk8DdMCzaLUFB15dTrZfnX8WXQoOUpUBQ+NaAFCP1kPS/ykbbGYz7rxn0WS48/81l9hFl3u4A==}
    engines: {node: '>=18'}
    cpu: [arm64]
    os: [netbsd]

  '@esbuild/netbsd-x64@0.25.10':
    resolution: {integrity: sha512-7RTytDPGU6fek/hWuN9qQpeGPBZFfB4zZgcz2VK2Z5VpdUxEI8JKYsg3JfO0n/Z1E/6l05n0unDCNc4HnhQGig==}
    engines: {node: '>=18'}
    cpu: [x64]
    os: [netbsd]

  '@esbuild/openbsd-arm64@0.25.10':
    resolution: {integrity: sha512-5Se0VM9Wtq797YFn+dLimf2Zx6McttsH2olUBsDml+lm0GOCRVebRWUvDtkY4BWYv/3NgzS8b/UM3jQNh5hYyw==}
    engines: {node: '>=18'}
    cpu: [arm64]
    os: [openbsd]

  '@esbuild/openbsd-x64@0.25.10':
    resolution: {integrity: sha512-XkA4frq1TLj4bEMB+2HnI0+4RnjbuGZfet2gs/LNs5Hc7D89ZQBHQ0gL2ND6Lzu1+QVkjp3x1gIcPKzRNP8bXw==}
    engines: {node: '>=18'}
    cpu: [x64]
    os: [openbsd]

  '@esbuild/openharmony-arm64@0.25.10':
    resolution: {integrity: sha512-AVTSBhTX8Y/Fz6OmIVBip9tJzZEUcY8WLh7I59+upa5/GPhh2/aM6bvOMQySspnCCHvFi79kMtdJS1w0DXAeag==}
    engines: {node: '>=18'}
    cpu: [arm64]
    os: [openharmony]

  '@esbuild/sunos-x64@0.25.10':
    resolution: {integrity: sha512-fswk3XT0Uf2pGJmOpDB7yknqhVkJQkAQOcW/ccVOtfx05LkbWOaRAtn5SaqXypeKQra1QaEa841PgrSL9ubSPQ==}
    engines: {node: '>=18'}
    cpu: [x64]
    os: [sunos]

  '@esbuild/win32-arm64@0.25.10':
    resolution: {integrity: sha512-ah+9b59KDTSfpaCg6VdJoOQvKjI33nTaQr4UluQwW7aEwZQsbMCfTmfEO4VyewOxx4RaDT/xCy9ra2GPWmO7Kw==}
    engines: {node: '>=18'}
    cpu: [arm64]
    os: [win32]

  '@esbuild/win32-ia32@0.25.10':
    resolution: {integrity: sha512-QHPDbKkrGO8/cz9LKVnJU22HOi4pxZnZhhA2HYHez5Pz4JeffhDjf85E57Oyco163GnzNCVkZK0b/n4Y0UHcSw==}
    engines: {node: '>=18'}
    cpu: [ia32]
    os: [win32]

  '@esbuild/win32-x64@0.25.10':
    resolution: {integrity: sha512-9KpxSVFCu0iK1owoez6aC/s/EdUQLDN3adTxGCqxMVhrPDj6bt5dbrHDXUuq+Bs2vATFBBrQS5vdQ/Ed2P+nbw==}
    engines: {node: '>=18'}
    cpu: [x64]
    os: [win32]

  '@eslint-community/eslint-utils@4.9.0':
    resolution: {integrity: sha512-ayVFHdtZ+hsq1t2Dy24wCmGXGe4q9Gu3smhLYALJrr473ZH27MsnSL+LKUlimp4BWJqMDMLmPpx/Q9R3OAlL4g==}
    engines: {node: ^12.22.0 || ^14.17.0 || >=16.0.0}
    peerDependencies:
      eslint: ^6.0.0 || ^7.0.0 || >=8.0.0

  '@eslint-community/regexpp@4.12.1':
    resolution: {integrity: sha512-CCZCDJuduB9OUkFkY2IgppNZMi2lBQgD2qzwXkEia16cge2pijY/aXi96CJMquDMn3nJdlPV1A5KrJEXwfLNzQ==}
    engines: {node: ^12.0.0 || ^14.0.0 || >=16.0.0}

  '@eslint/config-array@0.21.0':
    resolution: {integrity: sha512-ENIdc4iLu0d93HeYirvKmrzshzofPw6VkZRKQGe9Nv46ZnWUzcF1xV01dcvEg/1wXUR61OmmlSfyeyO7EvjLxQ==}
    engines: {node: ^18.18.0 || ^20.9.0 || >=21.1.0}

  '@eslint/config-helpers@0.3.1':
    resolution: {integrity: sha512-xR93k9WhrDYpXHORXpxVL5oHj3Era7wo6k/Wd8/IsQNnZUTzkGS29lyn3nAT05v6ltUuTFVCCYDEGfy2Or/sPA==}
    engines: {node: ^18.18.0 || ^20.9.0 || >=21.1.0}

  '@eslint/core@0.15.2':
    resolution: {integrity: sha512-78Md3/Rrxh83gCxoUc0EiciuOHsIITzLy53m3d9UyiW8y9Dj2D29FeETqyKA+BRK76tnTp6RXWb3pCay8Oyomg==}
    engines: {node: ^18.18.0 || ^20.9.0 || >=21.1.0}

  '@eslint/eslintrc@3.3.1':
    resolution: {integrity: sha512-gtF186CXhIl1p4pJNGZw8Yc6RlshoePRvE0X91oPGb3vZ8pM3qOS9W9NGPat9LziaBV7XrJWGylNQXkGcnM3IQ==}
    engines: {node: ^18.18.0 || ^20.9.0 || >=21.1.0}

  '@eslint/js@9.0.0':
    resolution: {integrity: sha512-RThY/MnKrhubF6+s1JflwUjPEsnCEmYCWwqa/aRISKWNXGZ9epUwft4bUMM35SdKF9xvBrLydAM1RDHd1Z//ZQ==}
    engines: {node: ^18.18.0 || ^20.9.0 || >=21.1.0}

  '@eslint/js@9.36.0':
    resolution: {integrity: sha512-uhCbYtYynH30iZErszX78U+nR3pJU3RHGQ57NXy5QupD4SBVwDeU8TNBy+MjMngc1UyIW9noKqsRqfjQTBU2dw==}
    engines: {node: ^18.18.0 || ^20.9.0 || >=21.1.0}

  '@eslint/object-schema@2.1.6':
    resolution: {integrity: sha512-RBMg5FRL0I0gs51M/guSAj5/e14VQ4tpZnQNWwuDT66P14I43ItmPfIZRhO9fUVIPOAQXU47atlywZ/czoqFPA==}
    engines: {node: ^18.18.0 || ^20.9.0 || >=21.1.0}

  '@eslint/plugin-kit@0.3.5':
    resolution: {integrity: sha512-Z5kJ+wU3oA7MMIqVR9tyZRtjYPr4OC004Q4Rw7pgOKUOKkJfZ3O24nz3WYfGRpMDNmcOi3TwQOmgm7B7Tpii0w==}
    engines: {node: ^18.18.0 || ^20.9.0 || >=21.1.0}

  '@humanfs/core@0.19.1':
    resolution: {integrity: sha512-5DyQ4+1JEUzejeK1JGICcideyfUbGixgS9jNgex5nqkW+cY7WZhxBigmieN5Qnw9ZosSNVC9KQKyb+GUaGyKUA==}
    engines: {node: '>=18.18.0'}

  '@humanfs/node@0.16.7':
    resolution: {integrity: sha512-/zUx+yOsIrG4Y43Eh2peDeKCxlRt/gET6aHfaKpuq267qXdYDFViVHfMaLyygZOnl0kGWxFIgsBy8QFuTLUXEQ==}
    engines: {node: '>=18.18.0'}

  '@humanwhocodes/config-array@0.12.3':
    resolution: {integrity: sha512-jsNnTBlMWuTpDkeE3on7+dWJi0D6fdDfeANj/w7MpS8ztROCoLvIO2nG0CcFj+E4k8j4QrSTh4Oryi3i2G669g==}
    engines: {node: '>=10.10.0'}
    deprecated: Use @eslint/config-array instead

  '@humanwhocodes/module-importer@1.0.1':
    resolution: {integrity: sha512-bxveV4V8v5Yb4ncFTT3rPSgZBOpCkjfK0y4oVVVJwIuDVBRMDXrPyXRL988i5ap9m9bnyEEjWfm5WkBmtffLfA==}
    engines: {node: '>=12.22'}

  '@humanwhocodes/object-schema@2.0.3':
    resolution: {integrity: sha512-93zYdMES/c1D69yZiKDBj0V24vqNzB/koF26KPaagAfd3P/4gUlh3Dys5ogAK+Exi9QyzlD8x/08Zt7wIKcDcA==}
    deprecated: Use @eslint/object-schema instead

  '@humanwhocodes/retry@0.4.3':
    resolution: {integrity: sha512-bV0Tgo9K4hfPCek+aMAn81RppFKv2ySDQeMoSZuvTASywNTnVJCArCZE2FWqpvIatKu7VMRLWlR1EazvVhDyhQ==}
    engines: {node: '>=18.18'}

  '@jridgewell/gen-mapping@0.3.13':
    resolution: {integrity: sha512-2kkt/7niJ6MgEPxF0bYdQ6etZaA+fQvDcLKckhy1yIQOzaoKjBBjSj63/aLVjYE3qhRt5dvM+uUyfCg6UKCBbA==}

  '@jridgewell/resolve-uri@3.1.2':
    resolution: {integrity: sha512-bRISgCIjP20/tbWSPWMEi54QVPRZExkuD9lJL+UIxUKtwVJA8wW1Trb1jMs1RFXo1CBTNZ/5hpC9QvmKWdopKw==}
    engines: {node: '>=6.0.0'}

  '@jridgewell/sourcemap-codec@1.5.5':
    resolution: {integrity: sha512-cYQ9310grqxueWbl+WuIUIaiUaDcj7WOq5fVhEljNVgRfOUhY9fy2zTvfoqWsnebh8Sl70VScFbICvJnLKB0Og==}

  '@jridgewell/trace-mapping@0.3.31':
    resolution: {integrity: sha512-zzNR+SdQSDJzc8joaeP8QQoCQr8NuYx2dIIytl1QeBEZHJ9uW6hebsrYgbz8hJwUQao3TWCMtmfV8Nu1twOLAw==}

  '@loaderkit/resolve@1.0.4':
    resolution: {integrity: sha512-rJzYKVcV4dxJv+vW6jlvagF8zvGxHJ2+HTr1e2qOejfmGhAApgJHl8Aog4mMszxceTRiKTTbnpgmTO1bEZHV/A==}

  '@napi-rs/wasm-runtime@1.0.5':
    resolution: {integrity: sha512-TBr9Cf9onSAS2LQ2+QHx6XcC6h9+RIzJgbqG3++9TUZSH204AwEy5jg3BTQ0VATsyoGj4ee49tN/y6rvaOOtcg==}

  '@nodelib/fs.scandir@2.1.5':
    resolution: {integrity: sha512-vq24Bq3ym5HEQm2NKCr3yXDwjc7vTsEThRDnkp2DK9p1uqLR+DHurm/NOTo0KG7HYHU7eppKZj3MyqYuMBf62g==}
    engines: {node: '>= 8'}

  '@nodelib/fs.stat@2.0.5':
    resolution: {integrity: sha512-RkhPPp2zrqDAQA/2jNhnztcPAlv64XdhIp7a7454A5ovI7Bukxgt7MX7udwAu3zg1DcpPU0rz3VV1SeaqvY4+A==}
    engines: {node: '>= 8'}

  '@nodelib/fs.walk@1.2.8':
    resolution: {integrity: sha512-oGB+UxlgWcgQkgwo8GcEGwemoTFt3FIO9ababBmaGwXIoBKZ+GTy0pP185beGg7Llih/NSHSV2XAs1lnznocSg==}
    engines: {node: '>= 8'}

  '@oxc-project/types@0.89.0':
    resolution: {integrity: sha512-yuo+ECPIW5Q9mSeNmCDC2im33bfKuwW18mwkaHMQh8KakHYDzj4ci/q7wxf2qS3dMlVVCIyrs3kFtH5LmnlYnw==}

  '@pkgr/core@0.2.9':
    resolution: {integrity: sha512-QNqXyfVS2wm9hweSYD2O7F0G06uurj9kZ96TRQE5Y9hU7+tgdZwIkbAKc5Ocy1HxEY2kuDQa6cQ1WRs/O5LFKA==}
    engines: {node: ^12.20.0 || ^14.18.0 || >=16.0.0}

  '@quansync/fs@0.1.5':
    resolution: {integrity: sha512-lNS9hL2aS2NZgNW7BBj+6EBl4rOf8l+tQ0eRY6JWCI8jI2kc53gSoqbjojU0OnAWhzoXiOjFyGsHcDGePB3lhA==}

  '@rolldown/binding-android-arm64@1.0.0-beta.38':
    resolution: {integrity: sha512-AE3HFQrjWCKLFZD1Vpiy+qsqTRwwoil1oM5WsKPSmfQ5fif/A+ZtOZetF32erZdsR7qyvns6qHEteEsF6g6rsQ==}
    engines: {node: ^20.19.0 || >=22.12.0}
    cpu: [arm64]
    os: [android]

  '@rolldown/binding-darwin-arm64@1.0.0-beta.38':
    resolution: {integrity: sha512-RaoWOKc0rrFsVmKOjQpebMY6c6/I7GR1FBc25v7L/R7NlM0166mUotwGEv7vxu7ruXH4SJcFeVrfADFUUXUmmQ==}
    engines: {node: ^20.19.0 || >=22.12.0}
    cpu: [arm64]
    os: [darwin]

  '@rolldown/binding-darwin-x64@1.0.0-beta.38':
    resolution: {integrity: sha512-Ymojqc2U35iUc8NFU2XX1WQPfBRRHN6xHcrxAf9WS8BFFBn8pDrH5QPvH1tYs3lDkw6UGGbanr1RGzARqdUp1g==}
    engines: {node: ^20.19.0 || >=22.12.0}
    cpu: [x64]
    os: [darwin]

  '@rolldown/binding-freebsd-x64@1.0.0-beta.38':
    resolution: {integrity: sha512-0ermTQ//WzSI0nOL3z/LUWMNiE9xeM5cLGxjewPFEexqxV/0uM8/lNp9QageQ8jfc/VO1OURsGw34HYO5PaL8w==}
    engines: {node: ^20.19.0 || >=22.12.0}
    cpu: [x64]
    os: [freebsd]

  '@rolldown/binding-linux-arm-gnueabihf@1.0.0-beta.38':
    resolution: {integrity: sha512-GADxzVUTCTp6EWI52831A29Tt7PukFe94nhg/SUsfkI33oTiNQtPxyLIT/3oRegizGuPSZSlrdBurkjDwxyEUQ==}
    engines: {node: ^20.19.0 || >=22.12.0}
    cpu: [arm]
    os: [linux]

  '@rolldown/binding-linux-arm64-gnu@1.0.0-beta.38':
    resolution: {integrity: sha512-SKO7Exl5Yem/OSNoA5uLHzyrptUQ8Hg70kHDxuwEaH0+GUg+SQe9/7PWmc4hFKBMrJGdQtii8WZ0uIz9Dofg5Q==}
    engines: {node: ^20.19.0 || >=22.12.0}
    cpu: [arm64]
    os: [linux]
    libc: [glibc]

  '@rolldown/binding-linux-arm64-musl@1.0.0-beta.38':
    resolution: {integrity: sha512-SOo6+WqhXPBaShLxLT0eCgH17d3Yu1lMAe4mFP0M9Bvr/kfMSOPQXuLxBcbBU9IFM9w3N6qP9xWOHO+oUJvi8Q==}
    engines: {node: ^20.19.0 || >=22.12.0}
    cpu: [arm64]
    os: [linux]
    libc: [musl]

  '@rolldown/binding-linux-x64-gnu@1.0.0-beta.38':
    resolution: {integrity: sha512-yvsQ3CyrodOX+lcoi+lejZGCOvJZa9xTsNB8OzpMDmHeZq3QzJfpYjXSAS6vie70fOkLVJb77UqYO193Cl8XBQ==}
    engines: {node: ^20.19.0 || >=22.12.0}
    cpu: [x64]
    os: [linux]
    libc: [glibc]

  '@rolldown/binding-linux-x64-musl@1.0.0-beta.38':
    resolution: {integrity: sha512-84qzKMwUwikfYeOuJ4Kxm/3z15rt0nFGGQArHYIQQNSTiQdxGHxOkqXtzPFqrVfBJUdxBAf+jYzR1pttFJuWyg==}
    engines: {node: ^20.19.0 || >=22.12.0}
    cpu: [x64]
    os: [linux]
    libc: [musl]

  '@rolldown/binding-openharmony-arm64@1.0.0-beta.38':
    resolution: {integrity: sha512-QrNiWlce01DYH0rL8K3yUBu+lNzY+B0DyCbIc2Atan6/S6flxOL0ow5DLQvMamOI/oKhrJ4xG+9MkMb9dDHbLQ==}
    engines: {node: ^20.19.0 || >=22.12.0}
    cpu: [arm64]
    os: [openharmony]

  '@rolldown/binding-wasm32-wasi@1.0.0-beta.38':
    resolution: {integrity: sha512-fnLtHyjwEsG4/aNV3Uv3Qd1ZbdH+CopwJNoV0RgBqrcQB8V6/Qdikd5JKvnO23kb3QvIpP+dAMGZMv1c2PJMzw==}
    engines: {node: '>=14.0.0'}
    cpu: [wasm32]

  '@rolldown/binding-win32-arm64-msvc@1.0.0-beta.38':
    resolution: {integrity: sha512-19cTfnGedem+RY+znA9J6ARBOCEFD4YSjnx0p5jiTm9tR6pHafRfFIfKlTXhun+NL0WWM/M0eb2IfPPYUa8+wg==}
    engines: {node: ^20.19.0 || >=22.12.0}
    cpu: [arm64]
    os: [win32]

  '@rolldown/binding-win32-ia32-msvc@1.0.0-beta.38':
    resolution: {integrity: sha512-HcICm4YzFJZV+fI0O0bFLVVlsWvRNo/AB9EfUXvNYbtAxakCnQZ15oq22deFdz6sfi9Y4/SagH2kPU723dhCFA==}
    engines: {node: ^20.19.0 || >=22.12.0}
    cpu: [ia32]
    os: [win32]

  '@rolldown/binding-win32-x64-msvc@1.0.0-beta.38':
    resolution: {integrity: sha512-4Qx6cgEPXLb0XsCyLoQcUgYBpfL0sjugftob+zhUH0EOk/NVCAIT+h0NJhY+jn7pFpeKxhNMqhvTNx3AesxIAQ==}
    engines: {node: ^20.19.0 || >=22.12.0}
    cpu: [x64]
    os: [win32]

  '@rolldown/pluginutils@1.0.0-beta.38':
    resolution: {integrity: sha512-N/ICGKleNhA5nc9XXQG/kkKHJ7S55u0x0XUJbbkmdCnFuoRkM1Il12q9q0eX19+M7KKUEPw/daUPIRnxhcxAIw==}

  '@rollup/rollup-android-arm-eabi@4.50.2':
    resolution: {integrity: sha512-uLN8NAiFVIRKX9ZQha8wy6UUs06UNSZ32xj6giK/rmMXAgKahwExvK6SsmgU5/brh4w/nSgj8e0k3c1HBQpa0A==}
    cpu: [arm]
    os: [android]

  '@rollup/rollup-android-arm64@4.50.2':
    resolution: {integrity: sha512-oEouqQk2/zxxj22PNcGSskya+3kV0ZKH+nQxuCCOGJ4oTXBdNTbv+f/E3c74cNLeMO1S5wVWacSws10TTSB77g==}
    cpu: [arm64]
    os: [android]

  '@rollup/rollup-darwin-arm64@4.50.2':
    resolution: {integrity: sha512-OZuTVTpj3CDSIxmPgGH8en/XtirV5nfljHZ3wrNwvgkT5DQLhIKAeuFSiwtbMto6oVexV0k1F1zqURPKf5rI1Q==}
    cpu: [arm64]
    os: [darwin]

  '@rollup/rollup-darwin-x64@4.50.2':
    resolution: {integrity: sha512-Wa/Wn8RFkIkr1vy1k1PB//VYhLnlnn5eaJkfTQKivirOvzu5uVd2It01ukeQstMursuz7S1bU+8WW+1UPXpa8A==}
    cpu: [x64]
    os: [darwin]

  '@rollup/rollup-freebsd-arm64@4.50.2':
    resolution: {integrity: sha512-QkzxvH3kYN9J1w7D1A+yIMdI1pPekD+pWx7G5rXgnIlQ1TVYVC6hLl7SOV9pi5q9uIDF9AuIGkuzcbF7+fAhow==}
    cpu: [arm64]
    os: [freebsd]

  '@rollup/rollup-freebsd-x64@4.50.2':
    resolution: {integrity: sha512-dkYXB0c2XAS3a3jmyDkX4Jk0m7gWLFzq1C3qUnJJ38AyxIF5G/dyS4N9B30nvFseCfgtCEdbYFhk0ChoCGxPog==}
    cpu: [x64]
    os: [freebsd]

  '@rollup/rollup-linux-arm-gnueabihf@4.50.2':
    resolution: {integrity: sha512-9VlPY/BN3AgbukfVHAB8zNFWB/lKEuvzRo1NKev0Po8sYFKx0i+AQlCYftgEjcL43F2h9Ui1ZSdVBc4En/sP2w==}
    cpu: [arm]
    os: [linux]
    libc: [glibc]

  '@rollup/rollup-linux-arm-musleabihf@4.50.2':
    resolution: {integrity: sha512-+GdKWOvsifaYNlIVf07QYan1J5F141+vGm5/Y8b9uCZnG/nxoGqgCmR24mv0koIWWuqvFYnbURRqw1lv7IBINw==}
    cpu: [arm]
    os: [linux]
    libc: [musl]

  '@rollup/rollup-linux-arm64-gnu@4.50.2':
    resolution: {integrity: sha512-df0Eou14ojtUdLQdPFnymEQteENwSJAdLf5KCDrmZNsy1c3YaCNaJvYsEUHnrg+/DLBH612/R0xd3dD03uz2dg==}
    cpu: [arm64]
    os: [linux]
    libc: [glibc]

  '@rollup/rollup-linux-arm64-musl@4.50.2':
    resolution: {integrity: sha512-iPeouV0UIDtz8j1YFR4OJ/zf7evjauqv7jQ/EFs0ClIyL+by++hiaDAfFipjOgyz6y6xbDvJuiU4HwpVMpRFDQ==}
    cpu: [arm64]
    os: [linux]
    libc: [musl]

  '@rollup/rollup-linux-loong64-gnu@4.50.2':
    resolution: {integrity: sha512-OL6KaNvBopLlj5fTa5D5bau4W82f+1TyTZRr2BdnfsrnQnmdxh4okMxR2DcDkJuh4KeoQZVuvHvzuD/lyLn2Kw==}
    cpu: [loong64]
    os: [linux]
    libc: [glibc]

  '@rollup/rollup-linux-ppc64-gnu@4.50.2':
    resolution: {integrity: sha512-I21VJl1w6z/K5OTRl6aS9DDsqezEZ/yKpbqlvfHbW0CEF5IL8ATBMuUx6/mp683rKTK8thjs/0BaNrZLXetLag==}
    cpu: [ppc64]
    os: [linux]
    libc: [glibc]

  '@rollup/rollup-linux-riscv64-gnu@4.50.2':
    resolution: {integrity: sha512-Hq6aQJT/qFFHrYMjS20nV+9SKrXL2lvFBENZoKfoTH2kKDOJqff5OSJr4x72ZaG/uUn+XmBnGhfr4lwMRrmqCQ==}
    cpu: [riscv64]
    os: [linux]
    libc: [glibc]

  '@rollup/rollup-linux-riscv64-musl@4.50.2':
    resolution: {integrity: sha512-82rBSEXRv5qtKyr0xZ/YMF531oj2AIpLZkeNYxmKNN6I2sVE9PGegN99tYDLK2fYHJITL1P2Lgb4ZXnv0PjQvw==}
    cpu: [riscv64]
    os: [linux]
    libc: [musl]

  '@rollup/rollup-linux-s390x-gnu@4.50.2':
    resolution: {integrity: sha512-4Q3S3Hy7pC6uaRo9gtXUTJ+EKo9AKs3BXKc2jYypEcMQ49gDPFU2P1ariX9SEtBzE5egIX6fSUmbmGazwBVF9w==}
    cpu: [s390x]
    os: [linux]
    libc: [glibc]

  '@rollup/rollup-linux-x64-gnu@4.50.2':
    resolution: {integrity: sha512-9Jie/At6qk70dNIcopcL4p+1UirusEtznpNtcq/u/C5cC4HBX7qSGsYIcG6bdxj15EYWhHiu02YvmdPzylIZlA==}
    cpu: [x64]
    os: [linux]
    libc: [glibc]

  '@rollup/rollup-linux-x64-musl@4.50.2':
    resolution: {integrity: sha512-HPNJwxPL3EmhzeAnsWQCM3DcoqOz3/IC6de9rWfGR8ZCuEHETi9km66bH/wG3YH0V3nyzyFEGUZeL5PKyy4xvw==}
    cpu: [x64]
    os: [linux]
    libc: [musl]

  '@rollup/rollup-openharmony-arm64@4.50.2':
    resolution: {integrity: sha512-nMKvq6FRHSzYfKLHZ+cChowlEkR2lj/V0jYj9JnGUVPL2/mIeFGmVM2mLaFeNa5Jev7W7TovXqXIG2d39y1KYA==}
    cpu: [arm64]
    os: [openharmony]

  '@rollup/rollup-win32-arm64-msvc@4.50.2':
    resolution: {integrity: sha512-eFUvvnTYEKeTyHEijQKz81bLrUQOXKZqECeiWH6tb8eXXbZk+CXSG2aFrig2BQ/pjiVRj36zysjgILkqarS2YA==}
    cpu: [arm64]
    os: [win32]

  '@rollup/rollup-win32-ia32-msvc@4.50.2':
    resolution: {integrity: sha512-cBaWmXqyfRhH8zmUxK3d3sAhEWLrtMjWBRwdMMHJIXSjvjLKvv49adxiEz+FJ8AP90apSDDBx2Tyd/WylV6ikA==}
    cpu: [ia32]
    os: [win32]

  '@rollup/rollup-win32-x64-msvc@4.50.2':
    resolution: {integrity: sha512-APwKy6YUhvZaEoHyM+9xqmTpviEI+9eL7LoCH+aLcvWYHJ663qG5zx7WzWZY+a9qkg5JtzcMyJ9z0WtQBMDmgA==}
    cpu: [x64]
    os: [win32]

  '@tsconfig/node20@20.1.6':
    resolution: {integrity: sha512-sz+Hqx9zwZDpZIV871WSbUzSqNIsXzghZydypnfgzPKLltVJfkINfUeTct31n/tTSa9ZE1ZOfKdRre1uHHquYQ==}

  '@tybys/wasm-util@0.10.1':
    resolution: {integrity: sha512-9tTaPJLSiejZKx+Bmog4uSubteqTvFrVrURwkmHixBo0G4seD0zUxp98E1DzUBJxLQ3NPwXrGKDiVjwx/DpPsg==}

  '@types/body-parser@1.19.6':
    resolution: {integrity: sha512-HLFeCYgz89uk22N5Qg3dvGvsv46B8GLvKKo1zKG4NybA8U2DiEO3w9lqGg29t/tfLRJpJ6iQxnVw4OnB7MoM9g==}

  '@types/busboy@1.5.4':
    resolution: {integrity: sha512-kG7WrUuAKK0NoyxfQHsVE6j1m01s6kMma64E+OZenQABMQyTJop1DumUWcLwAQ2JzpefU7PDYoRDKl8uZosFjw==}

  '@types/chai@5.2.2':
    resolution: {integrity: sha512-8kB30R7Hwqf40JPiKhVzodJs2Qc1ZJ5zuT3uzw5Hq/dhNCl3G3l83jfpdI1e20BP348+fV7VIL/+FxaXkqBmWg==}

  '@types/compression@1.8.1':
    resolution: {integrity: sha512-kCFuWS0ebDbmxs0AXYn6e2r2nrGAb5KwQhknjSPSPgJcGd8+HVSILlUyFhGqML2gk39HcG7D1ydW9/qpYkN00Q==}

  '@types/connect@3.4.38':
    resolution: {integrity: sha512-K6uROf1LD88uDQqJCktA4yzL1YYAK6NgfsI0v/mTgyPKWsX1CnJ0XPSDhViejru1GcRkLWb8RlzFYJRqGUbaug==}

  '@types/cors@2.8.19':
    resolution: {integrity: sha512-mFNylyeyqN93lfe/9CSxOGREz8cpzAhH+E93xJ4xWQf62V8sQ/24reV2nyzUWM6H6Xji+GGHpkbLe7pVoUEskg==}

  '@types/deep-eql@4.0.2':
    resolution: {integrity: sha512-c9h9dVVMigMPc4bwTvC5dxqtqJZwQPePsWjPlpSOnojbor6pGqdk541lfA7AqFQr5pB1BRdq0juY9db81BwyFw==}

  '@types/depd@1.1.37':
    resolution: {integrity: sha512-PkEYFHnqDFgs+bJXJX0L8mq7sn3DWh+TP0m8BBJUJfZ2WcjRm7jd7Cq68jIJt+c31R1gX0cwSK1ZXOECvN97Rg==}

  '@types/estree@1.0.8':
    resolution: {integrity: sha512-dWHzHa2WqEXI/O1E9OjrocMTKJl2mSrEolh1Iomrv6U+JuNwaHXsXx9bLu5gG7BUWFIN0skIQJQ/L1rIex4X6w==}

  '@types/express-fileupload@1.5.1':
    resolution: {integrity: sha512-DllImBVI1lCyjl2klky/TEwk60mbNebgXv1669h66g9TfptWSrEFq5a/raHSutaFzjSm1tmn9ypdNfu4jPSixQ==}

  '@types/express-serve-static-core@5.0.7':
    resolution: {integrity: sha512-R+33OsgWw7rOhD1emjU7dzCDHucJrgJXMA5PYCzJxVil0dsyx5iBEPHqpPfiKNJQb7lZ1vxwoLR4Z87bBUpeGQ==}

  '@types/express@5.0.3':
    resolution: {integrity: sha512-wGA0NX93b19/dZC1J18tKWVIYWyyF2ZjT9vin/NRu0qzzvfVzWjs04iq2rQ3H65vCTQYlRqs3YHfY7zjdV+9Kw==}

  '@types/http-errors@2.0.5':
    resolution: {integrity: sha512-r8Tayk8HJnX0FztbZN7oVqGccWgw98T/0neJphO91KkmOzug1KkofZURD4UaD5uH8AqcFLfdPErnBod0u71/qg==}

  '@types/json-schema@7.0.15':
    resolution: {integrity: sha512-5+fP8P8MFNC+AyZCDxrB2pkZFPGzqQWUzpSeuuVLvm8VMcorNYavBqoFcxK8bQz4Qsbn4oUEEem4wDLfcysGHA==}

  '@types/mime@1.3.5':
    resolution: {integrity: sha512-/pyBZWSLD2n0dcHE3hq8s8ZvcETHtEuF+3E7XVt0Ig2nvsVQXdghHVcEkIWjy9A0wKfTn97a/PSDYohKIlnP/w==}

  '@types/node-forge@1.3.14':
    resolution: {integrity: sha512-mhVF2BnD4BO+jtOp7z1CdzaK4mbuK0LLQYAvdOLqHTavxFNq4zA1EmYkpnFjP8HOUzedfQkRnp0E2ulSAYSzAw==}

  '@types/node@24.5.2':
    resolution: {integrity: sha512-FYxk1I7wPv3K2XBaoyH2cTnocQEu8AOZ60hPbsyukMPLv5/5qr7V1i8PLHdl6Zf87I+xZXFvPCXYjiTFq+YSDQ==}

  '@types/qs@6.14.0':
    resolution: {integrity: sha512-eOunJqu0K1923aExK6y8p6fsihYEn/BYuQ4g0CxAAgFc4b/ZLN4CrsRZ55srTdqoiLzU2B2evC+apEIxprEzkQ==}

  '@types/ramda@0.31.1':
    resolution: {integrity: sha512-Vt6sFXnuRpzaEj+yeutA0q3bcAsK7wdPuASIzR9LXqL4gJPyFw8im9qchlbp4ltuf3kDEIRmPJTD/Fkg60dn7g==}

  '@types/range-parser@1.2.7':
    resolution: {integrity: sha512-hKormJbkJqzQGhziax5PItDUTMAM9uE2XXQmM37dyd4hVM+5aVl7oVxMVUiVQn2oCQFN/LKCZdvSM0pFRqbSmQ==}

  '@types/send@0.17.5':
    resolution: {integrity: sha512-z6F2D3cOStZvuk2SaP6YrwkNO65iTZcwA2ZkSABegdkAh/lf+Aa/YQndZVfmEXT5vgAp6zv06VQ3ejSVjAny4w==}

  '@types/serve-static@1.15.8':
    resolution: {integrity: sha512-roei0UY3LhpOJvjbIP6ZZFngyLKl5dskOtDhxY5THRSpO+ZI+nzJ+m5yUMzGrp89YRa7lvknKkMYjqQFGwA7Sg==}

  '@types/swagger-ui-express@4.1.8':
    resolution: {integrity: sha512-AhZV8/EIreHFmBV5wAs0gzJUNq9JbbSXgJLQubCC0jtIo6prnI9MIRRxnU4MZX9RB9yXxF1V4R7jtLl/Wcj31g==}

  '@typescript-eslint/eslint-plugin@8.0.0':
    resolution: {integrity: sha512-STIZdwEQRXAHvNUS6ILDf5z3u95Gc8jzywunxSNqX00OooIemaaNIA0vEgynJlycL5AjabYLLrIyHd4iazyvtg==}
    engines: {node: ^18.18.0 || ^20.9.0 || >=21.1.0}
    peerDependencies:
      '@typescript-eslint/parser': ^8.0.0 || ^8.0.0-alpha.0
      eslint: ^8.57.0 || ^9.0.0
      typescript: '*'
    peerDependenciesMeta:
      typescript:
        optional: true

  '@typescript-eslint/eslint-plugin@8.44.0':
    resolution: {integrity: sha512-EGDAOGX+uwwekcS0iyxVDmRV9HX6FLSM5kzrAToLTsr9OWCIKG/y3lQheCq18yZ5Xh78rRKJiEpP0ZaCs4ryOQ==}
    engines: {node: ^18.18.0 || ^20.9.0 || >=21.1.0}
    peerDependencies:
      '@typescript-eslint/parser': ^8.44.0
      eslint: ^8.57.0 || ^9.0.0
      typescript: '>=4.8.4 <6.0.0'

  '@typescript-eslint/parser@8.0.0':
    resolution: {integrity: sha512-pS1hdZ+vnrpDIxuFXYQpLTILglTjSYJ9MbetZctrUawogUsPdz31DIIRZ9+rab0LhYNTsk88w4fIzVheiTbWOQ==}
    engines: {node: ^18.18.0 || ^20.9.0 || >=21.1.0}
    peerDependencies:
      eslint: ^8.57.0 || ^9.0.0
      typescript: '*'
    peerDependenciesMeta:
      typescript:
        optional: true

  '@typescript-eslint/parser@8.44.0':
    resolution: {integrity: sha512-VGMpFQGUQWYT9LfnPcX8ouFojyrZ/2w3K5BucvxL/spdNehccKhB4jUyB1yBCXpr2XFm0jkECxgrpXBW2ipoAw==}
    engines: {node: ^18.18.0 || ^20.9.0 || >=21.1.0}
    peerDependencies:
      eslint: ^8.57.0 || ^9.0.0
      typescript: '>=4.8.4 <6.0.0'

  '@typescript-eslint/project-service@8.44.0':
    resolution: {integrity: sha512-ZeaGNraRsq10GuEohKTo4295Z/SuGcSq2LzfGlqiuEvfArzo/VRrT0ZaJsVPuKZ55lVbNk8U6FcL+ZMH8CoyVA==}
    engines: {node: ^18.18.0 || ^20.9.0 || >=21.1.0}
    peerDependencies:
      typescript: '>=4.8.4 <6.0.0'

  '@typescript-eslint/rule-tester@8.44.0':
    resolution: {integrity: sha512-yjE4dUeT8iqd5W3Ip8RerkTGWGIo1aiaf/McBD8RjEYWA9P/kZOUeHzpsk6HtTxHCPauBcuj78xX1N8J5qNRaA==}
    engines: {node: ^18.18.0 || ^20.9.0 || >=21.1.0}
    peerDependencies:
      eslint: ^8.57.0 || ^9.0.0

  '@typescript-eslint/scope-manager@8.0.0':
    resolution: {integrity: sha512-V0aa9Csx/ZWWv2IPgTfY7T4agYwJyILESu/PVqFtTFz9RIS823mAze+NbnBI8xiwdX3iqeQbcTYlvB04G9wyQw==}
    engines: {node: ^18.18.0 || ^20.9.0 || >=21.1.0}

  '@typescript-eslint/scope-manager@8.44.0':
    resolution: {integrity: sha512-87Jv3E+al8wpD+rIdVJm/ItDBe/Im09zXIjFoipOjr5gHUhJmTzfFLuTJ/nPTMc2Srsroy4IBXwcTCHyRR7KzA==}
    engines: {node: ^18.18.0 || ^20.9.0 || >=21.1.0}

  '@typescript-eslint/tsconfig-utils@8.44.0':
    resolution: {integrity: sha512-x5Y0+AuEPqAInc6yd0n5DAcvtoQ/vyaGwuX5HE9n6qAefk1GaedqrLQF8kQGylLUb9pnZyLf+iEiL9fr8APDtQ==}
    engines: {node: ^18.18.0 || ^20.9.0 || >=21.1.0}
    peerDependencies:
      typescript: '>=4.8.4 <6.0.0'

  '@typescript-eslint/type-utils@8.0.0':
    resolution: {integrity: sha512-mJAFP2mZLTBwAn5WI4PMakpywfWFH5nQZezUQdSKV23Pqo6o9iShQg1hP2+0hJJXP2LnZkWPphdIq4juYYwCeg==}
    engines: {node: ^18.18.0 || ^20.9.0 || >=21.1.0}
    peerDependencies:
      typescript: '*'
    peerDependenciesMeta:
      typescript:
        optional: true

  '@typescript-eslint/type-utils@8.44.0':
    resolution: {integrity: sha512-9cwsoSxJ8Sak67Be/hD2RNt/fsqmWnNE1iHohG8lxqLSNY8xNfyY7wloo5zpW3Nu9hxVgURevqfcH6vvKCt6yg==}
    engines: {node: ^18.18.0 || ^20.9.0 || >=21.1.0}
    peerDependencies:
      eslint: ^8.57.0 || ^9.0.0
      typescript: '>=4.8.4 <6.0.0'

  '@typescript-eslint/types@8.0.0':
    resolution: {integrity: sha512-wgdSGs9BTMWQ7ooeHtu5quddKKs5Z5dS+fHLbrQI+ID0XWJLODGMHRfhwImiHoeO2S5Wir2yXuadJN6/l4JRxw==}
    engines: {node: ^18.18.0 || ^20.9.0 || >=21.1.0}

  '@typescript-eslint/types@8.44.0':
    resolution: {integrity: sha512-ZSl2efn44VsYM0MfDQe68RKzBz75NPgLQXuGypmym6QVOWL5kegTZuZ02xRAT9T+onqvM6T8CdQk0OwYMB6ZvA==}
    engines: {node: ^18.18.0 || ^20.9.0 || >=21.1.0}

  '@typescript-eslint/typescript-estree@8.0.0':
    resolution: {integrity: sha512-5b97WpKMX+Y43YKi4zVcCVLtK5F98dFls3Oxui8LbnmRsseKenbbDinmvxrWegKDMmlkIq/XHuyy0UGLtpCDKg==}
    engines: {node: ^18.18.0 || ^20.9.0 || >=21.1.0}
    peerDependencies:
      typescript: '*'
    peerDependenciesMeta:
      typescript:
        optional: true

  '@typescript-eslint/typescript-estree@8.44.0':
    resolution: {integrity: sha512-lqNj6SgnGcQZwL4/SBJ3xdPEfcBuhCG8zdcwCPgYcmiPLgokiNDKlbPzCwEwu7m279J/lBYWtDYL+87OEfn8Jw==}
    engines: {node: ^18.18.0 || ^20.9.0 || >=21.1.0}
    peerDependencies:
      typescript: '>=4.8.4 <6.0.0'

  '@typescript-eslint/utils@8.0.0':
    resolution: {integrity: sha512-k/oS/A/3QeGLRvOWCg6/9rATJL5rec7/5s1YmdS0ZU6LHveJyGFwBvLhSRBv6i9xaj7etmosp+l+ViN1I9Aj/Q==}
    engines: {node: ^18.18.0 || ^20.9.0 || >=21.1.0}
    peerDependencies:
      eslint: ^8.57.0 || ^9.0.0

  '@typescript-eslint/utils@8.44.0':
    resolution: {integrity: sha512-nktOlVcg3ALo0mYlV+L7sWUD58KG4CMj1rb2HUVOO4aL3K/6wcD+NERqd0rrA5Vg06b42YhF6cFxeixsp9Riqg==}
    engines: {node: ^18.18.0 || ^20.9.0 || >=21.1.0}
    peerDependencies:
      eslint: ^8.57.0 || ^9.0.0
      typescript: '>=4.8.4 <6.0.0'

  '@typescript-eslint/visitor-keys@8.0.0':
    resolution: {integrity: sha512-oN0K4nkHuOyF3PVMyETbpP5zp6wfyOvm7tWhTMfoqxSSsPmJIh6JNASuZDlODE8eE+0EB9uar+6+vxr9DBTYOA==}
    engines: {node: ^18.18.0 || ^20.9.0 || >=21.1.0}

  '@typescript-eslint/visitor-keys@8.44.0':
    resolution: {integrity: sha512-zaz9u8EJ4GBmnehlrpoKvj/E3dNbuQ7q0ucyZImm3cLqJ8INTc970B1qEqDX/Rzq65r3TvVTN7kHWPBoyW7DWw==}
    engines: {node: ^18.18.0 || ^20.9.0 || >=21.1.0}

  '@vitest/coverage-v8@4.0.0-beta.11':
    resolution: {integrity: sha512-CWqsCaB2waHwyludRLLHbDu//08gILuF+BsX4BgsjFeu9BP3XKjxfW7u84eD5GjEJi2pV5jicMMd1lbzT9KOtg==}
    peerDependencies:
      '@vitest/browser': 4.0.0-beta.11
      vitest: 4.0.0-beta.11
    peerDependenciesMeta:
      '@vitest/browser':
        optional: true

  '@vitest/expect@4.0.0-beta.11':
    resolution: {integrity: sha512-N8UfHR+g9IfqSDkHgJcYlB+FSzFQF1Vx5M+nXtZVfEEp1rhKgX/64B2Lp+htOx/vnnp+geAbhILBkPkScrhDYA==}

  '@vitest/mocker@4.0.0-beta.11':
    resolution: {integrity: sha512-ch/Ft66tyCYR7YvEyaVN30wk/3oDJOMIbu/D/q1XDos8w/veNNLtjuM/bbXL6l84l077/9UsbCXyAHd5lE2w+A==}
    peerDependencies:
      msw: ^2.4.9
      vite: ^6.0.0 || ^7.0.0-0
    peerDependenciesMeta:
      msw:
        optional: true
      vite:
        optional: true

  '@vitest/pretty-format@4.0.0-beta.11':
    resolution: {integrity: sha512-pJCDq6equR6w0Y9DhE1lRiKg1Yy05z16m9uIUN0Ol2ZOQJcrqbbICnCk7uXGc7ML5Dwz9EAok9brRHPBMxuyZw==}

  '@vitest/runner@4.0.0-beta.11':
    resolution: {integrity: sha512-0R3lHQw0Qz8oeEwRrmVaCTSOZfY0m+73+NbrnAJLlulLaThHdDCJY9ezcagZ/StedrjkVW7pXtuXM78APtBeIg==}

  '@vitest/snapshot@4.0.0-beta.11':
    resolution: {integrity: sha512-dw8+N1/41Ksjd7PErEpuVzxUrjSUgMb8gdYZbWKIa16/Wgdg+BtQUT+1bDAydouwn6wZLmcUeTHTexReyjXaNQ==}

  '@vitest/spy@4.0.0-beta.11':
    resolution: {integrity: sha512-sWSZUtkP0AmuBw192JFshEC0vnrxaRfvhE/MP4xFQXarmUkQwHeGDYk1CdX2iTFGWMVA1BYgGBwCb3zMqgXdnw==}

  '@vitest/utils@4.0.0-beta.11':
    resolution: {integrity: sha512-s4ugYtAycBMHrQLP1eEt9q2Z6yw1LJmxb+Z+DSJHIMjFr5OdSeZRDuYcYdu+41wx382tdG/u1Jz/hA+ETPdU2g==}

  accepts@1.3.8:
    resolution: {integrity: sha512-PYAthTa2m2VKxuvSD3DPC/Gy+U+sOA1LAuT8mkmRuvw+NACSaeXEQ+NHcVF7rONl6qcaxV3Uuemwawk+7+SJLw==}
    engines: {node: '>= 0.6'}

  accepts@2.0.0:
    resolution: {integrity: sha512-5cvg6CtKwfgdmVqY1WIiXKc3Q1bkRqGLi+2W/6ao+6Y7gu/RCwRuAhGEzh5B4KlszSuTLgZYuqFqo5bImjNKng==}
    engines: {node: '>= 0.6'}

  acorn-jsx@5.3.2:
    resolution: {integrity: sha512-rq9s+JNhf0IChjtDXxllJ7g41oZk5SlXtp0LHwyA5cejwn7vKmKp4pPri6YEePv2PU65sAsegbXtIinmDFDXgQ==}
    peerDependencies:
      acorn: ^6.0.0 || ^7.0.0 || ^8.0.0

  acorn@8.15.0:
    resolution: {integrity: sha512-NZyJarBfL7nWwIq+FDL6Zp/yHEhePMNnnJ0y3qfieCrmNvYct8uvtiV41UvlSe6apAfk0fY1FbWx+NwfmpvtTg==}
    engines: {node: '>=0.4.0'}
    hasBin: true

  ajv@6.12.6:
    resolution: {integrity: sha512-j3fVLgvTo527anyYyJOGTYJbG+vnnQYvE0m5mmkc1TK+nxAppkCLMIL0aZ4dblVCNoGShhm+kzE4ZUykBoMg4g==}

  ansi-regex@5.0.1:
    resolution: {integrity: sha512-quJQXlTSUGL2LH9SUXo8VwsY4soanhgo6LNSm84E1LBcE8s3O0wpdiRzyR9z/ZZJMlMWv37qOOb9pdJlMUEKFQ==}
    engines: {node: '>=8'}

<<<<<<< HEAD
=======
  ansi-regex@6.2.2:
    resolution: {integrity: sha512-Bq3SmSpyFHaWjPk8If9yc6svM8c56dB5BAtW4Qbw5jHTwwXXcTLoRMkpDJp6VL0XzlWaCHTXrkFURMYmD0sLqg==}
    engines: {node: '>=12'}

>>>>>>> 9d8d5def
  ansi-styles@4.3.0:
    resolution: {integrity: sha512-zbB9rCJAT1rbjiVDb2hqKFHNYLxgtk8NURxZ3IZwD3F6NtxbXZQCnnSi1Lkx+IDohdPlFp222wVALIheZJQSEg==}
    engines: {node: '>=8'}

<<<<<<< HEAD
=======
  ansi-styles@6.2.3:
    resolution: {integrity: sha512-4Dj6M28JB+oAH8kFkTLUo+a2jwOFkuqb3yucU0CANcRRUbxS0cP0nZYCGjcc3BNXwRIsUVmDGgzawme7zvJHvg==}
    engines: {node: '>=12'}

>>>>>>> 9d8d5def
  ansis@4.1.0:
    resolution: {integrity: sha512-BGcItUBWSMRgOCe+SVZJ+S7yTRG0eGt9cXAHev72yuGcY23hnLA7Bky5L/xLyPINoSN95geovfBkqoTlNZYa7w==}
    engines: {node: '>=14'}

  argparse@2.0.1:
    resolution: {integrity: sha512-8+9WqebbFzpX9OR+Wa6O29asIogeRMzcGtAINdpMHHyAg10f05aSFVBbcEqGf/PXw1EjAZ+q2/bEBg3DvurK3Q==}

  array-union@2.1.0:
    resolution: {integrity: sha512-HGyxoOTYUyCM6stUe6EJgnd4EoewAI7zMdfqO+kGjnlZmBDz/cR5pf8r/cR4Wq60sL/p0IkcjUEEPwS3GFrIyw==}
    engines: {node: '>=8'}

  ast-kit@2.1.2:
    resolution: {integrity: sha512-cl76xfBQM6pztbrFWRnxbrDm9EOqDr1BF6+qQnnDZG2Co2LjyUktkN9GTJfBAfdae+DbT2nJf2nCGAdDDN7W2g==}
    engines: {node: '>=20.18.0'}

  ast-v8-to-istanbul@0.3.5:
    resolution: {integrity: sha512-9SdXjNheSiE8bALAQCQQuT6fgQaoxJh7IRYrRGZ8/9nv8WhJeC1aXAwN8TbaOssGOukUvyvnkgD9+Yuykvl1aA==}

  balanced-match@1.0.2:
    resolution: {integrity: sha512-3oSeUO0TMV67hN1AmbXsK4yaqU7tjiHlbxRDZOpH0KW9+CeX4bRAaX0Anxt0tx2MrpRpWwQaPwIlISEJhYU5Pw==}

  birpc@2.5.0:
    resolution: {integrity: sha512-VSWO/W6nNQdyP520F1mhf+Lc2f8pjGQOtoHHm7Ze8Go1kX7akpVIrtTa0fn+HB0QJEDVacl6aO08YE0PgXfdnQ==}

  body-parser@2.2.0:
    resolution: {integrity: sha512-02qvAaxv8tp7fBa/mw1ga98OGm+eCbqzJOKoRt70sLmfEEi+jyBYVTDGfCL/k06/4EMk/z01gCe7HoCH/f2LTg==}
    engines: {node: '>=18'}

  brace-expansion@1.1.12:
    resolution: {integrity: sha512-9T9UjW3r0UW5c1Q7GTwllptXwhvYmEzFhzMfZ9H7FQWt+uZePjZPjBP/W1ZEyZ1twGWom5/56TF4lPcqjnDHcg==}

  brace-expansion@2.0.2:
    resolution: {integrity: sha512-Jt0vHyM+jmUBqojB7E1NIYadt0vI0Qxjxd2TErW94wDz+E2LAm5vKMXXwg6ZZBTHPuUlDgQHKXvjGBdfcF1ZDQ==}

  braces@3.0.3:
    resolution: {integrity: sha512-yQbXgO/OSZVD2IsiLlro+7Hf6Q18EJrKSEsdoMzKePKXct3gvD8oLcOQdIzGupr5Fj+EDe8gO/lxc1BzfMpxvA==}
    engines: {node: '>=8'}

  busboy@1.6.0:
    resolution: {integrity: sha512-8SFQbg/0hQ9xy3UNTB0YEnsNBbWfhf7RtnzpL7TkBiTBRfrQ9Fxcnz7VJsleJpyp6rVLvXiuORqjlHi5q+PYuA==}
    engines: {node: '>=10.16.0'}

  bytes@3.1.2:
    resolution: {integrity: sha512-/Nf7TyzTx6S3yRJObOAV7956r8cr2+Oj8AC5dt8wSP3BQAoeX58NoHyCU8P8zGkNXStjTSi6fzO6F0pBdcYbEg==}
    engines: {node: '>= 0.8'}

  cac@6.7.14:
    resolution: {integrity: sha512-b6Ilus+c3RrdDk+JhLKUAQfzzgLEPy6wcXqS7f/xe1EETvsDP6GORG7SFuOs6cID5YkqchW/LXZbX5bc8j7ZcQ==}
    engines: {node: '>=8'}

  call-bind-apply-helpers@1.0.2:
    resolution: {integrity: sha512-Sp1ablJ0ivDkSzjcaJdxEunN5/XvksFJ2sMBFfq6x0ryhQV/2b/KwFe21cMpmHtPOSij8K99/wSfoEuTObmuMQ==}
    engines: {node: '>= 0.4'}

  call-bound@1.0.4:
    resolution: {integrity: sha512-+ys997U96po4Kx/ABpBCqhA9EuxJaQWDQg7295H4hBphv3IZg0boBKuwYpt4YXp6MZ5AmZQnU/tyMTlRpaSejg==}
    engines: {node: '>= 0.4'}

  callsites@3.1.0:
    resolution: {integrity: sha512-P8BjAsXvZS+VIDUI11hHCQEv74YT67YUi5JJFNWIqL235sBmjX4+qx9Muvls5ivyNENctx46xQLQ3aTuE7ssaQ==}
    engines: {node: '>=6'}

  camelize-ts@3.0.0:
    resolution: {integrity: sha512-cgRwKKavoDKLTjO4FQTs3dRBePZp/2Y9Xpud0FhuCOTE86M2cniKN4CCXgRnsyXNMmQMifVHcv6SPaMtTx6ofQ==}
    engines: {node: ^12.20.0 || ^14.13.1 || >=16.0.0}

  chai@6.0.1:
    resolution: {integrity: sha512-/JOoU2//6p5vCXh00FpNgtlw0LjvhGttaWc+y7wpW9yjBm3ys0dI8tSKZxIOgNruz5J0RleccatSIC3uxEZP0g==}
    engines: {node: '>=18'}

  chalk@4.1.2:
    resolution: {integrity: sha512-oKnbhFyRIXpUuez8iBMmyEa4nbj4IOQyuhc/wy9kY7/WVPcwIO9VA668Pu8RkO7+0G76SLROeyw9CpQ061i4mA==}
    engines: {node: '>=10'}

  chokidar@4.0.3:
    resolution: {integrity: sha512-Qgzu8kfBvo+cA4962jnP1KkS6Dop5NS6g7R5LFYJr4b8Ub94PPQXUksCw9PvXoeXPRRddRNC5C1JQUR2SMGtnA==}
    engines: {node: '>= 14.16.0'}

  cjs-module-lexer@1.4.3:
    resolution: {integrity: sha512-9z8TZaGM1pfswYeXrUpzPrkx8UnWYdhJclsiYMm6x/w5+nN+8Tf/LnAgfLGQCm59qAOxU8WwHEq2vNwF6i4j+Q==}

  color-convert@2.0.1:
    resolution: {integrity: sha512-RRECPsj7iu/xb5oKYcsFHSppFNnsj/52OVTRKb4zP5onXwVF3zVmmToNcOfGC+CRDpfK/U584fMg38ZHCaElKQ==}
    engines: {node: '>=7.0.0'}

  color-name@1.1.4:
    resolution: {integrity: sha512-dOy+3AuW3a2wNbZHIuMZpTcgjGuLU/uBL/ubcZF9OXbDo8ff4O8yVp5Bf0efS8uEoYo5q4Fx7dY9OgQGXgAsQA==}

  compressible@2.0.18:
    resolution: {integrity: sha512-AF3r7P5dWxL8MxyITRMlORQNaOA2IkAFaTr4k7BUumjPtRpGDTZpl0Pb1XCO6JeDCBdp126Cgs9sMxqSjgYyRg==}
    engines: {node: '>= 0.6'}

  compression@1.8.1:
    resolution: {integrity: sha512-9mAqGPHLakhCLeNyxPkK4xVo746zQ/czLH1Ky+vkitMnWfWZps8r0qXuwhwizagCRttsL4lfG4pIOvaWLpAP0w==}
    engines: {node: '>= 0.8.0'}

  concat-map@0.0.1:
    resolution: {integrity: sha512-/Srv4dswyQNBfohGpz9o6Yb3Gz3SrUDqBH5rTuhGR7ahtlbYKnVxw2bCFMRljaA7EXHaXZ8wsHdodFvbkhKmqg==}

  content-disposition@0.5.4:
    resolution: {integrity: sha512-FveZTNuGw04cxlAiWbzi6zTAL/lhehaWbTtgluJh4/E95DqMwTmha3KZN1aAWA8cFIhHzMZUvLevkw5Rqk+tSQ==}
    engines: {node: '>= 0.6'}

  content-disposition@1.0.0:
    resolution: {integrity: sha512-Au9nRL8VNUut/XSzbQA38+M78dzP4D+eqg3gfJHMIHHYa3bg067xj1KxMUWj+VULbiZMowKngFFbKczUrNJ1mg==}
    engines: {node: '>= 0.6'}

  content-type@1.0.5:
    resolution: {integrity: sha512-nTjqfcBFEipKdXCv4YDQWCfmcLZKm81ldF0pAopTvyrFGVbcR6P/VAAd5G7N+0tTr8QqiU0tFadD6FK4NtJwOA==}
    engines: {node: '>= 0.6'}

  cookie-signature@1.2.2:
    resolution: {integrity: sha512-D76uU73ulSXrD1UXF4KE2TMxVVwhsnCgfAyTg9k8P6KGZjlXKrOLe4dJQKI3Bxi5wjesZoFXJWElNWBjPZMbhg==}
    engines: {node: '>=6.6.0'}

  cookie@0.7.2:
    resolution: {integrity: sha512-yki5XnKuf750l50uGTllt6kKILY4nQ1eNIQatoXEByZ5dWgnKqbnqmTrBE5B4N7lrMJKQ2ytWMiTO2o0v6Ew/w==}
    engines: {node: '>= 0.6'}

  cors@2.8.5:
    resolution: {integrity: sha512-KIHbLJqu73RGr/hnbrO9uBeixNGuvSQjul/jdFvS/KFSIH1hWVd1ng7zOHx+YrEfInLG7q4n6GHQ9cDtxv/P6g==}
    engines: {node: '>= 0.10'}

  cross-spawn@7.0.6:
    resolution: {integrity: sha512-uV2QOWP2nWzsy2aMp8aRibhi9dlzF5Hgh5SHaB9OiTGEyDTiJJyx0uy51QXdyWbtAHNua4XJzUKca3OzKUd3vA==}
    engines: {node: '>= 8'}

  debug@2.6.9:
    resolution: {integrity: sha512-bC7ElrdJaJnPbAP+1EotYvqZsb3ecl5wi6Bfi6BJTUcNowp6cvspg0jXznRTKDjm/E7AdgFBVeAPVMNcKGsHMA==}
    peerDependencies:
      supports-color: '*'
    peerDependenciesMeta:
      supports-color:
        optional: true

  debug@4.4.3:
    resolution: {integrity: sha512-RGwwWnwQvkVfavKVt22FGLw+xYSdzARwm0ru6DhTVA3umU5hZc28V3kO4stgYryrTlLpuvgI9GiijltAjNbcqA==}
    engines: {node: '>=6.0'}
    peerDependencies:
      supports-color: '*'
    peerDependenciesMeta:
      supports-color:
        optional: true

  deep-is@0.1.4:
    resolution: {integrity: sha512-oIPzksmTg4/MriiaYGO+okXDT7ztn/w3Eptv/+gSIdMdKsJo0u4CfYNFJPy+4SKMuCqGw2wxnA+URMg3t8a/bQ==}

  defu@6.1.4:
    resolution: {integrity: sha512-mEQCMmwJu317oSz8CwdIOdwf3xMif1ttiM8LTufzc3g6kR+9Pe236twL8j3IYT1F7GfRgGcW6MWxzZjLIkuHIg==}

  depd@1.1.2:
    resolution: {integrity: sha512-7emPTl6Dpo6JRXOXjLRxck+FlLRX5847cLKEn00PLAgc3g2hTZZgr+e4c2v6QpSmLeFP3n5yUo7ft6avBK/5jQ==}
    engines: {node: '>= 0.6'}

  depd@2.0.0:
    resolution: {integrity: sha512-g7nH6P6dyDioJogAAGprGpCtVImJhpPk/roCzdb3fIh61/s/nPsfR6onyMwkCAR/OlC3yBC0lESvUoQEAssIrw==}
    engines: {node: '>= 0.8'}

  diff@8.0.2:
    resolution: {integrity: sha512-sSuxWU5j5SR9QQji/o2qMvqRNYRDOcBTgsJ/DeCf4iSN4gW+gNMXM7wFIP+fdXZxoNiAnHUTGjCr+TSWXdRDKg==}
    engines: {node: '>=0.3.1'}

  dir-glob@3.0.1:
    resolution: {integrity: sha512-WkrWp9GR4KXfKGYzOLmTuGVi1UWFfws377n9cc55/tb6DuqyF6pcQ5AbiHEshaDpY9v6oaSr2XCDidGmMwdzIA==}
    engines: {node: '>=8'}

  dts-resolver@2.1.2:
    resolution: {integrity: sha512-xeXHBQkn2ISSXxbJWD828PFjtyg+/UrMDo7W4Ffcs7+YWCquxU8YjV1KoxuiL+eJ5pg3ll+bC6flVv61L3LKZg==}
    engines: {node: '>=20.18.0'}
    peerDependencies:
      oxc-resolver: '>=11.0.0'
    peerDependenciesMeta:
      oxc-resolver:
        optional: true

  dunder-proto@1.0.1:
    resolution: {integrity: sha512-KIN/nDJBQRcXw0MLVhZE9iQHmG68qAVIBg9CqmUYjmQIhgij9U5MFvrqkUL5FbtyyzZuOeOt0zdeRe4UY7ct+A==}
    engines: {node: '>= 0.4'}

  ee-first@1.1.1:
    resolution: {integrity: sha512-WMwm9LhRUo+WUaRN+vRuETqG89IgZphVSNkdFgeb6sS/E4OrDIN7t48CAewSHXc6C8lefD8KKfr5vY61brQlow==}

  empathic@2.0.0:
    resolution: {integrity: sha512-i6UzDscO/XfAcNYD75CfICkmfLedpyPDdozrLMmQc5ORaQcdMoc21OnlEylMIqI7U8eniKrPMxxtj8k0vhmJhA==}
    engines: {node: '>=14'}

  empty-npm-package@1.0.0:
    resolution: {integrity: sha512-q4Mq/+XO7UNDdMiPpR/LIBIW1Zl4V0Z6UT9aKGqIAnBCtCb3lvZJM1KbDbdzdC8fKflwflModfjR29Nt0EpcwA==}

  encodeurl@2.0.0:
    resolution: {integrity: sha512-Q0n9HRi4m6JuGIV1eFlmvJB7ZEVxu93IrMyiMsGC0lrMJMWzRgx6WGquyfQgZVb31vhGgXnfmPNNXmxnOkRBrg==}
    engines: {node: '>= 0.8'}

  es-define-property@1.0.1:
    resolution: {integrity: sha512-e3nRfgfUZ4rNGL232gUgX06QNyyez04KdjFrF+LTRoOXmrOgFKDg4BCdsjW8EnT69eqdYGmRpJwiPVYNrCaW3g==}
    engines: {node: '>= 0.4'}

  es-errors@1.3.0:
    resolution: {integrity: sha512-Zf5H2Kxt2xjTvbJvP2ZWLEICxA6j+hAmMzIlypy4xcBg1vKVnx89Wy0GbS+kf5cwCVFFzdCFh2XSCFNULS6csw==}
    engines: {node: '>= 0.4'}

  es-module-lexer@1.7.0:
    resolution: {integrity: sha512-jEQoCwk8hyb2AZziIOLhDqpm5+2ww5uIE6lkO/6jcOCusfk6LhMHpXXfBLXTZ7Ydyt0j4VoUQv6uGNYbdW+kBA==}

  es-object-atoms@1.1.1:
    resolution: {integrity: sha512-FGgH2h8zKNim9ljj7dankFPcICIK9Cp5bm+c2gQSYePhpaG5+esrLODihIorn+Pe6FGJzWhXQotPv73jTaldXA==}
    engines: {node: '>= 0.4'}

  esbuild@0.25.10:
    resolution: {integrity: sha512-9RiGKvCwaqxO2owP61uQ4BgNborAQskMR6QusfWzQqv7AZOg5oGehdY2pRJMTKuwxd1IDBP4rSbI5lHzU7SMsQ==}
    engines: {node: '>=18'}
    hasBin: true

  escape-html@1.0.3:
    resolution: {integrity: sha512-NiSupZ4OeuGwr68lGIeym/ksIZMJodUGOSCZ/FSnTxcrekbvqrgdUxlJOMpijaKZVjAJrWrGs/6Jy8OMuyj9ow==}

  escape-string-regexp@4.0.0:
    resolution: {integrity: sha512-TtpcNJ3XAzx3Gq8sWRzJaVajRs0uVxA2YAkdb1jm2YkPz4G6egUFAyA3n5vtEIZefPk5Wa4UXbKuS5fKkJWdgA==}
    engines: {node: '>=10'}

  eslint-config-prettier@10.1.8:
    resolution: {integrity: sha512-82GZUjRS0p/jganf6q1rEO25VSoHH0hKPCTrgillPjdI/3bgBhAE1QzHrHTizjpRvy6pGAvKjDJtk2pF9NDq8w==}
    hasBin: true
    peerDependencies:
      eslint: '>=7.0.0'

  eslint-plugin-allowed-dependencies@1.3.1:
    resolution: {integrity: sha512-AGv0PAY17xVRi0YKGl+q+DtgE+YY+8xyxZ5kGeHsIkKNEGyP1sAq3WflaG7SlrMm1AU9jZ7B1paEsU7UWyPAzg==}
    engines: {node: ^18.18.0 || ^20.9.0 || ^22.0.0 || ^24.0.0}
    peerDependencies:
      eslint: ^9.0.0
      typescript-eslint: ^8.0.0

  eslint-plugin-prettier@5.5.4:
    resolution: {integrity: sha512-swNtI95SToIz05YINMA6Ox5R057IMAmWZ26GqPxusAp1TZzj+IdY9tXNWWD3vkF/wEqydCONcwjTFpxybBqZsg==}
    engines: {node: ^14.18.0 || >=16.0.0}
    peerDependencies:
      '@types/eslint': '>=8.0.0'
      eslint: '>=8.0.0'
      eslint-config-prettier: '>= 7.0.0 <10.0.0 || >=10.1.0'
      prettier: '>=3.0.0'
    peerDependenciesMeta:
      '@types/eslint':
        optional: true
      eslint-config-prettier:
        optional: true

  eslint-scope@8.4.0:
    resolution: {integrity: sha512-sNXOfKCn74rt8RICKMvJS7XKV/Xk9kA7DyJr8mJik3S7Cwgy3qlkkmyS2uQB3jiJg6VNdZd/pDBJu0nvG2NlTg==}
    engines: {node: ^18.18.0 || ^20.9.0 || >=21.1.0}

  eslint-visitor-keys@3.4.3:
    resolution: {integrity: sha512-wpc+LXeiyiisxPlEkUzU6svyS1frIO3Mgxj1fdy7Pm8Ygzguax2N3Fa/D/ag1WqbOprdI+uY6wMUl8/a2G+iag==}
    engines: {node: ^12.22.0 || ^14.17.0 || >=16.0.0}

  eslint-visitor-keys@4.2.1:
    resolution: {integrity: sha512-Uhdk5sfqcee/9H/rCOJikYz67o0a2Tw2hGRPOG2Y1R2dg7brRe1uG0yaNQDHu+TO/uQPF/5eCapvYSmHUjt7JQ==}
    engines: {node: ^18.18.0 || ^20.9.0 || >=21.1.0}

  eslint@9.0.0:
    resolution: {integrity: sha512-IMryZ5SudxzQvuod6rUdIUz29qFItWx281VhtFVc2Psy/ZhlCeD/5DT6lBIJ4H3G+iamGJoTln1v+QSuPw0p7Q==}
    engines: {node: ^18.18.0 || ^20.9.0 || >=21.1.0}
    hasBin: true

  eslint@9.36.0:
    resolution: {integrity: sha512-hB4FIzXovouYzwzECDcUkJ4OcfOEkXTv2zRY6B9bkwjx/cprAq0uvm1nl7zvQ0/TsUk0zQiN4uPfJpB9m+rPMQ==}
    engines: {node: ^18.18.0 || ^20.9.0 || >=21.1.0}
    hasBin: true
    peerDependencies:
      jiti: '*'
    peerDependenciesMeta:
      jiti:
        optional: true

  espree@10.4.0:
    resolution: {integrity: sha512-j6PAQ2uUr79PZhBjP5C5fhl8e39FmRnOjsD5lGnWrFU8i2G776tBK7+nP8KuQUTTyAZUwfQqXAgrVH5MbH9CYQ==}
    engines: {node: ^18.18.0 || ^20.9.0 || >=21.1.0}

  esquery@1.6.0:
    resolution: {integrity: sha512-ca9pw9fomFcKPvFLXhBKUK90ZvGibiGOvRJNbjljY7s7uq/5YO4BOzcYtJqExdx99rF6aAcnRxHmcUHcz6sQsg==}
    engines: {node: '>=0.10'}

  esrecurse@4.3.0:
    resolution: {integrity: sha512-KmfKL3b6G+RXvP8N1vr3Tq1kL/oCFgn2NYXEtqP8/L3pKapUA4G8cFVaoF3SU323CD4XypR/ffioHmkti6/Tag==}
    engines: {node: '>=4.0'}

  estraverse@5.3.0:
    resolution: {integrity: sha512-MMdARuVEQziNTeJD8DgMqmhwR11BRQ/cBP+pLtYdSTnf3MIO8fFeiINEbX36ZdNlfU/7A9f3gUw49B3oQsvwBA==}
    engines: {node: '>=4.0'}

  estree-walker@3.0.3:
    resolution: {integrity: sha512-7RUKfXgSMMkzt6ZuXmqapOurLGPPfgj6l9uRZ7lRGolvk0y2yocc35LdcxKC5PQZdn2DMqioAQ2NoWcrTKmm6g==}

  esutils@2.0.3:
    resolution: {integrity: sha512-kVscqXk4OCp68SZ0dkgEKVi6/8ij300KBWTJq32P/dYeWTSwK41WyTxalN1eRmA5Z9UU/LX9D7FWSmV9SAYx6g==}
    engines: {node: '>=0.10.0'}

  etag@1.8.1:
    resolution: {integrity: sha512-aIL5Fx7mawVa300al2BnEE4iNvo1qETxLrPI/o05L7z6go7fCw1J6EQmbK4FmJ2AS7kgVF/KEZWufBfdClMcPg==}
    engines: {node: '>= 0.6'}

  expect-type@1.2.2:
    resolution: {integrity: sha512-JhFGDVJ7tmDJItKhYgJCGLOWjuK9vPxiXoUFLwLDc99NlmklilbiQJwoctZtt13+xMw91MCk/REan6MWHqDjyA==}
    engines: {node: '>=12.0.0'}

  express-fileupload@1.5.2:
    resolution: {integrity: sha512-wxUJn2vTHvj/kZCVmc5/bJO15C7aSMyHeuXYY3geKpeKibaAoQGcEv5+sM6nHS2T7VF+QHS4hTWPiY2mKofEdg==}
    engines: {node: '>=12.0.0'}

  express@5.1.0:
    resolution: {integrity: sha512-DT9ck5YIRU+8GYzzU5kT3eHGA5iL+1Zd0EutOmTE9Dtk+Tvuzd23VBU+ec7HPNSTxXYO55gPV/hq4pSBJDjFpA==}
    engines: {node: '>= 18'}

  fast-deep-equal@3.1.3:
    resolution: {integrity: sha512-f3qQ9oQy9j2AhBe/H9VC91wLmKBCCU/gDOnKNAYG5hswO7BLKj09Hc5HYNz9cGI++xlpDCIgDaitVs03ATR84Q==}

  fast-diff@1.3.0:
    resolution: {integrity: sha512-VxPP4NqbUjj6MaAOafWeUn2cXWLcCtljklUtZf0Ind4XQ+QPtmA0b18zZy0jIQx+ExRVCR/ZQpBmik5lXshNsw==}

  fast-glob@3.3.3:
    resolution: {integrity: sha512-7MptL8U0cqcFdzIzwOTHoilX9x5BrNqye7Z/LuC7kCMRio1EMSyqRK3BEAUD7sXRq4iT4AzTVuZdhgQ2TCvYLg==}
    engines: {node: '>=8.6.0'}

  fast-json-stable-stringify@2.1.0:
    resolution: {integrity: sha512-lhd/wF+Lk98HZoTCtlVraHtfh5XYijIjalXck7saUtuanSDyLMxnHhSXEDJqHxD7msR8D0uCmqlkwjCV8xvwHw==}

  fast-levenshtein@2.0.6:
    resolution: {integrity: sha512-DCXu6Ifhqcks7TZKY3Hxp3y6qphY5SJZmrWMDrKcERSOXWQdMhU9Ig/PYrzyw/ul9jOIyh0N4M0tbC5hodg8dw==}

  fastq@1.19.1:
    resolution: {integrity: sha512-GwLTyxkCXjXbxqIhTsMI2Nui8huMPtnxg7krajPJAjnEG/iiOS7i+zCtWGZR9G0NBKbXKh6X9m9UIsYX/N6vvQ==}

  fdir@6.5.0:
    resolution: {integrity: sha512-tIbYtZbucOs0BRGqPJkshJUYdL+SDH7dVM8gjy+ERp3WAUjLEFJE+02kanyHtwjWOnwrKYBiwAmM0p4kLJAnXg==}
    engines: {node: '>=12.0.0'}
    peerDependencies:
      picomatch: ^3 || ^4
    peerDependenciesMeta:
      picomatch:
        optional: true

  fflate@0.8.2:
    resolution: {integrity: sha512-cPJU47OaAoCbg0pBvzsgpTPhmhqI5eJjh/JIu8tPj5q+T7iLvW/JAYUqmE7KOB4R1ZyEhzBaIQpQpardBF5z8A==}

  file-entry-cache@8.0.0:
    resolution: {integrity: sha512-XXTUwCvisa5oacNGRP9SfNtYBNAMi+RPwBFmblZEF7N7swHYQS6/Zfk7SRwx4D5j3CH211YNRco1DEMNVfZCnQ==}
    engines: {node: '>=16.0.0'}

  fill-range@7.1.1:
    resolution: {integrity: sha512-YsGpe3WHLK8ZYi4tWDg2Jy3ebRz2rXowDxnld4bkQB00cc/1Zw9AWnC0i9ztDJitivtQvaI9KaLyKrc+hBW0yg==}
    engines: {node: '>=8'}

  finalhandler@2.1.0:
    resolution: {integrity: sha512-/t88Ty3d5JWQbWYgaOGCCYfXRwV1+be02WqYYlL6h0lEiUAMPM8o8qKGO01YIkOHzka2up08wvgYD0mDiI+q3Q==}
    engines: {node: '>= 0.8'}

  find-up@5.0.0:
    resolution: {integrity: sha512-78/PXT1wlLLDgTzDs7sjq9hzz0vXD+zn+7wypEe4fXQxCmdmqfGsEPQxmiCSQI3ajFV91bVSsvNtrJRiW6nGng==}
    engines: {node: '>=10'}

  flat-cache@4.0.1:
    resolution: {integrity: sha512-f7ccFPK3SXFHpx15UIGyRJ/FJQctuKZ0zVuN3frBo4HnK3cay9VEW0R6yPYFHC0AgqhukPzKjq22t5DmAyqGyw==}
    engines: {node: '>=16'}

  flatted@3.3.3:
    resolution: {integrity: sha512-GX+ysw4PBCz0PzosHDepZGANEuFCMLrnRTiEy9McGjmkCQYwRq4A/X786G/fjM/+OjsWSU1ZrY5qyARZmO/uwg==}

  forwarded@0.2.0:
    resolution: {integrity: sha512-buRG0fpBtRHSTCOASe6hD258tEubFoRLb4ZNA6NxMVHNw2gOcwHo9wyablzMzOA5z9xA9L1KNjk/Nt6MT9aYow==}
    engines: {node: '>= 0.6'}

  fresh@0.5.2:
    resolution: {integrity: sha512-zJ2mQYM18rEFOudeV4GShTGIQ7RbzA7ozbU9I/XBpm7kqgMywgmylMwXHxZJmkVoYkna9d2pVXVXPdYTP9ej8Q==}
    engines: {node: '>= 0.6'}

  fresh@2.0.0:
    resolution: {integrity: sha512-Rx/WycZ60HOaqLKAi6cHRKKI7zxWbJ31MhntmtwMoaTeF7XFH9hhBp8vITaMidfljRQ6eYWCKkaTK+ykVJHP2A==}
    engines: {node: '>= 0.8'}

  fsevents@2.3.3:
    resolution: {integrity: sha512-5xoDfX+fL7faATnagmWPpbFtwh/R77WmMMqqHGS65C3vvB0YHrgF+B1YmZ3441tMj5n63k0212XNoJwzlhffQw==}
    engines: {node: ^8.16.0 || ^10.6.0 || >=11.0.0}
    os: [darwin]

  function-bind@1.1.2:
    resolution: {integrity: sha512-7XHNxH7qX9xG5mIwxkhumTox/MIRNcOgDrxWsMt2pAr23WHp6MrRlN7FBSFpCpr+oVO0F744iUgR82nJMfG2SA==}

  get-intrinsic@1.3.0:
    resolution: {integrity: sha512-9fSjSaos/fRIVIp+xSJlE6lfwhES7LNtKaCBIamHsjr2na1BiABJPo0mOjjz8GJDURarmCPGqaiVg5mfjb98CQ==}
    engines: {node: '>= 0.4'}

  get-proto@1.0.1:
    resolution: {integrity: sha512-sTSfBjoXBp89JvIKIefqw7U2CCebsc74kiY6awiGogKtoSGbgjYE/G/+l9sF3MWFPNc9IcoOC4ODfKHfxFmp0g==}
    engines: {node: '>= 0.4'}

  get-tsconfig@4.10.1:
    resolution: {integrity: sha512-auHyJ4AgMz7vgS8Hp3N6HXSmlMdUyhSUrfBF16w153rxtLIEOE+HGqaBppczZvnHLqQJfiHotCYpNhl0lUROFQ==}

  glob-parent@5.1.2:
    resolution: {integrity: sha512-AOIgSQCepiJYwP3ARnGx+5VnTu2HBYdzbGP45eLw1vr3zB3vZLeyed1sC9hnbcOc9/SrMyM5RPQrkGz4aS9Zow==}
    engines: {node: '>= 6'}

  glob-parent@6.0.2:
    resolution: {integrity: sha512-XxwI8EOhVQgWp6iDL+3b0r86f4d6AX6zSU55HfB4ydCEuXLXc5FcYeOu+nnGftS4TEju/11rt4KJPTMgbfmv4A==}
    engines: {node: '>=10.13.0'}

  globals@14.0.0:
    resolution: {integrity: sha512-oahGvuMGQlPw/ivIYBjVSrWAfWLBeku5tpPE2fOPLi+WHffIWbuh2tCjhyQhTBPMf5E9jDEH4FOmTYgYwbKwtQ==}
    engines: {node: '>=18'}

  globby@11.1.0:
    resolution: {integrity: sha512-jhIXaOzy1sb8IyocaruWSn1TjmnBVs8Ayhcy83rmxNJ8q2uWKCAj3CnJY+KpGSXCueAPc0i05kVvVKtP1t9S3g==}
    engines: {node: '>=10'}

  gopd@1.2.0:
    resolution: {integrity: sha512-ZUKRh6/kUFoAiTAtTYPZJ3hw9wNxx+BIBOijnlG9PnrJsCcSjs1wyyD6vJpaYtgnzDrKYRSqf3OO6Rfa93xsRg==}
    engines: {node: '>= 0.4'}

  graphemer@1.4.0:
    resolution: {integrity: sha512-EtKwoO6kxCL9WO5xipiHTZlSzBm7WLT627TqC/uVRd0HKmq8NXyebnNYxDoBi7wt8eTWrUrKXCOVaFq9x1kgag==}

  has-flag@4.0.0:
    resolution: {integrity: sha512-EykJT/Q1KjTWctppgIAgfSO0tKVuZUjhgMr17kqTumMl6Afv3EISleU7qZUzoXDFTAHTDC4NOoG/ZxU3EvlMPQ==}
    engines: {node: '>=8'}

  has-symbols@1.1.0:
    resolution: {integrity: sha512-1cDNdwJ2Jaohmb3sg4OmKaMBwuC48sYni5HUw2DvsC8LjGTLK9h+eb1X6RyuOHe4hT0ULCW68iomhjUoKUqlPQ==}
    engines: {node: '>= 0.4'}

  hasown@2.0.2:
    resolution: {integrity: sha512-0hJU9SCPvmMzIBdZFqNPXWa6dqh7WdH0cII9y+CyS8rG3nL48Bclra9HmKhVVUHyPWNH5Y7xDwAB7bfgSjkUMQ==}
    engines: {node: '>= 0.4'}

  hookable@5.5.3:
    resolution: {integrity: sha512-Yc+BQe8SvoXH1643Qez1zqLRmbA5rCL+sSmk6TVos0LWVfNIB7PGncdlId77WzLGSIB5KaWgTaNTs2lNVEI6VQ==}

  html-escaper@2.0.2:
    resolution: {integrity: sha512-H2iMtd0I4Mt5eYiapRdIDjp+XzelXQ0tFE4JS7YFwFevXXMmOp9myNrUvCg0D6ws8iqkRPBfKHgbwig1SmlLfg==}

  http-errors@2.0.0:
    resolution: {integrity: sha512-FtwrG/euBzaEjYeRqOgly7G0qviiXoJWnvEH2Z1plBdXgbyjv34pHTSb9zoeHMyDy33+DWy5Wt9Wo+TURtOYSQ==}
    engines: {node: '>= 0.8'}

  husky@9.1.7:
    resolution: {integrity: sha512-5gs5ytaNjBrh5Ow3zrvdUUY+0VxIuWVL4i9irt6friV+BqdCfmV11CQTWMiBYWHbXhco+J1kHfTOUkePhCDvMA==}
    engines: {node: '>=18'}
    hasBin: true

  iconv-lite@0.6.3:
    resolution: {integrity: sha512-4fCk79wshMdzMp2rH06qWrJE4iolqLhCUH+OiuIgU++RB0+94NlDL81atO7GX55uUKueo0txHNtvEyI6D7WdMw==}
    engines: {node: '>=0.10.0'}

  ignore@5.3.2:
    resolution: {integrity: sha512-hsBTNUqQTDwkWtcdYI2i06Y/nUBEsNEDJKjWdigLvegy8kDuJAS8uRlpkkcQpyEXL0Z/pjDy5HBmMjRCJ2gq+g==}
    engines: {node: '>= 4'}

  ignore@7.0.5:
    resolution: {integrity: sha512-Hs59xBNfUIunMFgWAbGX5cq6893IbWg4KnrjbYwX3tx0ztorVgTDA6B2sxf8ejHJ4wz8BqGUMYlnzNBer5NvGg==}
    engines: {node: '>= 4'}

  import-fresh@3.3.1:
    resolution: {integrity: sha512-TR3KfrTZTYLPB6jUjfx6MF9WcWrHL9su5TObK4ZkYgBdWKPOFoSoQIdEuTuR82pmtxH2spWG9h6etwfr1pLBqQ==}
    engines: {node: '>=6'}

  imurmurhash@0.1.4:
    resolution: {integrity: sha512-JmXMZ6wuvDmLiHEml9ykzqO6lwFbof0GG4IkcGaENdCRDDmMVnny7s5HsIgHCbaq0w2MyPhDqkhTUgS2LU2PHA==}
    engines: {node: '>=0.8.19'}

  inherits@2.0.4:
    resolution: {integrity: sha512-k/vGaX4/Yla3WzyMCvTQOXYeIHvqOKtnqBduzTHpzpQZzAskKMhZ2K+EnBiSM9zGSoIFeMpXKxa4dYeZIQqewQ==}

  ipaddr.js@1.9.1:
    resolution: {integrity: sha512-0KI/607xoxSToH7GjN1FfSbLoU0+btTicjsQSWQlh/hZykN8KpmMf7uYwPW3R+akZ6R/w18ZlXSHBYXiYUPO3g==}
    engines: {node: '>= 0.10'}

  is-extglob@2.1.1:
    resolution: {integrity: sha512-SbKbANkN603Vi4jEZv49LeVJMn4yGwsbzZworEoyEiutsN3nJYdbO36zfhGJ6QEDpOZIFkDtnq5JRxmvl3jsoQ==}
    engines: {node: '>=0.10.0'}

  is-glob@4.0.3:
    resolution: {integrity: sha512-xelSayHH36ZgE7ZWhli7pW34hNbNl8Ojv5KVmkJD4hBdD3th8Tfk9vYasLM+mXWOZhFkgZfxhLSnrwRr4elSSg==}
    engines: {node: '>=0.10.0'}

  is-number@7.0.0:
    resolution: {integrity: sha512-41Cifkg6e8TylSpdtTpeLVMqvSBEVzTttHvERD741+pnZ8ANv0004MRL43QKPDlK9cGvNp6NZWZUBlbGXYxxng==}
    engines: {node: '>=0.12.0'}

  is-path-inside@3.0.3:
    resolution: {integrity: sha512-Fd4gABb+ycGAmKou8eMftCupSir5lRxqf4aD/vd0cD2qc4HL07OjCeuHMr8Ro4CoMaeCKDB0/ECBOVWjTwUvPQ==}
    engines: {node: '>=8'}

  is-promise@4.0.0:
    resolution: {integrity: sha512-hvpoI6korhJMnej285dSg6nu1+e6uxs7zG3BYAm5byqDsgJNWwxzM6z6iZiAgQR4TJ30JmBTOwqZUw3WlyH3AQ==}

  isexe@2.0.0:
    resolution: {integrity: sha512-RHxMLp9lnKHGHRng9QFhRCMbYAcVpn69smSGcq3f36xjgVVWThj4qqLbTLlq7Ssj8B+fIQ1EuCEGI2lKsyQeIw==}

  istanbul-lib-coverage@3.2.2:
    resolution: {integrity: sha512-O8dpsF+r0WV/8MNRKfnmrtCWhuKjxrq2w+jpzBL5UZKTi2LeVWnWOmWRxFlesJONmc+wLAGvKQZEOanko0LFTg==}
    engines: {node: '>=8'}

  istanbul-lib-report@3.0.1:
    resolution: {integrity: sha512-GCfE1mtsHGOELCU8e/Z7YWzpmybrx/+dSTfLrvY8qRmaY6zXTKWn6WQIjaAFw069icm6GVMNkgu0NzI4iPZUNw==}
    engines: {node: '>=10'}

  istanbul-lib-source-maps@5.0.6:
    resolution: {integrity: sha512-yg2d+Em4KizZC5niWhQaIomgf5WlL4vOOjZ5xGCmF8SnPE/mDWWXgvRExdcpCgh9lLRRa1/fSYp2ymmbJ1pI+A==}
    engines: {node: '>=10'}

  istanbul-reports@3.2.0:
    resolution: {integrity: sha512-HGYWWS/ehqTV3xN10i23tkPkpH46MLCIMFNCaaKNavAXTF1RkqxawEPtnjnGZ6XKSInBKkiOA5BKS+aZiY3AvA==}
    engines: {node: '>=8'}

  jiti@2.5.1:
    resolution: {integrity: sha512-twQoecYPiVA5K/h6SxtORw/Bs3ar+mLUtoPSc7iMXzQzK8d7eJ/R09wmTwAjiamETn1cXYPGfNnu7DMoHgu12w==}
    hasBin: true

  js-tokens@9.0.1:
    resolution: {integrity: sha512-mxa9E9ITFOt0ban3j6L5MpjwegGz6lBQmM1IJkWeBZGcMxto50+eWdjC/52xDbS2vy0k7vIMK0Fe2wfL9OQSpQ==}

  js-yaml@4.1.0:
    resolution: {integrity: sha512-wpxZs9NoxZaJESJGIZTyDEaYpl0FKSA+FB9aJiyemKhMwkxQg63h4T1KJgUGHpTqPDNRcmmYLugrRjJlBtWvRA==}
    hasBin: true

  jsesc@3.1.0:
    resolution: {integrity: sha512-/sM3dO2FOzXjKQhJuo0Q173wf2KOo8t4I8vHy6lF9poUp7bKT0/NHE8fPX23PwfhnykfqnC2xRxOnVw5XuGIaA==}
    engines: {node: '>=6'}
    hasBin: true

  json-buffer@3.0.1:
    resolution: {integrity: sha512-4bV5BfR2mqfQTJm+V5tPPdf+ZpuhiIvTuAB5g8kcrXOZpTT/QwwVRWBywX1ozr6lEuPdbHxwaJlm9G6mI2sfSQ==}

  json-schema-traverse@0.4.1:
    resolution: {integrity: sha512-xbbCH5dCYU5T8LcEhhuh7HJ88HXuW3qsI3Y0zOZFKfZEHcpWiHU/Jxzk629Brsab/mMiHQti9wMP+845RPe3Vg==}

  json-stable-stringify-without-jsonify@1.0.1:
    resolution: {integrity: sha512-Bdboy+l7tA3OGW6FjyFHWkP5LuByj1Tk33Ljyq0axyzdk9//JSi2u3fP1QSmd1KNwq6VOKYGlAu87CisVir6Pw==}

  keyv@4.5.4:
    resolution: {integrity: sha512-oxVHkHR/EJf2CNXnWxRLW6mg7JyCCUcG0DtEGmL2ctUo1PNTin1PUil+r/+4r5MpVgC/fn1kjsx7mjSujKqIpw==}

  levn@0.4.1:
    resolution: {integrity: sha512-+bT2uH4E5LGE7h/n3evcS/sQlJXCpIp6ym8OWJ5eV6+67Dsql/LaaT7qJBAt2rzfoa/5QBGBhxDix1dMt2kQKQ==}
    engines: {node: '>= 0.8.0'}

  locate-path@6.0.0:
    resolution: {integrity: sha512-iPZK6eYjbxRu3uB4/WZ3EsEIMJFMqAoopl3R+zuq0UjcAm/MO6KCweDgPfP3elTztoKP3KtnVHxTn2NHBSDVUw==}
    engines: {node: '>=10'}

  lodash.merge@4.6.2:
    resolution: {integrity: sha512-0KpjqXRVvrYyCsX1swR/XTK0va6VQkQM6MNo7PqW77ByjAhoARA8EfrP1N4+KlKj8YS0ZUCtRT/YUuhyYDujIQ==}

  lodash.snakecase@4.1.1:
    resolution: {integrity: sha512-QZ1d4xoBHYUeuouhEq3lk3Uq7ldgyFXGBhg04+oRLnIz8o9T65Eh+8YdroUwn846zchkA9yDsDl5CVVaV2nqYw==}

<<<<<<< HEAD
  lru-cache@11.1.0:
    resolution: {integrity: sha512-QIXZUBJUx+2zHUdQujWejBkcD9+cs94tLn0+YL8UrCh+D5sCXZ4c7LaEH48pNwRY3MLDgqUFyhlCyjJPf1WP0A==}
=======
  loupe@3.2.1:
    resolution: {integrity: sha512-CdzqowRJCeLU72bHvWqwRBBlLcMEtIvGrlvef74kMnV2AolS9Y8xUv1I0U/MNAWMhBlKIoyuEgoJ0t/bbwHbLQ==}

  lru-cache@10.4.3:
    resolution: {integrity: sha512-JNAzZcXrCt42VGLuYz0zfAzDfAvJWW6AfYlDBQyDV5DClI2m5sAmK+OIO7s59XfsRsWHp02jAJrRadPRGTt6SQ==}

  lru-cache@11.2.1:
    resolution: {integrity: sha512-r8LA6i4LP4EeWOhqBaZZjDWwehd1xUJPCJd9Sv300H0ZmcUER4+JPh7bqqZeqs1o5pgtgvXm+d9UGrB5zZGDiQ==}
>>>>>>> 9d8d5def
    engines: {node: 20 || >=22}

  magic-string@0.30.19:
    resolution: {integrity: sha512-2N21sPY9Ws53PZvsEpVtNuSW+ScYbQdp4b9qUaL+9QkHUrGFKo56Lg9Emg5s9V/qrtNBmiR01sYhUOwu3H+VOw==}

  magicast@0.3.5:
    resolution: {integrity: sha512-L0WhttDl+2BOsybvEOLK7fW3UA0OQ0IQ2d6Zl2x/a6vVRs3bAY0ECOSHHeL5jD+SbOpOCUEi0y1DgHEn9Qn1AQ==}

  make-dir@4.0.0:
    resolution: {integrity: sha512-hXdUTZYIVOt1Ex//jAQi+wTZZpUpwBj/0QsOzqegb3rGMMeJiSEu5xLHnYfBrRV4RH2+OCSOO95Is/7x1WJ4bw==}
    engines: {node: '>=10'}

  math-intrinsics@1.1.0:
    resolution: {integrity: sha512-/IXtbwEk5HTPyEwyKX6hGkYXxM9nbj64B+ilVJnC/R6B0pH5G4V3b0pVbL7DBj4tkhBAppbQUlf6F6Xl9LHu1g==}
    engines: {node: '>= 0.4'}

  media-typer@0.3.0:
    resolution: {integrity: sha512-dq+qelQ9akHpcOl/gUVRTxVIOkAJ1wR3QAvb4RsVjS8oVoFjDGTc679wJYmUmknUF5HwMLOgb5O+a3KxfWapPQ==}
    engines: {node: '>= 0.6'}

  media-typer@1.1.0:
    resolution: {integrity: sha512-aisnrDP4GNe06UcKFnV5bfMNPBUw4jsLGaWwWfnH3v02GnBuXX2MCVn5RbrWo0j3pczUilYblq7fQ7Nw2t5XKw==}
    engines: {node: '>= 0.8'}

  merge-descriptors@1.0.3:
    resolution: {integrity: sha512-gaNvAS7TZ897/rVaZ0nMtAyxNyi/pdbjbAwUpFQpN70GqnVfOiXpeUUMKRBmzXaSQ8DdTX4/0ms62r2K+hE6mQ==}

  merge-descriptors@2.0.0:
    resolution: {integrity: sha512-Snk314V5ayFLhp3fkUREub6WtjBfPdCPY1Ln8/8munuLuiYhsABgBVWsozAG+MWMbVEvcdcpbi9R7ww22l9Q3g==}
    engines: {node: '>=18'}

  merge2@1.4.1:
    resolution: {integrity: sha512-8q7VEgMJW4J8tcfVPy8g09NcQwZdbwFEqhe/WZkoIzjn/3TGDwtOCYtXGxA3O8tPzpczCCDgv+P2P5y00ZJOOg==}
    engines: {node: '>= 8'}

  methods@1.1.2:
    resolution: {integrity: sha512-iclAHeNqNm68zFtnZ0e+1L2yUIdvzNoauKU4WBA3VvH/vPFieF7qfRlwUZU+DA9P9bPXIS90ulxoUoCH23sV2w==}
    engines: {node: '>= 0.6'}

  micromatch@4.0.8:
    resolution: {integrity: sha512-PXwfBhYu0hBCPw8Dn0E+WDYb7af3dSLVWKi3HGv84IdF4TyFoC0ysxFd0Goxw7nSv4T/PzEJQxsYsEiFCKo2BA==}
    engines: {node: '>=8.6'}

  mime-db@1.52.0:
    resolution: {integrity: sha512-sPU4uV7dYlvtWJxwwxHD0PuihVNiE7TyAbQ5SWxDCB9mUYvOgroQOwYQQOKPJ8CIbE+1ETVlOoK1UC2nU3gYvg==}
    engines: {node: '>= 0.6'}

  mime-db@1.54.0:
    resolution: {integrity: sha512-aU5EJuIN2WDemCcAp2vFBfp/m4EAhWJnUNSSw0ixs7/kXbd6Pg64EmwJkNdFhB8aWt1sH2CTXrLxo/iAGV3oPQ==}
    engines: {node: '>= 0.6'}

  mime-types@2.1.35:
    resolution: {integrity: sha512-ZDY+bPm5zTTF+YpCrAU9nK0UgICYPT0QtT1NZWFv4s++TNkcgVaT0g6+4R2uI4MjQjzysHB1zxuWL50hzaeXiw==}
    engines: {node: '>= 0.6'}

  mime-types@3.0.1:
    resolution: {integrity: sha512-xRc4oEhT6eaBpU1XF7AjpOFD+xQmXNB5OVKwp4tqCuBpHLS/ZbBDrc07mYTDqVMg6PfxUjjNp85O6Cd2Z/5HWA==}
    engines: {node: '>= 0.6'}

  mime@1.6.0:
    resolution: {integrity: sha512-x0Vn8spI+wuJ1O6S7gnbaQg8Pxh4NNHb7KSINmEWKiPE4RKOplvijn+NkmYmmRgP68mc70j2EbeTFRsrswaQeg==}
    engines: {node: '>=4'}
    hasBin: true

  minimatch@3.1.2:
    resolution: {integrity: sha512-J7p63hRiAjw1NDEww1W7i37+ByIrOWO5XQQAzZ3VOcL0PNybwpfmV/N05zFAzwQ9USyEcX6t3UO+K5aqBQOIHw==}

  minimatch@9.0.5:
    resolution: {integrity: sha512-G6T0ZX48xgozx7587koeX9Ys2NYy6Gmv//P89sEte9V9whIapMNF4idKxnW2QtCcLiTWlb/wfCabAtAFWhhBow==}
    engines: {node: '>=16 || 14 >=14.17'}

  ms@2.0.0:
    resolution: {integrity: sha512-Tpp60P6IUJDTuOq/5Z8cdskzJujfwqfOTkrwIwj7IRISpnkJnT6SyJ4PCPnGMoFjC9ddhal5KVIYtAt97ix05A==}

  ms@2.1.3:
    resolution: {integrity: sha512-6FlzubTLZG3J2a/NVCAleEhjzq5oxgHyaCU9yYXvcLsvoVaHJq/s5xXI6/XXP6tz7R9xAOtHnSO/tXtF3WRTlA==}

  nanoid@3.3.11:
    resolution: {integrity: sha512-N8SpfPUnUp1bK+PMYW8qSWdl9U+wwNWI4QKxOYDy9JAro3WMX7p2OeVRF9v+347pnakNevPmiHhNmZ2HbFA76w==}
    engines: {node: ^10 || ^12 || ^13.7 || ^14 || >=15.0.1}
    hasBin: true

  natural-compare@1.4.0:
    resolution: {integrity: sha512-OWND8ei3VtNC9h7V60qff3SVobHr996CTwgxubgyQYEpg290h9J0buyECNNJexkFm5sOajh5G116RYA1c8ZMSw==}

  negotiator@0.6.3:
    resolution: {integrity: sha512-+EUsqGPLsM+j/zdChZjsnX51g4XrHFOIXwfnCVPGlQk/k5giakcKsuxCObBRu6DSm9opw/O6slWbJdghQM4bBg==}
    engines: {node: '>= 0.6'}

  negotiator@0.6.4:
    resolution: {integrity: sha512-myRT3DiWPHqho5PrJaIRyaMv2kgYf0mUVgBNOYMuCH5Ki1yEiQaf/ZJuQ62nvpc44wL5WDbTX7yGJi1Neevw8w==}
    engines: {node: '>= 0.6'}

  negotiator@1.0.0:
    resolution: {integrity: sha512-8Ofs/AUQh8MaEcrlq5xOX0CQ9ypTF5dl78mjlMNfOK08fzpgTHQRQPBxcPlEtIw0yRpws+Zo/3r+5WRby7u3Gg==}
    engines: {node: '>= 0.6'}

  node-forge@1.3.1:
    resolution: {integrity: sha512-dPEtOeMvF9VMcYV/1Wb8CPoVAXtp6MKMlcbAt4ddqmGqUJ6fQZFXkNZNkNlfevtNkGtaSoXf/vNNNSvgrdXwtA==}
    engines: {node: '>= 6.13.0'}

  node-mocks-http@1.17.2:
    resolution: {integrity: sha512-HVxSnjNzE9NzoWMx9T9z4MLqwMpLwVvA0oVZ+L+gXskYXEJ6tFn3Kx4LargoB6ie7ZlCLplv7QbWO6N+MysWGA==}
    engines: {node: '>=14'}
    peerDependencies:
      '@types/express': ^4.17.21 || ^5.0.0
      '@types/node': '*'
    peerDependenciesMeta:
      '@types/express':
        optional: true
      '@types/node':
        optional: true

  object-assign@4.1.1:
    resolution: {integrity: sha512-rJgTQnkUnH1sFw8yT6VSU3zD3sWmu6sZhIseY8VX+GRu3P6F7Fu+JNDoXfklElbLJSnc3FUQHVe4cU5hj+BcUg==}
    engines: {node: '>=0.10.0'}

  object-inspect@1.13.4:
    resolution: {integrity: sha512-W67iLl4J2EXEGTbfeHCffrjDfitvLANg0UlX3wFUUSTx92KXRFegMHUVgSqE+wvhAbi4WqjGg9czysTV2Epbew==}
    engines: {node: '>= 0.4'}

  on-finished@2.4.1:
    resolution: {integrity: sha512-oVlzkg3ENAhCk2zdv7IJwd/QUD4z2RxRwpkcGY8psCVcCYZNq4wYnVWALHM+brtuJjePWiYF/ClmuDr8Ch5+kg==}
    engines: {node: '>= 0.8'}

  on-headers@1.1.0:
    resolution: {integrity: sha512-737ZY3yNnXy37FHkQxPzt4UZ2UWPWiCZWLvFZ4fu5cueciegX0zGPnrlY6bwRg4FdQOe9YU8MkmJwGhoMybl8A==}
    engines: {node: '>= 0.8'}

  once@1.4.0:
    resolution: {integrity: sha512-lNaJgI+2Q5URQBkccEKHTQOPaXdUxnZZElQTZY0MFUAuaEqe1E+Nyvgdz/aIyNi6Z9MzO5dv1H8n58/GELp3+w==}

  openapi3-ts@4.5.0:
    resolution: {integrity: sha512-jaL+HgTq2Gj5jRcfdutgRGLosCy/hT8sQf6VOy+P+g36cZOjI1iukdPnijC+4CmeRzg/jEllJUboEic2FhxhtQ==}

  optionator@0.9.4:
    resolution: {integrity: sha512-6IpQ7mKUxRcZNLIObR0hz7lxsapSSIYNZJwXPGeF0mTVqGKFIXj1DQcMoT22S3ROcLyY/rz0PWaWZ9ayWmad9g==}
    engines: {node: '>= 0.8.0'}

  p-limit@3.1.0:
    resolution: {integrity: sha512-TYOanM3wGwNGsZN2cVTYPArw454xnXj5qmWF1bEoAc4+cU/ol7GVh7odevjp1FNHduHc3KZMcFduxU5Xc6uJRQ==}
    engines: {node: '>=10'}

  p-locate@5.0.0:
    resolution: {integrity: sha512-LaNjtRWUBY++zB5nE/NwcaoMylSPk+S+ZHNB1TzdbMJMny6dynpAGt7X/tl/QYq3TIeE6nxHppbo2LGymrG5Pw==}
    engines: {node: '>=10'}

  parent-module@1.0.1:
    resolution: {integrity: sha512-GQ2EWRpQV8/o+Aw8YqtfZZPfNRWZYkbidE9k5rpl/hC3vtHHBfGm2Ifi6qWV+coDGkrUKZAxE3Lot5kcsRlh+g==}
    engines: {node: '>=6'}

  parseurl@1.3.3:
    resolution: {integrity: sha512-CiyeOxFT/JZyN5m0z9PfXw4SCBJ6Sygz1Dpl0wqjlhDEGGBP1GnsUVEL0p63hoG1fcj3fHynXi9NYO4nWOL+qQ==}
    engines: {node: '>= 0.8'}

  path-exists@4.0.0:
    resolution: {integrity: sha512-ak9Qy5Q7jYb2Wwcey5Fpvg2KoAc/ZIhLSLOSBmRmygPsGwkVVt0fZa0qrtMz+m6tJTAHfZQ8FnmB4MG4LWy7/w==}
    engines: {node: '>=8'}

  path-key@3.1.1:
    resolution: {integrity: sha512-ojmeN0qd+y0jszEtoY48r0Peq5dwMEkIlCOu6Q5f41lfkswXuKtYrhgoTpLnyIcHm24Uhqx+5Tqm2InSwLhE6Q==}
    engines: {node: '>=8'}

<<<<<<< HEAD
  path-to-regexp@8.2.0:
    resolution: {integrity: sha512-TdrF7fW9Rphjq4RjrW0Kp2AW0Ahwu9sRGTkS6bvDi0SCwZlEZYmcfDbEsTz8RVk0EHIS/Vd1bv3JhG+1xZuAyQ==}
    engines: {node: '>=16'}
=======
  path-scurry@1.11.1:
    resolution: {integrity: sha512-Xa4Nw17FS9ApQFJ9umLiJS4orGjm7ZzwUrwamcGQuHSzDyth9boKDaycYdDcZDuqYATXw4HFXgaqWTctW/v1HA==}
    engines: {node: '>=16 || 14 >=14.18'}

  path-to-regexp@8.3.0:
    resolution: {integrity: sha512-7jdwVIRtsP8MYpdXSwOS0YdD0Du+qOoF/AEPIt88PcCFrZCzx41oxku1jD88hZBwbNUIEfpqvuhjFaMAqMTWnA==}
>>>>>>> 9d8d5def

  path-type@4.0.0:
    resolution: {integrity: sha512-gDKb8aZMDeD/tZWs9P6+q0J9Mwkdl6xMV8TjnGP3qJVJ06bdMgkbBlLU8IdfOsIsFz2BW1rNVT3XuNEl8zPAvw==}
    engines: {node: '>=8'}

  pathe@2.0.3:
    resolution: {integrity: sha512-WUjGcAqP1gQacoQe+OBJsFA7Ld4DyXuUIjZ5cc75cLHvJ7dtNsTugphxIADwspS+AraAUePCKrSVtPLFj/F88w==}

  picocolors@1.1.1:
    resolution: {integrity: sha512-xceH2snhtb5M9liqDsmEw56le376mTZkEX/jEb/RxNFyegNul7eNslCXP9FDj/Lcu0X8KEyMceP2ntpaHrDEVA==}

  picomatch@2.3.1:
    resolution: {integrity: sha512-JU3teHTNjmE2VCGFzuY8EXzCDVwEqB2a8fsIvwaStHhAWJEeVd1o1QD80CU6+ZdEXXSLbSsuLwJjkCBWqRQUVA==}
    engines: {node: '>=8.6'}

  picomatch@4.0.3:
    resolution: {integrity: sha512-5gTmgEY/sqK6gFXLIsQNH19lWb4ebPDLA4SdLP7dsWkIXHWlG66oPuVvXSGFPppYZz8ZDZq0dYYrbHfBCVUb1Q==}
    engines: {node: '>=12'}

  postcss@8.5.6:
    resolution: {integrity: sha512-3Ybi1tAuwAP9s0r1UQ2J4n5Y0G05bJkpUIO0/bI9MhwmD70S5aTWbXGBwxHrelT+XM1k6dM0pk+SwNkpTRN7Pg==}
    engines: {node: ^10 || ^12 || >=14}

  prelude-ls@1.2.1:
    resolution: {integrity: sha512-vkcDPrRZo1QZLbn5RLGPpg/WmIQ65qoWWhcGKf/b5eplkkarX0m9z8ppCat4mlOqUsWpyNuYgO3VRyrYHSzX5g==}
    engines: {node: '>= 0.8.0'}

  prettier-linter-helpers@1.0.0:
    resolution: {integrity: sha512-GbK2cP9nraSSUF9N2XwUwqfzlAFlMNYYl+ShE/V+H8a9uNl/oUqB1w2EL54Jh0OlyRSd8RfWYJ3coVS4TROP2w==}
    engines: {node: '>=6.0.0'}

  prettier@3.6.2:
    resolution: {integrity: sha512-I7AIg5boAr5R0FFtJ6rCfD+LFsWHp81dolrFD8S79U9tb8Az2nGrJncnMSnys+bpQJfRUzqs9hnA81OAA3hCuQ==}
    engines: {node: '>=14'}
    hasBin: true

  proxy-addr@2.0.7:
    resolution: {integrity: sha512-llQsMLSUDUPT44jdrU/O37qlnifitDP+ZwrmmZcoSKyLKvtZxpyV0n2/bD/N4tBAAZ/gJEdZU7KMraoK1+XYAg==}
    engines: {node: '>= 0.10'}

  punycode@2.3.1:
    resolution: {integrity: sha512-vYt7UD1U9Wg6138shLtLOvdAu+8DsC/ilFtEVHcH+wydcSpNE20AfSOduf6MkRFahL5FY7X1oU7nKVZFtfq8Fg==}
    engines: {node: '>=6'}

  qs@6.14.0:
    resolution: {integrity: sha512-YWWTjgABSKcvs/nWBi9PycY/JiPJqOD4JA6o9Sej2AtvSGarXxKC3OQSk4pAarbdQlKAh5D4FCQkJNkW+GAn3w==}
    engines: {node: '>=0.6'}

  quansync@0.2.11:
    resolution: {integrity: sha512-AifT7QEbW9Nri4tAwR5M/uzpBuqfZf+zwaEM/QkzEjj7NBuFD2rBuy0K3dE+8wltbezDV7JMA0WfnCPYRSYbXA==}

  queue-microtask@1.2.3:
    resolution: {integrity: sha512-NuaNSa6flKT5JaSYQzJok04JzTL1CA6aGhv5rfLW3PgqA+M2ChpZQnAC8h8i4ZFkBS8X5RqkDBHA7r4hej3K9A==}

  ramda@0.31.3:
    resolution: {integrity: sha512-xKADKRNnqmDdX59PPKLm3gGmk1ZgNnj3k7DryqWwkamp4TJ6B36DdpyKEQ0EoEYmH2R62bV4Q+S0ym2z8N2f3Q==}

  range-parser@1.2.1:
    resolution: {integrity: sha512-Hrgsx+orqoygnmhFbKaHE6c296J+HTAQXoxEF6gNupROmmGJRoyzfG3ccAveqCBrwr/2yxQ5BVd/GTl5agOwSg==}
    engines: {node: '>= 0.6'}

  raw-body@3.0.0:
    resolution: {integrity: sha512-RmkhL8CAyCRPXCE28MMH0z2PNWQBNk2Q09ZdxM9IOOXwxwZbN+qbWaatPkdkWIKL2ZVDImrN/pK5HTRz2PcS4g==}
    engines: {node: '>= 0.8'}

  readdirp@4.1.2:
    resolution: {integrity: sha512-GDhwkLfywWL2s6vEjyhri+eXmfH6j1L7JE27WhqLeYzoh/A3DBaYGEj2H/HFZCn/kMfim73FXxEJTw06WtxQwg==}
    engines: {node: '>= 14.18.0'}

  resolve-from@4.0.0:
    resolution: {integrity: sha512-pb/MYmXstAkysRFx8piNI1tGFNQIFA3vkE3Gq4EuA1dF6gHp/+vgZqsCGJapvy8N3Q+4o7FwvquPJcnZ7RYy4g==}
    engines: {node: '>=4'}

  resolve-pkg-maps@1.0.0:
    resolution: {integrity: sha512-seS2Tj26TBVOC2NIc2rOe2y2ZO7efxITtLZcGSOnHHNOQ7CkiUBfw0Iw2ck6xkIhPwLhKNLS8BO+hEpngQlqzw==}

  reusify@1.1.0:
    resolution: {integrity: sha512-g6QUff04oZpHs0eG5p83rFLhHeV00ug/Yf9nZM6fLeUrPguBTkTQOdpAWWspMh55TZfVQDPaN3NQJfbVRAxdIw==}
    engines: {iojs: '>=1.0.0', node: '>=0.10.0'}

  rolldown-plugin-dts@0.16.5:
    resolution: {integrity: sha512-bOAfJ7Tc11xK/Uou7KWYha25/Sy80G0DZkhX8WMYx6l8PUalR+bvVzQNuEqXafpKEisZfUHQrkhS2gZG76Xntw==}
    engines: {node: '>=20.18.0'}
    peerDependencies:
      '@ts-macro/tsc': ^0.3.6
      '@typescript/native-preview': '>=7.0.0-dev.20250601.1'
      rolldown: ^1.0.0-beta.9
      typescript: ^5.0.0
      vue-tsc: ~3.0.3
    peerDependenciesMeta:
      '@ts-macro/tsc':
        optional: true
      '@typescript/native-preview':
        optional: true
      typescript:
        optional: true
      vue-tsc:
        optional: true

  rolldown@1.0.0-beta.38:
    resolution: {integrity: sha512-58frPNX55Je1YsyrtPJv9rOSR3G5efUZpRqok94Efsj0EUa8dnqJV3BldShyI7A+bVPleucOtzXHwVpJRcR0kQ==}
    engines: {node: ^20.19.0 || >=22.12.0}
    hasBin: true

  rollup@4.50.2:
    resolution: {integrity: sha512-BgLRGy7tNS9H66aIMASq1qSYbAAJV6Z6WR4QYTvj5FgF15rZ/ympT1uixHXwzbZUBDbkvqUI1KR0fH1FhMaQ9w==}
    engines: {node: '>=18.0.0', npm: '>=8.0.0'}
    hasBin: true

  router@2.2.0:
    resolution: {integrity: sha512-nLTrUKm2UyiL7rlhapu/Zl45FwNgkZGaCpZbIHajDYgwlJCOzLSk+cIPAnsEqV955GjILJnKbdQC1nVPz+gAYQ==}
    engines: {node: '>= 18'}

  run-parallel@1.2.0:
    resolution: {integrity: sha512-5l4VyZR86LZ/lDxZTR6jqL8AFE2S0IFLMP26AbjsLVADxHdhB/c0GUsH+y39UfCi3dzz8OlQuPmnaJOMoDHQBA==}

  safe-buffer@5.2.1:
    resolution: {integrity: sha512-rp3So07KcdmmKbGvgaNxQSJr7bGVSVk5S9Eq1F+ppbRo70+YeaDxkw5Dd8NPN+GD6bjnYm2VuPuCXmpuYvmCXQ==}

  safer-buffer@2.1.2:
    resolution: {integrity: sha512-YZo3K82SD7Riyi0E1EQPojLz7kpepnSQI9IyPbHHg1XXXevb5dJI7tpyN2ADxGcQbHG7vcyRHk0cbwqcQriUtg==}

  semver@7.7.2:
    resolution: {integrity: sha512-RF0Fw+rO5AMf9MAyaRXI4AV0Ulj5lMHqVxxdSgiVbixSCXoEmmX/jk0CuJw4+3SqroYO9VoUh+HcuJivvtJemA==}
    engines: {node: '>=10'}
    hasBin: true

  send@1.2.0:
    resolution: {integrity: sha512-uaW0WwXKpL9blXE2o0bRhoL2EGXIrZxQ2ZQ4mgcfoBxdFmQold+qWsD2jLrfZ0trjKL6vOw0j//eAwcALFjKSw==}
    engines: {node: '>= 18'}

  serve-static@2.2.0:
    resolution: {integrity: sha512-61g9pCh0Vnh7IutZjtLGGpTA355+OPn2TyDv/6ivP2h/AdAVX9azsoxmg2/M6nZeQZNYBEwIcsne1mJd9oQItQ==}
    engines: {node: '>= 18'}

  setprototypeof@1.2.0:
    resolution: {integrity: sha512-E5LDX7Wrp85Kil5bhZv46j8jOeboKq5JMmYM3gVGdGH8xFpPWXUMsNrlODCrkoxMEeNi/XZIwuRvY4XNwYMJpw==}

  shebang-command@2.0.0:
    resolution: {integrity: sha512-kHxr2zZpYtdmrN1qDjrrX/Z1rR1kG8Dx+gkpK1G4eXmvXswmcE1hTWBWYUzlraYw1/yZp6YuDY77YtvbN0dmDA==}
    engines: {node: '>=8'}

  shebang-regex@3.0.0:
    resolution: {integrity: sha512-7++dFhtcx3353uBaq8DDR4NuxBetBzC7ZQOhmTQInHEd6bSrXdiEyzCvG07Z44UYdLShWUyXt5M/yhz8ekcb1A==}
    engines: {node: '>=8'}

  side-channel-list@1.0.0:
    resolution: {integrity: sha512-FCLHtRD/gnpCiCHEiJLOwdmFP+wzCmDEkc9y7NsYxeF4u7Btsn1ZuwgwJGxImImHicJArLP4R0yX4c2KCrMrTA==}
    engines: {node: '>= 0.4'}

  side-channel-map@1.0.1:
    resolution: {integrity: sha512-VCjCNfgMsby3tTdo02nbjtM/ewra6jPHmpThenkTYh8pG9ucZ/1P8So4u4FGBek/BjpOVsDCMoLA/iuBKIFXRA==}
    engines: {node: '>= 0.4'}

  side-channel-weakmap@1.0.2:
    resolution: {integrity: sha512-WPS/HvHQTYnHisLo9McqBHOJk2FkHO/tlpvldyrnem4aeQp4hai3gythswg6p01oSoTl58rcpiFAjF2br2Ak2A==}
    engines: {node: '>= 0.4'}

  side-channel@1.1.0:
    resolution: {integrity: sha512-ZX99e6tRweoUXqR+VBrslhda51Nh5MTQwou5tnUDgbtyM0dBgmhEDtWGP/xbKn6hqfPRHujUNwz5fy/wbbhnpw==}
    engines: {node: '>= 0.4'}

  siginfo@2.0.0:
    resolution: {integrity: sha512-ybx0WO1/8bSBLEWXZvEd7gMW3Sn3JFlW3TvX1nREbDLRNQNaeNN8WK0meBwPdAaOI7TtRRRJn/Es1zhrrCHu7g==}

  slash@3.0.0:
    resolution: {integrity: sha512-g9Q1haeby36OSStwb4ntCGGGaKsaVSjQ68fBxoQcutl5fS1vuY18H3wSt3jFyFtrkx+Kz0V1G85A4MyAdDMi2Q==}
    engines: {node: '>=8'}

  snakify-ts@2.3.0:
    resolution: {integrity: sha512-PM8KdclwOt3Blvu5rPmFS1jjBC9hP33MNONh4/EvyXH5BD5s1HMLi5W66J1Ozx7TOqw8ESvoPgnTg0mthbj8DA==}
    engines: {node: ^12.20.0 || ^14.13.1 || >=16.0.0}

  source-map-js@1.2.1:
    resolution: {integrity: sha512-UXWMKhLOwVKb728IUtQPXxfYU+usdybtUrK/8uGE8CQMvrhOpwvzDBwj0QhSL7MQc7vIsISBG8VQ8+IDQxpfQA==}
    engines: {node: '>=0.10.0'}

  stackback@0.0.2:
    resolution: {integrity: sha512-1XMJE5fQo1jGH6Y/7ebnwPOBEkIEnT4QF32d5R1+VXdXveM0IBMJt8zfaxX1P3QhVwrYe+576+jkANtSS2mBbw==}

  statuses@2.0.1:
    resolution: {integrity: sha512-RwNA9Z/7PrK06rYLIzFMlaF+l73iwpzsqRIFgbMLbTcLD6cOao82TaWefPXQvB2fOC4AjuYSEndS7N/mTCbkdQ==}
    engines: {node: '>= 0.8'}

  std-env@3.9.0:
    resolution: {integrity: sha512-UGvjygr6F6tpH7o2qyqR6QYpwraIjKSdtzyBdyytFOHmPZY917kwdwLG0RbOjWOnKmnm3PeHjaoLLMie7kPLQw==}

  streamsearch@1.1.0:
    resolution: {integrity: sha512-Mcc5wHehp9aXz1ax6bZUyY5afg9u2rv5cqQI3mRrYkGC8rW2hM02jWuwjtL++LS5qinSyhj2QfLyNsuc+VsExg==}
    engines: {node: '>=10.0.0'}

  strip-ansi@6.0.1:
    resolution: {integrity: sha512-Y38VPSHcqkFrCpFnQ9vuSXmquuv5oXOKpGeT6aGrr3o3Gc9AlVa6JBfUSOCnbxGGZF+/0ooI7KrPuUSztUdU5A==}
    engines: {node: '>=8'}

<<<<<<< HEAD
=======
  strip-ansi@7.1.2:
    resolution: {integrity: sha512-gmBGslpoQJtgnMAvOVqGZpEz9dyoKTCzy2nfz/n8aIFhN/jCE/rCmcxabB6jOOHV+0WNnylOxaxBQPSvcWklhA==}
    engines: {node: '>=12'}

>>>>>>> 9d8d5def
  strip-json-comments@3.1.1:
    resolution: {integrity: sha512-6fPc+R4ihwqP6N/aIv2f1gMH8lOVtWQHoqC4yK6oSDVVocumAsfCqjkXnqiYMhmMwS/mEHLp7Vehlt3ql6lEig==}
    engines: {node: '>=8'}

  supports-color@7.2.0:
    resolution: {integrity: sha512-qpCAvRl9stuOHveKsn7HncJRvv501qIacKzQlO/+Lwxc9+0q2wLyv4Dfvt80/DPn2pqOBsJdDiogXGR9+OvwRw==}
    engines: {node: '>=8'}

  swagger-ui-dist@5.29.0:
    resolution: {integrity: sha512-gqs7Md3AxP4mbpXAq31o5QW+wGUZsUzVatg70yXpUR245dfIis5jAzufBd+UQM/w2xSfrhvA1eqsrgnl2PbezQ==}

  swagger-ui-express@5.0.1:
    resolution: {integrity: sha512-SrNU3RiBGTLLmFU8GIJdOdanJTl4TOmT27tt3bWWHppqYmAZ6IDuEuBvMU6nZq0zLEe6b/1rACXCgLZqO6ZfrA==}
    engines: {node: '>= v0.10.32'}
    peerDependencies:
      express: '>=4.0.0 || >=5.0.0-beta'

  synckit@0.11.11:
    resolution: {integrity: sha512-MeQTA1r0litLUf0Rp/iisCaL8761lKAZHaimlbGK4j0HysC4PLfqygQj9srcs0m2RdtDYnF8UuYyKpbjHYp7Jw==}
    engines: {node: ^14.18.0 || >=16.0.0}

  text-table@0.2.0:
    resolution: {integrity: sha512-N+8UisAXDGk8PFXP4HAzVR9nbfmVJ3zYLAWiTIoqC5v5isinhr+r5uaO8+7r3BMfuNIufIsA7RdpVgacC2cSpw==}

  tinybench@2.9.0:
    resolution: {integrity: sha512-0+DUvqWMValLmha6lr4kD8iAMK1HzV0/aKnCtWb9v9641TnP/MFb7Pc2bxoxQjTXAErryXVgUOfv2YqNllqGeg==}

  tinyexec@0.3.2:
    resolution: {integrity: sha512-KQQR9yN7R5+OSwaK0XQoj22pwHoTlgYqmUscPYoknOoWCWfj/5/ABTMRi69FrKU5ffPVh5QcFikpWJI/P1ocHA==}

  tinyexec@1.0.1:
    resolution: {integrity: sha512-5uC6DDlmeqiOwCPmK9jMSdOuZTh8bU39Ys6yidB+UTt5hfZUPGAypSgFRiEp+jbi9qH40BLDvy85jIU88wKSqw==}

  tinyglobby@0.2.15:
    resolution: {integrity: sha512-j2Zq4NyQYG5XMST4cbs02Ak8iJUdxRM0XI5QyxXuZOzKOINmWurp3smXu3y5wDcJrptwpSjgXHzIQxR0omXljQ==}
    engines: {node: '>=12.0.0'}

  tinypool@2.0.0:
    resolution: {integrity: sha512-/RX9RzeH2xU5ADE7n2Ykvmi9ED3FBGPAjw9u3zucrNNaEBIO0HPSYgL0NT7+3p147ojeSdaVu08F6hjpv31HJg==}
    engines: {node: ^20.0.0 || >=22.0.0}

  tinyrainbow@3.0.3:
    resolution: {integrity: sha512-PSkbLUoxOFRzJYjjxHJt9xro7D+iilgMX/C9lawzVuYiIdcihh9DXmVibBe8lmcFrRi/VzlPjBxbN7rH24q8/Q==}
    engines: {node: '>=14.0.0'}

  to-regex-range@5.0.1:
    resolution: {integrity: sha512-65P7iz6X5yEr1cwcgvQxbbIw7Uk3gOy5dIdtZ4rDveLqhrdJP+Li/Hx6tyK0NEb+2GCyneCMJiGqrADCSNk8sQ==}
    engines: {node: '>=8.0'}

  toidentifier@1.0.1:
    resolution: {integrity: sha512-o5sSPKEkg/DIQNmH43V0/uerLrpzVedkUh8tGNvaeXpfpuwjKenlSox/2O/BTlZUtEe+JG7s5YhEz608PlAHRA==}
    engines: {node: '>=0.6'}

  tree-kill@1.2.2:
    resolution: {integrity: sha512-L0Orpi8qGpRG//Nd+H90vFB+3iHnue1zSSGmNOOCh1GLJ7rUKVwV2HvijphGQS2UmhUZewS9VgvxYIdgr+fG1A==}
    hasBin: true

  ts-api-utils@1.4.3:
    resolution: {integrity: sha512-i3eMG77UTMD0hZhgRS562pv83RC6ukSAC2GMNWc+9dieh/+jDM5u5YG+NHX6VNDRHQcHwmsTHctP9LhbC3WxVw==}
    engines: {node: '>=16'}
    peerDependencies:
      typescript: '>=4.2.0'

  ts-api-utils@2.1.0:
    resolution: {integrity: sha512-CUgTZL1irw8u29bzrOD/nH85jqyc74D6SshFgujOIA7osm2Rz7dYH77agkx7H4FBNxDq7Cjf+IjaX/8zwFW+ZQ==}
    engines: {node: '>=18.12'}
    peerDependencies:
      typescript: '>=4.8.4'

  ts-toolbelt@9.6.0:
    resolution: {integrity: sha512-nsZd8ZeNUzukXPlJmTBwUAuABDe/9qtVDelJeT/qW0ow3ZS3BsQJtNkan1802aM9Uf68/Y8ljw86Hu0h5IUW3w==}

  tsdown@0.15.3:
    resolution: {integrity: sha512-51p2z1F3GBAG9+9J+BNo6rYCvajZ9TAGtFMq/hCwjhvxFbzJ/Py4SHmLNltbraR4QFepW694cZwab33Nb7H2Ew==}
    engines: {node: '>=20.19.0'}
    hasBin: true
    peerDependencies:
      '@arethetypeswrong/core': ^0.18.1
      publint: ^0.3.0
      typescript: ^5.0.0
      unplugin-lightningcss: ^0.4.0
      unplugin-unused: ^0.5.0
    peerDependenciesMeta:
      '@arethetypeswrong/core':
        optional: true
      publint:
        optional: true
      typescript:
        optional: true
      unplugin-lightningcss:
        optional: true
      unplugin-unused:
        optional: true

  tslib@2.8.1:
    resolution: {integrity: sha512-oJFu94HQb+KVduSUQL7wnpmqnfmLsOA/nAh6b6EH0wCEoK0/mPeXU6c3wKDV83MkOuHPRHtSXKKU99IBazS/2w==}

  tsx@4.20.5:
    resolution: {integrity: sha512-+wKjMNU9w/EaQayHXb7WA7ZaHY6hN8WgfvHNQ3t1PnU91/7O8TcTnIhCDYTZwnt8JsO9IBqZ30Ln1r7pPF52Aw==}
    engines: {node: '>=18.0.0'}
    hasBin: true

  type-check@0.4.0:
    resolution: {integrity: sha512-XleUoc9uwGXqjWwXaUTZAmzMcFZ5858QA2vvx1Ur5xIcixXIP+8LnFDgRplU30us6teqdlskFfu+ae4K79Ooew==}
    engines: {node: '>= 0.8.0'}

  type-is@1.6.18:
    resolution: {integrity: sha512-TkRKr9sUTxEH8MdfuCSP7VizJyzRNMjj2J2do2Jr3Kym598JVdEksuzPQCnlFPW4ky9Q+iA+ma9BGm06XQBy8g==}
    engines: {node: '>= 0.6'}

  type-is@2.0.1:
    resolution: {integrity: sha512-OZs6gsjF4vMp32qrCbiVSkrFmXtG/AZhY3t0iAMrMBiAZyV9oALtXO8hsrHbMXF9x6L3grlFuwW2oAz7cav+Gw==}
    engines: {node: '>= 0.6'}

  types-ramda@0.31.0:
    resolution: {integrity: sha512-vaoC35CRC3xvL8Z6HkshDbi6KWM1ezK0LHN0YyxXWUn9HKzBNg/T3xSGlJZjCYspnOD3jE7bcizsp0bUXZDxnQ==}

  typescript-eslint@8.0.0:
    resolution: {integrity: sha512-yQWBJutWL1PmpmDddIOl9/Mi6vZjqNCjqSGBMQ4vsc2Aiodk0SnbQQWPXbSy0HNuKCuGkw1+u4aQ2mO40TdhDQ==}
    engines: {node: ^18.18.0 || ^20.9.0 || >=21.1.0}
    peerDependencies:
      typescript: '*'
    peerDependenciesMeta:
      typescript:
        optional: true

  typescript-eslint@8.44.0:
    resolution: {integrity: sha512-ib7mCkYuIzYonCq9XWF5XNw+fkj2zg629PSa9KNIQ47RXFF763S5BIX4wqz1+FLPogTZoiw8KmCiRPRa8bL3qw==}
    engines: {node: ^18.18.0 || ^20.9.0 || >=21.1.0}
    peerDependencies:
      eslint: ^8.57.0 || ^9.0.0
      typescript: '>=4.8.4 <6.0.0'

  typescript@5.1.3:
    resolution: {integrity: sha512-XH627E9vkeqhlZFQuL+UsyAXEnibT0kWR2FWONlr4sTjvxyJYnyefgrkyECLzM5NenmKzRAy2rR/OlYLA1HkZw==}
    engines: {node: '>=14.17'}
    hasBin: true

  typescript@5.6.1-rc:
    resolution: {integrity: sha512-E3b2+1zEFu84jB0YQi9BORDjz9+jGbwwy1Zi3G0LUNw7a7cePUrHMRNy8aPh53nXpkFGVHSxIZo5vKTfYaFiBQ==}
    engines: {node: '>=14.17'}
    hasBin: true

  typescript@5.9.2:
    resolution: {integrity: sha512-CWBzXQrc/qOkhidw1OzBTQuYRbfyxDXJMVJ1XNwUHGROVmuaeiEm3OslpZ1RV96d7SKKjZKrSJu3+t/xlw3R9A==}
    engines: {node: '>=14.17'}
    hasBin: true

  unconfig@7.3.3:
    resolution: {integrity: sha512-QCkQoOnJF8L107gxfHL0uavn7WD9b3dpBcFX6HtfQYmjw2YzWxGuFQ0N0J6tE9oguCBJn9KOvfqYDCMPHIZrBA==}

  undici-types@7.12.0:
    resolution: {integrity: sha512-goOacqME2GYyOZZfb5Lgtu+1IDmAlAEu5xnD3+xTzS10hT0vzpf0SPjkXwAw9Jm+4n/mQGDP3LO8CPbYROeBfQ==}

  undici@7.16.0:
    resolution: {integrity: sha512-QEg3HPMll0o3t2ourKwOeUAZ159Kn9mx5pnzHRQO8+Wixmh88YdZRiIwat0iNzNNXn0yoEtXJqFpyW7eM8BV7g==}
    engines: {node: '>=20.18.1'}

  unpipe@1.0.0:
    resolution: {integrity: sha512-pjy2bYhSsufwWlKwPc+l3cN7+wuJlK6uz0YdJEOlQDbl6jo/YlPi4mb8agUkVC8BF7V8NuzeyPNqRksA3hztKQ==}
    engines: {node: '>= 0.8'}

  uri-js@4.4.1:
    resolution: {integrity: sha512-7rKUyy33Q1yc98pQ1DAmLtwX109F7TIfWlW1Ydo8Wl1ii1SeHieeh0HHfPeL2fMXK6z0s8ecKs9frCuLJvndBg==}

  validate-npm-package-name@5.0.1:
    resolution: {integrity: sha512-OljLrQ9SQdOUqTaQxqL5dEfZWrXExyyWsozYlAWFawPVNuD83igl7uJD2RTkNMbniIYgt8l81eCJGIdQF7avLQ==}
    engines: {node: ^14.17.0 || ^16.13.0 || >=18.0.0}

  vary@1.1.2:
    resolution: {integrity: sha512-BNGbWLfd0eUPabhkXUVm0j8uuvREyTh5ovRa/dyow/BqAbZJyC+5fU+IzQOzmAKzYqYRAISoRhdQr3eIZ/PXqg==}
    engines: {node: '>= 0.8'}

<<<<<<< HEAD
  vite@7.1.5:
    resolution: {integrity: sha512-4cKBO9wR75r0BeIWWWId9XK9Lj6La5X846Zw9dFfzMRw38IlTk2iCcUt6hsyiDRcPidc55ZParFYDXi0nXOeLQ==}
=======
  vite-node@3.2.4:
    resolution: {integrity: sha512-EbKSKh+bh1E1IFxeO0pg1n4dvoOTt0UDiXMd/qn++r98+jPO1xtJilvXldeuQ8giIB5IkpjCgMleHMNEsGH6pg==}
    engines: {node: ^18.0.0 || ^20.0.0 || >=22.0.0}
    hasBin: true

  vite@7.1.6:
    resolution: {integrity: sha512-SRYIB8t/isTwNn8vMB3MR6E+EQZM/WG1aKmmIUCfDXfVvKfc20ZpamngWHKzAmmu9ppsgxsg4b2I7c90JZudIQ==}
>>>>>>> 9d8d5def
    engines: {node: ^20.19.0 || >=22.12.0}
    hasBin: true
    peerDependencies:
      '@types/node': ^20.19.0 || >=22.12.0
      jiti: '>=1.21.0'
      less: ^4.0.0
      lightningcss: ^1.21.0
      sass: ^1.70.0
      sass-embedded: ^1.70.0
      stylus: '>=0.54.8'
      sugarss: ^5.0.0
      terser: ^5.16.0
      tsx: ^4.8.1
      yaml: ^2.4.2
    peerDependenciesMeta:
      '@types/node':
        optional: true
      jiti:
        optional: true
      less:
        optional: true
      lightningcss:
        optional: true
      sass:
        optional: true
      sass-embedded:
        optional: true
      stylus:
        optional: true
      sugarss:
        optional: true
      terser:
        optional: true
      tsx:
        optional: true
      yaml:
        optional: true

  vitest@4.0.0-beta.11:
    resolution: {integrity: sha512-9pSbIFbi7Xath3zIrOAzru4V+zd5F9z4cd+Vu8gTLpgfZnFBcK51nz6XBRKKLlKPJNr5DCv6uiDDzkT7lHRM7Q==}
    engines: {node: ^18.0.0 || ^20.0.0 || >=22.0.0}
    hasBin: true
    peerDependencies:
      '@edge-runtime/vm': '*'
      '@types/debug': ^4.1.12
      '@types/node': ^18.0.0 || ^20.0.0 || >=22.0.0
      '@vitest/browser': 4.0.0-beta.11
      '@vitest/ui': 4.0.0-beta.11
      happy-dom: '*'
      jsdom: '*'
    peerDependenciesMeta:
      '@edge-runtime/vm':
        optional: true
      '@types/debug':
        optional: true
      '@types/node':
        optional: true
      '@vitest/browser':
        optional: true
      '@vitest/ui':
        optional: true
      happy-dom:
        optional: true
      jsdom:
        optional: true

  which@2.0.2:
    resolution: {integrity: sha512-BLI3Tl1TW3Pvl70l3yq3Y64i+awpwXqsGBYWkkqMtnbXgrMD+yj7rhW0kuEDxzJaYXGjEW5ogapKNMEKNMjibA==}
    engines: {node: '>= 8'}
    hasBin: true

  why-is-node-running@2.3.0:
    resolution: {integrity: sha512-hUrmaWBdVDcxvYqnyh09zunKzROWjbZTiNy8dBEjkS7ehEDQibXJ7XvlmtbwuTclUiIyN+CyXQD4Vmko8fNm8w==}
    engines: {node: '>=8'}
    hasBin: true

  word-wrap@1.2.5:
    resolution: {integrity: sha512-BN22B5eaMMI9UMtjrGd5g5eCYPpCPDUy0FJXbYsaT5zYxjFOckS53SQDE3pWkVoWpHXVb3BrYcEN4Twa55B5cA==}
    engines: {node: '>=0.10.0'}

  wrappy@1.0.2:
    resolution: {integrity: sha512-l4Sp/DRseor9wL6EvV2+TuQn63dMkPjZ/sp9XkghTEbV9KlPS1xUsZ3u7/IQO4wxtcFB4bgpQPRcR3QCvezPcQ==}

  yaml@2.8.1:
    resolution: {integrity: sha512-lcYcMxX2PO9XMGvAJkJ3OsNMw+/7FKes7/hgerGUYWIoWu5j/+YQqcZr5JnPZWzOsEBgMbSbiSTn/dv/69Mkpw==}
    engines: {node: '>= 14.6'}
    hasBin: true

  yocto-queue@0.1.0:
    resolution: {integrity: sha512-rVksvsnNCdJ/ohGc6xgPwyN8eheCxsiLM8mxuE/t/mOVqJewPuO1miLpTHQiRgTKCLexL4MeAFVagts7HmNZ2Q==}
    engines: {node: '>=10'}

  zod@4.0.0:
    resolution: {integrity: sha512-9diLdTPc/L7w/5jI4C3gHYNiGHDV9IZYxo1e5LSD8cabi65WVTWWb+g2BGPEpUUCOxR4D+6O5B0AzyMdUAXwrw==}

  zod@4.1.9:
    resolution: {integrity: sha512-HI32jTq0AUAC125z30E8bQNz0RQ+9Uc+4J7V97gLYjZVKRjeydPgGt6dvQzFrav7MYOUGFqqOGiHpA/fdbd0cQ==}

snapshots:

<<<<<<< HEAD
=======
  '@ampproject/remapping@2.3.0':
    dependencies:
      '@jridgewell/gen-mapping': 0.3.13
      '@jridgewell/trace-mapping': 0.3.31

>>>>>>> 9d8d5def
  '@andrewbranch/untar.js@1.0.3': {}

  '@arethetypeswrong/core@0.18.2':
    dependencies:
      '@andrewbranch/untar.js': 1.0.3
      '@loaderkit/resolve': 1.0.4
      cjs-module-lexer: 1.4.3
      fflate: 0.8.2
      lru-cache: 11.2.1
      semver: 7.7.2
      typescript: 5.6.1-rc
      validate-npm-package-name: 5.0.1

  '@babel/generator@7.28.3':
    dependencies:
      '@babel/parser': 7.28.4
      '@babel/types': 7.28.4
      '@jridgewell/gen-mapping': 0.3.13
      '@jridgewell/trace-mapping': 0.3.31
      jsesc: 3.1.0

  '@babel/helper-string-parser@7.27.1': {}

  '@babel/helper-validator-identifier@7.27.1': {}

  '@babel/parser@7.28.4':
    dependencies:
      '@babel/types': 7.28.4

  '@babel/types@7.28.4':
    dependencies:
      '@babel/helper-string-parser': 7.27.1
      '@babel/helper-validator-identifier': 7.27.1

  '@bcoe/v8-coverage@1.0.2': {}

  '@braidai/lang@1.1.2': {}

  '@emnapi/core@1.5.0':
    dependencies:
      '@emnapi/wasi-threads': 1.1.0
      tslib: 2.8.1
    optional: true

  '@emnapi/runtime@1.5.0':
    dependencies:
      tslib: 2.8.1
    optional: true

  '@emnapi/wasi-threads@1.1.0':
    dependencies:
      tslib: 2.8.1
    optional: true

  '@esbuild/aix-ppc64@0.25.10':
    optional: true

  '@esbuild/android-arm64@0.25.10':
    optional: true

  '@esbuild/android-arm@0.25.10':
    optional: true

  '@esbuild/android-x64@0.25.10':
    optional: true

  '@esbuild/darwin-arm64@0.25.10':
    optional: true

  '@esbuild/darwin-x64@0.25.10':
    optional: true

  '@esbuild/freebsd-arm64@0.25.10':
    optional: true

  '@esbuild/freebsd-x64@0.25.10':
    optional: true

  '@esbuild/linux-arm64@0.25.10':
    optional: true

  '@esbuild/linux-arm@0.25.10':
    optional: true

  '@esbuild/linux-ia32@0.25.10':
    optional: true

  '@esbuild/linux-loong64@0.25.10':
    optional: true

  '@esbuild/linux-mips64el@0.25.10':
    optional: true

  '@esbuild/linux-ppc64@0.25.10':
    optional: true

  '@esbuild/linux-riscv64@0.25.10':
    optional: true

  '@esbuild/linux-s390x@0.25.10':
    optional: true

  '@esbuild/linux-x64@0.25.10':
    optional: true

  '@esbuild/netbsd-arm64@0.25.10':
    optional: true

  '@esbuild/netbsd-x64@0.25.10':
    optional: true

  '@esbuild/openbsd-arm64@0.25.10':
    optional: true

  '@esbuild/openbsd-x64@0.25.10':
    optional: true

  '@esbuild/openharmony-arm64@0.25.10':
    optional: true

  '@esbuild/sunos-x64@0.25.10':
    optional: true

  '@esbuild/win32-arm64@0.25.10':
    optional: true

  '@esbuild/win32-ia32@0.25.10':
    optional: true

  '@esbuild/win32-x64@0.25.10':
    optional: true

  '@eslint-community/eslint-utils@4.9.0(eslint@9.0.0)':
    dependencies:
      eslint: 9.0.0
      eslint-visitor-keys: 3.4.3

  '@eslint-community/eslint-utils@4.9.0(eslint@9.36.0(jiti@2.5.1))':
    dependencies:
      eslint: 9.36.0(jiti@2.5.1)
      eslint-visitor-keys: 3.4.3

  '@eslint-community/regexpp@4.12.1': {}

  '@eslint/config-array@0.21.0':
    dependencies:
      '@eslint/object-schema': 2.1.6
      debug: 4.4.3
      minimatch: 3.1.2
    transitivePeerDependencies:
      - supports-color

  '@eslint/config-helpers@0.3.1': {}

  '@eslint/core@0.15.2':
    dependencies:
      '@types/json-schema': 7.0.15

  '@eslint/eslintrc@3.3.1':
    dependencies:
      ajv: 6.12.6
      debug: 4.4.3
      espree: 10.4.0
      globals: 14.0.0
      ignore: 5.3.2
      import-fresh: 3.3.1
      js-yaml: 4.1.0
      minimatch: 3.1.2
      strip-json-comments: 3.1.1
    transitivePeerDependencies:
      - supports-color

  '@eslint/js@9.0.0': {}

  '@eslint/js@9.36.0': {}

  '@eslint/object-schema@2.1.6': {}

  '@eslint/plugin-kit@0.3.5':
    dependencies:
      '@eslint/core': 0.15.2
      levn: 0.4.1

  '@humanfs/core@0.19.1': {}

  '@humanfs/node@0.16.7':
    dependencies:
      '@humanfs/core': 0.19.1
      '@humanwhocodes/retry': 0.4.3

  '@humanwhocodes/config-array@0.12.3':
    dependencies:
      '@humanwhocodes/object-schema': 2.0.3
      debug: 4.4.3
      minimatch: 3.1.2
    transitivePeerDependencies:
      - supports-color

  '@humanwhocodes/module-importer@1.0.1': {}

  '@humanwhocodes/object-schema@2.0.3': {}

  '@humanwhocodes/retry@0.4.3': {}

<<<<<<< HEAD
=======
  '@isaacs/cliui@8.0.2':
    dependencies:
      string-width: 5.1.2
      string-width-cjs: string-width@4.2.3
      strip-ansi: 7.1.2
      strip-ansi-cjs: strip-ansi@6.0.1
      wrap-ansi: 8.1.0
      wrap-ansi-cjs: wrap-ansi@7.0.0

  '@istanbuljs/schema@0.1.3': {}

>>>>>>> 9d8d5def
  '@jridgewell/gen-mapping@0.3.13':
    dependencies:
      '@jridgewell/sourcemap-codec': 1.5.5
      '@jridgewell/trace-mapping': 0.3.31

  '@jridgewell/resolve-uri@3.1.2': {}

  '@jridgewell/sourcemap-codec@1.5.5': {}

  '@jridgewell/trace-mapping@0.3.31':
    dependencies:
      '@jridgewell/resolve-uri': 3.1.2
      '@jridgewell/sourcemap-codec': 1.5.5

  '@loaderkit/resolve@1.0.4':
    dependencies:
      '@braidai/lang': 1.1.2

  '@napi-rs/wasm-runtime@1.0.5':
    dependencies:
      '@emnapi/core': 1.5.0
      '@emnapi/runtime': 1.5.0
      '@tybys/wasm-util': 0.10.1
    optional: true

  '@nodelib/fs.scandir@2.1.5':
    dependencies:
      '@nodelib/fs.stat': 2.0.5
      run-parallel: 1.2.0

  '@nodelib/fs.stat@2.0.5': {}

  '@nodelib/fs.walk@1.2.8':
    dependencies:
      '@nodelib/fs.scandir': 2.1.5
      fastq: 1.19.1

  '@oxc-project/types@0.89.0': {}

  '@pkgr/core@0.2.9': {}

  '@quansync/fs@0.1.5':
    dependencies:
      quansync: 0.2.11

  '@rolldown/binding-android-arm64@1.0.0-beta.38':
    optional: true

  '@rolldown/binding-darwin-arm64@1.0.0-beta.38':
    optional: true

  '@rolldown/binding-darwin-x64@1.0.0-beta.38':
    optional: true

  '@rolldown/binding-freebsd-x64@1.0.0-beta.38':
    optional: true

  '@rolldown/binding-linux-arm-gnueabihf@1.0.0-beta.38':
    optional: true

  '@rolldown/binding-linux-arm64-gnu@1.0.0-beta.38':
    optional: true

  '@rolldown/binding-linux-arm64-musl@1.0.0-beta.38':
    optional: true

  '@rolldown/binding-linux-x64-gnu@1.0.0-beta.38':
    optional: true

  '@rolldown/binding-linux-x64-musl@1.0.0-beta.38':
    optional: true

  '@rolldown/binding-openharmony-arm64@1.0.0-beta.38':
    optional: true

  '@rolldown/binding-wasm32-wasi@1.0.0-beta.38':
    dependencies:
      '@napi-rs/wasm-runtime': 1.0.5
    optional: true

  '@rolldown/binding-win32-arm64-msvc@1.0.0-beta.38':
    optional: true

  '@rolldown/binding-win32-ia32-msvc@1.0.0-beta.38':
    optional: true

  '@rolldown/binding-win32-x64-msvc@1.0.0-beta.38':
    optional: true

  '@rolldown/pluginutils@1.0.0-beta.38': {}

  '@rollup/rollup-android-arm-eabi@4.50.2':
    optional: true

  '@rollup/rollup-android-arm64@4.50.2':
    optional: true

  '@rollup/rollup-darwin-arm64@4.50.2':
    optional: true

  '@rollup/rollup-darwin-x64@4.50.2':
    optional: true

  '@rollup/rollup-freebsd-arm64@4.50.2':
    optional: true

  '@rollup/rollup-freebsd-x64@4.50.2':
    optional: true

  '@rollup/rollup-linux-arm-gnueabihf@4.50.2':
    optional: true

  '@rollup/rollup-linux-arm-musleabihf@4.50.2':
    optional: true

  '@rollup/rollup-linux-arm64-gnu@4.50.2':
    optional: true

  '@rollup/rollup-linux-arm64-musl@4.50.2':
    optional: true

  '@rollup/rollup-linux-loong64-gnu@4.50.2':
    optional: true

  '@rollup/rollup-linux-ppc64-gnu@4.50.2':
    optional: true

  '@rollup/rollup-linux-riscv64-gnu@4.50.2':
    optional: true

  '@rollup/rollup-linux-riscv64-musl@4.50.2':
    optional: true

  '@rollup/rollup-linux-s390x-gnu@4.50.2':
    optional: true

  '@rollup/rollup-linux-x64-gnu@4.50.2':
    optional: true

  '@rollup/rollup-linux-x64-musl@4.50.2':
    optional: true

  '@rollup/rollup-openharmony-arm64@4.50.2':
    optional: true

  '@rollup/rollup-win32-arm64-msvc@4.50.2':
    optional: true

  '@rollup/rollup-win32-ia32-msvc@4.50.2':
    optional: true

  '@rollup/rollup-win32-x64-msvc@4.50.2':
    optional: true

  '@tsconfig/node20@20.1.6': {}

  '@tybys/wasm-util@0.10.1':
    dependencies:
      tslib: 2.8.1
    optional: true

  '@types/body-parser@1.19.6':
    dependencies:
      '@types/connect': 3.4.38
      '@types/node': 24.5.2

  '@types/busboy@1.5.4':
    dependencies:
      '@types/node': 24.5.2

  '@types/chai@5.2.2':
    dependencies:
      '@types/deep-eql': 4.0.2

  '@types/compression@1.8.1':
    dependencies:
      '@types/express': 5.0.3
      '@types/node': 24.5.2

  '@types/connect@3.4.38':
    dependencies:
      '@types/node': 24.5.2

  '@types/cors@2.8.19':
    dependencies:
      '@types/node': 24.5.2

  '@types/deep-eql@4.0.2': {}

  '@types/depd@1.1.37':
    dependencies:
      '@types/node': 24.5.2

  '@types/estree@1.0.8': {}

  '@types/express-fileupload@1.5.1':
    dependencies:
      '@types/busboy': 1.5.4
      '@types/express': 5.0.3

  '@types/express-serve-static-core@5.0.7':
    dependencies:
      '@types/node': 24.5.2
      '@types/qs': 6.14.0
      '@types/range-parser': 1.2.7
      '@types/send': 0.17.5

  '@types/express@5.0.3':
    dependencies:
      '@types/body-parser': 1.19.6
      '@types/express-serve-static-core': 5.0.7
      '@types/serve-static': 1.15.8

  '@types/http-errors@2.0.5': {}

  '@types/json-schema@7.0.15': {}

  '@types/mime@1.3.5': {}

  '@types/node-forge@1.3.14':
    dependencies:
      '@types/node': 24.5.2

  '@types/node@24.5.2':
    dependencies:
      undici-types: 7.12.0

  '@types/qs@6.14.0': {}

  '@types/ramda@0.31.1':
    dependencies:
      types-ramda: 0.31.0

  '@types/range-parser@1.2.7': {}

  '@types/send@0.17.5':
    dependencies:
      '@types/mime': 1.3.5
      '@types/node': 24.5.2

  '@types/serve-static@1.15.8':
    dependencies:
      '@types/http-errors': 2.0.5
      '@types/node': 24.5.2
      '@types/send': 0.17.5

  '@types/swagger-ui-express@4.1.8':
    dependencies:
      '@types/express': 5.0.3
      '@types/serve-static': 1.15.8

  '@typescript-eslint/eslint-plugin@8.0.0(@typescript-eslint/parser@8.0.0(eslint@9.0.0)(typescript@5.1.3))(eslint@9.0.0)(typescript@5.1.3)':
    dependencies:
      '@eslint-community/regexpp': 4.12.1
      '@typescript-eslint/parser': 8.0.0(eslint@9.0.0)(typescript@5.1.3)
      '@typescript-eslint/scope-manager': 8.0.0
      '@typescript-eslint/type-utils': 8.0.0(eslint@9.0.0)(typescript@5.1.3)
      '@typescript-eslint/utils': 8.0.0(eslint@9.0.0)(typescript@5.1.3)
      '@typescript-eslint/visitor-keys': 8.0.0
      eslint: 9.0.0
      graphemer: 1.4.0
      ignore: 5.3.2
      natural-compare: 1.4.0
      ts-api-utils: 1.4.3(typescript@5.1.3)
    optionalDependencies:
      typescript: 5.1.3
    transitivePeerDependencies:
      - supports-color

  '@typescript-eslint/eslint-plugin@8.44.0(@typescript-eslint/parser@8.44.0(eslint@9.36.0(jiti@2.5.1))(typescript@5.9.2))(eslint@9.36.0(jiti@2.5.1))(typescript@5.9.2)':
    dependencies:
      '@eslint-community/regexpp': 4.12.1
      '@typescript-eslint/parser': 8.44.0(eslint@9.36.0(jiti@2.5.1))(typescript@5.9.2)
      '@typescript-eslint/scope-manager': 8.44.0
      '@typescript-eslint/type-utils': 8.44.0(eslint@9.36.0(jiti@2.5.1))(typescript@5.9.2)
      '@typescript-eslint/utils': 8.44.0(eslint@9.36.0(jiti@2.5.1))(typescript@5.9.2)
      '@typescript-eslint/visitor-keys': 8.44.0
      eslint: 9.36.0(jiti@2.5.1)
      graphemer: 1.4.0
      ignore: 7.0.5
      natural-compare: 1.4.0
      ts-api-utils: 2.1.0(typescript@5.9.2)
      typescript: 5.9.2
    transitivePeerDependencies:
      - supports-color

  '@typescript-eslint/parser@8.0.0(eslint@9.0.0)(typescript@5.1.3)':
    dependencies:
      '@typescript-eslint/scope-manager': 8.0.0
      '@typescript-eslint/types': 8.0.0
      '@typescript-eslint/typescript-estree': 8.0.0(typescript@5.1.3)
      '@typescript-eslint/visitor-keys': 8.0.0
      debug: 4.4.3
      eslint: 9.0.0
    optionalDependencies:
      typescript: 5.1.3
    transitivePeerDependencies:
      - supports-color

  '@typescript-eslint/parser@8.44.0(eslint@9.36.0(jiti@2.5.1))(typescript@5.9.2)':
    dependencies:
      '@typescript-eslint/scope-manager': 8.44.0
      '@typescript-eslint/types': 8.44.0
      '@typescript-eslint/typescript-estree': 8.44.0(typescript@5.9.2)
      '@typescript-eslint/visitor-keys': 8.44.0
      debug: 4.4.3
      eslint: 9.36.0(jiti@2.5.1)
      typescript: 5.9.2
    transitivePeerDependencies:
      - supports-color

  '@typescript-eslint/project-service@8.44.0(typescript@5.9.2)':
    dependencies:
      '@typescript-eslint/tsconfig-utils': 8.44.0(typescript@5.9.2)
      '@typescript-eslint/types': 8.44.0
      debug: 4.4.3
      typescript: 5.9.2
    transitivePeerDependencies:
      - supports-color

  '@typescript-eslint/rule-tester@8.44.0(eslint@9.36.0(jiti@2.5.1))(typescript@5.9.2)':
    dependencies:
      '@typescript-eslint/parser': 8.44.0(eslint@9.36.0(jiti@2.5.1))(typescript@5.9.2)
      '@typescript-eslint/typescript-estree': 8.44.0(typescript@5.9.2)
      '@typescript-eslint/utils': 8.44.0(eslint@9.36.0(jiti@2.5.1))(typescript@5.9.2)
      ajv: 6.12.6
      eslint: 9.36.0(jiti@2.5.1)
      json-stable-stringify-without-jsonify: 1.0.1
      lodash.merge: 4.6.2
      semver: 7.7.2
    transitivePeerDependencies:
      - supports-color
      - typescript

  '@typescript-eslint/scope-manager@8.0.0':
    dependencies:
      '@typescript-eslint/types': 8.0.0
      '@typescript-eslint/visitor-keys': 8.0.0

  '@typescript-eslint/scope-manager@8.44.0':
    dependencies:
      '@typescript-eslint/types': 8.44.0
      '@typescript-eslint/visitor-keys': 8.44.0

  '@typescript-eslint/tsconfig-utils@8.44.0(typescript@5.9.2)':
    dependencies:
      typescript: 5.9.2

  '@typescript-eslint/type-utils@8.0.0(eslint@9.0.0)(typescript@5.1.3)':
    dependencies:
      '@typescript-eslint/typescript-estree': 8.0.0(typescript@5.1.3)
      '@typescript-eslint/utils': 8.0.0(eslint@9.0.0)(typescript@5.1.3)
      debug: 4.4.3
      ts-api-utils: 1.4.3(typescript@5.1.3)
    optionalDependencies:
      typescript: 5.1.3
    transitivePeerDependencies:
      - eslint
      - supports-color

  '@typescript-eslint/type-utils@8.44.0(eslint@9.36.0(jiti@2.5.1))(typescript@5.9.2)':
    dependencies:
      '@typescript-eslint/types': 8.44.0
      '@typescript-eslint/typescript-estree': 8.44.0(typescript@5.9.2)
      '@typescript-eslint/utils': 8.44.0(eslint@9.36.0(jiti@2.5.1))(typescript@5.9.2)
      debug: 4.4.3
      eslint: 9.36.0(jiti@2.5.1)
      ts-api-utils: 2.1.0(typescript@5.9.2)
      typescript: 5.9.2
    transitivePeerDependencies:
      - supports-color

  '@typescript-eslint/types@8.0.0': {}

  '@typescript-eslint/types@8.44.0': {}

  '@typescript-eslint/typescript-estree@8.0.0(typescript@5.1.3)':
    dependencies:
      '@typescript-eslint/types': 8.0.0
      '@typescript-eslint/visitor-keys': 8.0.0
      debug: 4.4.3
      globby: 11.1.0
      is-glob: 4.0.3
      minimatch: 9.0.5
      semver: 7.7.2
      ts-api-utils: 1.4.3(typescript@5.1.3)
    optionalDependencies:
      typescript: 5.1.3
    transitivePeerDependencies:
      - supports-color

  '@typescript-eslint/typescript-estree@8.44.0(typescript@5.9.2)':
    dependencies:
      '@typescript-eslint/project-service': 8.44.0(typescript@5.9.2)
      '@typescript-eslint/tsconfig-utils': 8.44.0(typescript@5.9.2)
      '@typescript-eslint/types': 8.44.0
      '@typescript-eslint/visitor-keys': 8.44.0
      debug: 4.4.3
      fast-glob: 3.3.3
      is-glob: 4.0.3
      minimatch: 9.0.5
      semver: 7.7.2
      ts-api-utils: 2.1.0(typescript@5.9.2)
      typescript: 5.9.2
    transitivePeerDependencies:
      - supports-color

  '@typescript-eslint/utils@8.0.0(eslint@9.0.0)(typescript@5.1.3)':
    dependencies:
      '@eslint-community/eslint-utils': 4.9.0(eslint@9.0.0)
      '@typescript-eslint/scope-manager': 8.0.0
      '@typescript-eslint/types': 8.0.0
      '@typescript-eslint/typescript-estree': 8.0.0(typescript@5.1.3)
      eslint: 9.0.0
    transitivePeerDependencies:
      - supports-color
      - typescript

  '@typescript-eslint/utils@8.44.0(eslint@9.36.0(jiti@2.5.1))(typescript@5.9.2)':
    dependencies:
      '@eslint-community/eslint-utils': 4.9.0(eslint@9.36.0(jiti@2.5.1))
      '@typescript-eslint/scope-manager': 8.44.0
      '@typescript-eslint/types': 8.44.0
      '@typescript-eslint/typescript-estree': 8.44.0(typescript@5.9.2)
      eslint: 9.36.0(jiti@2.5.1)
      typescript: 5.9.2
    transitivePeerDependencies:
      - supports-color

  '@typescript-eslint/visitor-keys@8.0.0':
    dependencies:
      '@typescript-eslint/types': 8.0.0
      eslint-visitor-keys: 3.4.3

  '@typescript-eslint/visitor-keys@8.44.0':
    dependencies:
      '@typescript-eslint/types': 8.44.0
      eslint-visitor-keys: 4.2.1

<<<<<<< HEAD
  '@vitest/coverage-v8@4.0.0-beta.11(vitest@4.0.0-beta.11(@types/node@24.3.1)(jiti@2.5.1)(tsx@4.20.5)(yaml@2.8.1))':
=======
  '@vitest/coverage-v8@3.2.4(vitest@3.2.4(@types/node@24.5.2)(jiti@2.5.1)(tsx@4.20.5)(yaml@2.8.1))':
>>>>>>> 9d8d5def
    dependencies:
      '@bcoe/v8-coverage': 1.0.2
      '@vitest/utils': 4.0.0-beta.11
      ast-v8-to-istanbul: 0.3.5
      debug: 4.4.3
      istanbul-lib-coverage: 3.2.2
      istanbul-lib-report: 3.0.1
      istanbul-lib-source-maps: 5.0.6
      istanbul-reports: 3.2.0
<<<<<<< HEAD
      magicast: 0.3.5
      std-env: 3.9.0
      tinyrainbow: 3.0.3
      vitest: 4.0.0-beta.11(@types/node@24.3.1)(jiti@2.5.1)(tsx@4.20.5)(yaml@2.8.1)
=======
      magic-string: 0.30.19
      magicast: 0.3.5
      std-env: 3.9.0
      test-exclude: 7.0.1
      tinyrainbow: 2.0.0
      vitest: 3.2.4(@types/node@24.5.2)(jiti@2.5.1)(tsx@4.20.5)(yaml@2.8.1)
>>>>>>> 9d8d5def
    transitivePeerDependencies:
      - supports-color

  '@vitest/expect@4.0.0-beta.11':
    dependencies:
      '@types/chai': 5.2.2
      '@vitest/spy': 4.0.0-beta.11
      '@vitest/utils': 4.0.0-beta.11
      chai: 6.0.1
      tinyrainbow: 3.0.3

<<<<<<< HEAD
  '@vitest/mocker@4.0.0-beta.11(vite@7.1.5(@types/node@24.3.1)(jiti@2.5.1)(tsx@4.20.5)(yaml@2.8.1))':
=======
  '@vitest/mocker@3.2.4(vite@7.1.6(@types/node@24.5.2)(jiti@2.5.1)(tsx@4.20.5)(yaml@2.8.1))':
>>>>>>> 9d8d5def
    dependencies:
      '@vitest/spy': 4.0.0-beta.11
      estree-walker: 3.0.3
      magic-string: 0.30.19
    optionalDependencies:
      vite: 7.1.6(@types/node@24.5.2)(jiti@2.5.1)(tsx@4.20.5)(yaml@2.8.1)

  '@vitest/pretty-format@4.0.0-beta.11':
    dependencies:
      tinyrainbow: 3.0.3

  '@vitest/runner@4.0.0-beta.11':
    dependencies:
      '@vitest/utils': 4.0.0-beta.11
      pathe: 2.0.3

  '@vitest/snapshot@4.0.0-beta.11':
    dependencies:
<<<<<<< HEAD
      '@vitest/pretty-format': 4.0.0-beta.11
=======
      '@vitest/pretty-format': 3.2.4
>>>>>>> 9d8d5def
      magic-string: 0.30.19
      pathe: 2.0.3

  '@vitest/spy@4.0.0-beta.11': {}

  '@vitest/utils@4.0.0-beta.11':
    dependencies:
      '@vitest/pretty-format': 4.0.0-beta.11
      tinyrainbow: 3.0.3

  accepts@1.3.8:
    dependencies:
      mime-types: 2.1.35
      negotiator: 0.6.3

  accepts@2.0.0:
    dependencies:
      mime-types: 3.0.1
      negotiator: 1.0.0

  acorn-jsx@5.3.2(acorn@8.15.0):
    dependencies:
      acorn: 8.15.0

  acorn@8.15.0: {}

  ajv@6.12.6:
    dependencies:
      fast-deep-equal: 3.1.3
      fast-json-stable-stringify: 2.1.0
      json-schema-traverse: 0.4.1
      uri-js: 4.4.1

  ansi-regex@5.0.1: {}

<<<<<<< HEAD
=======
  ansi-regex@6.2.2: {}

>>>>>>> 9d8d5def
  ansi-styles@4.3.0:
    dependencies:
      color-convert: 2.0.1

<<<<<<< HEAD
=======
  ansi-styles@6.2.3: {}

>>>>>>> 9d8d5def
  ansis@4.1.0: {}

  argparse@2.0.1: {}

  array-union@2.1.0: {}

  ast-kit@2.1.2:
    dependencies:
      '@babel/parser': 7.28.4
      pathe: 2.0.3

  ast-v8-to-istanbul@0.3.5:
    dependencies:
      '@jridgewell/trace-mapping': 0.3.31
      estree-walker: 3.0.3
      js-tokens: 9.0.1

  balanced-match@1.0.2: {}

  birpc@2.5.0: {}

  body-parser@2.2.0:
    dependencies:
      bytes: 3.1.2
      content-type: 1.0.5
      debug: 4.4.3
      http-errors: 2.0.0
      iconv-lite: 0.6.3
      on-finished: 2.4.1
      qs: 6.14.0
      raw-body: 3.0.0
      type-is: 2.0.1
    transitivePeerDependencies:
      - supports-color

  brace-expansion@1.1.12:
    dependencies:
      balanced-match: 1.0.2
      concat-map: 0.0.1

  brace-expansion@2.0.2:
    dependencies:
      balanced-match: 1.0.2

  braces@3.0.3:
    dependencies:
      fill-range: 7.1.1

  busboy@1.6.0:
    dependencies:
      streamsearch: 1.1.0

  bytes@3.1.2: {}

  cac@6.7.14: {}

  call-bind-apply-helpers@1.0.2:
    dependencies:
      es-errors: 1.3.0
      function-bind: 1.1.2

  call-bound@1.0.4:
    dependencies:
      call-bind-apply-helpers: 1.0.2
      get-intrinsic: 1.3.0

  callsites@3.1.0: {}

  camelize-ts@3.0.0: {}

  chai@6.0.1: {}

  chalk@4.1.2:
    dependencies:
      ansi-styles: 4.3.0
      supports-color: 7.2.0

  chokidar@4.0.3:
    dependencies:
      readdirp: 4.1.2

  cjs-module-lexer@1.4.3: {}

  color-convert@2.0.1:
    dependencies:
      color-name: 1.1.4

  color-name@1.1.4: {}

  compressible@2.0.18:
    dependencies:
      mime-db: 1.54.0

  compression@1.8.1:
    dependencies:
      bytes: 3.1.2
      compressible: 2.0.18
      debug: 2.6.9
      negotiator: 0.6.4
      on-headers: 1.1.0
      safe-buffer: 5.2.1
      vary: 1.1.2
    transitivePeerDependencies:
      - supports-color

  concat-map@0.0.1: {}

  content-disposition@0.5.4:
    dependencies:
      safe-buffer: 5.2.1

  content-disposition@1.0.0:
    dependencies:
      safe-buffer: 5.2.1

  content-type@1.0.5: {}

  cookie-signature@1.2.2: {}

  cookie@0.7.2: {}

  cors@2.8.5:
    dependencies:
      object-assign: 4.1.1
      vary: 1.1.2

  cross-spawn@7.0.6:
    dependencies:
      path-key: 3.1.1
      shebang-command: 2.0.0
      which: 2.0.2

  debug@2.6.9:
    dependencies:
      ms: 2.0.0

  debug@4.4.3:
    dependencies:
      ms: 2.1.3

  deep-is@0.1.4: {}

  defu@6.1.4: {}

  depd@1.1.2: {}

  depd@2.0.0: {}

  diff@8.0.2: {}

  dir-glob@3.0.1:
    dependencies:
      path-type: 4.0.0

  dts-resolver@2.1.2: {}

  dunder-proto@1.0.1:
    dependencies:
      call-bind-apply-helpers: 1.0.2
      es-errors: 1.3.0
      gopd: 1.2.0

  ee-first@1.1.1: {}

  empathic@2.0.0: {}

  empty-npm-package@1.0.0: {}

  encodeurl@2.0.0: {}

  es-define-property@1.0.1: {}

  es-errors@1.3.0: {}

  es-module-lexer@1.7.0: {}

  es-object-atoms@1.1.1:
    dependencies:
      es-errors: 1.3.0

  esbuild@0.25.10:
    optionalDependencies:
      '@esbuild/aix-ppc64': 0.25.10
      '@esbuild/android-arm': 0.25.10
      '@esbuild/android-arm64': 0.25.10
      '@esbuild/android-x64': 0.25.10
      '@esbuild/darwin-arm64': 0.25.10
      '@esbuild/darwin-x64': 0.25.10
      '@esbuild/freebsd-arm64': 0.25.10
      '@esbuild/freebsd-x64': 0.25.10
      '@esbuild/linux-arm': 0.25.10
      '@esbuild/linux-arm64': 0.25.10
      '@esbuild/linux-ia32': 0.25.10
      '@esbuild/linux-loong64': 0.25.10
      '@esbuild/linux-mips64el': 0.25.10
      '@esbuild/linux-ppc64': 0.25.10
      '@esbuild/linux-riscv64': 0.25.10
      '@esbuild/linux-s390x': 0.25.10
      '@esbuild/linux-x64': 0.25.10
      '@esbuild/netbsd-arm64': 0.25.10
      '@esbuild/netbsd-x64': 0.25.10
      '@esbuild/openbsd-arm64': 0.25.10
      '@esbuild/openbsd-x64': 0.25.10
      '@esbuild/openharmony-arm64': 0.25.10
      '@esbuild/sunos-x64': 0.25.10
      '@esbuild/win32-arm64': 0.25.10
      '@esbuild/win32-ia32': 0.25.10
      '@esbuild/win32-x64': 0.25.10

  escape-html@1.0.3: {}

  escape-string-regexp@4.0.0: {}

  eslint-config-prettier@10.1.8(eslint@9.36.0(jiti@2.5.1)):
    dependencies:
      eslint: 9.36.0(jiti@2.5.1)

  eslint-plugin-allowed-dependencies@1.3.1(eslint@9.36.0(jiti@2.5.1))(typescript-eslint@8.44.0(eslint@9.36.0(jiti@2.5.1))(typescript@5.9.2)):
    dependencies:
      eslint: 9.36.0(jiti@2.5.1)
      ramda: 0.31.3
      typescript-eslint: 8.44.0(eslint@9.36.0(jiti@2.5.1))(typescript@5.9.2)

  eslint-plugin-prettier@5.5.4(eslint-config-prettier@10.1.8(eslint@9.36.0(jiti@2.5.1)))(eslint@9.36.0(jiti@2.5.1))(prettier@3.6.2):
    dependencies:
      eslint: 9.36.0(jiti@2.5.1)
      prettier: 3.6.2
      prettier-linter-helpers: 1.0.0
      synckit: 0.11.11
    optionalDependencies:
      eslint-config-prettier: 10.1.8(eslint@9.36.0(jiti@2.5.1))

  eslint-scope@8.4.0:
    dependencies:
      esrecurse: 4.3.0
      estraverse: 5.3.0

  eslint-visitor-keys@3.4.3: {}

  eslint-visitor-keys@4.2.1: {}

  eslint@9.0.0:
    dependencies:
      '@eslint-community/eslint-utils': 4.9.0(eslint@9.0.0)
      '@eslint-community/regexpp': 4.12.1
      '@eslint/eslintrc': 3.3.1
      '@eslint/js': 9.0.0
      '@humanwhocodes/config-array': 0.12.3
      '@humanwhocodes/module-importer': 1.0.1
      '@nodelib/fs.walk': 1.2.8
      ajv: 6.12.6
      chalk: 4.1.2
      cross-spawn: 7.0.6
      debug: 4.4.3
      escape-string-regexp: 4.0.0
      eslint-scope: 8.4.0
      eslint-visitor-keys: 4.2.1
      espree: 10.4.0
      esquery: 1.6.0
      esutils: 2.0.3
      fast-deep-equal: 3.1.3
      file-entry-cache: 8.0.0
      find-up: 5.0.0
      glob-parent: 6.0.2
      graphemer: 1.4.0
      ignore: 5.3.2
      imurmurhash: 0.1.4
      is-glob: 4.0.3
      is-path-inside: 3.0.3
      json-stable-stringify-without-jsonify: 1.0.1
      levn: 0.4.1
      lodash.merge: 4.6.2
      minimatch: 3.1.2
      natural-compare: 1.4.0
      optionator: 0.9.4
      strip-ansi: 6.0.1
      text-table: 0.2.0
    transitivePeerDependencies:
      - supports-color

  eslint@9.36.0(jiti@2.5.1):
    dependencies:
      '@eslint-community/eslint-utils': 4.9.0(eslint@9.36.0(jiti@2.5.1))
      '@eslint-community/regexpp': 4.12.1
      '@eslint/config-array': 0.21.0
      '@eslint/config-helpers': 0.3.1
      '@eslint/core': 0.15.2
      '@eslint/eslintrc': 3.3.1
      '@eslint/js': 9.36.0
      '@eslint/plugin-kit': 0.3.5
      '@humanfs/node': 0.16.7
      '@humanwhocodes/module-importer': 1.0.1
      '@humanwhocodes/retry': 0.4.3
      '@types/estree': 1.0.8
      '@types/json-schema': 7.0.15
      ajv: 6.12.6
      chalk: 4.1.2
      cross-spawn: 7.0.6
      debug: 4.4.3
      escape-string-regexp: 4.0.0
      eslint-scope: 8.4.0
      eslint-visitor-keys: 4.2.1
      espree: 10.4.0
      esquery: 1.6.0
      esutils: 2.0.3
      fast-deep-equal: 3.1.3
      file-entry-cache: 8.0.0
      find-up: 5.0.0
      glob-parent: 6.0.2
      ignore: 5.3.2
      imurmurhash: 0.1.4
      is-glob: 4.0.3
      json-stable-stringify-without-jsonify: 1.0.1
      lodash.merge: 4.6.2
      minimatch: 3.1.2
      natural-compare: 1.4.0
      optionator: 0.9.4
    optionalDependencies:
      jiti: 2.5.1
    transitivePeerDependencies:
      - supports-color

  espree@10.4.0:
    dependencies:
      acorn: 8.15.0
      acorn-jsx: 5.3.2(acorn@8.15.0)
      eslint-visitor-keys: 4.2.1

  esquery@1.6.0:
    dependencies:
      estraverse: 5.3.0

  esrecurse@4.3.0:
    dependencies:
      estraverse: 5.3.0

  estraverse@5.3.0: {}

  estree-walker@3.0.3:
    dependencies:
      '@types/estree': 1.0.8

  esutils@2.0.3: {}

  etag@1.8.1: {}

  expect-type@1.2.2: {}

  express-fileupload@1.5.2:
    dependencies:
      busboy: 1.6.0

  express@5.1.0:
    dependencies:
      accepts: 2.0.0
      body-parser: 2.2.0
      content-disposition: 1.0.0
      content-type: 1.0.5
      cookie: 0.7.2
      cookie-signature: 1.2.2
      debug: 4.4.3
      encodeurl: 2.0.0
      escape-html: 1.0.3
      etag: 1.8.1
      finalhandler: 2.1.0
      fresh: 2.0.0
      http-errors: 2.0.0
      merge-descriptors: 2.0.0
      mime-types: 3.0.1
      on-finished: 2.4.1
      once: 1.4.0
      parseurl: 1.3.3
      proxy-addr: 2.0.7
      qs: 6.14.0
      range-parser: 1.2.1
      router: 2.2.0
      send: 1.2.0
      serve-static: 2.2.0
      statuses: 2.0.1
      type-is: 2.0.1
      vary: 1.1.2
    transitivePeerDependencies:
      - supports-color

  fast-deep-equal@3.1.3: {}

  fast-diff@1.3.0: {}

  fast-glob@3.3.3:
    dependencies:
      '@nodelib/fs.stat': 2.0.5
      '@nodelib/fs.walk': 1.2.8
      glob-parent: 5.1.2
      merge2: 1.4.1
      micromatch: 4.0.8

  fast-json-stable-stringify@2.1.0: {}

  fast-levenshtein@2.0.6: {}

  fastq@1.19.1:
    dependencies:
      reusify: 1.1.0

  fdir@6.5.0(picomatch@4.0.3):
    optionalDependencies:
      picomatch: 4.0.3

  fflate@0.8.2: {}

  file-entry-cache@8.0.0:
    dependencies:
      flat-cache: 4.0.1

  fill-range@7.1.1:
    dependencies:
      to-regex-range: 5.0.1

  finalhandler@2.1.0:
    dependencies:
      debug: 4.4.3
      encodeurl: 2.0.0
      escape-html: 1.0.3
      on-finished: 2.4.1
      parseurl: 1.3.3
      statuses: 2.0.1
    transitivePeerDependencies:
      - supports-color

  find-up@5.0.0:
    dependencies:
      locate-path: 6.0.0
      path-exists: 4.0.0

  flat-cache@4.0.1:
    dependencies:
      flatted: 3.3.3
      keyv: 4.5.4

  flatted@3.3.3: {}

  forwarded@0.2.0: {}

  fresh@0.5.2: {}

  fresh@2.0.0: {}

  fsevents@2.3.3:
    optional: true

  function-bind@1.1.2: {}

  get-intrinsic@1.3.0:
    dependencies:
      call-bind-apply-helpers: 1.0.2
      es-define-property: 1.0.1
      es-errors: 1.3.0
      es-object-atoms: 1.1.1
      function-bind: 1.1.2
      get-proto: 1.0.1
      gopd: 1.2.0
      has-symbols: 1.1.0
      hasown: 2.0.2
      math-intrinsics: 1.1.0

  get-proto@1.0.1:
    dependencies:
      dunder-proto: 1.0.1
      es-object-atoms: 1.1.1

  get-tsconfig@4.10.1:
    dependencies:
      resolve-pkg-maps: 1.0.0

  glob-parent@5.1.2:
    dependencies:
      is-glob: 4.0.3

  glob-parent@6.0.2:
    dependencies:
      is-glob: 4.0.3

  globals@14.0.0: {}

  globby@11.1.0:
    dependencies:
      array-union: 2.1.0
      dir-glob: 3.0.1
      fast-glob: 3.3.3
      ignore: 5.3.2
      merge2: 1.4.1
      slash: 3.0.0

  gopd@1.2.0: {}

  graphemer@1.4.0: {}

  has-flag@4.0.0: {}

  has-symbols@1.1.0: {}

  hasown@2.0.2:
    dependencies:
      function-bind: 1.1.2

  hookable@5.5.3: {}

  html-escaper@2.0.2: {}

  http-errors@2.0.0:
    dependencies:
      depd: 2.0.0
      inherits: 2.0.4
      setprototypeof: 1.2.0
      statuses: 2.0.1
      toidentifier: 1.0.1

  husky@9.1.7: {}

  iconv-lite@0.6.3:
    dependencies:
      safer-buffer: 2.1.2

  ignore@5.3.2: {}

  ignore@7.0.5: {}

  import-fresh@3.3.1:
    dependencies:
      parent-module: 1.0.1
      resolve-from: 4.0.0

  imurmurhash@0.1.4: {}

  inherits@2.0.4: {}

  ipaddr.js@1.9.1: {}

  is-extglob@2.1.1: {}

  is-glob@4.0.3:
    dependencies:
      is-extglob: 2.1.1

  is-number@7.0.0: {}

  is-path-inside@3.0.3: {}

  is-promise@4.0.0: {}

  isexe@2.0.0: {}

  istanbul-lib-coverage@3.2.2: {}

  istanbul-lib-report@3.0.1:
    dependencies:
      istanbul-lib-coverage: 3.2.2
      make-dir: 4.0.0
      supports-color: 7.2.0

  istanbul-lib-source-maps@5.0.6:
    dependencies:
      '@jridgewell/trace-mapping': 0.3.31
      debug: 4.4.3
      istanbul-lib-coverage: 3.2.2
    transitivePeerDependencies:
      - supports-color

  istanbul-reports@3.2.0:
    dependencies:
      html-escaper: 2.0.2
      istanbul-lib-report: 3.0.1

  jiti@2.5.1: {}

  js-tokens@9.0.1: {}

  js-yaml@4.1.0:
    dependencies:
      argparse: 2.0.1

  jsesc@3.1.0: {}

  json-buffer@3.0.1: {}

  json-schema-traverse@0.4.1: {}

  json-stable-stringify-without-jsonify@1.0.1: {}

  keyv@4.5.4:
    dependencies:
      json-buffer: 3.0.1

  levn@0.4.1:
    dependencies:
      prelude-ls: 1.2.1
      type-check: 0.4.0

  locate-path@6.0.0:
    dependencies:
      p-locate: 5.0.0

  lodash.merge@4.6.2: {}

  lodash.snakecase@4.1.1: {}

<<<<<<< HEAD
  lru-cache@11.1.0: {}
=======
  loupe@3.2.1: {}

  lru-cache@10.4.3: {}

  lru-cache@11.2.1: {}
>>>>>>> 9d8d5def

  magic-string@0.30.19:
    dependencies:
      '@jridgewell/sourcemap-codec': 1.5.5

  magicast@0.3.5:
    dependencies:
      '@babel/parser': 7.28.4
      '@babel/types': 7.28.4
      source-map-js: 1.2.1

  make-dir@4.0.0:
    dependencies:
      semver: 7.7.2

  math-intrinsics@1.1.0: {}

  media-typer@0.3.0: {}

  media-typer@1.1.0: {}

  merge-descriptors@1.0.3: {}

  merge-descriptors@2.0.0: {}

  merge2@1.4.1: {}

  methods@1.1.2: {}

  micromatch@4.0.8:
    dependencies:
      braces: 3.0.3
      picomatch: 2.3.1

  mime-db@1.52.0: {}

  mime-db@1.54.0: {}

  mime-types@2.1.35:
    dependencies:
      mime-db: 1.52.0

  mime-types@3.0.1:
    dependencies:
      mime-db: 1.54.0

  mime@1.6.0: {}

  minimatch@3.1.2:
    dependencies:
      brace-expansion: 1.1.12

  minimatch@9.0.5:
    dependencies:
      brace-expansion: 2.0.2

  ms@2.0.0: {}

  ms@2.1.3: {}

  nanoid@3.3.11: {}

  natural-compare@1.4.0: {}

  negotiator@0.6.3: {}

  negotiator@0.6.4: {}

  negotiator@1.0.0: {}

  node-forge@1.3.1: {}

  node-mocks-http@1.17.2(@types/express@5.0.3)(@types/node@24.5.2):
    dependencies:
      accepts: 1.3.8
      content-disposition: 0.5.4
      depd: 1.1.2
      fresh: 0.5.2
      merge-descriptors: 1.0.3
      methods: 1.1.2
      mime: 1.6.0
      parseurl: 1.3.3
      range-parser: 1.2.1
      type-is: 1.6.18
    optionalDependencies:
      '@types/express': 5.0.3
      '@types/node': 24.5.2

  object-assign@4.1.1: {}

  object-inspect@1.13.4: {}

  on-finished@2.4.1:
    dependencies:
      ee-first: 1.1.1

  on-headers@1.1.0: {}

  once@1.4.0:
    dependencies:
      wrappy: 1.0.2

  openapi3-ts@4.5.0:
    dependencies:
      yaml: 2.8.1

  optionator@0.9.4:
    dependencies:
      deep-is: 0.1.4
      fast-levenshtein: 2.0.6
      levn: 0.4.1
      prelude-ls: 1.2.1
      type-check: 0.4.0
      word-wrap: 1.2.5

  p-limit@3.1.0:
    dependencies:
      yocto-queue: 0.1.0

  p-locate@5.0.0:
    dependencies:
      p-limit: 3.1.0

  parent-module@1.0.1:
    dependencies:
      callsites: 3.1.0

  parseurl@1.3.3: {}

  path-exists@4.0.0: {}

  path-key@3.1.1: {}

<<<<<<< HEAD
  path-to-regexp@8.2.0: {}
=======
  path-scurry@1.11.1:
    dependencies:
      lru-cache: 10.4.3
      minipass: 7.1.2

  path-to-regexp@8.3.0: {}
>>>>>>> 9d8d5def

  path-type@4.0.0: {}

  pathe@2.0.3: {}

  picocolors@1.1.1: {}

  picomatch@2.3.1: {}

  picomatch@4.0.3: {}

  postcss@8.5.6:
    dependencies:
      nanoid: 3.3.11
      picocolors: 1.1.1
      source-map-js: 1.2.1

  prelude-ls@1.2.1: {}

  prettier-linter-helpers@1.0.0:
    dependencies:
      fast-diff: 1.3.0

  prettier@3.6.2: {}

  proxy-addr@2.0.7:
    dependencies:
      forwarded: 0.2.0
      ipaddr.js: 1.9.1

  punycode@2.3.1: {}

  qs@6.14.0:
    dependencies:
      side-channel: 1.1.0

  quansync@0.2.11: {}

  queue-microtask@1.2.3: {}

  ramda@0.31.3: {}

  range-parser@1.2.1: {}

  raw-body@3.0.0:
    dependencies:
      bytes: 3.1.2
      http-errors: 2.0.0
      iconv-lite: 0.6.3
      unpipe: 1.0.0

  readdirp@4.1.2: {}

  resolve-from@4.0.0: {}

  resolve-pkg-maps@1.0.0: {}

  reusify@1.1.0: {}

  rolldown-plugin-dts@0.16.5(rolldown@1.0.0-beta.38)(typescript@5.9.2):
    dependencies:
      '@babel/generator': 7.28.3
      '@babel/parser': 7.28.4
      '@babel/types': 7.28.4
      ast-kit: 2.1.2
      birpc: 2.5.0
      debug: 4.4.3
      dts-resolver: 2.1.2
      get-tsconfig: 4.10.1
      magic-string: 0.30.19
      rolldown: 1.0.0-beta.38
    optionalDependencies:
      typescript: 5.9.2
    transitivePeerDependencies:
      - oxc-resolver
      - supports-color

  rolldown@1.0.0-beta.38:
    dependencies:
      '@oxc-project/types': 0.89.0
      '@rolldown/pluginutils': 1.0.0-beta.38
      ansis: 4.1.0
    optionalDependencies:
      '@rolldown/binding-android-arm64': 1.0.0-beta.38
      '@rolldown/binding-darwin-arm64': 1.0.0-beta.38
      '@rolldown/binding-darwin-x64': 1.0.0-beta.38
      '@rolldown/binding-freebsd-x64': 1.0.0-beta.38
      '@rolldown/binding-linux-arm-gnueabihf': 1.0.0-beta.38
      '@rolldown/binding-linux-arm64-gnu': 1.0.0-beta.38
      '@rolldown/binding-linux-arm64-musl': 1.0.0-beta.38
      '@rolldown/binding-linux-x64-gnu': 1.0.0-beta.38
      '@rolldown/binding-linux-x64-musl': 1.0.0-beta.38
      '@rolldown/binding-openharmony-arm64': 1.0.0-beta.38
      '@rolldown/binding-wasm32-wasi': 1.0.0-beta.38
      '@rolldown/binding-win32-arm64-msvc': 1.0.0-beta.38
      '@rolldown/binding-win32-ia32-msvc': 1.0.0-beta.38
      '@rolldown/binding-win32-x64-msvc': 1.0.0-beta.38

  rollup@4.50.2:
    dependencies:
      '@types/estree': 1.0.8
    optionalDependencies:
      '@rollup/rollup-android-arm-eabi': 4.50.2
      '@rollup/rollup-android-arm64': 4.50.2
      '@rollup/rollup-darwin-arm64': 4.50.2
      '@rollup/rollup-darwin-x64': 4.50.2
      '@rollup/rollup-freebsd-arm64': 4.50.2
      '@rollup/rollup-freebsd-x64': 4.50.2
      '@rollup/rollup-linux-arm-gnueabihf': 4.50.2
      '@rollup/rollup-linux-arm-musleabihf': 4.50.2
      '@rollup/rollup-linux-arm64-gnu': 4.50.2
      '@rollup/rollup-linux-arm64-musl': 4.50.2
      '@rollup/rollup-linux-loong64-gnu': 4.50.2
      '@rollup/rollup-linux-ppc64-gnu': 4.50.2
      '@rollup/rollup-linux-riscv64-gnu': 4.50.2
      '@rollup/rollup-linux-riscv64-musl': 4.50.2
      '@rollup/rollup-linux-s390x-gnu': 4.50.2
      '@rollup/rollup-linux-x64-gnu': 4.50.2
      '@rollup/rollup-linux-x64-musl': 4.50.2
      '@rollup/rollup-openharmony-arm64': 4.50.2
      '@rollup/rollup-win32-arm64-msvc': 4.50.2
      '@rollup/rollup-win32-ia32-msvc': 4.50.2
      '@rollup/rollup-win32-x64-msvc': 4.50.2
      fsevents: 2.3.3

  router@2.2.0:
    dependencies:
      debug: 4.4.3
      depd: 2.0.0
      is-promise: 4.0.0
      parseurl: 1.3.3
      path-to-regexp: 8.3.0
    transitivePeerDependencies:
      - supports-color

  run-parallel@1.2.0:
    dependencies:
      queue-microtask: 1.2.3

  safe-buffer@5.2.1: {}

  safer-buffer@2.1.2: {}

  semver@7.7.2: {}

  send@1.2.0:
    dependencies:
      debug: 4.4.3
      encodeurl: 2.0.0
      escape-html: 1.0.3
      etag: 1.8.1
      fresh: 2.0.0
      http-errors: 2.0.0
      mime-types: 3.0.1
      ms: 2.1.3
      on-finished: 2.4.1
      range-parser: 1.2.1
      statuses: 2.0.1
    transitivePeerDependencies:
      - supports-color

  serve-static@2.2.0:
    dependencies:
      encodeurl: 2.0.0
      escape-html: 1.0.3
      parseurl: 1.3.3
      send: 1.2.0
    transitivePeerDependencies:
      - supports-color

  setprototypeof@1.2.0: {}

  shebang-command@2.0.0:
    dependencies:
      shebang-regex: 3.0.0

  shebang-regex@3.0.0: {}

  side-channel-list@1.0.0:
    dependencies:
      es-errors: 1.3.0
      object-inspect: 1.13.4

  side-channel-map@1.0.1:
    dependencies:
      call-bound: 1.0.4
      es-errors: 1.3.0
      get-intrinsic: 1.3.0
      object-inspect: 1.13.4

  side-channel-weakmap@1.0.2:
    dependencies:
      call-bound: 1.0.4
      es-errors: 1.3.0
      get-intrinsic: 1.3.0
      object-inspect: 1.13.4
      side-channel-map: 1.0.1

  side-channel@1.1.0:
    dependencies:
      es-errors: 1.3.0
      object-inspect: 1.13.4
      side-channel-list: 1.0.0
      side-channel-map: 1.0.1
      side-channel-weakmap: 1.0.2

  siginfo@2.0.0: {}

  slash@3.0.0: {}

  snakify-ts@2.3.0:
    dependencies:
      lodash.snakecase: 4.1.1

  source-map-js@1.2.1: {}

  stackback@0.0.2: {}

  statuses@2.0.1: {}

  std-env@3.9.0: {}

  streamsearch@1.1.0: {}

<<<<<<< HEAD
=======
  string-width@4.2.3:
    dependencies:
      emoji-regex: 8.0.0
      is-fullwidth-code-point: 3.0.0
      strip-ansi: 6.0.1

  string-width@5.1.2:
    dependencies:
      eastasianwidth: 0.2.0
      emoji-regex: 9.2.2
      strip-ansi: 7.1.2

>>>>>>> 9d8d5def
  strip-ansi@6.0.1:
    dependencies:
      ansi-regex: 5.0.1

<<<<<<< HEAD
=======
  strip-ansi@7.1.2:
    dependencies:
      ansi-regex: 6.2.2

>>>>>>> 9d8d5def
  strip-json-comments@3.1.1: {}

  supports-color@7.2.0:
    dependencies:
      has-flag: 4.0.0

  swagger-ui-dist@5.29.0:
    dependencies:
      '@scarf/scarf': empty-npm-package@1.0.0

  swagger-ui-express@5.0.1(express@5.1.0):
    dependencies:
      express: 5.1.0
      swagger-ui-dist: 5.29.0

  synckit@0.11.11:
    dependencies:
      '@pkgr/core': 0.2.9

  text-table@0.2.0: {}

  tinybench@2.9.0: {}

  tinyexec@0.3.2: {}

  tinyexec@1.0.1: {}

  tinyglobby@0.2.15:
    dependencies:
      fdir: 6.5.0(picomatch@4.0.3)
      picomatch: 4.0.3

  tinypool@2.0.0: {}

  tinyrainbow@3.0.3: {}

  to-regex-range@5.0.1:
    dependencies:
      is-number: 7.0.0

  toidentifier@1.0.1: {}

  tree-kill@1.2.2: {}

  ts-api-utils@1.4.3(typescript@5.1.3):
    dependencies:
      typescript: 5.1.3

  ts-api-utils@2.1.0(typescript@5.9.2):
    dependencies:
      typescript: 5.9.2

  ts-toolbelt@9.6.0: {}

  tsdown@0.15.3(@arethetypeswrong/core@0.18.2)(typescript@5.9.2):
    dependencies:
      ansis: 4.1.0
      cac: 6.7.14
      chokidar: 4.0.3
      debug: 4.4.3
      diff: 8.0.2
      empathic: 2.0.0
      hookable: 5.5.3
      rolldown: 1.0.0-beta.38
      rolldown-plugin-dts: 0.16.5(rolldown@1.0.0-beta.38)(typescript@5.9.2)
      semver: 7.7.2
      tinyexec: 1.0.1
      tinyglobby: 0.2.15
      tree-kill: 1.2.2
      unconfig: 7.3.3
    optionalDependencies:
      '@arethetypeswrong/core': 0.18.2
      typescript: 5.9.2
    transitivePeerDependencies:
      - '@ts-macro/tsc'
      - '@typescript/native-preview'
      - oxc-resolver
      - supports-color
      - vue-tsc

  tslib@2.8.1:
    optional: true

  tsx@4.20.5:
    dependencies:
      esbuild: 0.25.10
      get-tsconfig: 4.10.1
    optionalDependencies:
      fsevents: 2.3.3

  type-check@0.4.0:
    dependencies:
      prelude-ls: 1.2.1

  type-is@1.6.18:
    dependencies:
      media-typer: 0.3.0
      mime-types: 2.1.35

  type-is@2.0.1:
    dependencies:
      content-type: 1.0.5
      media-typer: 1.1.0
      mime-types: 3.0.1

  types-ramda@0.31.0:
    dependencies:
      ts-toolbelt: 9.6.0

  typescript-eslint@8.0.0(eslint@9.0.0)(typescript@5.1.3):
    dependencies:
      '@typescript-eslint/eslint-plugin': 8.0.0(@typescript-eslint/parser@8.0.0(eslint@9.0.0)(typescript@5.1.3))(eslint@9.0.0)(typescript@5.1.3)
      '@typescript-eslint/parser': 8.0.0(eslint@9.0.0)(typescript@5.1.3)
      '@typescript-eslint/utils': 8.0.0(eslint@9.0.0)(typescript@5.1.3)
    optionalDependencies:
      typescript: 5.1.3
    transitivePeerDependencies:
      - eslint
      - supports-color

  typescript-eslint@8.44.0(eslint@9.36.0(jiti@2.5.1))(typescript@5.9.2):
    dependencies:
      '@typescript-eslint/eslint-plugin': 8.44.0(@typescript-eslint/parser@8.44.0(eslint@9.36.0(jiti@2.5.1))(typescript@5.9.2))(eslint@9.36.0(jiti@2.5.1))(typescript@5.9.2)
      '@typescript-eslint/parser': 8.44.0(eslint@9.36.0(jiti@2.5.1))(typescript@5.9.2)
      '@typescript-eslint/typescript-estree': 8.44.0(typescript@5.9.2)
      '@typescript-eslint/utils': 8.44.0(eslint@9.36.0(jiti@2.5.1))(typescript@5.9.2)
      eslint: 9.36.0(jiti@2.5.1)
      typescript: 5.9.2
    transitivePeerDependencies:
      - supports-color

  typescript@5.1.3: {}

  typescript@5.6.1-rc: {}

  typescript@5.9.2: {}

  unconfig@7.3.3:
    dependencies:
      '@quansync/fs': 0.1.5
      defu: 6.1.4
      jiti: 2.5.1
      quansync: 0.2.11

  undici-types@7.12.0: {}

  undici@7.16.0: {}

  unpipe@1.0.0: {}

  uri-js@4.4.1:
    dependencies:
      punycode: 2.3.1

  validate-npm-package-name@5.0.1: {}

  vary@1.1.2: {}

<<<<<<< HEAD
  vite@7.1.5(@types/node@24.3.1)(jiti@2.5.1)(tsx@4.20.5)(yaml@2.8.1):
=======
  vite-node@3.2.4(@types/node@24.5.2)(jiti@2.5.1)(tsx@4.20.5)(yaml@2.8.1):
    dependencies:
      cac: 6.7.14
      debug: 4.4.3
      es-module-lexer: 1.7.0
      pathe: 2.0.3
      vite: 7.1.6(@types/node@24.5.2)(jiti@2.5.1)(tsx@4.20.5)(yaml@2.8.1)
    transitivePeerDependencies:
      - '@types/node'
      - jiti
      - less
      - lightningcss
      - sass
      - sass-embedded
      - stylus
      - sugarss
      - supports-color
      - terser
      - tsx
      - yaml

  vite@7.1.6(@types/node@24.5.2)(jiti@2.5.1)(tsx@4.20.5)(yaml@2.8.1):
>>>>>>> 9d8d5def
    dependencies:
      esbuild: 0.25.10
      fdir: 6.5.0(picomatch@4.0.3)
      picomatch: 4.0.3
      postcss: 8.5.6
      rollup: 4.50.2
      tinyglobby: 0.2.15
    optionalDependencies:
      '@types/node': 24.5.2
      fsevents: 2.3.3
      jiti: 2.5.1
      tsx: 4.20.5
      yaml: 2.8.1

<<<<<<< HEAD
  vitest@4.0.0-beta.11(@types/node@24.3.1)(jiti@2.5.1)(tsx@4.20.5)(yaml@2.8.1):
    dependencies:
      '@vitest/expect': 4.0.0-beta.11
      '@vitest/mocker': 4.0.0-beta.11(vite@7.1.5(@types/node@24.3.1)(jiti@2.5.1)(tsx@4.20.5)(yaml@2.8.1))
      '@vitest/pretty-format': 4.0.0-beta.11
      '@vitest/runner': 4.0.0-beta.11
      '@vitest/snapshot': 4.0.0-beta.11
      '@vitest/spy': 4.0.0-beta.11
      '@vitest/utils': 4.0.0-beta.11
      debug: 4.4.1
      es-module-lexer: 1.7.0
=======
  vitest@3.2.4(@types/node@24.5.2)(jiti@2.5.1)(tsx@4.20.5)(yaml@2.8.1):
    dependencies:
      '@types/chai': 5.2.2
      '@vitest/expect': 3.2.4
      '@vitest/mocker': 3.2.4(vite@7.1.6(@types/node@24.5.2)(jiti@2.5.1)(tsx@4.20.5)(yaml@2.8.1))
      '@vitest/pretty-format': 3.2.4
      '@vitest/runner': 3.2.4
      '@vitest/snapshot': 3.2.4
      '@vitest/spy': 3.2.4
      '@vitest/utils': 3.2.4
      chai: 5.3.3
      debug: 4.4.3
>>>>>>> 9d8d5def
      expect-type: 1.2.2
      magic-string: 0.30.19
      pathe: 2.0.3
      picomatch: 4.0.3
      std-env: 3.9.0
      tinybench: 2.9.0
      tinyexec: 0.3.2
      tinyglobby: 0.2.15
<<<<<<< HEAD
      tinypool: 2.0.0
      tinyrainbow: 3.0.3
      vite: 7.1.5(@types/node@24.3.1)(jiti@2.5.1)(tsx@4.20.5)(yaml@2.8.1)
=======
      tinypool: 1.1.1
      tinyrainbow: 2.0.0
      vite: 7.1.6(@types/node@24.5.2)(jiti@2.5.1)(tsx@4.20.5)(yaml@2.8.1)
      vite-node: 3.2.4(@types/node@24.5.2)(jiti@2.5.1)(tsx@4.20.5)(yaml@2.8.1)
>>>>>>> 9d8d5def
      why-is-node-running: 2.3.0
    optionalDependencies:
      '@types/node': 24.5.2
    transitivePeerDependencies:
      - jiti
      - less
      - lightningcss
      - msw
      - sass
      - sass-embedded
      - stylus
      - sugarss
      - supports-color
      - terser
      - tsx
      - yaml

  which@2.0.2:
    dependencies:
      isexe: 2.0.0

  why-is-node-running@2.3.0:
    dependencies:
      siginfo: 2.0.0
      stackback: 0.0.2

  word-wrap@1.2.5: {}

<<<<<<< HEAD
=======
  wrap-ansi@7.0.0:
    dependencies:
      ansi-styles: 4.3.0
      string-width: 4.2.3
      strip-ansi: 6.0.1

  wrap-ansi@8.1.0:
    dependencies:
      ansi-styles: 6.2.3
      string-width: 5.1.2
      strip-ansi: 7.1.2

>>>>>>> 9d8d5def
  wrappy@1.0.2: {}

  yaml@2.8.1: {}

  yocto-queue@0.1.0: {}

  zod@4.0.0: {}

  zod@4.1.9: {}<|MERGE_RESOLUTION|>--- conflicted
+++ resolved
@@ -70,13 +70,8 @@
         specifier: ^24.0.0
         version: 24.5.2
       '@vitest/coverage-v8':
-<<<<<<< HEAD
         specifier: ^4.0.0-beta.11
-        version: 4.0.0-beta.11(vitest@4.0.0-beta.11(@types/node@24.3.1)(jiti@2.5.1)(tsx@4.20.5)(yaml@2.8.1))
-=======
-        specifier: ^3.2.3
-        version: 3.2.4(vitest@3.2.4(@types/node@24.5.2)(jiti@2.5.1)(tsx@4.20.5)(yaml@2.8.1))
->>>>>>> 9d8d5def
+        version: 4.0.0-beta.11(vitest@4.0.0-beta.11(@types/node@24.5.2)(jiti@2.5.1)(tsx@4.20.5)(yaml@2.8.1))
       eslint:
         specifier: ^9.28.0
         version: 9.36.0(jiti@2.5.1)
@@ -105,13 +100,8 @@
         specifier: catalog:dev
         version: 8.44.0(eslint@9.36.0(jiti@2.5.1))(typescript@5.9.2)
       vitest:
-<<<<<<< HEAD
         specifier: ^4.0.0-beta.11
-        version: 4.0.0-beta.11(@types/node@24.3.1)(jiti@2.5.1)(tsx@4.20.5)(yaml@2.8.1)
-=======
-        specifier: ^3.2.3
-        version: 3.2.4(@types/node@24.5.2)(jiti@2.5.1)(tsx@4.20.5)(yaml@2.8.1)
->>>>>>> 9d8d5def
+        version: 4.0.0-beta.11(@types/node@24.5.2)(jiti@2.5.1)(tsx@4.20.5)(yaml@2.8.1)
 
   cjs-test:
     devDependencies:
@@ -1083,24 +1073,10 @@
     resolution: {integrity: sha512-quJQXlTSUGL2LH9SUXo8VwsY4soanhgo6LNSm84E1LBcE8s3O0wpdiRzyR9z/ZZJMlMWv37qOOb9pdJlMUEKFQ==}
     engines: {node: '>=8'}
 
-<<<<<<< HEAD
-=======
-  ansi-regex@6.2.2:
-    resolution: {integrity: sha512-Bq3SmSpyFHaWjPk8If9yc6svM8c56dB5BAtW4Qbw5jHTwwXXcTLoRMkpDJp6VL0XzlWaCHTXrkFURMYmD0sLqg==}
-    engines: {node: '>=12'}
-
->>>>>>> 9d8d5def
   ansi-styles@4.3.0:
     resolution: {integrity: sha512-zbB9rCJAT1rbjiVDb2hqKFHNYLxgtk8NURxZ3IZwD3F6NtxbXZQCnnSi1Lkx+IDohdPlFp222wVALIheZJQSEg==}
     engines: {node: '>=8'}
 
-<<<<<<< HEAD
-=======
-  ansi-styles@6.2.3:
-    resolution: {integrity: sha512-4Dj6M28JB+oAH8kFkTLUo+a2jwOFkuqb3yucU0CANcRRUbxS0cP0nZYCGjcc3BNXwRIsUVmDGgzawme7zvJHvg==}
-    engines: {node: '>=12'}
-
->>>>>>> 9d8d5def
   ansis@4.1.0:
     resolution: {integrity: sha512-BGcItUBWSMRgOCe+SVZJ+S7yTRG0eGt9cXAHev72yuGcY23hnLA7Bky5L/xLyPINoSN95geovfBkqoTlNZYa7w==}
     engines: {node: '>=14'}
@@ -1656,19 +1632,8 @@
   lodash.snakecase@4.1.1:
     resolution: {integrity: sha512-QZ1d4xoBHYUeuouhEq3lk3Uq7ldgyFXGBhg04+oRLnIz8o9T65Eh+8YdroUwn846zchkA9yDsDl5CVVaV2nqYw==}
 
-<<<<<<< HEAD
-  lru-cache@11.1.0:
-    resolution: {integrity: sha512-QIXZUBJUx+2zHUdQujWejBkcD9+cs94tLn0+YL8UrCh+D5sCXZ4c7LaEH48pNwRY3MLDgqUFyhlCyjJPf1WP0A==}
-=======
-  loupe@3.2.1:
-    resolution: {integrity: sha512-CdzqowRJCeLU72bHvWqwRBBlLcMEtIvGrlvef74kMnV2AolS9Y8xUv1I0U/MNAWMhBlKIoyuEgoJ0t/bbwHbLQ==}
-
-  lru-cache@10.4.3:
-    resolution: {integrity: sha512-JNAzZcXrCt42VGLuYz0zfAzDfAvJWW6AfYlDBQyDV5DClI2m5sAmK+OIO7s59XfsRsWHp02jAJrRadPRGTt6SQ==}
-
   lru-cache@11.2.1:
     resolution: {integrity: sha512-r8LA6i4LP4EeWOhqBaZZjDWwehd1xUJPCJd9Sv300H0ZmcUER4+JPh7bqqZeqs1o5pgtgvXm+d9UGrB5zZGDiQ==}
->>>>>>> 9d8d5def
     engines: {node: 20 || >=22}
 
   magic-string@0.30.19:
@@ -1832,18 +1797,8 @@
     resolution: {integrity: sha512-ojmeN0qd+y0jszEtoY48r0Peq5dwMEkIlCOu6Q5f41lfkswXuKtYrhgoTpLnyIcHm24Uhqx+5Tqm2InSwLhE6Q==}
     engines: {node: '>=8'}
 
-<<<<<<< HEAD
-  path-to-regexp@8.2.0:
-    resolution: {integrity: sha512-TdrF7fW9Rphjq4RjrW0Kp2AW0Ahwu9sRGTkS6bvDi0SCwZlEZYmcfDbEsTz8RVk0EHIS/Vd1bv3JhG+1xZuAyQ==}
-    engines: {node: '>=16'}
-=======
-  path-scurry@1.11.1:
-    resolution: {integrity: sha512-Xa4Nw17FS9ApQFJ9umLiJS4orGjm7ZzwUrwamcGQuHSzDyth9boKDaycYdDcZDuqYATXw4HFXgaqWTctW/v1HA==}
-    engines: {node: '>=16 || 14 >=14.18'}
-
   path-to-regexp@8.3.0:
     resolution: {integrity: sha512-7jdwVIRtsP8MYpdXSwOS0YdD0Du+qOoF/AEPIt88PcCFrZCzx41oxku1jD88hZBwbNUIEfpqvuhjFaMAqMTWnA==}
->>>>>>> 9d8d5def
 
   path-type@4.0.0:
     resolution: {integrity: sha512-gDKb8aZMDeD/tZWs9P6+q0J9Mwkdl6xMV8TjnGP3qJVJ06bdMgkbBlLU8IdfOsIsFz2BW1rNVT3XuNEl8zPAvw==}
@@ -2039,13 +1994,6 @@
     resolution: {integrity: sha512-Y38VPSHcqkFrCpFnQ9vuSXmquuv5oXOKpGeT6aGrr3o3Gc9AlVa6JBfUSOCnbxGGZF+/0ooI7KrPuUSztUdU5A==}
     engines: {node: '>=8'}
 
-<<<<<<< HEAD
-=======
-  strip-ansi@7.1.2:
-    resolution: {integrity: sha512-gmBGslpoQJtgnMAvOVqGZpEz9dyoKTCzy2nfz/n8aIFhN/jCE/rCmcxabB6jOOHV+0WNnylOxaxBQPSvcWklhA==}
-    engines: {node: '>=12'}
-
->>>>>>> 9d8d5def
   strip-json-comments@3.1.1:
     resolution: {integrity: sha512-6fPc+R4ihwqP6N/aIv2f1gMH8lOVtWQHoqC4yK6oSDVVocumAsfCqjkXnqiYMhmMwS/mEHLp7Vehlt3ql6lEig==}
     engines: {node: '>=8'}
@@ -2219,18 +2167,8 @@
     resolution: {integrity: sha512-BNGbWLfd0eUPabhkXUVm0j8uuvREyTh5ovRa/dyow/BqAbZJyC+5fU+IzQOzmAKzYqYRAISoRhdQr3eIZ/PXqg==}
     engines: {node: '>= 0.8'}
 
-<<<<<<< HEAD
-  vite@7.1.5:
-    resolution: {integrity: sha512-4cKBO9wR75r0BeIWWWId9XK9Lj6La5X846Zw9dFfzMRw38IlTk2iCcUt6hsyiDRcPidc55ZParFYDXi0nXOeLQ==}
-=======
-  vite-node@3.2.4:
-    resolution: {integrity: sha512-EbKSKh+bh1E1IFxeO0pg1n4dvoOTt0UDiXMd/qn++r98+jPO1xtJilvXldeuQ8giIB5IkpjCgMleHMNEsGH6pg==}
-    engines: {node: ^18.0.0 || ^20.0.0 || >=22.0.0}
-    hasBin: true
-
   vite@7.1.6:
     resolution: {integrity: sha512-SRYIB8t/isTwNn8vMB3MR6E+EQZM/WG1aKmmIUCfDXfVvKfc20ZpamngWHKzAmmu9ppsgxsg4b2I7c90JZudIQ==}
->>>>>>> 9d8d5def
     engines: {node: ^20.19.0 || >=22.12.0}
     hasBin: true
     peerDependencies:
@@ -2331,14 +2269,6 @@
 
 snapshots:
 
-<<<<<<< HEAD
-=======
-  '@ampproject/remapping@2.3.0':
-    dependencies:
-      '@jridgewell/gen-mapping': 0.3.13
-      '@jridgewell/trace-mapping': 0.3.31
-
->>>>>>> 9d8d5def
   '@andrewbranch/untar.js@1.0.3': {}
 
   '@arethetypeswrong/core@0.18.2':
@@ -2543,20 +2473,6 @@
 
   '@humanwhocodes/retry@0.4.3': {}
 
-<<<<<<< HEAD
-=======
-  '@isaacs/cliui@8.0.2':
-    dependencies:
-      string-width: 5.1.2
-      string-width-cjs: string-width@4.2.3
-      strip-ansi: 7.1.2
-      strip-ansi-cjs: strip-ansi@6.0.1
-      wrap-ansi: 8.1.0
-      wrap-ansi-cjs: wrap-ansi@7.0.0
-
-  '@istanbuljs/schema@0.1.3': {}
-
->>>>>>> 9d8d5def
   '@jridgewell/gen-mapping@0.3.13':
     dependencies:
       '@jridgewell/sourcemap-codec': 1.5.5
@@ -2996,11 +2912,7 @@
       '@typescript-eslint/types': 8.44.0
       eslint-visitor-keys: 4.2.1
 
-<<<<<<< HEAD
-  '@vitest/coverage-v8@4.0.0-beta.11(vitest@4.0.0-beta.11(@types/node@24.3.1)(jiti@2.5.1)(tsx@4.20.5)(yaml@2.8.1))':
-=======
-  '@vitest/coverage-v8@3.2.4(vitest@3.2.4(@types/node@24.5.2)(jiti@2.5.1)(tsx@4.20.5)(yaml@2.8.1))':
->>>>>>> 9d8d5def
+  '@vitest/coverage-v8@4.0.0-beta.11(vitest@4.0.0-beta.11(@types/node@24.5.2)(jiti@2.5.1)(tsx@4.20.5)(yaml@2.8.1))':
     dependencies:
       '@bcoe/v8-coverage': 1.0.2
       '@vitest/utils': 4.0.0-beta.11
@@ -3010,19 +2922,10 @@
       istanbul-lib-report: 3.0.1
       istanbul-lib-source-maps: 5.0.6
       istanbul-reports: 3.2.0
-<<<<<<< HEAD
       magicast: 0.3.5
       std-env: 3.9.0
       tinyrainbow: 3.0.3
-      vitest: 4.0.0-beta.11(@types/node@24.3.1)(jiti@2.5.1)(tsx@4.20.5)(yaml@2.8.1)
-=======
-      magic-string: 0.30.19
-      magicast: 0.3.5
-      std-env: 3.9.0
-      test-exclude: 7.0.1
-      tinyrainbow: 2.0.0
-      vitest: 3.2.4(@types/node@24.5.2)(jiti@2.5.1)(tsx@4.20.5)(yaml@2.8.1)
->>>>>>> 9d8d5def
+      vitest: 4.0.0-beta.11(@types/node@24.5.2)(jiti@2.5.1)(tsx@4.20.5)(yaml@2.8.1)
     transitivePeerDependencies:
       - supports-color
 
@@ -3034,11 +2937,7 @@
       chai: 6.0.1
       tinyrainbow: 3.0.3
 
-<<<<<<< HEAD
-  '@vitest/mocker@4.0.0-beta.11(vite@7.1.5(@types/node@24.3.1)(jiti@2.5.1)(tsx@4.20.5)(yaml@2.8.1))':
-=======
-  '@vitest/mocker@3.2.4(vite@7.1.6(@types/node@24.5.2)(jiti@2.5.1)(tsx@4.20.5)(yaml@2.8.1))':
->>>>>>> 9d8d5def
+  '@vitest/mocker@4.0.0-beta.11(vite@7.1.6(@types/node@24.5.2)(jiti@2.5.1)(tsx@4.20.5)(yaml@2.8.1))':
     dependencies:
       '@vitest/spy': 4.0.0-beta.11
       estree-walker: 3.0.3
@@ -3057,11 +2956,7 @@
 
   '@vitest/snapshot@4.0.0-beta.11':
     dependencies:
-<<<<<<< HEAD
       '@vitest/pretty-format': 4.0.0-beta.11
-=======
-      '@vitest/pretty-format': 3.2.4
->>>>>>> 9d8d5def
       magic-string: 0.30.19
       pathe: 2.0.3
 
@@ -3097,20 +2992,10 @@
 
   ansi-regex@5.0.1: {}
 
-<<<<<<< HEAD
-=======
-  ansi-regex@6.2.2: {}
-
->>>>>>> 9d8d5def
   ansi-styles@4.3.0:
     dependencies:
       color-convert: 2.0.1
 
-<<<<<<< HEAD
-=======
-  ansi-styles@6.2.3: {}
-
->>>>>>> 9d8d5def
   ansis@4.1.0: {}
 
   argparse@2.0.1: {}
@@ -3717,15 +3602,7 @@
 
   lodash.snakecase@4.1.1: {}
 
-<<<<<<< HEAD
-  lru-cache@11.1.0: {}
-=======
-  loupe@3.2.1: {}
-
-  lru-cache@10.4.3: {}
-
   lru-cache@11.2.1: {}
->>>>>>> 9d8d5def
 
   magic-string@0.30.19:
     dependencies:
@@ -3859,16 +3736,7 @@
 
   path-key@3.1.1: {}
 
-<<<<<<< HEAD
-  path-to-regexp@8.2.0: {}
-=======
-  path-scurry@1.11.1:
-    dependencies:
-      lru-cache: 10.4.3
-      minipass: 7.1.2
-
   path-to-regexp@8.3.0: {}
->>>>>>> 9d8d5def
 
   path-type@4.0.0: {}
 
@@ -4093,32 +3961,10 @@
 
   streamsearch@1.1.0: {}
 
-<<<<<<< HEAD
-=======
-  string-width@4.2.3:
-    dependencies:
-      emoji-regex: 8.0.0
-      is-fullwidth-code-point: 3.0.0
-      strip-ansi: 6.0.1
-
-  string-width@5.1.2:
-    dependencies:
-      eastasianwidth: 0.2.0
-      emoji-regex: 9.2.2
-      strip-ansi: 7.1.2
-
->>>>>>> 9d8d5def
   strip-ansi@6.0.1:
     dependencies:
       ansi-regex: 5.0.1
 
-<<<<<<< HEAD
-=======
-  strip-ansi@7.1.2:
-    dependencies:
-      ansi-regex: 6.2.2
-
->>>>>>> 9d8d5def
   strip-json-comments@3.1.1: {}
 
   supports-color@7.2.0:
@@ -4277,32 +4123,7 @@
 
   vary@1.1.2: {}
 
-<<<<<<< HEAD
-  vite@7.1.5(@types/node@24.3.1)(jiti@2.5.1)(tsx@4.20.5)(yaml@2.8.1):
-=======
-  vite-node@3.2.4(@types/node@24.5.2)(jiti@2.5.1)(tsx@4.20.5)(yaml@2.8.1):
-    dependencies:
-      cac: 6.7.14
-      debug: 4.4.3
-      es-module-lexer: 1.7.0
-      pathe: 2.0.3
-      vite: 7.1.6(@types/node@24.5.2)(jiti@2.5.1)(tsx@4.20.5)(yaml@2.8.1)
-    transitivePeerDependencies:
-      - '@types/node'
-      - jiti
-      - less
-      - lightningcss
-      - sass
-      - sass-embedded
-      - stylus
-      - sugarss
-      - supports-color
-      - terser
-      - tsx
-      - yaml
-
   vite@7.1.6(@types/node@24.5.2)(jiti@2.5.1)(tsx@4.20.5)(yaml@2.8.1):
->>>>>>> 9d8d5def
     dependencies:
       esbuild: 0.25.10
       fdir: 6.5.0(picomatch@4.0.3)
@@ -4317,32 +4138,17 @@
       tsx: 4.20.5
       yaml: 2.8.1
 
-<<<<<<< HEAD
-  vitest@4.0.0-beta.11(@types/node@24.3.1)(jiti@2.5.1)(tsx@4.20.5)(yaml@2.8.1):
+  vitest@4.0.0-beta.11(@types/node@24.5.2)(jiti@2.5.1)(tsx@4.20.5)(yaml@2.8.1):
     dependencies:
       '@vitest/expect': 4.0.0-beta.11
-      '@vitest/mocker': 4.0.0-beta.11(vite@7.1.5(@types/node@24.3.1)(jiti@2.5.1)(tsx@4.20.5)(yaml@2.8.1))
+      '@vitest/mocker': 4.0.0-beta.11(vite@7.1.6(@types/node@24.5.2)(jiti@2.5.1)(tsx@4.20.5)(yaml@2.8.1))
       '@vitest/pretty-format': 4.0.0-beta.11
       '@vitest/runner': 4.0.0-beta.11
       '@vitest/snapshot': 4.0.0-beta.11
       '@vitest/spy': 4.0.0-beta.11
       '@vitest/utils': 4.0.0-beta.11
-      debug: 4.4.1
+      debug: 4.4.3
       es-module-lexer: 1.7.0
-=======
-  vitest@3.2.4(@types/node@24.5.2)(jiti@2.5.1)(tsx@4.20.5)(yaml@2.8.1):
-    dependencies:
-      '@types/chai': 5.2.2
-      '@vitest/expect': 3.2.4
-      '@vitest/mocker': 3.2.4(vite@7.1.6(@types/node@24.5.2)(jiti@2.5.1)(tsx@4.20.5)(yaml@2.8.1))
-      '@vitest/pretty-format': 3.2.4
-      '@vitest/runner': 3.2.4
-      '@vitest/snapshot': 3.2.4
-      '@vitest/spy': 3.2.4
-      '@vitest/utils': 3.2.4
-      chai: 5.3.3
-      debug: 4.4.3
->>>>>>> 9d8d5def
       expect-type: 1.2.2
       magic-string: 0.30.19
       pathe: 2.0.3
@@ -4351,16 +4157,9 @@
       tinybench: 2.9.0
       tinyexec: 0.3.2
       tinyglobby: 0.2.15
-<<<<<<< HEAD
       tinypool: 2.0.0
       tinyrainbow: 3.0.3
-      vite: 7.1.5(@types/node@24.3.1)(jiti@2.5.1)(tsx@4.20.5)(yaml@2.8.1)
-=======
-      tinypool: 1.1.1
-      tinyrainbow: 2.0.0
       vite: 7.1.6(@types/node@24.5.2)(jiti@2.5.1)(tsx@4.20.5)(yaml@2.8.1)
-      vite-node: 3.2.4(@types/node@24.5.2)(jiti@2.5.1)(tsx@4.20.5)(yaml@2.8.1)
->>>>>>> 9d8d5def
       why-is-node-running: 2.3.0
     optionalDependencies:
       '@types/node': 24.5.2
@@ -4389,21 +4188,6 @@
 
   word-wrap@1.2.5: {}
 
-<<<<<<< HEAD
-=======
-  wrap-ansi@7.0.0:
-    dependencies:
-      ansi-styles: 4.3.0
-      string-width: 4.2.3
-      strip-ansi: 6.0.1
-
-  wrap-ansi@8.1.0:
-    dependencies:
-      ansi-styles: 6.2.3
-      string-width: 5.1.2
-      strip-ansi: 7.1.2
-
->>>>>>> 9d8d5def
   wrappy@1.0.2: {}
 
   yaml@2.8.1: {}
