lockfileVersion: '9.0'

settings:
  autoInstallPeers: false
  excludeLinksFromLockfile: false

catalogs:
  dev:
    '@types/compression':
      specifier: ^1.8.1
      version: 1.8.1
    '@types/express':
      specifier: ^5.0.3
      version: 5.0.3
    '@types/express-fileupload':
      specifier: ^1.5.1
      version: 1.5.1
    '@types/http-errors':
      specifier: ^2.0.5
      version: 2.0.5
    '@types/ramda':
      specifier: ^0.31.0
      version: 0.31.1
    '@typescript-eslint/rule-tester':
      specifier: ^8.35.1
      version: 8.46.0
    camelize-ts:
      specifier: ^3.0.0
      version: 3.0.0
    compression:
      specifier: ^1.8.0
      version: 1.8.1
    express:
      specifier: ^5.1.0
      version: 5.1.0
    express-fileupload:
      specifier: ^1.5.1
      version: 1.5.2
    http-errors:
      specifier: ^2.0.0
      version: 2.0.0
    typescript:
      specifier: ^5.9.2
      version: 5.9.3
    typescript-eslint:
      specifier: ^8.35.1
      version: 8.46.0
    zod:
      specifier: ^4.0.0
      version: 4.1.12
  prod:
    ramda:
      specifier: ^0.31.3
      version: 0.31.3

overrides:
  '@scarf/scarf': npm:empty-npm-package@1.0.0

importers:

  .:
    devDependencies:
      '@arethetypeswrong/core':
        specifier: ^0.18.2
        version: 0.18.2
      '@tsconfig/node20':
        specifier: ^20.1.5
        version: 20.1.6
      '@types/node':
        specifier: ^24.0.0
        version: 24.7.1
      '@vitest/coverage-v8':
<<<<<<< HEAD
        specifier: ^4.0.0-beta.16
        version: 4.0.0-beta.16(vitest@4.0.0-beta.16(@types/node@24.6.2)(jiti@2.6.0)(tsx@4.20.6)(yaml@2.8.1))
=======
        specifier: ^3.2.3
        version: 3.2.4(vitest@3.2.4(@types/node@24.7.1)(jiti@2.6.0)(tsx@4.20.6)(yaml@2.8.1))
>>>>>>> 82a1bf1e
      eslint:
        specifier: ^9.28.0
        version: 9.37.0(jiti@2.6.0)
      eslint-config-prettier:
        specifier: ^10.1.5
        version: 10.1.8(eslint@9.37.0(jiti@2.6.0))
      eslint-plugin-allowed-dependencies:
        specifier: ^1.3.1
        version: 1.3.1(eslint@9.37.0(jiti@2.6.0))(typescript-eslint@8.46.0(eslint@9.37.0(jiti@2.6.0))(typescript@5.9.3))
      eslint-plugin-prettier:
        specifier: ^5.4.1
        version: 5.5.4(eslint-config-prettier@10.1.8(eslint@9.37.0(jiti@2.6.0)))(eslint@9.37.0(jiti@2.6.0))(prettier@3.6.2)
      husky:
        specifier: ^9.0.5
        version: 9.1.7
      prettier:
        specifier: 3.6.2
        version: 3.6.2
      tsdown:
        specifier: ^0.15.3
        version: 0.15.6(@arethetypeswrong/core@0.18.2)(typescript@5.9.3)
      tsx:
        specifier: ^4.19.4
        version: 4.20.6
      typescript-eslint:
        specifier: catalog:dev
        version: 8.46.0(eslint@9.37.0(jiti@2.6.0))(typescript@5.9.3)
      vitest:
<<<<<<< HEAD
        specifier: ^4.0.0-beta.16
        version: 4.0.0-beta.16(@types/node@24.6.2)(jiti@2.6.0)(tsx@4.20.6)(yaml@2.8.1)
=======
        specifier: ^3.2.3
        version: 3.2.4(@types/node@24.7.1)(jiti@2.6.0)(tsx@4.20.6)(yaml@2.8.1)
>>>>>>> 82a1bf1e

  cjs-test:
    devDependencies:
      express-zod-api:
        specifier: workspace:*
        version: link:../express-zod-api
      zod:
        specifier: catalog:dev
        version: 4.1.12

  compat-test:
    devDependencies:
      '@express-zod-api/migration':
        specifier: workspace:*
        version: link:../migration
      eslint:
        specifier: npm:eslint@9.0.0
        version: 9.0.0
      express:
        specifier: npm:express@5.1.0
        version: 5.1.0
      express-zod-api:
        specifier: workspace:*
        version: link:../express-zod-api
      http-errors:
        specifier: npm:http-errors@2.0.0
        version: 2.0.0
      typescript:
        specifier: npm:typescript@5.1.3
        version: 5.1.3
      typescript-eslint:
        specifier: npm:typescript-eslint@8.0.0
        version: 8.0.0(eslint@9.0.0)(typescript@5.1.3)
      zod:
        specifier: npm:zod@4.0.0
        version: 4.0.0

  esm-test:
    devDependencies:
      express-zod-api:
        specifier: workspace:*
        version: link:../express-zod-api
      zod:
        specifier: catalog:dev
        version: 4.1.12

  example:
    devDependencies:
      '@types/http-errors':
        specifier: catalog:dev
        version: 2.0.5
      '@types/swagger-ui-express':
        specifier: ^4.1.8
        version: 4.1.8
      express-zod-api:
        specifier: workspace:*
        version: link:../express-zod-api
      http-errors:
        specifier: catalog:dev
        version: 2.0.0
      qs:
        specifier: ^6.14.0
        version: 6.14.0
      swagger-ui-express:
        specifier: ^5.0.0
        version: 5.0.1(express@5.1.0)
      typescript:
        specifier: catalog:dev
        version: 5.9.3
      zod:
        specifier: catalog:dev
        version: 4.1.12

  express-zod-api:
    dependencies:
      '@express-zod-api/zod-plugin':
        specifier: workspace:^
        version: link:../zod-plugin
      ansis:
        specifier: ^4.1.0
        version: 4.2.0
      node-mocks-http:
        specifier: ^1.17.2
        version: 1.17.2(@types/express@5.0.3)(@types/node@24.7.1)
      openapi3-ts:
        specifier: ^4.5.0
        version: 4.5.0
      ramda:
        specifier: catalog:prod
        version: 0.31.3
    devDependencies:
      '@types/compression':
        specifier: catalog:dev
        version: 1.8.1
      '@types/cors':
        specifier: ^2.8.19
        version: 2.8.19
      '@types/depd':
        specifier: ^1.1.37
        version: 1.1.37
      '@types/express':
        specifier: catalog:dev
        version: 5.0.3
      '@types/express-fileupload':
        specifier: catalog:dev
        version: 1.5.1
      '@types/http-errors':
        specifier: catalog:dev
        version: 2.0.5
      '@types/node-forge':
        specifier: ^1.3.11
        version: 1.3.14
      '@types/ramda':
        specifier: catalog:dev
        version: 0.31.1
      camelize-ts:
        specifier: catalog:dev
        version: 3.0.0
      compression:
        specifier: catalog:dev
        version: 1.8.1
      cors:
        specifier: ^2.8.5
        version: 2.8.5
      depd:
        specifier: ^2.0.0
        version: 2.0.0
      express:
        specifier: catalog:dev
        version: 5.1.0
      express-fileupload:
        specifier: catalog:dev
        version: 1.5.2
      http-errors:
        specifier: catalog:dev
        version: 2.0.0
      node-forge:
        specifier: ^1.3.1
        version: 1.3.1
      snakify-ts:
        specifier: ^2.3.0
        version: 2.3.0
      typescript:
        specifier: catalog:dev
        version: 5.9.3
      undici:
        specifier: ^7.10.0
        version: 7.16.0
      zod:
        specifier: catalog:dev
        version: 4.1.12

  issue952-test:
    dependencies:
      '@types/express':
        specifier: catalog:dev
        version: 5.0.3
      '@types/express-fileupload':
        specifier: catalog:dev
        version: 1.5.1
      express-zod-api:
        specifier: workspace:*
        version: link:../express-zod-api
      typescript:
        specifier: catalog:dev
        version: 5.9.3
      zod:
        specifier: catalog:dev
        version: 4.1.12

  migration:
    devDependencies:
      '@typescript-eslint/rule-tester':
        specifier: catalog:dev
        version: 8.46.0(eslint@9.37.0(jiti@2.6.0))(typescript@5.9.3)

  zod-plugin:
    dependencies:
      ramda:
        specifier: catalog:prod
        version: 0.31.3
    devDependencies:
      '@types/ramda':
        specifier: catalog:dev
        version: 0.31.1
      camelize-ts:
        specifier: catalog:dev
        version: 3.0.0
      typescript:
        specifier: catalog:dev
        version: 5.9.3
      zod:
        specifier: catalog:dev
        version: 4.1.12

packages:

  '@andrewbranch/untar.js@1.0.3':
    resolution: {integrity: sha512-Jh15/qVmrLGhkKJBdXlK1+9tY4lZruYjsgkDFj08ZmDiWVBLJcqkok7Z0/R0In+i1rScBpJlSvrTS2Lm41Pbnw==}

  '@arethetypeswrong/core@0.18.2':
    resolution: {integrity: sha512-GiwTmBFOU1/+UVNqqCGzFJYfBXEytUkiI+iRZ6Qx7KmUVtLm00sYySkfe203C9QtPG11yOz1ZaMek8dT/xnlgg==}
    engines: {node: '>=20'}

  '@babel/generator@7.28.3':
    resolution: {integrity: sha512-3lSpxGgvnmZznmBkCRnVREPUFJv2wrv9iAoFDvADJc0ypmdOxdUtcLeBgBJ6zE0PMeTKnxeQzyk0xTBq4Ep7zw==}
    engines: {node: '>=6.9.0'}

  '@babel/helper-string-parser@7.27.1':
    resolution: {integrity: sha512-qMlSxKbpRlAridDExk92nSobyDdpPijUq2DW6oDnUqd0iOGxmQjyqhMIihI9+zv4LPyZdRje2cavWPbCbWm3eA==}
    engines: {node: '>=6.9.0'}

  '@babel/helper-validator-identifier@7.27.1':
    resolution: {integrity: sha512-D2hP9eA+Sqx1kBZgzxZh0y1trbuU+JoDkiEwqhQ36nodYqJwyEIhPSdMNd7lOm/4io72luTPWH20Yda0xOuUow==}
    engines: {node: '>=6.9.0'}

  '@babel/parser@7.28.4':
    resolution: {integrity: sha512-yZbBqeM6TkpP9du/I2pUZnJsRMGGvOuIrhjzC1AwHwW+6he4mni6Bp/m8ijn0iOuZuPI2BfkCoSRunpyjnrQKg==}
    engines: {node: '>=6.0.0'}
    hasBin: true

  '@babel/types@7.28.4':
    resolution: {integrity: sha512-bkFqkLhh3pMBUQQkpVgWDWq/lqzc2678eUyDlTBhRqhCHFguYYGM0Efga7tYk4TogG/3x0EEl66/OQ+WGbWB/Q==}
    engines: {node: '>=6.9.0'}

  '@bcoe/v8-coverage@1.0.2':
    resolution: {integrity: sha512-6zABk/ECA/QYSCQ1NGiVwwbQerUCZ+TQbp64Q3AgmfNvurHH0j8TtXa1qbShXA6qqkpAj4V5W8pP6mLe1mcMqA==}
    engines: {node: '>=18'}

  '@braidai/lang@1.1.2':
    resolution: {integrity: sha512-qBcknbBufNHlui137Hft8xauQMTZDKdophmLFv05r2eNmdIv/MlPuP4TdUknHG68UdWLgVZwgxVe735HzJNIwA==}

  '@emnapi/core@1.5.0':
    resolution: {integrity: sha512-sbP8GzB1WDzacS8fgNPpHlp6C9VZe+SJP3F90W9rLemaQj2PzIuTEl1qDOYQf58YIpyjViI24y9aPWCjEzY2cg==}

  '@emnapi/runtime@1.5.0':
    resolution: {integrity: sha512-97/BJ3iXHww3djw6hYIfErCZFee7qCtrneuLa20UXFCOTCfBM2cvQHjWJ2EG0s0MtdNwInarqCTz35i4wWXHsQ==}

  '@emnapi/wasi-threads@1.1.0':
    resolution: {integrity: sha512-WI0DdZ8xFSbgMjR1sFsKABJ/C5OnRrjT06JXbZKexJGrDuPTzZdDYfFlsgcCXCyf+suG5QU2e/y1Wo2V/OapLQ==}

  '@esbuild/aix-ppc64@0.25.10':
    resolution: {integrity: sha512-0NFWnA+7l41irNuaSVlLfgNT12caWJVLzp5eAVhZ0z1qpxbockccEt3s+149rE64VUI3Ml2zt8Nv5JVc4QXTsw==}
    engines: {node: '>=18'}
    cpu: [ppc64]
    os: [aix]

  '@esbuild/android-arm64@0.25.10':
    resolution: {integrity: sha512-LSQa7eDahypv/VO6WKohZGPSJDq5OVOo3UoFR1E4t4Gj1W7zEQMUhI+lo81H+DtB+kP+tDgBp+M4oNCwp6kffg==}
    engines: {node: '>=18'}
    cpu: [arm64]
    os: [android]

  '@esbuild/android-arm@0.25.10':
    resolution: {integrity: sha512-dQAxF1dW1C3zpeCDc5KqIYuZ1tgAdRXNoZP7vkBIRtKZPYe2xVr/d3SkirklCHudW1B45tGiUlz2pUWDfbDD4w==}
    engines: {node: '>=18'}
    cpu: [arm]
    os: [android]

  '@esbuild/android-x64@0.25.10':
    resolution: {integrity: sha512-MiC9CWdPrfhibcXwr39p9ha1x0lZJ9KaVfvzA0Wxwz9ETX4v5CHfF09bx935nHlhi+MxhA63dKRRQLiVgSUtEg==}
    engines: {node: '>=18'}
    cpu: [x64]
    os: [android]

  '@esbuild/darwin-arm64@0.25.10':
    resolution: {integrity: sha512-JC74bdXcQEpW9KkV326WpZZjLguSZ3DfS8wrrvPMHgQOIEIG/sPXEN/V8IssoJhbefLRcRqw6RQH2NnpdprtMA==}
    engines: {node: '>=18'}
    cpu: [arm64]
    os: [darwin]

  '@esbuild/darwin-x64@0.25.10':
    resolution: {integrity: sha512-tguWg1olF6DGqzws97pKZ8G2L7Ig1vjDmGTwcTuYHbuU6TTjJe5FXbgs5C1BBzHbJ2bo1m3WkQDbWO2PvamRcg==}
    engines: {node: '>=18'}
    cpu: [x64]
    os: [darwin]

  '@esbuild/freebsd-arm64@0.25.10':
    resolution: {integrity: sha512-3ZioSQSg1HT2N05YxeJWYR+Libe3bREVSdWhEEgExWaDtyFbbXWb49QgPvFH8u03vUPX10JhJPcz7s9t9+boWg==}
    engines: {node: '>=18'}
    cpu: [arm64]
    os: [freebsd]

  '@esbuild/freebsd-x64@0.25.10':
    resolution: {integrity: sha512-LLgJfHJk014Aa4anGDbh8bmI5Lk+QidDmGzuC2D+vP7mv/GeSN+H39zOf7pN5N8p059FcOfs2bVlrRr4SK9WxA==}
    engines: {node: '>=18'}
    cpu: [x64]
    os: [freebsd]

  '@esbuild/linux-arm64@0.25.10':
    resolution: {integrity: sha512-5luJWN6YKBsawd5f9i4+c+geYiVEw20FVW5x0v1kEMWNq8UctFjDiMATBxLvmmHA4bf7F6hTRaJgtghFr9iziQ==}
    engines: {node: '>=18'}
    cpu: [arm64]
    os: [linux]

  '@esbuild/linux-arm@0.25.10':
    resolution: {integrity: sha512-oR31GtBTFYCqEBALI9r6WxoU/ZofZl962pouZRTEYECvNF/dtXKku8YXcJkhgK/beU+zedXfIzHijSRapJY3vg==}
    engines: {node: '>=18'}
    cpu: [arm]
    os: [linux]

  '@esbuild/linux-ia32@0.25.10':
    resolution: {integrity: sha512-NrSCx2Kim3EnnWgS4Txn0QGt0Xipoumb6z6sUtl5bOEZIVKhzfyp/Lyw4C1DIYvzeW/5mWYPBFJU3a/8Yr75DQ==}
    engines: {node: '>=18'}
    cpu: [ia32]
    os: [linux]

  '@esbuild/linux-loong64@0.25.10':
    resolution: {integrity: sha512-xoSphrd4AZda8+rUDDfD9J6FUMjrkTz8itpTITM4/xgerAZZcFW7Dv+sun7333IfKxGG8gAq+3NbfEMJfiY+Eg==}
    engines: {node: '>=18'}
    cpu: [loong64]
    os: [linux]

  '@esbuild/linux-mips64el@0.25.10':
    resolution: {integrity: sha512-ab6eiuCwoMmYDyTnyptoKkVS3k8fy/1Uvq7Dj5czXI6DF2GqD2ToInBI0SHOp5/X1BdZ26RKc5+qjQNGRBelRA==}
    engines: {node: '>=18'}
    cpu: [mips64el]
    os: [linux]

  '@esbuild/linux-ppc64@0.25.10':
    resolution: {integrity: sha512-NLinzzOgZQsGpsTkEbdJTCanwA5/wozN9dSgEl12haXJBzMTpssebuXR42bthOF3z7zXFWH1AmvWunUCkBE4EA==}
    engines: {node: '>=18'}
    cpu: [ppc64]
    os: [linux]

  '@esbuild/linux-riscv64@0.25.10':
    resolution: {integrity: sha512-FE557XdZDrtX8NMIeA8LBJX3dC2M8VGXwfrQWU7LB5SLOajfJIxmSdyL/gU1m64Zs9CBKvm4UAuBp5aJ8OgnrA==}
    engines: {node: '>=18'}
    cpu: [riscv64]
    os: [linux]

  '@esbuild/linux-s390x@0.25.10':
    resolution: {integrity: sha512-3BBSbgzuB9ajLoVZk0mGu+EHlBwkusRmeNYdqmznmMc9zGASFjSsxgkNsqmXugpPk00gJ0JNKh/97nxmjctdew==}
    engines: {node: '>=18'}
    cpu: [s390x]
    os: [linux]

  '@esbuild/linux-x64@0.25.10':
    resolution: {integrity: sha512-QSX81KhFoZGwenVyPoberggdW1nrQZSvfVDAIUXr3WqLRZGZqWk/P4T8p2SP+de2Sr5HPcvjhcJzEiulKgnxtA==}
    engines: {node: '>=18'}
    cpu: [x64]
    os: [linux]

  '@esbuild/netbsd-arm64@0.25.10':
    resolution: {integrity: sha512-AKQM3gfYfSW8XRk8DdMCzaLUFB15dTrZfnX8WXQoOUpUBQ+NaAFCP1kPS/ykbbGYz7rxn0WS48/81l9hFl3u4A==}
    engines: {node: '>=18'}
    cpu: [arm64]
    os: [netbsd]

  '@esbuild/netbsd-x64@0.25.10':
    resolution: {integrity: sha512-7RTytDPGU6fek/hWuN9qQpeGPBZFfB4zZgcz2VK2Z5VpdUxEI8JKYsg3JfO0n/Z1E/6l05n0unDCNc4HnhQGig==}
    engines: {node: '>=18'}
    cpu: [x64]
    os: [netbsd]

  '@esbuild/openbsd-arm64@0.25.10':
    resolution: {integrity: sha512-5Se0VM9Wtq797YFn+dLimf2Zx6McttsH2olUBsDml+lm0GOCRVebRWUvDtkY4BWYv/3NgzS8b/UM3jQNh5hYyw==}
    engines: {node: '>=18'}
    cpu: [arm64]
    os: [openbsd]

  '@esbuild/openbsd-x64@0.25.10':
    resolution: {integrity: sha512-XkA4frq1TLj4bEMB+2HnI0+4RnjbuGZfet2gs/LNs5Hc7D89ZQBHQ0gL2ND6Lzu1+QVkjp3x1gIcPKzRNP8bXw==}
    engines: {node: '>=18'}
    cpu: [x64]
    os: [openbsd]

  '@esbuild/openharmony-arm64@0.25.10':
    resolution: {integrity: sha512-AVTSBhTX8Y/Fz6OmIVBip9tJzZEUcY8WLh7I59+upa5/GPhh2/aM6bvOMQySspnCCHvFi79kMtdJS1w0DXAeag==}
    engines: {node: '>=18'}
    cpu: [arm64]
    os: [openharmony]

  '@esbuild/sunos-x64@0.25.10':
    resolution: {integrity: sha512-fswk3XT0Uf2pGJmOpDB7yknqhVkJQkAQOcW/ccVOtfx05LkbWOaRAtn5SaqXypeKQra1QaEa841PgrSL9ubSPQ==}
    engines: {node: '>=18'}
    cpu: [x64]
    os: [sunos]

  '@esbuild/win32-arm64@0.25.10':
    resolution: {integrity: sha512-ah+9b59KDTSfpaCg6VdJoOQvKjI33nTaQr4UluQwW7aEwZQsbMCfTmfEO4VyewOxx4RaDT/xCy9ra2GPWmO7Kw==}
    engines: {node: '>=18'}
    cpu: [arm64]
    os: [win32]

  '@esbuild/win32-ia32@0.25.10':
    resolution: {integrity: sha512-QHPDbKkrGO8/cz9LKVnJU22HOi4pxZnZhhA2HYHez5Pz4JeffhDjf85E57Oyco163GnzNCVkZK0b/n4Y0UHcSw==}
    engines: {node: '>=18'}
    cpu: [ia32]
    os: [win32]

  '@esbuild/win32-x64@0.25.10':
    resolution: {integrity: sha512-9KpxSVFCu0iK1owoez6aC/s/EdUQLDN3adTxGCqxMVhrPDj6bt5dbrHDXUuq+Bs2vATFBBrQS5vdQ/Ed2P+nbw==}
    engines: {node: '>=18'}
    cpu: [x64]
    os: [win32]

  '@eslint-community/eslint-utils@4.9.0':
    resolution: {integrity: sha512-ayVFHdtZ+hsq1t2Dy24wCmGXGe4q9Gu3smhLYALJrr473ZH27MsnSL+LKUlimp4BWJqMDMLmPpx/Q9R3OAlL4g==}
    engines: {node: ^12.22.0 || ^14.17.0 || >=16.0.0}
    peerDependencies:
      eslint: ^6.0.0 || ^7.0.0 || >=8.0.0

  '@eslint-community/regexpp@4.12.1':
    resolution: {integrity: sha512-CCZCDJuduB9OUkFkY2IgppNZMi2lBQgD2qzwXkEia16cge2pijY/aXi96CJMquDMn3nJdlPV1A5KrJEXwfLNzQ==}
    engines: {node: ^12.0.0 || ^14.0.0 || >=16.0.0}

  '@eslint/config-array@0.21.0':
    resolution: {integrity: sha512-ENIdc4iLu0d93HeYirvKmrzshzofPw6VkZRKQGe9Nv46ZnWUzcF1xV01dcvEg/1wXUR61OmmlSfyeyO7EvjLxQ==}
    engines: {node: ^18.18.0 || ^20.9.0 || >=21.1.0}

  '@eslint/config-helpers@0.4.0':
    resolution: {integrity: sha512-WUFvV4WoIwW8Bv0KeKCIIEgdSiFOsulyN0xrMu+7z43q/hkOLXjvb5u7UC9jDxvRzcrbEmuZBX5yJZz1741jog==}
    engines: {node: ^18.18.0 || ^20.9.0 || >=21.1.0}

  '@eslint/core@0.16.0':
    resolution: {integrity: sha512-nmC8/totwobIiFcGkDza3GIKfAw1+hLiYVrh3I1nIomQ8PEr5cxg34jnkmGawul/ep52wGRAcyeDCNtWKSOj4Q==}
    engines: {node: ^18.18.0 || ^20.9.0 || >=21.1.0}

  '@eslint/eslintrc@3.3.1':
    resolution: {integrity: sha512-gtF186CXhIl1p4pJNGZw8Yc6RlshoePRvE0X91oPGb3vZ8pM3qOS9W9NGPat9LziaBV7XrJWGylNQXkGcnM3IQ==}
    engines: {node: ^18.18.0 || ^20.9.0 || >=21.1.0}

  '@eslint/js@9.0.0':
    resolution: {integrity: sha512-RThY/MnKrhubF6+s1JflwUjPEsnCEmYCWwqa/aRISKWNXGZ9epUwft4bUMM35SdKF9xvBrLydAM1RDHd1Z//ZQ==}
    engines: {node: ^18.18.0 || ^20.9.0 || >=21.1.0}

  '@eslint/js@9.37.0':
    resolution: {integrity: sha512-jaS+NJ+hximswBG6pjNX0uEJZkrT0zwpVi3BA3vX22aFGjJjmgSTSmPpZCRKmoBL5VY/M6p0xsSJx7rk7sy5gg==}
    engines: {node: ^18.18.0 || ^20.9.0 || >=21.1.0}

  '@eslint/object-schema@2.1.6':
    resolution: {integrity: sha512-RBMg5FRL0I0gs51M/guSAj5/e14VQ4tpZnQNWwuDT66P14I43ItmPfIZRhO9fUVIPOAQXU47atlywZ/czoqFPA==}
    engines: {node: ^18.18.0 || ^20.9.0 || >=21.1.0}

  '@eslint/plugin-kit@0.4.0':
    resolution: {integrity: sha512-sB5uyeq+dwCWyPi31B2gQlVlo+j5brPlWx4yZBrEaRo/nhdDE8Xke1gsGgtiBdaBTxuTkceLVuVt/pclrasb0A==}
    engines: {node: ^18.18.0 || ^20.9.0 || >=21.1.0}

  '@humanfs/core@0.19.1':
    resolution: {integrity: sha512-5DyQ4+1JEUzejeK1JGICcideyfUbGixgS9jNgex5nqkW+cY7WZhxBigmieN5Qnw9ZosSNVC9KQKyb+GUaGyKUA==}
    engines: {node: '>=18.18.0'}

  '@humanfs/node@0.16.7':
    resolution: {integrity: sha512-/zUx+yOsIrG4Y43Eh2peDeKCxlRt/gET6aHfaKpuq267qXdYDFViVHfMaLyygZOnl0kGWxFIgsBy8QFuTLUXEQ==}
    engines: {node: '>=18.18.0'}

  '@humanwhocodes/config-array@0.12.3':
    resolution: {integrity: sha512-jsNnTBlMWuTpDkeE3on7+dWJi0D6fdDfeANj/w7MpS8ztROCoLvIO2nG0CcFj+E4k8j4QrSTh4Oryi3i2G669g==}
    engines: {node: '>=10.10.0'}
    deprecated: Use @eslint/config-array instead

  '@humanwhocodes/module-importer@1.0.1':
    resolution: {integrity: sha512-bxveV4V8v5Yb4ncFTT3rPSgZBOpCkjfK0y4oVVVJwIuDVBRMDXrPyXRL988i5ap9m9bnyEEjWfm5WkBmtffLfA==}
    engines: {node: '>=12.22'}

  '@humanwhocodes/object-schema@2.0.3':
    resolution: {integrity: sha512-93zYdMES/c1D69yZiKDBj0V24vqNzB/koF26KPaagAfd3P/4gUlh3Dys5ogAK+Exi9QyzlD8x/08Zt7wIKcDcA==}
    deprecated: Use @eslint/object-schema instead

  '@humanwhocodes/retry@0.4.3':
    resolution: {integrity: sha512-bV0Tgo9K4hfPCek+aMAn81RppFKv2ySDQeMoSZuvTASywNTnVJCArCZE2FWqpvIatKu7VMRLWlR1EazvVhDyhQ==}
    engines: {node: '>=18.18'}

  '@jridgewell/gen-mapping@0.3.13':
    resolution: {integrity: sha512-2kkt/7niJ6MgEPxF0bYdQ6etZaA+fQvDcLKckhy1yIQOzaoKjBBjSj63/aLVjYE3qhRt5dvM+uUyfCg6UKCBbA==}

  '@jridgewell/resolve-uri@3.1.2':
    resolution: {integrity: sha512-bRISgCIjP20/tbWSPWMEi54QVPRZExkuD9lJL+UIxUKtwVJA8wW1Trb1jMs1RFXo1CBTNZ/5hpC9QvmKWdopKw==}
    engines: {node: '>=6.0.0'}

  '@jridgewell/sourcemap-codec@1.5.5':
    resolution: {integrity: sha512-cYQ9310grqxueWbl+WuIUIaiUaDcj7WOq5fVhEljNVgRfOUhY9fy2zTvfoqWsnebh8Sl70VScFbICvJnLKB0Og==}

  '@jridgewell/trace-mapping@0.3.31':
    resolution: {integrity: sha512-zzNR+SdQSDJzc8joaeP8QQoCQr8NuYx2dIIytl1QeBEZHJ9uW6hebsrYgbz8hJwUQao3TWCMtmfV8Nu1twOLAw==}

  '@loaderkit/resolve@1.0.4':
    resolution: {integrity: sha512-rJzYKVcV4dxJv+vW6jlvagF8zvGxHJ2+HTr1e2qOejfmGhAApgJHl8Aog4mMszxceTRiKTTbnpgmTO1bEZHV/A==}

  '@napi-rs/wasm-runtime@1.0.6':
    resolution: {integrity: sha512-DXj75ewm11LIWUk198QSKUTxjyRjsBwk09MuMk5DGK+GDUtyPhhEHOGP/Xwwj3DjQXXkivoBirmOnKrLfc0+9g==}

  '@nodelib/fs.scandir@2.1.5':
    resolution: {integrity: sha512-vq24Bq3ym5HEQm2NKCr3yXDwjc7vTsEThRDnkp2DK9p1uqLR+DHurm/NOTo0KG7HYHU7eppKZj3MyqYuMBf62g==}
    engines: {node: '>= 8'}

  '@nodelib/fs.stat@2.0.5':
    resolution: {integrity: sha512-RkhPPp2zrqDAQA/2jNhnztcPAlv64XdhIp7a7454A5ovI7Bukxgt7MX7udwAu3zg1DcpPU0rz3VV1SeaqvY4+A==}
    engines: {node: '>= 8'}

  '@nodelib/fs.walk@1.2.8':
    resolution: {integrity: sha512-oGB+UxlgWcgQkgwo8GcEGwemoTFt3FIO9ababBmaGwXIoBKZ+GTy0pP185beGg7Llih/NSHSV2XAs1lnznocSg==}
    engines: {node: '>= 8'}

  '@oxc-project/types@0.94.0':
    resolution: {integrity: sha512-+UgQT/4o59cZfH6Cp7G0hwmqEQ0wE+AdIwhikdwnhWI9Dp8CgSY081+Q3O67/wq3VJu8mgUEB93J9EHHn70fOw==}

  '@pkgr/core@0.2.9':
    resolution: {integrity: sha512-QNqXyfVS2wm9hweSYD2O7F0G06uurj9kZ96TRQE5Y9hU7+tgdZwIkbAKc5Ocy1HxEY2kuDQa6cQ1WRs/O5LFKA==}
    engines: {node: ^12.20.0 || ^14.18.0 || >=16.0.0}

  '@quansync/fs@0.1.5':
    resolution: {integrity: sha512-lNS9hL2aS2NZgNW7BBj+6EBl4rOf8l+tQ0eRY6JWCI8jI2kc53gSoqbjojU0OnAWhzoXiOjFyGsHcDGePB3lhA==}

  '@rolldown/binding-android-arm64@1.0.0-beta.42':
    resolution: {integrity: sha512-W5ZKF3TP3bOWuBfotAGp+UGjxOkGV7jRmIRbBA7NFjggx7Oi6vOmGDqpHEIX7kDCiry1cnIsWQaxNvWbMdkvzQ==}
    engines: {node: ^20.19.0 || >=22.12.0}
    cpu: [arm64]
    os: [android]

  '@rolldown/binding-darwin-arm64@1.0.0-beta.42':
    resolution: {integrity: sha512-abw/wtgJA8OCgaTlL+xJxnN/Z01BwV1rfzIp5Hh9x+IIO6xOBfPsQ0nzi0+rWx3TyZ9FZXyC7bbC+5NpQ9EaXQ==}
    engines: {node: ^20.19.0 || >=22.12.0}
    cpu: [arm64]
    os: [darwin]

  '@rolldown/binding-darwin-x64@1.0.0-beta.42':
    resolution: {integrity: sha512-Y/UrZIRVr8CvXVEB88t6PeC46r1K9/QdPEo2ASE/b/KBEyXIx+QbM6kv9QfQVWU2Atly2+SVsQzxQsIvuk3lZQ==}
    engines: {node: ^20.19.0 || >=22.12.0}
    cpu: [x64]
    os: [darwin]

  '@rolldown/binding-freebsd-x64@1.0.0-beta.42':
    resolution: {integrity: sha512-zRM0oOk7BZiy6DoWBvdV4hyEg+j6+WcBZIMHVirMEZRu8hd18kZdJkg+bjVMfCEhwpWeFUfBfZ1qcaZ5UdYzlQ==}
    engines: {node: ^20.19.0 || >=22.12.0}
    cpu: [x64]
    os: [freebsd]

  '@rolldown/binding-linux-arm-gnueabihf@1.0.0-beta.42':
    resolution: {integrity: sha512-6RjFaC52QNwo7ilU8C5H7swbGlgfTkG9pudXwzr3VYyT18s0C9gLg3mvc7OMPIGqNxnQ0M5lU8j6aQCk2DTRVg==}
    engines: {node: ^20.19.0 || >=22.12.0}
    cpu: [arm]
    os: [linux]

  '@rolldown/binding-linux-arm64-gnu@1.0.0-beta.42':
    resolution: {integrity: sha512-LMYHM5Sf6ROq+VUwHMDVX2IAuEsWTv4SnlFEedBnMGpvRuQ14lCmD4m5Q8sjyAQCgyha9oghdGoK8AEg1sXZKg==}
    engines: {node: ^20.19.0 || >=22.12.0}
    cpu: [arm64]
    os: [linux]
    libc: [glibc]

  '@rolldown/binding-linux-arm64-musl@1.0.0-beta.42':
    resolution: {integrity: sha512-/bNTYb9aKNhzdbPn3O4MK2aLv55AlrkUKPE4KNfBYjkoZUfDr4jWp7gsSlvTc5A/99V1RCm9axvt616ZzeXGyA==}
    engines: {node: ^20.19.0 || >=22.12.0}
    cpu: [arm64]
    os: [linux]
    libc: [musl]

  '@rolldown/binding-linux-x64-gnu@1.0.0-beta.42':
    resolution: {integrity: sha512-n/SLa4h342oyeGykZdch7Y3GNCNliRPL4k5wkeZ/5eQZs+c6/ZG1SHCJQoy7bZcmxiMyaXs9HoFmv1PEKrZgWg==}
    engines: {node: ^20.19.0 || >=22.12.0}
    cpu: [x64]
    os: [linux]
    libc: [glibc]

  '@rolldown/binding-linux-x64-musl@1.0.0-beta.42':
    resolution: {integrity: sha512-4PSd46sFzqpLHSGdaSViAb1mk55sCUMpJg+X8ittXaVocQsV3QLG/uydSH8RyL0ngHX5fy3D70LcCzlB15AgHw==}
    engines: {node: ^20.19.0 || >=22.12.0}
    cpu: [x64]
    os: [linux]
    libc: [musl]

  '@rolldown/binding-openharmony-arm64@1.0.0-beta.42':
    resolution: {integrity: sha512-BmWoeJJyeZXmZBcfoxG6J9+rl2G7eO47qdTkAzEegj4n3aC6CBIHOuDcbE8BvhZaEjQR0nh0nJrtEDlt65Q7Sw==}
    engines: {node: ^20.19.0 || >=22.12.0}
    cpu: [arm64]
    os: [openharmony]

  '@rolldown/binding-wasm32-wasi@1.0.0-beta.42':
    resolution: {integrity: sha512-2Ft32F7uiDTrGZUKws6CLNTlvTWHC33l4vpXrzUucf9rYtUThAdPCOt89Pmn13tNX6AulxjGEP2R0nZjTSW3eQ==}
    engines: {node: '>=14.0.0'}
    cpu: [wasm32]

  '@rolldown/binding-win32-arm64-msvc@1.0.0-beta.42':
    resolution: {integrity: sha512-hC1kShXW/z221eG+WzQMN06KepvPbMBknF0iGR3VMYJLOe9gwnSTfGxFT5hf8XrPv7CEZqTWRd0GQpkSHRbGsw==}
    engines: {node: ^20.19.0 || >=22.12.0}
    cpu: [arm64]
    os: [win32]

  '@rolldown/binding-win32-ia32-msvc@1.0.0-beta.42':
    resolution: {integrity: sha512-AICBYromawouGjj+GS33369E8Vwhy6UwhQEhQ5evfS8jPCsyVvoICJatbDGDGH01dwtVGLD5eDFzPicUOVpe4g==}
    engines: {node: ^20.19.0 || >=22.12.0}
    cpu: [ia32]
    os: [win32]

  '@rolldown/binding-win32-x64-msvc@1.0.0-beta.42':
    resolution: {integrity: sha512-XpZ0M+tjoEiSc9c+uZR7FCnOI0uxDRNs1elGOMjeB0pUP1QmvVbZGYNsyLbLoP4u7e3VQN8rie1OQ8/mB6rcJg==}
    engines: {node: ^20.19.0 || >=22.12.0}
    cpu: [x64]
    os: [win32]

  '@rolldown/pluginutils@1.0.0-beta.42':
    resolution: {integrity: sha512-N7pQzk9CyE7q0bBN/q0J8s6Db279r5kUZc6d7/wWRe9/zXqC52HQovVyu6iXPIDY4BEzzgbVLhVFXrOuGJ22ZQ==}

  '@rollup/rollup-android-arm-eabi@4.50.2':
    resolution: {integrity: sha512-uLN8NAiFVIRKX9ZQha8wy6UUs06UNSZ32xj6giK/rmMXAgKahwExvK6SsmgU5/brh4w/nSgj8e0k3c1HBQpa0A==}
    cpu: [arm]
    os: [android]

  '@rollup/rollup-android-arm64@4.50.2':
    resolution: {integrity: sha512-oEouqQk2/zxxj22PNcGSskya+3kV0ZKH+nQxuCCOGJ4oTXBdNTbv+f/E3c74cNLeMO1S5wVWacSws10TTSB77g==}
    cpu: [arm64]
    os: [android]

  '@rollup/rollup-darwin-arm64@4.50.2':
    resolution: {integrity: sha512-OZuTVTpj3CDSIxmPgGH8en/XtirV5nfljHZ3wrNwvgkT5DQLhIKAeuFSiwtbMto6oVexV0k1F1zqURPKf5rI1Q==}
    cpu: [arm64]
    os: [darwin]

  '@rollup/rollup-darwin-x64@4.50.2':
    resolution: {integrity: sha512-Wa/Wn8RFkIkr1vy1k1PB//VYhLnlnn5eaJkfTQKivirOvzu5uVd2It01ukeQstMursuz7S1bU+8WW+1UPXpa8A==}
    cpu: [x64]
    os: [darwin]

  '@rollup/rollup-freebsd-arm64@4.50.2':
    resolution: {integrity: sha512-QkzxvH3kYN9J1w7D1A+yIMdI1pPekD+pWx7G5rXgnIlQ1TVYVC6hLl7SOV9pi5q9uIDF9AuIGkuzcbF7+fAhow==}
    cpu: [arm64]
    os: [freebsd]

  '@rollup/rollup-freebsd-x64@4.50.2':
    resolution: {integrity: sha512-dkYXB0c2XAS3a3jmyDkX4Jk0m7gWLFzq1C3qUnJJ38AyxIF5G/dyS4N9B30nvFseCfgtCEdbYFhk0ChoCGxPog==}
    cpu: [x64]
    os: [freebsd]

  '@rollup/rollup-linux-arm-gnueabihf@4.50.2':
    resolution: {integrity: sha512-9VlPY/BN3AgbukfVHAB8zNFWB/lKEuvzRo1NKev0Po8sYFKx0i+AQlCYftgEjcL43F2h9Ui1ZSdVBc4En/sP2w==}
    cpu: [arm]
    os: [linux]
    libc: [glibc]

  '@rollup/rollup-linux-arm-musleabihf@4.50.2':
    resolution: {integrity: sha512-+GdKWOvsifaYNlIVf07QYan1J5F141+vGm5/Y8b9uCZnG/nxoGqgCmR24mv0koIWWuqvFYnbURRqw1lv7IBINw==}
    cpu: [arm]
    os: [linux]
    libc: [musl]

  '@rollup/rollup-linux-arm64-gnu@4.50.2':
    resolution: {integrity: sha512-df0Eou14ojtUdLQdPFnymEQteENwSJAdLf5KCDrmZNsy1c3YaCNaJvYsEUHnrg+/DLBH612/R0xd3dD03uz2dg==}
    cpu: [arm64]
    os: [linux]
    libc: [glibc]

  '@rollup/rollup-linux-arm64-musl@4.50.2':
    resolution: {integrity: sha512-iPeouV0UIDtz8j1YFR4OJ/zf7evjauqv7jQ/EFs0ClIyL+by++hiaDAfFipjOgyz6y6xbDvJuiU4HwpVMpRFDQ==}
    cpu: [arm64]
    os: [linux]
    libc: [musl]

  '@rollup/rollup-linux-loong64-gnu@4.50.2':
    resolution: {integrity: sha512-OL6KaNvBopLlj5fTa5D5bau4W82f+1TyTZRr2BdnfsrnQnmdxh4okMxR2DcDkJuh4KeoQZVuvHvzuD/lyLn2Kw==}
    cpu: [loong64]
    os: [linux]
    libc: [glibc]

  '@rollup/rollup-linux-ppc64-gnu@4.50.2':
    resolution: {integrity: sha512-I21VJl1w6z/K5OTRl6aS9DDsqezEZ/yKpbqlvfHbW0CEF5IL8ATBMuUx6/mp683rKTK8thjs/0BaNrZLXetLag==}
    cpu: [ppc64]
    os: [linux]
    libc: [glibc]

  '@rollup/rollup-linux-riscv64-gnu@4.50.2':
    resolution: {integrity: sha512-Hq6aQJT/qFFHrYMjS20nV+9SKrXL2lvFBENZoKfoTH2kKDOJqff5OSJr4x72ZaG/uUn+XmBnGhfr4lwMRrmqCQ==}
    cpu: [riscv64]
    os: [linux]
    libc: [glibc]

  '@rollup/rollup-linux-riscv64-musl@4.50.2':
    resolution: {integrity: sha512-82rBSEXRv5qtKyr0xZ/YMF531oj2AIpLZkeNYxmKNN6I2sVE9PGegN99tYDLK2fYHJITL1P2Lgb4ZXnv0PjQvw==}
    cpu: [riscv64]
    os: [linux]
    libc: [musl]

  '@rollup/rollup-linux-s390x-gnu@4.50.2':
    resolution: {integrity: sha512-4Q3S3Hy7pC6uaRo9gtXUTJ+EKo9AKs3BXKc2jYypEcMQ49gDPFU2P1ariX9SEtBzE5egIX6fSUmbmGazwBVF9w==}
    cpu: [s390x]
    os: [linux]
    libc: [glibc]

  '@rollup/rollup-linux-x64-gnu@4.50.2':
    resolution: {integrity: sha512-9Jie/At6qk70dNIcopcL4p+1UirusEtznpNtcq/u/C5cC4HBX7qSGsYIcG6bdxj15EYWhHiu02YvmdPzylIZlA==}
    cpu: [x64]
    os: [linux]
    libc: [glibc]

  '@rollup/rollup-linux-x64-musl@4.50.2':
    resolution: {integrity: sha512-HPNJwxPL3EmhzeAnsWQCM3DcoqOz3/IC6de9rWfGR8ZCuEHETi9km66bH/wG3YH0V3nyzyFEGUZeL5PKyy4xvw==}
    cpu: [x64]
    os: [linux]
    libc: [musl]

  '@rollup/rollup-openharmony-arm64@4.50.2':
    resolution: {integrity: sha512-nMKvq6FRHSzYfKLHZ+cChowlEkR2lj/V0jYj9JnGUVPL2/mIeFGmVM2mLaFeNa5Jev7W7TovXqXIG2d39y1KYA==}
    cpu: [arm64]
    os: [openharmony]

  '@rollup/rollup-win32-arm64-msvc@4.50.2':
    resolution: {integrity: sha512-eFUvvnTYEKeTyHEijQKz81bLrUQOXKZqECeiWH6tb8eXXbZk+CXSG2aFrig2BQ/pjiVRj36zysjgILkqarS2YA==}
    cpu: [arm64]
    os: [win32]

  '@rollup/rollup-win32-ia32-msvc@4.50.2':
    resolution: {integrity: sha512-cBaWmXqyfRhH8zmUxK3d3sAhEWLrtMjWBRwdMMHJIXSjvjLKvv49adxiEz+FJ8AP90apSDDBx2Tyd/WylV6ikA==}
    cpu: [ia32]
    os: [win32]

  '@rollup/rollup-win32-x64-msvc@4.50.2':
    resolution: {integrity: sha512-APwKy6YUhvZaEoHyM+9xqmTpviEI+9eL7LoCH+aLcvWYHJ663qG5zx7WzWZY+a9qkg5JtzcMyJ9z0WtQBMDmgA==}
    cpu: [x64]
    os: [win32]

  '@tsconfig/node20@20.1.6':
    resolution: {integrity: sha512-sz+Hqx9zwZDpZIV871WSbUzSqNIsXzghZydypnfgzPKLltVJfkINfUeTct31n/tTSa9ZE1ZOfKdRre1uHHquYQ==}

  '@tybys/wasm-util@0.10.1':
    resolution: {integrity: sha512-9tTaPJLSiejZKx+Bmog4uSubteqTvFrVrURwkmHixBo0G4seD0zUxp98E1DzUBJxLQ3NPwXrGKDiVjwx/DpPsg==}

  '@types/body-parser@1.19.6':
    resolution: {integrity: sha512-HLFeCYgz89uk22N5Qg3dvGvsv46B8GLvKKo1zKG4NybA8U2DiEO3w9lqGg29t/tfLRJpJ6iQxnVw4OnB7MoM9g==}

  '@types/busboy@1.5.4':
    resolution: {integrity: sha512-kG7WrUuAKK0NoyxfQHsVE6j1m01s6kMma64E+OZenQABMQyTJop1DumUWcLwAQ2JzpefU7PDYoRDKl8uZosFjw==}

  '@types/chai@5.2.2':
    resolution: {integrity: sha512-8kB30R7Hwqf40JPiKhVzodJs2Qc1ZJ5zuT3uzw5Hq/dhNCl3G3l83jfpdI1e20BP348+fV7VIL/+FxaXkqBmWg==}

  '@types/compression@1.8.1':
    resolution: {integrity: sha512-kCFuWS0ebDbmxs0AXYn6e2r2nrGAb5KwQhknjSPSPgJcGd8+HVSILlUyFhGqML2gk39HcG7D1ydW9/qpYkN00Q==}

  '@types/connect@3.4.38':
    resolution: {integrity: sha512-K6uROf1LD88uDQqJCktA4yzL1YYAK6NgfsI0v/mTgyPKWsX1CnJ0XPSDhViejru1GcRkLWb8RlzFYJRqGUbaug==}

  '@types/cors@2.8.19':
    resolution: {integrity: sha512-mFNylyeyqN93lfe/9CSxOGREz8cpzAhH+E93xJ4xWQf62V8sQ/24reV2nyzUWM6H6Xji+GGHpkbLe7pVoUEskg==}

  '@types/deep-eql@4.0.2':
    resolution: {integrity: sha512-c9h9dVVMigMPc4bwTvC5dxqtqJZwQPePsWjPlpSOnojbor6pGqdk541lfA7AqFQr5pB1BRdq0juY9db81BwyFw==}

  '@types/depd@1.1.37':
    resolution: {integrity: sha512-PkEYFHnqDFgs+bJXJX0L8mq7sn3DWh+TP0m8BBJUJfZ2WcjRm7jd7Cq68jIJt+c31R1gX0cwSK1ZXOECvN97Rg==}

  '@types/estree@1.0.8':
    resolution: {integrity: sha512-dWHzHa2WqEXI/O1E9OjrocMTKJl2mSrEolh1Iomrv6U+JuNwaHXsXx9bLu5gG7BUWFIN0skIQJQ/L1rIex4X6w==}

  '@types/express-fileupload@1.5.1':
    resolution: {integrity: sha512-DllImBVI1lCyjl2klky/TEwk60mbNebgXv1669h66g9TfptWSrEFq5a/raHSutaFzjSm1tmn9ypdNfu4jPSixQ==}

  '@types/express-serve-static-core@5.0.7':
    resolution: {integrity: sha512-R+33OsgWw7rOhD1emjU7dzCDHucJrgJXMA5PYCzJxVil0dsyx5iBEPHqpPfiKNJQb7lZ1vxwoLR4Z87bBUpeGQ==}

  '@types/express@5.0.3':
    resolution: {integrity: sha512-wGA0NX93b19/dZC1J18tKWVIYWyyF2ZjT9vin/NRu0qzzvfVzWjs04iq2rQ3H65vCTQYlRqs3YHfY7zjdV+9Kw==}

  '@types/http-errors@2.0.5':
    resolution: {integrity: sha512-r8Tayk8HJnX0FztbZN7oVqGccWgw98T/0neJphO91KkmOzug1KkofZURD4UaD5uH8AqcFLfdPErnBod0u71/qg==}

  '@types/json-schema@7.0.15':
    resolution: {integrity: sha512-5+fP8P8MFNC+AyZCDxrB2pkZFPGzqQWUzpSeuuVLvm8VMcorNYavBqoFcxK8bQz4Qsbn4oUEEem4wDLfcysGHA==}

  '@types/mime@1.3.5':
    resolution: {integrity: sha512-/pyBZWSLD2n0dcHE3hq8s8ZvcETHtEuF+3E7XVt0Ig2nvsVQXdghHVcEkIWjy9A0wKfTn97a/PSDYohKIlnP/w==}

  '@types/node-forge@1.3.14':
    resolution: {integrity: sha512-mhVF2BnD4BO+jtOp7z1CdzaK4mbuK0LLQYAvdOLqHTavxFNq4zA1EmYkpnFjP8HOUzedfQkRnp0E2ulSAYSzAw==}

  '@types/node@24.7.1':
    resolution: {integrity: sha512-CmyhGZanP88uuC5GpWU9q+fI61j2SkhO3UGMUdfYRE6Bcy0ccyzn1Rqj9YAB/ZY4kOXmNf0ocah5GtphmLMP6Q==}

  '@types/qs@6.14.0':
    resolution: {integrity: sha512-eOunJqu0K1923aExK6y8p6fsihYEn/BYuQ4g0CxAAgFc4b/ZLN4CrsRZ55srTdqoiLzU2B2evC+apEIxprEzkQ==}

  '@types/ramda@0.31.1':
    resolution: {integrity: sha512-Vt6sFXnuRpzaEj+yeutA0q3bcAsK7wdPuASIzR9LXqL4gJPyFw8im9qchlbp4ltuf3kDEIRmPJTD/Fkg60dn7g==}

  '@types/range-parser@1.2.7':
    resolution: {integrity: sha512-hKormJbkJqzQGhziax5PItDUTMAM9uE2XXQmM37dyd4hVM+5aVl7oVxMVUiVQn2oCQFN/LKCZdvSM0pFRqbSmQ==}

  '@types/send@0.17.5':
    resolution: {integrity: sha512-z6F2D3cOStZvuk2SaP6YrwkNO65iTZcwA2ZkSABegdkAh/lf+Aa/YQndZVfmEXT5vgAp6zv06VQ3ejSVjAny4w==}

  '@types/serve-static@1.15.8':
    resolution: {integrity: sha512-roei0UY3LhpOJvjbIP6ZZFngyLKl5dskOtDhxY5THRSpO+ZI+nzJ+m5yUMzGrp89YRa7lvknKkMYjqQFGwA7Sg==}

  '@types/swagger-ui-express@4.1.8':
    resolution: {integrity: sha512-AhZV8/EIreHFmBV5wAs0gzJUNq9JbbSXgJLQubCC0jtIo6prnI9MIRRxnU4MZX9RB9yXxF1V4R7jtLl/Wcj31g==}

  '@typescript-eslint/eslint-plugin@8.0.0':
    resolution: {integrity: sha512-STIZdwEQRXAHvNUS6ILDf5z3u95Gc8jzywunxSNqX00OooIemaaNIA0vEgynJlycL5AjabYLLrIyHd4iazyvtg==}
    engines: {node: ^18.18.0 || ^20.9.0 || >=21.1.0}
    peerDependencies:
      '@typescript-eslint/parser': ^8.0.0 || ^8.0.0-alpha.0
      eslint: ^8.57.0 || ^9.0.0
      typescript: '*'
    peerDependenciesMeta:
      typescript:
        optional: true

  '@typescript-eslint/eslint-plugin@8.46.0':
    resolution: {integrity: sha512-hA8gxBq4ukonVXPy0OKhiaUh/68D0E88GSmtC1iAEnGaieuDi38LhS7jdCHRLi6ErJBNDGCzvh5EnzdPwUc0DA==}
    engines: {node: ^18.18.0 || ^20.9.0 || >=21.1.0}
    peerDependencies:
      '@typescript-eslint/parser': ^8.46.0
      eslint: ^8.57.0 || ^9.0.0
      typescript: '>=4.8.4 <6.0.0'

  '@typescript-eslint/parser@8.0.0':
    resolution: {integrity: sha512-pS1hdZ+vnrpDIxuFXYQpLTILglTjSYJ9MbetZctrUawogUsPdz31DIIRZ9+rab0LhYNTsk88w4fIzVheiTbWOQ==}
    engines: {node: ^18.18.0 || ^20.9.0 || >=21.1.0}
    peerDependencies:
      eslint: ^8.57.0 || ^9.0.0
      typescript: '*'
    peerDependenciesMeta:
      typescript:
        optional: true

  '@typescript-eslint/parser@8.46.0':
    resolution: {integrity: sha512-n1H6IcDhmmUEG7TNVSspGmiHHutt7iVKtZwRppD7e04wha5MrkV1h3pti9xQLcCMt6YWsncpoT0HMjkH1FNwWQ==}
    engines: {node: ^18.18.0 || ^20.9.0 || >=21.1.0}
    peerDependencies:
      eslint: ^8.57.0 || ^9.0.0
      typescript: '>=4.8.4 <6.0.0'

  '@typescript-eslint/project-service@8.46.0':
    resolution: {integrity: sha512-OEhec0mH+U5Je2NZOeK1AbVCdm0ChyapAyTeXVIYTPXDJ3F07+cu87PPXcGoYqZ7M9YJVvFnfpGg1UmCIqM+QQ==}
    engines: {node: ^18.18.0 || ^20.9.0 || >=21.1.0}
    peerDependencies:
      typescript: '>=4.8.4 <6.0.0'

  '@typescript-eslint/rule-tester@8.46.0':
    resolution: {integrity: sha512-cIz9Z9BeL8YHKPVAHaFoSX4H359UPtbl93kRVS+Kx94HtFP48JXKmmUOBGRT/WdRQtpliu7U9pKGbCXYjv2byg==}
    engines: {node: ^18.18.0 || ^20.9.0 || >=21.1.0}
    peerDependencies:
      eslint: ^8.57.0 || ^9.0.0

  '@typescript-eslint/scope-manager@8.0.0':
    resolution: {integrity: sha512-V0aa9Csx/ZWWv2IPgTfY7T4agYwJyILESu/PVqFtTFz9RIS823mAze+NbnBI8xiwdX3iqeQbcTYlvB04G9wyQw==}
    engines: {node: ^18.18.0 || ^20.9.0 || >=21.1.0}

  '@typescript-eslint/scope-manager@8.46.0':
    resolution: {integrity: sha512-lWETPa9XGcBes4jqAMYD9fW0j4n6hrPtTJwWDmtqgFO/4HF4jmdH/Q6wggTw5qIT5TXjKzbt7GsZUBnWoO3dqw==}
    engines: {node: ^18.18.0 || ^20.9.0 || >=21.1.0}

  '@typescript-eslint/tsconfig-utils@8.46.0':
    resolution: {integrity: sha512-WrYXKGAHY836/N7zoK/kzi6p8tXFhasHh8ocFL9VZSAkvH956gfeRfcnhs3xzRy8qQ/dq3q44v1jvQieMFg2cw==}
    engines: {node: ^18.18.0 || ^20.9.0 || >=21.1.0}
    peerDependencies:
      typescript: '>=4.8.4 <6.0.0'

  '@typescript-eslint/type-utils@8.0.0':
    resolution: {integrity: sha512-mJAFP2mZLTBwAn5WI4PMakpywfWFH5nQZezUQdSKV23Pqo6o9iShQg1hP2+0hJJXP2LnZkWPphdIq4juYYwCeg==}
    engines: {node: ^18.18.0 || ^20.9.0 || >=21.1.0}
    peerDependencies:
      typescript: '*'
    peerDependenciesMeta:
      typescript:
        optional: true

  '@typescript-eslint/type-utils@8.46.0':
    resolution: {integrity: sha512-hy+lvYV1lZpVs2jRaEYvgCblZxUoJiPyCemwbQZ+NGulWkQRy0HRPYAoef/CNSzaLt+MLvMptZsHXHlkEilaeg==}
    engines: {node: ^18.18.0 || ^20.9.0 || >=21.1.0}
    peerDependencies:
      eslint: ^8.57.0 || ^9.0.0
      typescript: '>=4.8.4 <6.0.0'

  '@typescript-eslint/types@8.0.0':
    resolution: {integrity: sha512-wgdSGs9BTMWQ7ooeHtu5quddKKs5Z5dS+fHLbrQI+ID0XWJLODGMHRfhwImiHoeO2S5Wir2yXuadJN6/l4JRxw==}
    engines: {node: ^18.18.0 || ^20.9.0 || >=21.1.0}

  '@typescript-eslint/types@8.46.0':
    resolution: {integrity: sha512-bHGGJyVjSE4dJJIO5yyEWt/cHyNwga/zXGJbJJ8TiO01aVREK6gCTu3L+5wrkb1FbDkQ+TKjMNe9R/QQQP9+rA==}
    engines: {node: ^18.18.0 || ^20.9.0 || >=21.1.0}

  '@typescript-eslint/typescript-estree@8.0.0':
    resolution: {integrity: sha512-5b97WpKMX+Y43YKi4zVcCVLtK5F98dFls3Oxui8LbnmRsseKenbbDinmvxrWegKDMmlkIq/XHuyy0UGLtpCDKg==}
    engines: {node: ^18.18.0 || ^20.9.0 || >=21.1.0}
    peerDependencies:
      typescript: '*'
    peerDependenciesMeta:
      typescript:
        optional: true

  '@typescript-eslint/typescript-estree@8.46.0':
    resolution: {integrity: sha512-ekDCUfVpAKWJbRfm8T1YRrCot1KFxZn21oV76v5Fj4tr7ELyk84OS+ouvYdcDAwZL89WpEkEj2DKQ+qg//+ucg==}
    engines: {node: ^18.18.0 || ^20.9.0 || >=21.1.0}
    peerDependencies:
      typescript: '>=4.8.4 <6.0.0'

  '@typescript-eslint/utils@8.0.0':
    resolution: {integrity: sha512-k/oS/A/3QeGLRvOWCg6/9rATJL5rec7/5s1YmdS0ZU6LHveJyGFwBvLhSRBv6i9xaj7etmosp+l+ViN1I9Aj/Q==}
    engines: {node: ^18.18.0 || ^20.9.0 || >=21.1.0}
    peerDependencies:
      eslint: ^8.57.0 || ^9.0.0

  '@typescript-eslint/utils@8.46.0':
    resolution: {integrity: sha512-nD6yGWPj1xiOm4Gk0k6hLSZz2XkNXhuYmyIrOWcHoPuAhjT9i5bAG+xbWPgFeNR8HPHHtpNKdYUXJl/D3x7f5g==}
    engines: {node: ^18.18.0 || ^20.9.0 || >=21.1.0}
    peerDependencies:
      eslint: ^8.57.0 || ^9.0.0
      typescript: '>=4.8.4 <6.0.0'

  '@typescript-eslint/visitor-keys@8.0.0':
    resolution: {integrity: sha512-oN0K4nkHuOyF3PVMyETbpP5zp6wfyOvm7tWhTMfoqxSSsPmJIh6JNASuZDlODE8eE+0EB9uar+6+vxr9DBTYOA==}
    engines: {node: ^18.18.0 || ^20.9.0 || >=21.1.0}

  '@typescript-eslint/visitor-keys@8.46.0':
    resolution: {integrity: sha512-FrvMpAK+hTbFy7vH5j1+tMYHMSKLE6RzluFJlkFNKD0p9YsUT75JlBSmr5so3QRzvMwU5/bIEdeNrxm8du8l3Q==}
    engines: {node: ^18.18.0 || ^20.9.0 || >=21.1.0}

  '@vitest/coverage-v8@4.0.0-beta.16':
    resolution: {integrity: sha512-RwKd62/3ciS84tnF2mv8ZKyGYjeCcKcGkJqJkYtpPzT7W2xVvNNH1e7IyA//IWg+dm/dm3JYccVT717N5KGQvw==}
    peerDependencies:
      '@vitest/browser': 4.0.0-beta.16
      vitest: 4.0.0-beta.16
    peerDependenciesMeta:
      '@vitest/browser':
        optional: true

  '@vitest/expect@4.0.0-beta.16':
    resolution: {integrity: sha512-1qSV1GIp0mEhULtn3VW7eL1Mr5eQX5xTzwbp4qhaJdaS2L3rJ/tYFOyyfveXD5IImIEG0EyBudpS+snjvrq+MA==}

  '@vitest/mocker@4.0.0-beta.16':
    resolution: {integrity: sha512-iLVtZ2kzKxHsWpDFjLQPrKUToaEX5SP94GN9o0/4PGyyEEDMyzauYrBSlrhoKEf5zBRxrBBAnXq4XccoyL+vKg==}
    peerDependencies:
      msw: ^2.4.9
      vite: ^6.0.0 || ^7.0.0-0
    peerDependenciesMeta:
      msw:
        optional: true
      vite:
        optional: true

  '@vitest/pretty-format@4.0.0-beta.16':
    resolution: {integrity: sha512-0Tt5tqclZdsPXJY7RCCoECAViAYaJi/0W9v8/U29N35DoXrgSPPQ/xCx2IE50pzRpWQo46w/ths3jBaFPm/DEw==}

  '@vitest/runner@4.0.0-beta.16':
    resolution: {integrity: sha512-g4xmzSDE1blXLp42NQGhRJ0ZodCbKB3FEHW7pD7KQnHfh7YurjmKU9gKICjtDDnb+ebltVrIenaON4RSLquZAg==}

  '@vitest/snapshot@4.0.0-beta.16':
    resolution: {integrity: sha512-vovjLqMK4CF9rA/ux0+ihGTAhZbbQiGvLUbzD0QxDVpL7HV38Qboie4pebhsFTAeU5fbO7b4+IS5aGHilwOoLQ==}

  '@vitest/spy@4.0.0-beta.16':
    resolution: {integrity: sha512-33U9LgtvwU/+3CYigvuTpTx0JfsAEvx6WOdQUXwFCkfnOhdy/woAwGkJGnzlZw0Kl+S5zsVpAynxRuO02PCAaA==}

  '@vitest/utils@4.0.0-beta.16':
    resolution: {integrity: sha512-sjmtW24IuNLNiMrAMuZN0puLvsEO6XdYyxz/pQbGXwIyFv1tdISCcmMwtAKi+p6KjFjekaG5jgu+8Fp3PW9Lyw==}

  accepts@1.3.8:
    resolution: {integrity: sha512-PYAthTa2m2VKxuvSD3DPC/Gy+U+sOA1LAuT8mkmRuvw+NACSaeXEQ+NHcVF7rONl6qcaxV3Uuemwawk+7+SJLw==}
    engines: {node: '>= 0.6'}

  accepts@2.0.0:
    resolution: {integrity: sha512-5cvg6CtKwfgdmVqY1WIiXKc3Q1bkRqGLi+2W/6ao+6Y7gu/RCwRuAhGEzh5B4KlszSuTLgZYuqFqo5bImjNKng==}
    engines: {node: '>= 0.6'}

  acorn-jsx@5.3.2:
    resolution: {integrity: sha512-rq9s+JNhf0IChjtDXxllJ7g41oZk5SlXtp0LHwyA5cejwn7vKmKp4pPri6YEePv2PU65sAsegbXtIinmDFDXgQ==}
    peerDependencies:
      acorn: ^6.0.0 || ^7.0.0 || ^8.0.0

  acorn@8.15.0:
    resolution: {integrity: sha512-NZyJarBfL7nWwIq+FDL6Zp/yHEhePMNnnJ0y3qfieCrmNvYct8uvtiV41UvlSe6apAfk0fY1FbWx+NwfmpvtTg==}
    engines: {node: '>=0.4.0'}
    hasBin: true

  ajv@6.12.6:
    resolution: {integrity: sha512-j3fVLgvTo527anyYyJOGTYJbG+vnnQYvE0m5mmkc1TK+nxAppkCLMIL0aZ4dblVCNoGShhm+kzE4ZUykBoMg4g==}

  ansi-regex@5.0.1:
    resolution: {integrity: sha512-quJQXlTSUGL2LH9SUXo8VwsY4soanhgo6LNSm84E1LBcE8s3O0wpdiRzyR9z/ZZJMlMWv37qOOb9pdJlMUEKFQ==}
    engines: {node: '>=8'}

  ansi-styles@4.3.0:
    resolution: {integrity: sha512-zbB9rCJAT1rbjiVDb2hqKFHNYLxgtk8NURxZ3IZwD3F6NtxbXZQCnnSi1Lkx+IDohdPlFp222wVALIheZJQSEg==}
    engines: {node: '>=8'}

  ansis@4.2.0:
    resolution: {integrity: sha512-HqZ5rWlFjGiV0tDm3UxxgNRqsOTniqoKZu0pIAfh7TZQMGuZK+hH0drySty0si0QXj1ieop4+SkSfPZBPPkHig==}
    engines: {node: '>=14'}

  argparse@2.0.1:
    resolution: {integrity: sha512-8+9WqebbFzpX9OR+Wa6O29asIogeRMzcGtAINdpMHHyAg10f05aSFVBbcEqGf/PXw1EjAZ+q2/bEBg3DvurK3Q==}

  array-union@2.1.0:
    resolution: {integrity: sha512-HGyxoOTYUyCM6stUe6EJgnd4EoewAI7zMdfqO+kGjnlZmBDz/cR5pf8r/cR4Wq60sL/p0IkcjUEEPwS3GFrIyw==}
    engines: {node: '>=8'}

  ast-kit@2.1.2:
    resolution: {integrity: sha512-cl76xfBQM6pztbrFWRnxbrDm9EOqDr1BF6+qQnnDZG2Co2LjyUktkN9GTJfBAfdae+DbT2nJf2nCGAdDDN7W2g==}
    engines: {node: '>=20.18.0'}

  ast-v8-to-istanbul@0.3.5:
    resolution: {integrity: sha512-9SdXjNheSiE8bALAQCQQuT6fgQaoxJh7IRYrRGZ8/9nv8WhJeC1aXAwN8TbaOssGOukUvyvnkgD9+Yuykvl1aA==}

  balanced-match@1.0.2:
    resolution: {integrity: sha512-3oSeUO0TMV67hN1AmbXsK4yaqU7tjiHlbxRDZOpH0KW9+CeX4bRAaX0Anxt0tx2MrpRpWwQaPwIlISEJhYU5Pw==}

  birpc@2.6.1:
    resolution: {integrity: sha512-LPnFhlDpdSH6FJhJyn4M0kFO7vtQ5iPw24FnG0y21q09xC7e8+1LeR31S1MAIrDAHp4m7aas4bEkTDTvMAtebQ==}

  body-parser@2.2.0:
    resolution: {integrity: sha512-02qvAaxv8tp7fBa/mw1ga98OGm+eCbqzJOKoRt70sLmfEEi+jyBYVTDGfCL/k06/4EMk/z01gCe7HoCH/f2LTg==}
    engines: {node: '>=18'}

  brace-expansion@1.1.12:
    resolution: {integrity: sha512-9T9UjW3r0UW5c1Q7GTwllptXwhvYmEzFhzMfZ9H7FQWt+uZePjZPjBP/W1ZEyZ1twGWom5/56TF4lPcqjnDHcg==}

  brace-expansion@2.0.2:
    resolution: {integrity: sha512-Jt0vHyM+jmUBqojB7E1NIYadt0vI0Qxjxd2TErW94wDz+E2LAm5vKMXXwg6ZZBTHPuUlDgQHKXvjGBdfcF1ZDQ==}

  braces@3.0.3:
    resolution: {integrity: sha512-yQbXgO/OSZVD2IsiLlro+7Hf6Q18EJrKSEsdoMzKePKXct3gvD8oLcOQdIzGupr5Fj+EDe8gO/lxc1BzfMpxvA==}
    engines: {node: '>=8'}

  busboy@1.6.0:
    resolution: {integrity: sha512-8SFQbg/0hQ9xy3UNTB0YEnsNBbWfhf7RtnzpL7TkBiTBRfrQ9Fxcnz7VJsleJpyp6rVLvXiuORqjlHi5q+PYuA==}
    engines: {node: '>=10.16.0'}

  bytes@3.1.2:
    resolution: {integrity: sha512-/Nf7TyzTx6S3yRJObOAV7956r8cr2+Oj8AC5dt8wSP3BQAoeX58NoHyCU8P8zGkNXStjTSi6fzO6F0pBdcYbEg==}
    engines: {node: '>= 0.8'}

  cac@6.7.14:
    resolution: {integrity: sha512-b6Ilus+c3RrdDk+JhLKUAQfzzgLEPy6wcXqS7f/xe1EETvsDP6GORG7SFuOs6cID5YkqchW/LXZbX5bc8j7ZcQ==}
    engines: {node: '>=8'}

  call-bind-apply-helpers@1.0.2:
    resolution: {integrity: sha512-Sp1ablJ0ivDkSzjcaJdxEunN5/XvksFJ2sMBFfq6x0ryhQV/2b/KwFe21cMpmHtPOSij8K99/wSfoEuTObmuMQ==}
    engines: {node: '>= 0.4'}

  call-bound@1.0.4:
    resolution: {integrity: sha512-+ys997U96po4Kx/ABpBCqhA9EuxJaQWDQg7295H4hBphv3IZg0boBKuwYpt4YXp6MZ5AmZQnU/tyMTlRpaSejg==}
    engines: {node: '>= 0.4'}

  callsites@3.1.0:
    resolution: {integrity: sha512-P8BjAsXvZS+VIDUI11hHCQEv74YT67YUi5JJFNWIqL235sBmjX4+qx9Muvls5ivyNENctx46xQLQ3aTuE7ssaQ==}
    engines: {node: '>=6'}

  camelize-ts@3.0.0:
    resolution: {integrity: sha512-cgRwKKavoDKLTjO4FQTs3dRBePZp/2Y9Xpud0FhuCOTE86M2cniKN4CCXgRnsyXNMmQMifVHcv6SPaMtTx6ofQ==}
    engines: {node: ^12.20.0 || ^14.13.1 || >=16.0.0}

  chai@6.0.1:
    resolution: {integrity: sha512-/JOoU2//6p5vCXh00FpNgtlw0LjvhGttaWc+y7wpW9yjBm3ys0dI8tSKZxIOgNruz5J0RleccatSIC3uxEZP0g==}
    engines: {node: '>=18'}

  chalk@4.1.2:
    resolution: {integrity: sha512-oKnbhFyRIXpUuez8iBMmyEa4nbj4IOQyuhc/wy9kY7/WVPcwIO9VA668Pu8RkO7+0G76SLROeyw9CpQ061i4mA==}
    engines: {node: '>=10'}

  chokidar@4.0.3:
    resolution: {integrity: sha512-Qgzu8kfBvo+cA4962jnP1KkS6Dop5NS6g7R5LFYJr4b8Ub94PPQXUksCw9PvXoeXPRRddRNC5C1JQUR2SMGtnA==}
    engines: {node: '>= 14.16.0'}

  cjs-module-lexer@1.4.3:
    resolution: {integrity: sha512-9z8TZaGM1pfswYeXrUpzPrkx8UnWYdhJclsiYMm6x/w5+nN+8Tf/LnAgfLGQCm59qAOxU8WwHEq2vNwF6i4j+Q==}

  color-convert@2.0.1:
    resolution: {integrity: sha512-RRECPsj7iu/xb5oKYcsFHSppFNnsj/52OVTRKb4zP5onXwVF3zVmmToNcOfGC+CRDpfK/U584fMg38ZHCaElKQ==}
    engines: {node: '>=7.0.0'}

  color-name@1.1.4:
    resolution: {integrity: sha512-dOy+3AuW3a2wNbZHIuMZpTcgjGuLU/uBL/ubcZF9OXbDo8ff4O8yVp5Bf0efS8uEoYo5q4Fx7dY9OgQGXgAsQA==}

  compressible@2.0.18:
    resolution: {integrity: sha512-AF3r7P5dWxL8MxyITRMlORQNaOA2IkAFaTr4k7BUumjPtRpGDTZpl0Pb1XCO6JeDCBdp126Cgs9sMxqSjgYyRg==}
    engines: {node: '>= 0.6'}

  compression@1.8.1:
    resolution: {integrity: sha512-9mAqGPHLakhCLeNyxPkK4xVo746zQ/czLH1Ky+vkitMnWfWZps8r0qXuwhwizagCRttsL4lfG4pIOvaWLpAP0w==}
    engines: {node: '>= 0.8.0'}

  concat-map@0.0.1:
    resolution: {integrity: sha512-/Srv4dswyQNBfohGpz9o6Yb3Gz3SrUDqBH5rTuhGR7ahtlbYKnVxw2bCFMRljaA7EXHaXZ8wsHdodFvbkhKmqg==}

  content-disposition@0.5.4:
    resolution: {integrity: sha512-FveZTNuGw04cxlAiWbzi6zTAL/lhehaWbTtgluJh4/E95DqMwTmha3KZN1aAWA8cFIhHzMZUvLevkw5Rqk+tSQ==}
    engines: {node: '>= 0.6'}

  content-disposition@1.0.0:
    resolution: {integrity: sha512-Au9nRL8VNUut/XSzbQA38+M78dzP4D+eqg3gfJHMIHHYa3bg067xj1KxMUWj+VULbiZMowKngFFbKczUrNJ1mg==}
    engines: {node: '>= 0.6'}

  content-type@1.0.5:
    resolution: {integrity: sha512-nTjqfcBFEipKdXCv4YDQWCfmcLZKm81ldF0pAopTvyrFGVbcR6P/VAAd5G7N+0tTr8QqiU0tFadD6FK4NtJwOA==}
    engines: {node: '>= 0.6'}

  cookie-signature@1.2.2:
    resolution: {integrity: sha512-D76uU73ulSXrD1UXF4KE2TMxVVwhsnCgfAyTg9k8P6KGZjlXKrOLe4dJQKI3Bxi5wjesZoFXJWElNWBjPZMbhg==}
    engines: {node: '>=6.6.0'}

  cookie@0.7.2:
    resolution: {integrity: sha512-yki5XnKuf750l50uGTllt6kKILY4nQ1eNIQatoXEByZ5dWgnKqbnqmTrBE5B4N7lrMJKQ2ytWMiTO2o0v6Ew/w==}
    engines: {node: '>= 0.6'}

  cors@2.8.5:
    resolution: {integrity: sha512-KIHbLJqu73RGr/hnbrO9uBeixNGuvSQjul/jdFvS/KFSIH1hWVd1ng7zOHx+YrEfInLG7q4n6GHQ9cDtxv/P6g==}
    engines: {node: '>= 0.10'}

  cross-spawn@7.0.6:
    resolution: {integrity: sha512-uV2QOWP2nWzsy2aMp8aRibhi9dlzF5Hgh5SHaB9OiTGEyDTiJJyx0uy51QXdyWbtAHNua4XJzUKca3OzKUd3vA==}
    engines: {node: '>= 8'}

  debug@2.6.9:
    resolution: {integrity: sha512-bC7ElrdJaJnPbAP+1EotYvqZsb3ecl5wi6Bfi6BJTUcNowp6cvspg0jXznRTKDjm/E7AdgFBVeAPVMNcKGsHMA==}
    peerDependencies:
      supports-color: '*'
    peerDependenciesMeta:
      supports-color:
        optional: true

  debug@4.4.3:
    resolution: {integrity: sha512-RGwwWnwQvkVfavKVt22FGLw+xYSdzARwm0ru6DhTVA3umU5hZc28V3kO4stgYryrTlLpuvgI9GiijltAjNbcqA==}
    engines: {node: '>=6.0'}
    peerDependencies:
      supports-color: '*'
    peerDependenciesMeta:
      supports-color:
        optional: true

  deep-is@0.1.4:
    resolution: {integrity: sha512-oIPzksmTg4/MriiaYGO+okXDT7ztn/w3Eptv/+gSIdMdKsJo0u4CfYNFJPy+4SKMuCqGw2wxnA+URMg3t8a/bQ==}

  defu@6.1.4:
    resolution: {integrity: sha512-mEQCMmwJu317oSz8CwdIOdwf3xMif1ttiM8LTufzc3g6kR+9Pe236twL8j3IYT1F7GfRgGcW6MWxzZjLIkuHIg==}

  depd@1.1.2:
    resolution: {integrity: sha512-7emPTl6Dpo6JRXOXjLRxck+FlLRX5847cLKEn00PLAgc3g2hTZZgr+e4c2v6QpSmLeFP3n5yUo7ft6avBK/5jQ==}
    engines: {node: '>= 0.6'}

  depd@2.0.0:
    resolution: {integrity: sha512-g7nH6P6dyDioJogAAGprGpCtVImJhpPk/roCzdb3fIh61/s/nPsfR6onyMwkCAR/OlC3yBC0lESvUoQEAssIrw==}
    engines: {node: '>= 0.8'}

  diff@8.0.2:
    resolution: {integrity: sha512-sSuxWU5j5SR9QQji/o2qMvqRNYRDOcBTgsJ/DeCf4iSN4gW+gNMXM7wFIP+fdXZxoNiAnHUTGjCr+TSWXdRDKg==}
    engines: {node: '>=0.3.1'}

  dir-glob@3.0.1:
    resolution: {integrity: sha512-WkrWp9GR4KXfKGYzOLmTuGVi1UWFfws377n9cc55/tb6DuqyF6pcQ5AbiHEshaDpY9v6oaSr2XCDidGmMwdzIA==}
    engines: {node: '>=8'}

  dts-resolver@2.1.2:
    resolution: {integrity: sha512-xeXHBQkn2ISSXxbJWD828PFjtyg+/UrMDo7W4Ffcs7+YWCquxU8YjV1KoxuiL+eJ5pg3ll+bC6flVv61L3LKZg==}
    engines: {node: '>=20.18.0'}
    peerDependencies:
      oxc-resolver: '>=11.0.0'
    peerDependenciesMeta:
      oxc-resolver:
        optional: true

  dunder-proto@1.0.1:
    resolution: {integrity: sha512-KIN/nDJBQRcXw0MLVhZE9iQHmG68qAVIBg9CqmUYjmQIhgij9U5MFvrqkUL5FbtyyzZuOeOt0zdeRe4UY7ct+A==}
    engines: {node: '>= 0.4'}

  ee-first@1.1.1:
    resolution: {integrity: sha512-WMwm9LhRUo+WUaRN+vRuETqG89IgZphVSNkdFgeb6sS/E4OrDIN7t48CAewSHXc6C8lefD8KKfr5vY61brQlow==}

  empathic@2.0.0:
    resolution: {integrity: sha512-i6UzDscO/XfAcNYD75CfICkmfLedpyPDdozrLMmQc5ORaQcdMoc21OnlEylMIqI7U8eniKrPMxxtj8k0vhmJhA==}
    engines: {node: '>=14'}

  empty-npm-package@1.0.0:
    resolution: {integrity: sha512-q4Mq/+XO7UNDdMiPpR/LIBIW1Zl4V0Z6UT9aKGqIAnBCtCb3lvZJM1KbDbdzdC8fKflwflModfjR29Nt0EpcwA==}

  encodeurl@2.0.0:
    resolution: {integrity: sha512-Q0n9HRi4m6JuGIV1eFlmvJB7ZEVxu93IrMyiMsGC0lrMJMWzRgx6WGquyfQgZVb31vhGgXnfmPNNXmxnOkRBrg==}
    engines: {node: '>= 0.8'}

  es-define-property@1.0.1:
    resolution: {integrity: sha512-e3nRfgfUZ4rNGL232gUgX06QNyyez04KdjFrF+LTRoOXmrOgFKDg4BCdsjW8EnT69eqdYGmRpJwiPVYNrCaW3g==}
    engines: {node: '>= 0.4'}

  es-errors@1.3.0:
    resolution: {integrity: sha512-Zf5H2Kxt2xjTvbJvP2ZWLEICxA6j+hAmMzIlypy4xcBg1vKVnx89Wy0GbS+kf5cwCVFFzdCFh2XSCFNULS6csw==}
    engines: {node: '>= 0.4'}

  es-module-lexer@1.7.0:
    resolution: {integrity: sha512-jEQoCwk8hyb2AZziIOLhDqpm5+2ww5uIE6lkO/6jcOCusfk6LhMHpXXfBLXTZ7Ydyt0j4VoUQv6uGNYbdW+kBA==}

  es-object-atoms@1.1.1:
    resolution: {integrity: sha512-FGgH2h8zKNim9ljj7dankFPcICIK9Cp5bm+c2gQSYePhpaG5+esrLODihIorn+Pe6FGJzWhXQotPv73jTaldXA==}
    engines: {node: '>= 0.4'}

  esbuild@0.25.10:
    resolution: {integrity: sha512-9RiGKvCwaqxO2owP61uQ4BgNborAQskMR6QusfWzQqv7AZOg5oGehdY2pRJMTKuwxd1IDBP4rSbI5lHzU7SMsQ==}
    engines: {node: '>=18'}
    hasBin: true

  escape-html@1.0.3:
    resolution: {integrity: sha512-NiSupZ4OeuGwr68lGIeym/ksIZMJodUGOSCZ/FSnTxcrekbvqrgdUxlJOMpijaKZVjAJrWrGs/6Jy8OMuyj9ow==}

  escape-string-regexp@4.0.0:
    resolution: {integrity: sha512-TtpcNJ3XAzx3Gq8sWRzJaVajRs0uVxA2YAkdb1jm2YkPz4G6egUFAyA3n5vtEIZefPk5Wa4UXbKuS5fKkJWdgA==}
    engines: {node: '>=10'}

  eslint-config-prettier@10.1.8:
    resolution: {integrity: sha512-82GZUjRS0p/jganf6q1rEO25VSoHH0hKPCTrgillPjdI/3bgBhAE1QzHrHTizjpRvy6pGAvKjDJtk2pF9NDq8w==}
    hasBin: true
    peerDependencies:
      eslint: '>=7.0.0'

  eslint-plugin-allowed-dependencies@1.3.1:
    resolution: {integrity: sha512-AGv0PAY17xVRi0YKGl+q+DtgE+YY+8xyxZ5kGeHsIkKNEGyP1sAq3WflaG7SlrMm1AU9jZ7B1paEsU7UWyPAzg==}
    engines: {node: ^18.18.0 || ^20.9.0 || ^22.0.0 || ^24.0.0}
    peerDependencies:
      eslint: ^9.0.0
      typescript-eslint: ^8.0.0

  eslint-plugin-prettier@5.5.4:
    resolution: {integrity: sha512-swNtI95SToIz05YINMA6Ox5R057IMAmWZ26GqPxusAp1TZzj+IdY9tXNWWD3vkF/wEqydCONcwjTFpxybBqZsg==}
    engines: {node: ^14.18.0 || >=16.0.0}
    peerDependencies:
      '@types/eslint': '>=8.0.0'
      eslint: '>=8.0.0'
      eslint-config-prettier: '>= 7.0.0 <10.0.0 || >=10.1.0'
      prettier: '>=3.0.0'
    peerDependenciesMeta:
      '@types/eslint':
        optional: true
      eslint-config-prettier:
        optional: true

  eslint-scope@8.4.0:
    resolution: {integrity: sha512-sNXOfKCn74rt8RICKMvJS7XKV/Xk9kA7DyJr8mJik3S7Cwgy3qlkkmyS2uQB3jiJg6VNdZd/pDBJu0nvG2NlTg==}
    engines: {node: ^18.18.0 || ^20.9.0 || >=21.1.0}

  eslint-visitor-keys@3.4.3:
    resolution: {integrity: sha512-wpc+LXeiyiisxPlEkUzU6svyS1frIO3Mgxj1fdy7Pm8Ygzguax2N3Fa/D/ag1WqbOprdI+uY6wMUl8/a2G+iag==}
    engines: {node: ^12.22.0 || ^14.17.0 || >=16.0.0}

  eslint-visitor-keys@4.2.1:
    resolution: {integrity: sha512-Uhdk5sfqcee/9H/rCOJikYz67o0a2Tw2hGRPOG2Y1R2dg7brRe1uG0yaNQDHu+TO/uQPF/5eCapvYSmHUjt7JQ==}
    engines: {node: ^18.18.0 || ^20.9.0 || >=21.1.0}

  eslint@9.0.0:
    resolution: {integrity: sha512-IMryZ5SudxzQvuod6rUdIUz29qFItWx281VhtFVc2Psy/ZhlCeD/5DT6lBIJ4H3G+iamGJoTln1v+QSuPw0p7Q==}
    engines: {node: ^18.18.0 || ^20.9.0 || >=21.1.0}
    hasBin: true

  eslint@9.37.0:
    resolution: {integrity: sha512-XyLmROnACWqSxiGYArdef1fItQd47weqB7iwtfr9JHwRrqIXZdcFMvvEcL9xHCmL0SNsOvF0c42lWyM1U5dgig==}
    engines: {node: ^18.18.0 || ^20.9.0 || >=21.1.0}
    hasBin: true
    peerDependencies:
      jiti: '*'
    peerDependenciesMeta:
      jiti:
        optional: true

  espree@10.4.0:
    resolution: {integrity: sha512-j6PAQ2uUr79PZhBjP5C5fhl8e39FmRnOjsD5lGnWrFU8i2G776tBK7+nP8KuQUTTyAZUwfQqXAgrVH5MbH9CYQ==}
    engines: {node: ^18.18.0 || ^20.9.0 || >=21.1.0}

  esquery@1.6.0:
    resolution: {integrity: sha512-ca9pw9fomFcKPvFLXhBKUK90ZvGibiGOvRJNbjljY7s7uq/5YO4BOzcYtJqExdx99rF6aAcnRxHmcUHcz6sQsg==}
    engines: {node: '>=0.10'}

  esrecurse@4.3.0:
    resolution: {integrity: sha512-KmfKL3b6G+RXvP8N1vr3Tq1kL/oCFgn2NYXEtqP8/L3pKapUA4G8cFVaoF3SU323CD4XypR/ffioHmkti6/Tag==}
    engines: {node: '>=4.0'}

  estraverse@5.3.0:
    resolution: {integrity: sha512-MMdARuVEQziNTeJD8DgMqmhwR11BRQ/cBP+pLtYdSTnf3MIO8fFeiINEbX36ZdNlfU/7A9f3gUw49B3oQsvwBA==}
    engines: {node: '>=4.0'}

  estree-walker@3.0.3:
    resolution: {integrity: sha512-7RUKfXgSMMkzt6ZuXmqapOurLGPPfgj6l9uRZ7lRGolvk0y2yocc35LdcxKC5PQZdn2DMqioAQ2NoWcrTKmm6g==}

  esutils@2.0.3:
    resolution: {integrity: sha512-kVscqXk4OCp68SZ0dkgEKVi6/8ij300KBWTJq32P/dYeWTSwK41WyTxalN1eRmA5Z9UU/LX9D7FWSmV9SAYx6g==}
    engines: {node: '>=0.10.0'}

  etag@1.8.1:
    resolution: {integrity: sha512-aIL5Fx7mawVa300al2BnEE4iNvo1qETxLrPI/o05L7z6go7fCw1J6EQmbK4FmJ2AS7kgVF/KEZWufBfdClMcPg==}
    engines: {node: '>= 0.6'}

  expect-type@1.2.2:
    resolution: {integrity: sha512-JhFGDVJ7tmDJItKhYgJCGLOWjuK9vPxiXoUFLwLDc99NlmklilbiQJwoctZtt13+xMw91MCk/REan6MWHqDjyA==}
    engines: {node: '>=12.0.0'}

  express-fileupload@1.5.2:
    resolution: {integrity: sha512-wxUJn2vTHvj/kZCVmc5/bJO15C7aSMyHeuXYY3geKpeKibaAoQGcEv5+sM6nHS2T7VF+QHS4hTWPiY2mKofEdg==}
    engines: {node: '>=12.0.0'}

  express@5.1.0:
    resolution: {integrity: sha512-DT9ck5YIRU+8GYzzU5kT3eHGA5iL+1Zd0EutOmTE9Dtk+Tvuzd23VBU+ec7HPNSTxXYO55gPV/hq4pSBJDjFpA==}
    engines: {node: '>= 18'}

  fast-deep-equal@3.1.3:
    resolution: {integrity: sha512-f3qQ9oQy9j2AhBe/H9VC91wLmKBCCU/gDOnKNAYG5hswO7BLKj09Hc5HYNz9cGI++xlpDCIgDaitVs03ATR84Q==}

  fast-diff@1.3.0:
    resolution: {integrity: sha512-VxPP4NqbUjj6MaAOafWeUn2cXWLcCtljklUtZf0Ind4XQ+QPtmA0b18zZy0jIQx+ExRVCR/ZQpBmik5lXshNsw==}

  fast-glob@3.3.3:
    resolution: {integrity: sha512-7MptL8U0cqcFdzIzwOTHoilX9x5BrNqye7Z/LuC7kCMRio1EMSyqRK3BEAUD7sXRq4iT4AzTVuZdhgQ2TCvYLg==}
    engines: {node: '>=8.6.0'}

  fast-json-stable-stringify@2.1.0:
    resolution: {integrity: sha512-lhd/wF+Lk98HZoTCtlVraHtfh5XYijIjalXck7saUtuanSDyLMxnHhSXEDJqHxD7msR8D0uCmqlkwjCV8xvwHw==}

  fast-levenshtein@2.0.6:
    resolution: {integrity: sha512-DCXu6Ifhqcks7TZKY3Hxp3y6qphY5SJZmrWMDrKcERSOXWQdMhU9Ig/PYrzyw/ul9jOIyh0N4M0tbC5hodg8dw==}

  fastq@1.19.1:
    resolution: {integrity: sha512-GwLTyxkCXjXbxqIhTsMI2Nui8huMPtnxg7krajPJAjnEG/iiOS7i+zCtWGZR9G0NBKbXKh6X9m9UIsYX/N6vvQ==}

  fdir@6.5.0:
    resolution: {integrity: sha512-tIbYtZbucOs0BRGqPJkshJUYdL+SDH7dVM8gjy+ERp3WAUjLEFJE+02kanyHtwjWOnwrKYBiwAmM0p4kLJAnXg==}
    engines: {node: '>=12.0.0'}
    peerDependencies:
      picomatch: ^3 || ^4
    peerDependenciesMeta:
      picomatch:
        optional: true

  fflate@0.8.2:
    resolution: {integrity: sha512-cPJU47OaAoCbg0pBvzsgpTPhmhqI5eJjh/JIu8tPj5q+T7iLvW/JAYUqmE7KOB4R1ZyEhzBaIQpQpardBF5z8A==}

  file-entry-cache@8.0.0:
    resolution: {integrity: sha512-XXTUwCvisa5oacNGRP9SfNtYBNAMi+RPwBFmblZEF7N7swHYQS6/Zfk7SRwx4D5j3CH211YNRco1DEMNVfZCnQ==}
    engines: {node: '>=16.0.0'}

  fill-range@7.1.1:
    resolution: {integrity: sha512-YsGpe3WHLK8ZYi4tWDg2Jy3ebRz2rXowDxnld4bkQB00cc/1Zw9AWnC0i9ztDJitivtQvaI9KaLyKrc+hBW0yg==}
    engines: {node: '>=8'}

  finalhandler@2.1.0:
    resolution: {integrity: sha512-/t88Ty3d5JWQbWYgaOGCCYfXRwV1+be02WqYYlL6h0lEiUAMPM8o8qKGO01YIkOHzka2up08wvgYD0mDiI+q3Q==}
    engines: {node: '>= 0.8'}

  find-up@5.0.0:
    resolution: {integrity: sha512-78/PXT1wlLLDgTzDs7sjq9hzz0vXD+zn+7wypEe4fXQxCmdmqfGsEPQxmiCSQI3ajFV91bVSsvNtrJRiW6nGng==}
    engines: {node: '>=10'}

  flat-cache@4.0.1:
    resolution: {integrity: sha512-f7ccFPK3SXFHpx15UIGyRJ/FJQctuKZ0zVuN3frBo4HnK3cay9VEW0R6yPYFHC0AgqhukPzKjq22t5DmAyqGyw==}
    engines: {node: '>=16'}

  flatted@3.3.3:
    resolution: {integrity: sha512-GX+ysw4PBCz0PzosHDepZGANEuFCMLrnRTiEy9McGjmkCQYwRq4A/X786G/fjM/+OjsWSU1ZrY5qyARZmO/uwg==}

  forwarded@0.2.0:
    resolution: {integrity: sha512-buRG0fpBtRHSTCOASe6hD258tEubFoRLb4ZNA6NxMVHNw2gOcwHo9wyablzMzOA5z9xA9L1KNjk/Nt6MT9aYow==}
    engines: {node: '>= 0.6'}

  fresh@0.5.2:
    resolution: {integrity: sha512-zJ2mQYM18rEFOudeV4GShTGIQ7RbzA7ozbU9I/XBpm7kqgMywgmylMwXHxZJmkVoYkna9d2pVXVXPdYTP9ej8Q==}
    engines: {node: '>= 0.6'}

  fresh@2.0.0:
    resolution: {integrity: sha512-Rx/WycZ60HOaqLKAi6cHRKKI7zxWbJ31MhntmtwMoaTeF7XFH9hhBp8vITaMidfljRQ6eYWCKkaTK+ykVJHP2A==}
    engines: {node: '>= 0.8'}

  fsevents@2.3.3:
    resolution: {integrity: sha512-5xoDfX+fL7faATnagmWPpbFtwh/R77WmMMqqHGS65C3vvB0YHrgF+B1YmZ3441tMj5n63k0212XNoJwzlhffQw==}
    engines: {node: ^8.16.0 || ^10.6.0 || >=11.0.0}
    os: [darwin]

  function-bind@1.1.2:
    resolution: {integrity: sha512-7XHNxH7qX9xG5mIwxkhumTox/MIRNcOgDrxWsMt2pAr23WHp6MrRlN7FBSFpCpr+oVO0F744iUgR82nJMfG2SA==}

  get-intrinsic@1.3.0:
    resolution: {integrity: sha512-9fSjSaos/fRIVIp+xSJlE6lfwhES7LNtKaCBIamHsjr2na1BiABJPo0mOjjz8GJDURarmCPGqaiVg5mfjb98CQ==}
    engines: {node: '>= 0.4'}

  get-proto@1.0.1:
    resolution: {integrity: sha512-sTSfBjoXBp89JvIKIefqw7U2CCebsc74kiY6awiGogKtoSGbgjYE/G/+l9sF3MWFPNc9IcoOC4ODfKHfxFmp0g==}
    engines: {node: '>= 0.4'}

  get-tsconfig@4.10.1:
    resolution: {integrity: sha512-auHyJ4AgMz7vgS8Hp3N6HXSmlMdUyhSUrfBF16w153rxtLIEOE+HGqaBppczZvnHLqQJfiHotCYpNhl0lUROFQ==}

  glob-parent@5.1.2:
    resolution: {integrity: sha512-AOIgSQCepiJYwP3ARnGx+5VnTu2HBYdzbGP45eLw1vr3zB3vZLeyed1sC9hnbcOc9/SrMyM5RPQrkGz4aS9Zow==}
    engines: {node: '>= 6'}

  glob-parent@6.0.2:
    resolution: {integrity: sha512-XxwI8EOhVQgWp6iDL+3b0r86f4d6AX6zSU55HfB4ydCEuXLXc5FcYeOu+nnGftS4TEju/11rt4KJPTMgbfmv4A==}
    engines: {node: '>=10.13.0'}

  globals@14.0.0:
    resolution: {integrity: sha512-oahGvuMGQlPw/ivIYBjVSrWAfWLBeku5tpPE2fOPLi+WHffIWbuh2tCjhyQhTBPMf5E9jDEH4FOmTYgYwbKwtQ==}
    engines: {node: '>=18'}

  globby@11.1.0:
    resolution: {integrity: sha512-jhIXaOzy1sb8IyocaruWSn1TjmnBVs8Ayhcy83rmxNJ8q2uWKCAj3CnJY+KpGSXCueAPc0i05kVvVKtP1t9S3g==}
    engines: {node: '>=10'}

  gopd@1.2.0:
    resolution: {integrity: sha512-ZUKRh6/kUFoAiTAtTYPZJ3hw9wNxx+BIBOijnlG9PnrJsCcSjs1wyyD6vJpaYtgnzDrKYRSqf3OO6Rfa93xsRg==}
    engines: {node: '>= 0.4'}

  graphemer@1.4.0:
    resolution: {integrity: sha512-EtKwoO6kxCL9WO5xipiHTZlSzBm7WLT627TqC/uVRd0HKmq8NXyebnNYxDoBi7wt8eTWrUrKXCOVaFq9x1kgag==}

  has-flag@4.0.0:
    resolution: {integrity: sha512-EykJT/Q1KjTWctppgIAgfSO0tKVuZUjhgMr17kqTumMl6Afv3EISleU7qZUzoXDFTAHTDC4NOoG/ZxU3EvlMPQ==}
    engines: {node: '>=8'}

  has-symbols@1.1.0:
    resolution: {integrity: sha512-1cDNdwJ2Jaohmb3sg4OmKaMBwuC48sYni5HUw2DvsC8LjGTLK9h+eb1X6RyuOHe4hT0ULCW68iomhjUoKUqlPQ==}
    engines: {node: '>= 0.4'}

  hasown@2.0.2:
    resolution: {integrity: sha512-0hJU9SCPvmMzIBdZFqNPXWa6dqh7WdH0cII9y+CyS8rG3nL48Bclra9HmKhVVUHyPWNH5Y7xDwAB7bfgSjkUMQ==}
    engines: {node: '>= 0.4'}

  hookable@5.5.3:
    resolution: {integrity: sha512-Yc+BQe8SvoXH1643Qez1zqLRmbA5rCL+sSmk6TVos0LWVfNIB7PGncdlId77WzLGSIB5KaWgTaNTs2lNVEI6VQ==}

  html-escaper@2.0.2:
    resolution: {integrity: sha512-H2iMtd0I4Mt5eYiapRdIDjp+XzelXQ0tFE4JS7YFwFevXXMmOp9myNrUvCg0D6ws8iqkRPBfKHgbwig1SmlLfg==}

  http-errors@2.0.0:
    resolution: {integrity: sha512-FtwrG/euBzaEjYeRqOgly7G0qviiXoJWnvEH2Z1plBdXgbyjv34pHTSb9zoeHMyDy33+DWy5Wt9Wo+TURtOYSQ==}
    engines: {node: '>= 0.8'}

  husky@9.1.7:
    resolution: {integrity: sha512-5gs5ytaNjBrh5Ow3zrvdUUY+0VxIuWVL4i9irt6friV+BqdCfmV11CQTWMiBYWHbXhco+J1kHfTOUkePhCDvMA==}
    engines: {node: '>=18'}
    hasBin: true

  iconv-lite@0.6.3:
    resolution: {integrity: sha512-4fCk79wshMdzMp2rH06qWrJE4iolqLhCUH+OiuIgU++RB0+94NlDL81atO7GX55uUKueo0txHNtvEyI6D7WdMw==}
    engines: {node: '>=0.10.0'}

  ignore@5.3.2:
    resolution: {integrity: sha512-hsBTNUqQTDwkWtcdYI2i06Y/nUBEsNEDJKjWdigLvegy8kDuJAS8uRlpkkcQpyEXL0Z/pjDy5HBmMjRCJ2gq+g==}
    engines: {node: '>= 4'}

  ignore@7.0.5:
    resolution: {integrity: sha512-Hs59xBNfUIunMFgWAbGX5cq6893IbWg4KnrjbYwX3tx0ztorVgTDA6B2sxf8ejHJ4wz8BqGUMYlnzNBer5NvGg==}
    engines: {node: '>= 4'}

  import-fresh@3.3.1:
    resolution: {integrity: sha512-TR3KfrTZTYLPB6jUjfx6MF9WcWrHL9su5TObK4ZkYgBdWKPOFoSoQIdEuTuR82pmtxH2spWG9h6etwfr1pLBqQ==}
    engines: {node: '>=6'}

  imurmurhash@0.1.4:
    resolution: {integrity: sha512-JmXMZ6wuvDmLiHEml9ykzqO6lwFbof0GG4IkcGaENdCRDDmMVnny7s5HsIgHCbaq0w2MyPhDqkhTUgS2LU2PHA==}
    engines: {node: '>=0.8.19'}

  inherits@2.0.4:
    resolution: {integrity: sha512-k/vGaX4/Yla3WzyMCvTQOXYeIHvqOKtnqBduzTHpzpQZzAskKMhZ2K+EnBiSM9zGSoIFeMpXKxa4dYeZIQqewQ==}

  ipaddr.js@1.9.1:
    resolution: {integrity: sha512-0KI/607xoxSToH7GjN1FfSbLoU0+btTicjsQSWQlh/hZykN8KpmMf7uYwPW3R+akZ6R/w18ZlXSHBYXiYUPO3g==}
    engines: {node: '>= 0.10'}

  is-extglob@2.1.1:
    resolution: {integrity: sha512-SbKbANkN603Vi4jEZv49LeVJMn4yGwsbzZworEoyEiutsN3nJYdbO36zfhGJ6QEDpOZIFkDtnq5JRxmvl3jsoQ==}
    engines: {node: '>=0.10.0'}

  is-glob@4.0.3:
    resolution: {integrity: sha512-xelSayHH36ZgE7ZWhli7pW34hNbNl8Ojv5KVmkJD4hBdD3th8Tfk9vYasLM+mXWOZhFkgZfxhLSnrwRr4elSSg==}
    engines: {node: '>=0.10.0'}

  is-number@7.0.0:
    resolution: {integrity: sha512-41Cifkg6e8TylSpdtTpeLVMqvSBEVzTttHvERD741+pnZ8ANv0004MRL43QKPDlK9cGvNp6NZWZUBlbGXYxxng==}
    engines: {node: '>=0.12.0'}

  is-path-inside@3.0.3:
    resolution: {integrity: sha512-Fd4gABb+ycGAmKou8eMftCupSir5lRxqf4aD/vd0cD2qc4HL07OjCeuHMr8Ro4CoMaeCKDB0/ECBOVWjTwUvPQ==}
    engines: {node: '>=8'}

  is-promise@4.0.0:
    resolution: {integrity: sha512-hvpoI6korhJMnej285dSg6nu1+e6uxs7zG3BYAm5byqDsgJNWwxzM6z6iZiAgQR4TJ30JmBTOwqZUw3WlyH3AQ==}

  isexe@2.0.0:
    resolution: {integrity: sha512-RHxMLp9lnKHGHRng9QFhRCMbYAcVpn69smSGcq3f36xjgVVWThj4qqLbTLlq7Ssj8B+fIQ1EuCEGI2lKsyQeIw==}

  istanbul-lib-coverage@3.2.2:
    resolution: {integrity: sha512-O8dpsF+r0WV/8MNRKfnmrtCWhuKjxrq2w+jpzBL5UZKTi2LeVWnWOmWRxFlesJONmc+wLAGvKQZEOanko0LFTg==}
    engines: {node: '>=8'}

  istanbul-lib-report@3.0.1:
    resolution: {integrity: sha512-GCfE1mtsHGOELCU8e/Z7YWzpmybrx/+dSTfLrvY8qRmaY6zXTKWn6WQIjaAFw069icm6GVMNkgu0NzI4iPZUNw==}
    engines: {node: '>=10'}

  istanbul-lib-source-maps@5.0.6:
    resolution: {integrity: sha512-yg2d+Em4KizZC5niWhQaIomgf5WlL4vOOjZ5xGCmF8SnPE/mDWWXgvRExdcpCgh9lLRRa1/fSYp2ymmbJ1pI+A==}
    engines: {node: '>=10'}

  istanbul-reports@3.2.0:
    resolution: {integrity: sha512-HGYWWS/ehqTV3xN10i23tkPkpH46MLCIMFNCaaKNavAXTF1RkqxawEPtnjnGZ6XKSInBKkiOA5BKS+aZiY3AvA==}
    engines: {node: '>=8'}

  jiti@2.6.0:
    resolution: {integrity: sha512-VXe6RjJkBPj0ohtqaO8vSWP3ZhAKo66fKrFNCll4BTcwljPLz03pCbaNKfzGP5MbrCYcbJ7v0nOYYwUzTEIdXQ==}
    hasBin: true

  js-tokens@9.0.1:
    resolution: {integrity: sha512-mxa9E9ITFOt0ban3j6L5MpjwegGz6lBQmM1IJkWeBZGcMxto50+eWdjC/52xDbS2vy0k7vIMK0Fe2wfL9OQSpQ==}

  js-yaml@4.1.0:
    resolution: {integrity: sha512-wpxZs9NoxZaJESJGIZTyDEaYpl0FKSA+FB9aJiyemKhMwkxQg63h4T1KJgUGHpTqPDNRcmmYLugrRjJlBtWvRA==}
    hasBin: true

  jsesc@3.1.0:
    resolution: {integrity: sha512-/sM3dO2FOzXjKQhJuo0Q173wf2KOo8t4I8vHy6lF9poUp7bKT0/NHE8fPX23PwfhnykfqnC2xRxOnVw5XuGIaA==}
    engines: {node: '>=6'}
    hasBin: true

  json-buffer@3.0.1:
    resolution: {integrity: sha512-4bV5BfR2mqfQTJm+V5tPPdf+ZpuhiIvTuAB5g8kcrXOZpTT/QwwVRWBywX1ozr6lEuPdbHxwaJlm9G6mI2sfSQ==}

  json-schema-traverse@0.4.1:
    resolution: {integrity: sha512-xbbCH5dCYU5T8LcEhhuh7HJ88HXuW3qsI3Y0zOZFKfZEHcpWiHU/Jxzk629Brsab/mMiHQti9wMP+845RPe3Vg==}

  json-stable-stringify-without-jsonify@1.0.1:
    resolution: {integrity: sha512-Bdboy+l7tA3OGW6FjyFHWkP5LuByj1Tk33Ljyq0axyzdk9//JSi2u3fP1QSmd1KNwq6VOKYGlAu87CisVir6Pw==}

  keyv@4.5.4:
    resolution: {integrity: sha512-oxVHkHR/EJf2CNXnWxRLW6mg7JyCCUcG0DtEGmL2ctUo1PNTin1PUil+r/+4r5MpVgC/fn1kjsx7mjSujKqIpw==}

  levn@0.4.1:
    resolution: {integrity: sha512-+bT2uH4E5LGE7h/n3evcS/sQlJXCpIp6ym8OWJ5eV6+67Dsql/LaaT7qJBAt2rzfoa/5QBGBhxDix1dMt2kQKQ==}
    engines: {node: '>= 0.8.0'}

  locate-path@6.0.0:
    resolution: {integrity: sha512-iPZK6eYjbxRu3uB4/WZ3EsEIMJFMqAoopl3R+zuq0UjcAm/MO6KCweDgPfP3elTztoKP3KtnVHxTn2NHBSDVUw==}
    engines: {node: '>=10'}

  lodash.merge@4.6.2:
    resolution: {integrity: sha512-0KpjqXRVvrYyCsX1swR/XTK0va6VQkQM6MNo7PqW77ByjAhoARA8EfrP1N4+KlKj8YS0ZUCtRT/YUuhyYDujIQ==}

  lodash.snakecase@4.1.1:
    resolution: {integrity: sha512-QZ1d4xoBHYUeuouhEq3lk3Uq7ldgyFXGBhg04+oRLnIz8o9T65Eh+8YdroUwn846zchkA9yDsDl5CVVaV2nqYw==}

  lru-cache@11.2.1:
    resolution: {integrity: sha512-r8LA6i4LP4EeWOhqBaZZjDWwehd1xUJPCJd9Sv300H0ZmcUER4+JPh7bqqZeqs1o5pgtgvXm+d9UGrB5zZGDiQ==}
    engines: {node: 20 || >=22}

  magic-string@0.30.19:
    resolution: {integrity: sha512-2N21sPY9Ws53PZvsEpVtNuSW+ScYbQdp4b9qUaL+9QkHUrGFKo56Lg9Emg5s9V/qrtNBmiR01sYhUOwu3H+VOw==}

  magicast@0.3.5:
    resolution: {integrity: sha512-L0WhttDl+2BOsybvEOLK7fW3UA0OQ0IQ2d6Zl2x/a6vVRs3bAY0ECOSHHeL5jD+SbOpOCUEi0y1DgHEn9Qn1AQ==}

  make-dir@4.0.0:
    resolution: {integrity: sha512-hXdUTZYIVOt1Ex//jAQi+wTZZpUpwBj/0QsOzqegb3rGMMeJiSEu5xLHnYfBrRV4RH2+OCSOO95Is/7x1WJ4bw==}
    engines: {node: '>=10'}

  math-intrinsics@1.1.0:
    resolution: {integrity: sha512-/IXtbwEk5HTPyEwyKX6hGkYXxM9nbj64B+ilVJnC/R6B0pH5G4V3b0pVbL7DBj4tkhBAppbQUlf6F6Xl9LHu1g==}
    engines: {node: '>= 0.4'}

  media-typer@0.3.0:
    resolution: {integrity: sha512-dq+qelQ9akHpcOl/gUVRTxVIOkAJ1wR3QAvb4RsVjS8oVoFjDGTc679wJYmUmknUF5HwMLOgb5O+a3KxfWapPQ==}
    engines: {node: '>= 0.6'}

  media-typer@1.1.0:
    resolution: {integrity: sha512-aisnrDP4GNe06UcKFnV5bfMNPBUw4jsLGaWwWfnH3v02GnBuXX2MCVn5RbrWo0j3pczUilYblq7fQ7Nw2t5XKw==}
    engines: {node: '>= 0.8'}

  merge-descriptors@1.0.3:
    resolution: {integrity: sha512-gaNvAS7TZ897/rVaZ0nMtAyxNyi/pdbjbAwUpFQpN70GqnVfOiXpeUUMKRBmzXaSQ8DdTX4/0ms62r2K+hE6mQ==}

  merge-descriptors@2.0.0:
    resolution: {integrity: sha512-Snk314V5ayFLhp3fkUREub6WtjBfPdCPY1Ln8/8munuLuiYhsABgBVWsozAG+MWMbVEvcdcpbi9R7ww22l9Q3g==}
    engines: {node: '>=18'}

  merge2@1.4.1:
    resolution: {integrity: sha512-8q7VEgMJW4J8tcfVPy8g09NcQwZdbwFEqhe/WZkoIzjn/3TGDwtOCYtXGxA3O8tPzpczCCDgv+P2P5y00ZJOOg==}
    engines: {node: '>= 8'}

  methods@1.1.2:
    resolution: {integrity: sha512-iclAHeNqNm68zFtnZ0e+1L2yUIdvzNoauKU4WBA3VvH/vPFieF7qfRlwUZU+DA9P9bPXIS90ulxoUoCH23sV2w==}
    engines: {node: '>= 0.6'}

  micromatch@4.0.8:
    resolution: {integrity: sha512-PXwfBhYu0hBCPw8Dn0E+WDYb7af3dSLVWKi3HGv84IdF4TyFoC0ysxFd0Goxw7nSv4T/PzEJQxsYsEiFCKo2BA==}
    engines: {node: '>=8.6'}

  mime-db@1.52.0:
    resolution: {integrity: sha512-sPU4uV7dYlvtWJxwwxHD0PuihVNiE7TyAbQ5SWxDCB9mUYvOgroQOwYQQOKPJ8CIbE+1ETVlOoK1UC2nU3gYvg==}
    engines: {node: '>= 0.6'}

  mime-db@1.54.0:
    resolution: {integrity: sha512-aU5EJuIN2WDemCcAp2vFBfp/m4EAhWJnUNSSw0ixs7/kXbd6Pg64EmwJkNdFhB8aWt1sH2CTXrLxo/iAGV3oPQ==}
    engines: {node: '>= 0.6'}

  mime-types@2.1.35:
    resolution: {integrity: sha512-ZDY+bPm5zTTF+YpCrAU9nK0UgICYPT0QtT1NZWFv4s++TNkcgVaT0g6+4R2uI4MjQjzysHB1zxuWL50hzaeXiw==}
    engines: {node: '>= 0.6'}

  mime-types@3.0.1:
    resolution: {integrity: sha512-xRc4oEhT6eaBpU1XF7AjpOFD+xQmXNB5OVKwp4tqCuBpHLS/ZbBDrc07mYTDqVMg6PfxUjjNp85O6Cd2Z/5HWA==}
    engines: {node: '>= 0.6'}

  mime@1.6.0:
    resolution: {integrity: sha512-x0Vn8spI+wuJ1O6S7gnbaQg8Pxh4NNHb7KSINmEWKiPE4RKOplvijn+NkmYmmRgP68mc70j2EbeTFRsrswaQeg==}
    engines: {node: '>=4'}
    hasBin: true

  minimatch@3.1.2:
    resolution: {integrity: sha512-J7p63hRiAjw1NDEww1W7i37+ByIrOWO5XQQAzZ3VOcL0PNybwpfmV/N05zFAzwQ9USyEcX6t3UO+K5aqBQOIHw==}

  minimatch@9.0.5:
    resolution: {integrity: sha512-G6T0ZX48xgozx7587koeX9Ys2NYy6Gmv//P89sEte9V9whIapMNF4idKxnW2QtCcLiTWlb/wfCabAtAFWhhBow==}
    engines: {node: '>=16 || 14 >=14.17'}

  ms@2.0.0:
    resolution: {integrity: sha512-Tpp60P6IUJDTuOq/5Z8cdskzJujfwqfOTkrwIwj7IRISpnkJnT6SyJ4PCPnGMoFjC9ddhal5KVIYtAt97ix05A==}

  ms@2.1.3:
    resolution: {integrity: sha512-6FlzubTLZG3J2a/NVCAleEhjzq5oxgHyaCU9yYXvcLsvoVaHJq/s5xXI6/XXP6tz7R9xAOtHnSO/tXtF3WRTlA==}

  nanoid@3.3.11:
    resolution: {integrity: sha512-N8SpfPUnUp1bK+PMYW8qSWdl9U+wwNWI4QKxOYDy9JAro3WMX7p2OeVRF9v+347pnakNevPmiHhNmZ2HbFA76w==}
    engines: {node: ^10 || ^12 || ^13.7 || ^14 || >=15.0.1}
    hasBin: true

  natural-compare@1.4.0:
    resolution: {integrity: sha512-OWND8ei3VtNC9h7V60qff3SVobHr996CTwgxubgyQYEpg290h9J0buyECNNJexkFm5sOajh5G116RYA1c8ZMSw==}

  negotiator@0.6.3:
    resolution: {integrity: sha512-+EUsqGPLsM+j/zdChZjsnX51g4XrHFOIXwfnCVPGlQk/k5giakcKsuxCObBRu6DSm9opw/O6slWbJdghQM4bBg==}
    engines: {node: '>= 0.6'}

  negotiator@0.6.4:
    resolution: {integrity: sha512-myRT3DiWPHqho5PrJaIRyaMv2kgYf0mUVgBNOYMuCH5Ki1yEiQaf/ZJuQ62nvpc44wL5WDbTX7yGJi1Neevw8w==}
    engines: {node: '>= 0.6'}

  negotiator@1.0.0:
    resolution: {integrity: sha512-8Ofs/AUQh8MaEcrlq5xOX0CQ9ypTF5dl78mjlMNfOK08fzpgTHQRQPBxcPlEtIw0yRpws+Zo/3r+5WRby7u3Gg==}
    engines: {node: '>= 0.6'}

  node-forge@1.3.1:
    resolution: {integrity: sha512-dPEtOeMvF9VMcYV/1Wb8CPoVAXtp6MKMlcbAt4ddqmGqUJ6fQZFXkNZNkNlfevtNkGtaSoXf/vNNNSvgrdXwtA==}
    engines: {node: '>= 6.13.0'}

  node-mocks-http@1.17.2:
    resolution: {integrity: sha512-HVxSnjNzE9NzoWMx9T9z4MLqwMpLwVvA0oVZ+L+gXskYXEJ6tFn3Kx4LargoB6ie7ZlCLplv7QbWO6N+MysWGA==}
    engines: {node: '>=14'}
    peerDependencies:
      '@types/express': ^4.17.21 || ^5.0.0
      '@types/node': '*'
    peerDependenciesMeta:
      '@types/express':
        optional: true
      '@types/node':
        optional: true

  object-assign@4.1.1:
    resolution: {integrity: sha512-rJgTQnkUnH1sFw8yT6VSU3zD3sWmu6sZhIseY8VX+GRu3P6F7Fu+JNDoXfklElbLJSnc3FUQHVe4cU5hj+BcUg==}
    engines: {node: '>=0.10.0'}

  object-inspect@1.13.4:
    resolution: {integrity: sha512-W67iLl4J2EXEGTbfeHCffrjDfitvLANg0UlX3wFUUSTx92KXRFegMHUVgSqE+wvhAbi4WqjGg9czysTV2Epbew==}
    engines: {node: '>= 0.4'}

  on-finished@2.4.1:
    resolution: {integrity: sha512-oVlzkg3ENAhCk2zdv7IJwd/QUD4z2RxRwpkcGY8psCVcCYZNq4wYnVWALHM+brtuJjePWiYF/ClmuDr8Ch5+kg==}
    engines: {node: '>= 0.8'}

  on-headers@1.1.0:
    resolution: {integrity: sha512-737ZY3yNnXy37FHkQxPzt4UZ2UWPWiCZWLvFZ4fu5cueciegX0zGPnrlY6bwRg4FdQOe9YU8MkmJwGhoMybl8A==}
    engines: {node: '>= 0.8'}

  once@1.4.0:
    resolution: {integrity: sha512-lNaJgI+2Q5URQBkccEKHTQOPaXdUxnZZElQTZY0MFUAuaEqe1E+Nyvgdz/aIyNi6Z9MzO5dv1H8n58/GELp3+w==}

  openapi3-ts@4.5.0:
    resolution: {integrity: sha512-jaL+HgTq2Gj5jRcfdutgRGLosCy/hT8sQf6VOy+P+g36cZOjI1iukdPnijC+4CmeRzg/jEllJUboEic2FhxhtQ==}

  optionator@0.9.4:
    resolution: {integrity: sha512-6IpQ7mKUxRcZNLIObR0hz7lxsapSSIYNZJwXPGeF0mTVqGKFIXj1DQcMoT22S3ROcLyY/rz0PWaWZ9ayWmad9g==}
    engines: {node: '>= 0.8.0'}

  p-limit@3.1.0:
    resolution: {integrity: sha512-TYOanM3wGwNGsZN2cVTYPArw454xnXj5qmWF1bEoAc4+cU/ol7GVh7odevjp1FNHduHc3KZMcFduxU5Xc6uJRQ==}
    engines: {node: '>=10'}

  p-locate@5.0.0:
    resolution: {integrity: sha512-LaNjtRWUBY++zB5nE/NwcaoMylSPk+S+ZHNB1TzdbMJMny6dynpAGt7X/tl/QYq3TIeE6nxHppbo2LGymrG5Pw==}
    engines: {node: '>=10'}

  parent-module@1.0.1:
    resolution: {integrity: sha512-GQ2EWRpQV8/o+Aw8YqtfZZPfNRWZYkbidE9k5rpl/hC3vtHHBfGm2Ifi6qWV+coDGkrUKZAxE3Lot5kcsRlh+g==}
    engines: {node: '>=6'}

  parseurl@1.3.3:
    resolution: {integrity: sha512-CiyeOxFT/JZyN5m0z9PfXw4SCBJ6Sygz1Dpl0wqjlhDEGGBP1GnsUVEL0p63hoG1fcj3fHynXi9NYO4nWOL+qQ==}
    engines: {node: '>= 0.8'}

  path-exists@4.0.0:
    resolution: {integrity: sha512-ak9Qy5Q7jYb2Wwcey5Fpvg2KoAc/ZIhLSLOSBmRmygPsGwkVVt0fZa0qrtMz+m6tJTAHfZQ8FnmB4MG4LWy7/w==}
    engines: {node: '>=8'}

  path-key@3.1.1:
    resolution: {integrity: sha512-ojmeN0qd+y0jszEtoY48r0Peq5dwMEkIlCOu6Q5f41lfkswXuKtYrhgoTpLnyIcHm24Uhqx+5Tqm2InSwLhE6Q==}
    engines: {node: '>=8'}

  path-to-regexp@8.3.0:
    resolution: {integrity: sha512-7jdwVIRtsP8MYpdXSwOS0YdD0Du+qOoF/AEPIt88PcCFrZCzx41oxku1jD88hZBwbNUIEfpqvuhjFaMAqMTWnA==}

  path-type@4.0.0:
    resolution: {integrity: sha512-gDKb8aZMDeD/tZWs9P6+q0J9Mwkdl6xMV8TjnGP3qJVJ06bdMgkbBlLU8IdfOsIsFz2BW1rNVT3XuNEl8zPAvw==}
    engines: {node: '>=8'}

  pathe@2.0.3:
    resolution: {integrity: sha512-WUjGcAqP1gQacoQe+OBJsFA7Ld4DyXuUIjZ5cc75cLHvJ7dtNsTugphxIADwspS+AraAUePCKrSVtPLFj/F88w==}

  picocolors@1.1.1:
    resolution: {integrity: sha512-xceH2snhtb5M9liqDsmEw56le376mTZkEX/jEb/RxNFyegNul7eNslCXP9FDj/Lcu0X8KEyMceP2ntpaHrDEVA==}

  picomatch@2.3.1:
    resolution: {integrity: sha512-JU3teHTNjmE2VCGFzuY8EXzCDVwEqB2a8fsIvwaStHhAWJEeVd1o1QD80CU6+ZdEXXSLbSsuLwJjkCBWqRQUVA==}
    engines: {node: '>=8.6'}

  picomatch@4.0.3:
    resolution: {integrity: sha512-5gTmgEY/sqK6gFXLIsQNH19lWb4ebPDLA4SdLP7dsWkIXHWlG66oPuVvXSGFPppYZz8ZDZq0dYYrbHfBCVUb1Q==}
    engines: {node: '>=12'}

  postcss@8.5.6:
    resolution: {integrity: sha512-3Ybi1tAuwAP9s0r1UQ2J4n5Y0G05bJkpUIO0/bI9MhwmD70S5aTWbXGBwxHrelT+XM1k6dM0pk+SwNkpTRN7Pg==}
    engines: {node: ^10 || ^12 || >=14}

  prelude-ls@1.2.1:
    resolution: {integrity: sha512-vkcDPrRZo1QZLbn5RLGPpg/WmIQ65qoWWhcGKf/b5eplkkarX0m9z8ppCat4mlOqUsWpyNuYgO3VRyrYHSzX5g==}
    engines: {node: '>= 0.8.0'}

  prettier-linter-helpers@1.0.0:
    resolution: {integrity: sha512-GbK2cP9nraSSUF9N2XwUwqfzlAFlMNYYl+ShE/V+H8a9uNl/oUqB1w2EL54Jh0OlyRSd8RfWYJ3coVS4TROP2w==}
    engines: {node: '>=6.0.0'}

  prettier@3.6.2:
    resolution: {integrity: sha512-I7AIg5boAr5R0FFtJ6rCfD+LFsWHp81dolrFD8S79U9tb8Az2nGrJncnMSnys+bpQJfRUzqs9hnA81OAA3hCuQ==}
    engines: {node: '>=14'}
    hasBin: true

  proxy-addr@2.0.7:
    resolution: {integrity: sha512-llQsMLSUDUPT44jdrU/O37qlnifitDP+ZwrmmZcoSKyLKvtZxpyV0n2/bD/N4tBAAZ/gJEdZU7KMraoK1+XYAg==}
    engines: {node: '>= 0.10'}

  punycode@2.3.1:
    resolution: {integrity: sha512-vYt7UD1U9Wg6138shLtLOvdAu+8DsC/ilFtEVHcH+wydcSpNE20AfSOduf6MkRFahL5FY7X1oU7nKVZFtfq8Fg==}
    engines: {node: '>=6'}

  qs@6.14.0:
    resolution: {integrity: sha512-YWWTjgABSKcvs/nWBi9PycY/JiPJqOD4JA6o9Sej2AtvSGarXxKC3OQSk4pAarbdQlKAh5D4FCQkJNkW+GAn3w==}
    engines: {node: '>=0.6'}

  quansync@0.2.11:
    resolution: {integrity: sha512-AifT7QEbW9Nri4tAwR5M/uzpBuqfZf+zwaEM/QkzEjj7NBuFD2rBuy0K3dE+8wltbezDV7JMA0WfnCPYRSYbXA==}

  queue-microtask@1.2.3:
    resolution: {integrity: sha512-NuaNSa6flKT5JaSYQzJok04JzTL1CA6aGhv5rfLW3PgqA+M2ChpZQnAC8h8i4ZFkBS8X5RqkDBHA7r4hej3K9A==}

  ramda@0.31.3:
    resolution: {integrity: sha512-xKADKRNnqmDdX59PPKLm3gGmk1ZgNnj3k7DryqWwkamp4TJ6B36DdpyKEQ0EoEYmH2R62bV4Q+S0ym2z8N2f3Q==}

  range-parser@1.2.1:
    resolution: {integrity: sha512-Hrgsx+orqoygnmhFbKaHE6c296J+HTAQXoxEF6gNupROmmGJRoyzfG3ccAveqCBrwr/2yxQ5BVd/GTl5agOwSg==}
    engines: {node: '>= 0.6'}

  raw-body@3.0.0:
    resolution: {integrity: sha512-RmkhL8CAyCRPXCE28MMH0z2PNWQBNk2Q09ZdxM9IOOXwxwZbN+qbWaatPkdkWIKL2ZVDImrN/pK5HTRz2PcS4g==}
    engines: {node: '>= 0.8'}

  readdirp@4.1.2:
    resolution: {integrity: sha512-GDhwkLfywWL2s6vEjyhri+eXmfH6j1L7JE27WhqLeYzoh/A3DBaYGEj2H/HFZCn/kMfim73FXxEJTw06WtxQwg==}
    engines: {node: '>= 14.18.0'}

  resolve-from@4.0.0:
    resolution: {integrity: sha512-pb/MYmXstAkysRFx8piNI1tGFNQIFA3vkE3Gq4EuA1dF6gHp/+vgZqsCGJapvy8N3Q+4o7FwvquPJcnZ7RYy4g==}
    engines: {node: '>=4'}

  resolve-pkg-maps@1.0.0:
    resolution: {integrity: sha512-seS2Tj26TBVOC2NIc2rOe2y2ZO7efxITtLZcGSOnHHNOQ7CkiUBfw0Iw2ck6xkIhPwLhKNLS8BO+hEpngQlqzw==}

  reusify@1.1.0:
    resolution: {integrity: sha512-g6QUff04oZpHs0eG5p83rFLhHeV00ug/Yf9nZM6fLeUrPguBTkTQOdpAWWspMh55TZfVQDPaN3NQJfbVRAxdIw==}
    engines: {iojs: '>=1.0.0', node: '>=0.10.0'}

  rolldown-plugin-dts@0.16.11:
    resolution: {integrity: sha512-9IQDaPvPqTx3RjG2eQCK5GYZITo203BxKunGI80AGYicu1ySFTUyugicAaTZWRzFWh9DSnzkgNeMNbDWBbSs0w==}
    engines: {node: '>=20.18.0'}
    peerDependencies:
      '@ts-macro/tsc': ^0.3.6
      '@typescript/native-preview': '>=7.0.0-dev.20250601.1'
      rolldown: ^1.0.0-beta.9
      typescript: ^5.0.0
      vue-tsc: ~3.1.0
    peerDependenciesMeta:
      '@ts-macro/tsc':
        optional: true
      '@typescript/native-preview':
        optional: true
      typescript:
        optional: true
      vue-tsc:
        optional: true

  rolldown@1.0.0-beta.42:
    resolution: {integrity: sha512-xaPcckj+BbJhYLsv8gOqezc8EdMcKKe/gk8v47B0KPvgABDrQ0qmNPAiT/gh9n9Foe0bUkEv2qzj42uU5q1WRg==}
    engines: {node: ^20.19.0 || >=22.12.0}
    hasBin: true

  rollup@4.50.2:
    resolution: {integrity: sha512-BgLRGy7tNS9H66aIMASq1qSYbAAJV6Z6WR4QYTvj5FgF15rZ/ympT1uixHXwzbZUBDbkvqUI1KR0fH1FhMaQ9w==}
    engines: {node: '>=18.0.0', npm: '>=8.0.0'}
    hasBin: true

  router@2.2.0:
    resolution: {integrity: sha512-nLTrUKm2UyiL7rlhapu/Zl45FwNgkZGaCpZbIHajDYgwlJCOzLSk+cIPAnsEqV955GjILJnKbdQC1nVPz+gAYQ==}
    engines: {node: '>= 18'}

  run-parallel@1.2.0:
    resolution: {integrity: sha512-5l4VyZR86LZ/lDxZTR6jqL8AFE2S0IFLMP26AbjsLVADxHdhB/c0GUsH+y39UfCi3dzz8OlQuPmnaJOMoDHQBA==}

  safe-buffer@5.2.1:
    resolution: {integrity: sha512-rp3So07KcdmmKbGvgaNxQSJr7bGVSVk5S9Eq1F+ppbRo70+YeaDxkw5Dd8NPN+GD6bjnYm2VuPuCXmpuYvmCXQ==}

  safer-buffer@2.1.2:
    resolution: {integrity: sha512-YZo3K82SD7Riyi0E1EQPojLz7kpepnSQI9IyPbHHg1XXXevb5dJI7tpyN2ADxGcQbHG7vcyRHk0cbwqcQriUtg==}

  semver@7.7.2:
    resolution: {integrity: sha512-RF0Fw+rO5AMf9MAyaRXI4AV0Ulj5lMHqVxxdSgiVbixSCXoEmmX/jk0CuJw4+3SqroYO9VoUh+HcuJivvtJemA==}
    engines: {node: '>=10'}
    hasBin: true

  send@1.2.0:
    resolution: {integrity: sha512-uaW0WwXKpL9blXE2o0bRhoL2EGXIrZxQ2ZQ4mgcfoBxdFmQold+qWsD2jLrfZ0trjKL6vOw0j//eAwcALFjKSw==}
    engines: {node: '>= 18'}

  serve-static@2.2.0:
    resolution: {integrity: sha512-61g9pCh0Vnh7IutZjtLGGpTA355+OPn2TyDv/6ivP2h/AdAVX9azsoxmg2/M6nZeQZNYBEwIcsne1mJd9oQItQ==}
    engines: {node: '>= 18'}

  setprototypeof@1.2.0:
    resolution: {integrity: sha512-E5LDX7Wrp85Kil5bhZv46j8jOeboKq5JMmYM3gVGdGH8xFpPWXUMsNrlODCrkoxMEeNi/XZIwuRvY4XNwYMJpw==}

  shebang-command@2.0.0:
    resolution: {integrity: sha512-kHxr2zZpYtdmrN1qDjrrX/Z1rR1kG8Dx+gkpK1G4eXmvXswmcE1hTWBWYUzlraYw1/yZp6YuDY77YtvbN0dmDA==}
    engines: {node: '>=8'}

  shebang-regex@3.0.0:
    resolution: {integrity: sha512-7++dFhtcx3353uBaq8DDR4NuxBetBzC7ZQOhmTQInHEd6bSrXdiEyzCvG07Z44UYdLShWUyXt5M/yhz8ekcb1A==}
    engines: {node: '>=8'}

  side-channel-list@1.0.0:
    resolution: {integrity: sha512-FCLHtRD/gnpCiCHEiJLOwdmFP+wzCmDEkc9y7NsYxeF4u7Btsn1ZuwgwJGxImImHicJArLP4R0yX4c2KCrMrTA==}
    engines: {node: '>= 0.4'}

  side-channel-map@1.0.1:
    resolution: {integrity: sha512-VCjCNfgMsby3tTdo02nbjtM/ewra6jPHmpThenkTYh8pG9ucZ/1P8So4u4FGBek/BjpOVsDCMoLA/iuBKIFXRA==}
    engines: {node: '>= 0.4'}

  side-channel-weakmap@1.0.2:
    resolution: {integrity: sha512-WPS/HvHQTYnHisLo9McqBHOJk2FkHO/tlpvldyrnem4aeQp4hai3gythswg6p01oSoTl58rcpiFAjF2br2Ak2A==}
    engines: {node: '>= 0.4'}

  side-channel@1.1.0:
    resolution: {integrity: sha512-ZX99e6tRweoUXqR+VBrslhda51Nh5MTQwou5tnUDgbtyM0dBgmhEDtWGP/xbKn6hqfPRHujUNwz5fy/wbbhnpw==}
    engines: {node: '>= 0.4'}

  siginfo@2.0.0:
    resolution: {integrity: sha512-ybx0WO1/8bSBLEWXZvEd7gMW3Sn3JFlW3TvX1nREbDLRNQNaeNN8WK0meBwPdAaOI7TtRRRJn/Es1zhrrCHu7g==}

  slash@3.0.0:
    resolution: {integrity: sha512-g9Q1haeby36OSStwb4ntCGGGaKsaVSjQ68fBxoQcutl5fS1vuY18H3wSt3jFyFtrkx+Kz0V1G85A4MyAdDMi2Q==}
    engines: {node: '>=8'}

  snakify-ts@2.3.0:
    resolution: {integrity: sha512-PM8KdclwOt3Blvu5rPmFS1jjBC9hP33MNONh4/EvyXH5BD5s1HMLi5W66J1Ozx7TOqw8ESvoPgnTg0mthbj8DA==}
    engines: {node: ^12.20.0 || ^14.13.1 || >=16.0.0}

  source-map-js@1.2.1:
    resolution: {integrity: sha512-UXWMKhLOwVKb728IUtQPXxfYU+usdybtUrK/8uGE8CQMvrhOpwvzDBwj0QhSL7MQc7vIsISBG8VQ8+IDQxpfQA==}
    engines: {node: '>=0.10.0'}

  stackback@0.0.2:
    resolution: {integrity: sha512-1XMJE5fQo1jGH6Y/7ebnwPOBEkIEnT4QF32d5R1+VXdXveM0IBMJt8zfaxX1P3QhVwrYe+576+jkANtSS2mBbw==}

  statuses@2.0.1:
    resolution: {integrity: sha512-RwNA9Z/7PrK06rYLIzFMlaF+l73iwpzsqRIFgbMLbTcLD6cOao82TaWefPXQvB2fOC4AjuYSEndS7N/mTCbkdQ==}
    engines: {node: '>= 0.8'}

  std-env@3.9.0:
    resolution: {integrity: sha512-UGvjygr6F6tpH7o2qyqR6QYpwraIjKSdtzyBdyytFOHmPZY917kwdwLG0RbOjWOnKmnm3PeHjaoLLMie7kPLQw==}

  streamsearch@1.1.0:
    resolution: {integrity: sha512-Mcc5wHehp9aXz1ax6bZUyY5afg9u2rv5cqQI3mRrYkGC8rW2hM02jWuwjtL++LS5qinSyhj2QfLyNsuc+VsExg==}
    engines: {node: '>=10.0.0'}

  strip-ansi@6.0.1:
    resolution: {integrity: sha512-Y38VPSHcqkFrCpFnQ9vuSXmquuv5oXOKpGeT6aGrr3o3Gc9AlVa6JBfUSOCnbxGGZF+/0ooI7KrPuUSztUdU5A==}
    engines: {node: '>=8'}

  strip-json-comments@3.1.1:
    resolution: {integrity: sha512-6fPc+R4ihwqP6N/aIv2f1gMH8lOVtWQHoqC4yK6oSDVVocumAsfCqjkXnqiYMhmMwS/mEHLp7Vehlt3ql6lEig==}
    engines: {node: '>=8'}

  supports-color@7.2.0:
    resolution: {integrity: sha512-qpCAvRl9stuOHveKsn7HncJRvv501qIacKzQlO/+Lwxc9+0q2wLyv4Dfvt80/DPn2pqOBsJdDiogXGR9+OvwRw==}
    engines: {node: '>=8'}

  swagger-ui-dist@5.29.0:
    resolution: {integrity: sha512-gqs7Md3AxP4mbpXAq31o5QW+wGUZsUzVatg70yXpUR245dfIis5jAzufBd+UQM/w2xSfrhvA1eqsrgnl2PbezQ==}

  swagger-ui-express@5.0.1:
    resolution: {integrity: sha512-SrNU3RiBGTLLmFU8GIJdOdanJTl4TOmT27tt3bWWHppqYmAZ6IDuEuBvMU6nZq0zLEe6b/1rACXCgLZqO6ZfrA==}
    engines: {node: '>= v0.10.32'}
    peerDependencies:
      express: '>=4.0.0 || >=5.0.0-beta'

  synckit@0.11.11:
    resolution: {integrity: sha512-MeQTA1r0litLUf0Rp/iisCaL8761lKAZHaimlbGK4j0HysC4PLfqygQj9srcs0m2RdtDYnF8UuYyKpbjHYp7Jw==}
    engines: {node: ^14.18.0 || >=16.0.0}

  text-table@0.2.0:
    resolution: {integrity: sha512-N+8UisAXDGk8PFXP4HAzVR9nbfmVJ3zYLAWiTIoqC5v5isinhr+r5uaO8+7r3BMfuNIufIsA7RdpVgacC2cSpw==}

  tinybench@2.9.0:
    resolution: {integrity: sha512-0+DUvqWMValLmha6lr4kD8iAMK1HzV0/aKnCtWb9v9641TnP/MFb7Pc2bxoxQjTXAErryXVgUOfv2YqNllqGeg==}

  tinyexec@0.3.2:
    resolution: {integrity: sha512-KQQR9yN7R5+OSwaK0XQoj22pwHoTlgYqmUscPYoknOoWCWfj/5/ABTMRi69FrKU5ffPVh5QcFikpWJI/P1ocHA==}

  tinyexec@1.0.1:
    resolution: {integrity: sha512-5uC6DDlmeqiOwCPmK9jMSdOuZTh8bU39Ys6yidB+UTt5hfZUPGAypSgFRiEp+jbi9qH40BLDvy85jIU88wKSqw==}

  tinyglobby@0.2.15:
    resolution: {integrity: sha512-j2Zq4NyQYG5XMST4cbs02Ak8iJUdxRM0XI5QyxXuZOzKOINmWurp3smXu3y5wDcJrptwpSjgXHzIQxR0omXljQ==}
    engines: {node: '>=12.0.0'}

  tinypool@2.0.0:
    resolution: {integrity: sha512-/RX9RzeH2xU5ADE7n2Ykvmi9ED3FBGPAjw9u3zucrNNaEBIO0HPSYgL0NT7+3p147ojeSdaVu08F6hjpv31HJg==}
    engines: {node: ^20.0.0 || >=22.0.0}

  tinyrainbow@3.0.3:
    resolution: {integrity: sha512-PSkbLUoxOFRzJYjjxHJt9xro7D+iilgMX/C9lawzVuYiIdcihh9DXmVibBe8lmcFrRi/VzlPjBxbN7rH24q8/Q==}
    engines: {node: '>=14.0.0'}

  to-regex-range@5.0.1:
    resolution: {integrity: sha512-65P7iz6X5yEr1cwcgvQxbbIw7Uk3gOy5dIdtZ4rDveLqhrdJP+Li/Hx6tyK0NEb+2GCyneCMJiGqrADCSNk8sQ==}
    engines: {node: '>=8.0'}

  toidentifier@1.0.1:
    resolution: {integrity: sha512-o5sSPKEkg/DIQNmH43V0/uerLrpzVedkUh8tGNvaeXpfpuwjKenlSox/2O/BTlZUtEe+JG7s5YhEz608PlAHRA==}
    engines: {node: '>=0.6'}

  tree-kill@1.2.2:
    resolution: {integrity: sha512-L0Orpi8qGpRG//Nd+H90vFB+3iHnue1zSSGmNOOCh1GLJ7rUKVwV2HvijphGQS2UmhUZewS9VgvxYIdgr+fG1A==}
    hasBin: true

  ts-api-utils@1.4.3:
    resolution: {integrity: sha512-i3eMG77UTMD0hZhgRS562pv83RC6ukSAC2GMNWc+9dieh/+jDM5u5YG+NHX6VNDRHQcHwmsTHctP9LhbC3WxVw==}
    engines: {node: '>=16'}
    peerDependencies:
      typescript: '>=4.2.0'

  ts-api-utils@2.1.0:
    resolution: {integrity: sha512-CUgTZL1irw8u29bzrOD/nH85jqyc74D6SshFgujOIA7osm2Rz7dYH77agkx7H4FBNxDq7Cjf+IjaX/8zwFW+ZQ==}
    engines: {node: '>=18.12'}
    peerDependencies:
      typescript: '>=4.8.4'

  ts-toolbelt@9.6.0:
    resolution: {integrity: sha512-nsZd8ZeNUzukXPlJmTBwUAuABDe/9qtVDelJeT/qW0ow3ZS3BsQJtNkan1802aM9Uf68/Y8ljw86Hu0h5IUW3w==}

  tsdown@0.15.6:
    resolution: {integrity: sha512-W6++O3JeV9gm3JY6P/vLiC7zzTcJbZhQxXb+p3AvRMpDOPBIg82yXULyZCcwjsihY/bFG+Qw37HkezZbP7fzUg==}
    engines: {node: '>=20.19.0'}
    hasBin: true
    peerDependencies:
      '@arethetypeswrong/core': ^0.18.1
      publint: ^0.3.0
      typescript: ^5.0.0
      unplugin-lightningcss: ^0.4.0
      unplugin-unused: ^0.5.0
    peerDependenciesMeta:
      '@arethetypeswrong/core':
        optional: true
      publint:
        optional: true
      typescript:
        optional: true
      unplugin-lightningcss:
        optional: true
      unplugin-unused:
        optional: true

  tslib@2.8.1:
    resolution: {integrity: sha512-oJFu94HQb+KVduSUQL7wnpmqnfmLsOA/nAh6b6EH0wCEoK0/mPeXU6c3wKDV83MkOuHPRHtSXKKU99IBazS/2w==}

  tsx@4.20.6:
    resolution: {integrity: sha512-ytQKuwgmrrkDTFP4LjR0ToE2nqgy886GpvRSpU0JAnrdBYppuY5rLkRUYPU1yCryb24SsKBTL/hlDQAEFVwtZg==}
    engines: {node: '>=18.0.0'}
    hasBin: true

  type-check@0.4.0:
    resolution: {integrity: sha512-XleUoc9uwGXqjWwXaUTZAmzMcFZ5858QA2vvx1Ur5xIcixXIP+8LnFDgRplU30us6teqdlskFfu+ae4K79Ooew==}
    engines: {node: '>= 0.8.0'}

  type-is@1.6.18:
    resolution: {integrity: sha512-TkRKr9sUTxEH8MdfuCSP7VizJyzRNMjj2J2do2Jr3Kym598JVdEksuzPQCnlFPW4ky9Q+iA+ma9BGm06XQBy8g==}
    engines: {node: '>= 0.6'}

  type-is@2.0.1:
    resolution: {integrity: sha512-OZs6gsjF4vMp32qrCbiVSkrFmXtG/AZhY3t0iAMrMBiAZyV9oALtXO8hsrHbMXF9x6L3grlFuwW2oAz7cav+Gw==}
    engines: {node: '>= 0.6'}

  types-ramda@0.31.0:
    resolution: {integrity: sha512-vaoC35CRC3xvL8Z6HkshDbi6KWM1ezK0LHN0YyxXWUn9HKzBNg/T3xSGlJZjCYspnOD3jE7bcizsp0bUXZDxnQ==}

  typescript-eslint@8.0.0:
    resolution: {integrity: sha512-yQWBJutWL1PmpmDddIOl9/Mi6vZjqNCjqSGBMQ4vsc2Aiodk0SnbQQWPXbSy0HNuKCuGkw1+u4aQ2mO40TdhDQ==}
    engines: {node: ^18.18.0 || ^20.9.0 || >=21.1.0}
    peerDependencies:
      typescript: '*'
    peerDependenciesMeta:
      typescript:
        optional: true

  typescript-eslint@8.46.0:
    resolution: {integrity: sha512-6+ZrB6y2bT2DX3K+Qd9vn7OFOJR+xSLDj+Aw/N3zBwUt27uTw2sw2TE2+UcY1RiyBZkaGbTkVg9SSdPNUG6aUw==}
    engines: {node: ^18.18.0 || ^20.9.0 || >=21.1.0}
    peerDependencies:
      eslint: ^8.57.0 || ^9.0.0
      typescript: '>=4.8.4 <6.0.0'

  typescript@5.1.3:
    resolution: {integrity: sha512-XH627E9vkeqhlZFQuL+UsyAXEnibT0kWR2FWONlr4sTjvxyJYnyefgrkyECLzM5NenmKzRAy2rR/OlYLA1HkZw==}
    engines: {node: '>=14.17'}
    hasBin: true

  typescript@5.6.1-rc:
    resolution: {integrity: sha512-E3b2+1zEFu84jB0YQi9BORDjz9+jGbwwy1Zi3G0LUNw7a7cePUrHMRNy8aPh53nXpkFGVHSxIZo5vKTfYaFiBQ==}
    engines: {node: '>=14.17'}
    hasBin: true

  typescript@5.9.3:
    resolution: {integrity: sha512-jl1vZzPDinLr9eUt3J/t7V6FgNEw9QjvBPdysz9KfQDD41fQrC2Y4vKQdiaUpFT4bXlb1RHhLpp8wtm6M5TgSw==}
    engines: {node: '>=14.17'}
    hasBin: true

  unconfig@7.3.3:
    resolution: {integrity: sha512-QCkQoOnJF8L107gxfHL0uavn7WD9b3dpBcFX6HtfQYmjw2YzWxGuFQ0N0J6tE9oguCBJn9KOvfqYDCMPHIZrBA==}

  undici-types@7.14.0:
    resolution: {integrity: sha512-QQiYxHuyZ9gQUIrmPo3IA+hUl4KYk8uSA7cHrcKd/l3p1OTpZcM0Tbp9x7FAtXdAYhlasd60ncPpgu6ihG6TOA==}

  undici@7.16.0:
    resolution: {integrity: sha512-QEg3HPMll0o3t2ourKwOeUAZ159Kn9mx5pnzHRQO8+Wixmh88YdZRiIwat0iNzNNXn0yoEtXJqFpyW7eM8BV7g==}
    engines: {node: '>=20.18.1'}

  unpipe@1.0.0:
    resolution: {integrity: sha512-pjy2bYhSsufwWlKwPc+l3cN7+wuJlK6uz0YdJEOlQDbl6jo/YlPi4mb8agUkVC8BF7V8NuzeyPNqRksA3hztKQ==}
    engines: {node: '>= 0.8'}

  uri-js@4.4.1:
    resolution: {integrity: sha512-7rKUyy33Q1yc98pQ1DAmLtwX109F7TIfWlW1Ydo8Wl1ii1SeHieeh0HHfPeL2fMXK6z0s8ecKs9frCuLJvndBg==}

  validate-npm-package-name@5.0.1:
    resolution: {integrity: sha512-OljLrQ9SQdOUqTaQxqL5dEfZWrXExyyWsozYlAWFawPVNuD83igl7uJD2RTkNMbniIYgt8l81eCJGIdQF7avLQ==}
    engines: {node: ^14.17.0 || ^16.13.0 || >=18.0.0}

  vary@1.1.2:
    resolution: {integrity: sha512-BNGbWLfd0eUPabhkXUVm0j8uuvREyTh5ovRa/dyow/BqAbZJyC+5fU+IzQOzmAKzYqYRAISoRhdQr3eIZ/PXqg==}
    engines: {node: '>= 0.8'}

  vite@7.1.6:
    resolution: {integrity: sha512-SRYIB8t/isTwNn8vMB3MR6E+EQZM/WG1aKmmIUCfDXfVvKfc20ZpamngWHKzAmmu9ppsgxsg4b2I7c90JZudIQ==}
    engines: {node: ^20.19.0 || >=22.12.0}
    hasBin: true
    peerDependencies:
      '@types/node': ^20.19.0 || >=22.12.0
      jiti: '>=1.21.0'
      less: ^4.0.0
      lightningcss: ^1.21.0
      sass: ^1.70.0
      sass-embedded: ^1.70.0
      stylus: '>=0.54.8'
      sugarss: ^5.0.0
      terser: ^5.16.0
      tsx: ^4.8.1
      yaml: ^2.4.2
    peerDependenciesMeta:
      '@types/node':
        optional: true
      jiti:
        optional: true
      less:
        optional: true
      lightningcss:
        optional: true
      sass:
        optional: true
      sass-embedded:
        optional: true
      stylus:
        optional: true
      sugarss:
        optional: true
      terser:
        optional: true
      tsx:
        optional: true
      yaml:
        optional: true

  vitest@4.0.0-beta.16:
    resolution: {integrity: sha512-GaZcITcPEwhScyORrtkK/fvv5sYlaG10Cfl7ecDT838JzeZOW1iaGavOufQS24ZCGK155YQIb2bguwn2//nFpQ==}
    engines: {node: ^20.0.0 || ^22.0.0 || >=24.0.0}
    hasBin: true
    peerDependencies:
      '@edge-runtime/vm': '*'
      '@types/debug': ^4.1.12
      '@types/node': ^20.0.0 || ^22.0.0 || >=24.0.0
      '@vitest/browser-playwright': 4.0.0-beta.16
      '@vitest/browser-preview': 4.0.0-beta.16
      '@vitest/browser-webdriverio': 4.0.0-beta.16
      '@vitest/ui': 4.0.0-beta.16
      happy-dom: '*'
      jsdom: '*'
    peerDependenciesMeta:
      '@edge-runtime/vm':
        optional: true
      '@types/debug':
        optional: true
      '@types/node':
        optional: true
      '@vitest/browser-playwright':
        optional: true
      '@vitest/browser-preview':
        optional: true
      '@vitest/browser-webdriverio':
        optional: true
      '@vitest/ui':
        optional: true
      happy-dom:
        optional: true
      jsdom:
        optional: true

  which@2.0.2:
    resolution: {integrity: sha512-BLI3Tl1TW3Pvl70l3yq3Y64i+awpwXqsGBYWkkqMtnbXgrMD+yj7rhW0kuEDxzJaYXGjEW5ogapKNMEKNMjibA==}
    engines: {node: '>= 8'}
    hasBin: true

  why-is-node-running@2.3.0:
    resolution: {integrity: sha512-hUrmaWBdVDcxvYqnyh09zunKzROWjbZTiNy8dBEjkS7ehEDQibXJ7XvlmtbwuTclUiIyN+CyXQD4Vmko8fNm8w==}
    engines: {node: '>=8'}
    hasBin: true

  word-wrap@1.2.5:
    resolution: {integrity: sha512-BN22B5eaMMI9UMtjrGd5g5eCYPpCPDUy0FJXbYsaT5zYxjFOckS53SQDE3pWkVoWpHXVb3BrYcEN4Twa55B5cA==}
    engines: {node: '>=0.10.0'}

  wrappy@1.0.2:
    resolution: {integrity: sha512-l4Sp/DRseor9wL6EvV2+TuQn63dMkPjZ/sp9XkghTEbV9KlPS1xUsZ3u7/IQO4wxtcFB4bgpQPRcR3QCvezPcQ==}

  yaml@2.8.1:
    resolution: {integrity: sha512-lcYcMxX2PO9XMGvAJkJ3OsNMw+/7FKes7/hgerGUYWIoWu5j/+YQqcZr5JnPZWzOsEBgMbSbiSTn/dv/69Mkpw==}
    engines: {node: '>= 14.6'}
    hasBin: true

  yocto-queue@0.1.0:
    resolution: {integrity: sha512-rVksvsnNCdJ/ohGc6xgPwyN8eheCxsiLM8mxuE/t/mOVqJewPuO1miLpTHQiRgTKCLexL4MeAFVagts7HmNZ2Q==}
    engines: {node: '>=10'}

  zod@4.0.0:
    resolution: {integrity: sha512-9diLdTPc/L7w/5jI4C3gHYNiGHDV9IZYxo1e5LSD8cabi65WVTWWb+g2BGPEpUUCOxR4D+6O5B0AzyMdUAXwrw==}

  zod@4.1.12:
    resolution: {integrity: sha512-JInaHOamG8pt5+Ey8kGmdcAcg3OL9reK8ltczgHTAwNhMys/6ThXHityHxVV2p3fkw/c+MAvBHFVYHFZDmjMCQ==}

snapshots:

  '@andrewbranch/untar.js@1.0.3': {}

  '@arethetypeswrong/core@0.18.2':
    dependencies:
      '@andrewbranch/untar.js': 1.0.3
      '@loaderkit/resolve': 1.0.4
      cjs-module-lexer: 1.4.3
      fflate: 0.8.2
      lru-cache: 11.2.1
      semver: 7.7.2
      typescript: 5.6.1-rc
      validate-npm-package-name: 5.0.1

  '@babel/generator@7.28.3':
    dependencies:
      '@babel/parser': 7.28.4
      '@babel/types': 7.28.4
      '@jridgewell/gen-mapping': 0.3.13
      '@jridgewell/trace-mapping': 0.3.31
      jsesc: 3.1.0

  '@babel/helper-string-parser@7.27.1': {}

  '@babel/helper-validator-identifier@7.27.1': {}

  '@babel/parser@7.28.4':
    dependencies:
      '@babel/types': 7.28.4

  '@babel/types@7.28.4':
    dependencies:
      '@babel/helper-string-parser': 7.27.1
      '@babel/helper-validator-identifier': 7.27.1

  '@bcoe/v8-coverage@1.0.2': {}

  '@braidai/lang@1.1.2': {}

  '@emnapi/core@1.5.0':
    dependencies:
      '@emnapi/wasi-threads': 1.1.0
      tslib: 2.8.1
    optional: true

  '@emnapi/runtime@1.5.0':
    dependencies:
      tslib: 2.8.1
    optional: true

  '@emnapi/wasi-threads@1.1.0':
    dependencies:
      tslib: 2.8.1
    optional: true

  '@esbuild/aix-ppc64@0.25.10':
    optional: true

  '@esbuild/android-arm64@0.25.10':
    optional: true

  '@esbuild/android-arm@0.25.10':
    optional: true

  '@esbuild/android-x64@0.25.10':
    optional: true

  '@esbuild/darwin-arm64@0.25.10':
    optional: true

  '@esbuild/darwin-x64@0.25.10':
    optional: true

  '@esbuild/freebsd-arm64@0.25.10':
    optional: true

  '@esbuild/freebsd-x64@0.25.10':
    optional: true

  '@esbuild/linux-arm64@0.25.10':
    optional: true

  '@esbuild/linux-arm@0.25.10':
    optional: true

  '@esbuild/linux-ia32@0.25.10':
    optional: true

  '@esbuild/linux-loong64@0.25.10':
    optional: true

  '@esbuild/linux-mips64el@0.25.10':
    optional: true

  '@esbuild/linux-ppc64@0.25.10':
    optional: true

  '@esbuild/linux-riscv64@0.25.10':
    optional: true

  '@esbuild/linux-s390x@0.25.10':
    optional: true

  '@esbuild/linux-x64@0.25.10':
    optional: true

  '@esbuild/netbsd-arm64@0.25.10':
    optional: true

  '@esbuild/netbsd-x64@0.25.10':
    optional: true

  '@esbuild/openbsd-arm64@0.25.10':
    optional: true

  '@esbuild/openbsd-x64@0.25.10':
    optional: true

  '@esbuild/openharmony-arm64@0.25.10':
    optional: true

  '@esbuild/sunos-x64@0.25.10':
    optional: true

  '@esbuild/win32-arm64@0.25.10':
    optional: true

  '@esbuild/win32-ia32@0.25.10':
    optional: true

  '@esbuild/win32-x64@0.25.10':
    optional: true

  '@eslint-community/eslint-utils@4.9.0(eslint@9.0.0)':
    dependencies:
      eslint: 9.0.0
      eslint-visitor-keys: 3.4.3

  '@eslint-community/eslint-utils@4.9.0(eslint@9.37.0(jiti@2.6.0))':
    dependencies:
      eslint: 9.37.0(jiti@2.6.0)
      eslint-visitor-keys: 3.4.3

  '@eslint-community/regexpp@4.12.1': {}

  '@eslint/config-array@0.21.0':
    dependencies:
      '@eslint/object-schema': 2.1.6
      debug: 4.4.3
      minimatch: 3.1.2
    transitivePeerDependencies:
      - supports-color

  '@eslint/config-helpers@0.4.0':
    dependencies:
      '@eslint/core': 0.16.0

  '@eslint/core@0.16.0':
    dependencies:
      '@types/json-schema': 7.0.15

  '@eslint/eslintrc@3.3.1':
    dependencies:
      ajv: 6.12.6
      debug: 4.4.3
      espree: 10.4.0
      globals: 14.0.0
      ignore: 5.3.2
      import-fresh: 3.3.1
      js-yaml: 4.1.0
      minimatch: 3.1.2
      strip-json-comments: 3.1.1
    transitivePeerDependencies:
      - supports-color

  '@eslint/js@9.0.0': {}

  '@eslint/js@9.37.0': {}

  '@eslint/object-schema@2.1.6': {}

  '@eslint/plugin-kit@0.4.0':
    dependencies:
      '@eslint/core': 0.16.0
      levn: 0.4.1

  '@humanfs/core@0.19.1': {}

  '@humanfs/node@0.16.7':
    dependencies:
      '@humanfs/core': 0.19.1
      '@humanwhocodes/retry': 0.4.3

  '@humanwhocodes/config-array@0.12.3':
    dependencies:
      '@humanwhocodes/object-schema': 2.0.3
      debug: 4.4.3
      minimatch: 3.1.2
    transitivePeerDependencies:
      - supports-color

  '@humanwhocodes/module-importer@1.0.1': {}

  '@humanwhocodes/object-schema@2.0.3': {}

  '@humanwhocodes/retry@0.4.3': {}

  '@jridgewell/gen-mapping@0.3.13':
    dependencies:
      '@jridgewell/sourcemap-codec': 1.5.5
      '@jridgewell/trace-mapping': 0.3.31

  '@jridgewell/resolve-uri@3.1.2': {}

  '@jridgewell/sourcemap-codec@1.5.5': {}

  '@jridgewell/trace-mapping@0.3.31':
    dependencies:
      '@jridgewell/resolve-uri': 3.1.2
      '@jridgewell/sourcemap-codec': 1.5.5

  '@loaderkit/resolve@1.0.4':
    dependencies:
      '@braidai/lang': 1.1.2

  '@napi-rs/wasm-runtime@1.0.6':
    dependencies:
      '@emnapi/core': 1.5.0
      '@emnapi/runtime': 1.5.0
      '@tybys/wasm-util': 0.10.1
    optional: true

  '@nodelib/fs.scandir@2.1.5':
    dependencies:
      '@nodelib/fs.stat': 2.0.5
      run-parallel: 1.2.0

  '@nodelib/fs.stat@2.0.5': {}

  '@nodelib/fs.walk@1.2.8':
    dependencies:
      '@nodelib/fs.scandir': 2.1.5
      fastq: 1.19.1

  '@oxc-project/types@0.94.0': {}

  '@pkgr/core@0.2.9': {}

  '@quansync/fs@0.1.5':
    dependencies:
      quansync: 0.2.11

  '@rolldown/binding-android-arm64@1.0.0-beta.42':
    optional: true

  '@rolldown/binding-darwin-arm64@1.0.0-beta.42':
    optional: true

  '@rolldown/binding-darwin-x64@1.0.0-beta.42':
    optional: true

  '@rolldown/binding-freebsd-x64@1.0.0-beta.42':
    optional: true

  '@rolldown/binding-linux-arm-gnueabihf@1.0.0-beta.42':
    optional: true

  '@rolldown/binding-linux-arm64-gnu@1.0.0-beta.42':
    optional: true

  '@rolldown/binding-linux-arm64-musl@1.0.0-beta.42':
    optional: true

  '@rolldown/binding-linux-x64-gnu@1.0.0-beta.42':
    optional: true

  '@rolldown/binding-linux-x64-musl@1.0.0-beta.42':
    optional: true

  '@rolldown/binding-openharmony-arm64@1.0.0-beta.42':
    optional: true

  '@rolldown/binding-wasm32-wasi@1.0.0-beta.42':
    dependencies:
      '@napi-rs/wasm-runtime': 1.0.6
    optional: true

  '@rolldown/binding-win32-arm64-msvc@1.0.0-beta.42':
    optional: true

  '@rolldown/binding-win32-ia32-msvc@1.0.0-beta.42':
    optional: true

  '@rolldown/binding-win32-x64-msvc@1.0.0-beta.42':
    optional: true

  '@rolldown/pluginutils@1.0.0-beta.42': {}

  '@rollup/rollup-android-arm-eabi@4.50.2':
    optional: true

  '@rollup/rollup-android-arm64@4.50.2':
    optional: true

  '@rollup/rollup-darwin-arm64@4.50.2':
    optional: true

  '@rollup/rollup-darwin-x64@4.50.2':
    optional: true

  '@rollup/rollup-freebsd-arm64@4.50.2':
    optional: true

  '@rollup/rollup-freebsd-x64@4.50.2':
    optional: true

  '@rollup/rollup-linux-arm-gnueabihf@4.50.2':
    optional: true

  '@rollup/rollup-linux-arm-musleabihf@4.50.2':
    optional: true

  '@rollup/rollup-linux-arm64-gnu@4.50.2':
    optional: true

  '@rollup/rollup-linux-arm64-musl@4.50.2':
    optional: true

  '@rollup/rollup-linux-loong64-gnu@4.50.2':
    optional: true

  '@rollup/rollup-linux-ppc64-gnu@4.50.2':
    optional: true

  '@rollup/rollup-linux-riscv64-gnu@4.50.2':
    optional: true

  '@rollup/rollup-linux-riscv64-musl@4.50.2':
    optional: true

  '@rollup/rollup-linux-s390x-gnu@4.50.2':
    optional: true

  '@rollup/rollup-linux-x64-gnu@4.50.2':
    optional: true

  '@rollup/rollup-linux-x64-musl@4.50.2':
    optional: true

  '@rollup/rollup-openharmony-arm64@4.50.2':
    optional: true

  '@rollup/rollup-win32-arm64-msvc@4.50.2':
    optional: true

  '@rollup/rollup-win32-ia32-msvc@4.50.2':
    optional: true

  '@rollup/rollup-win32-x64-msvc@4.50.2':
    optional: true

  '@tsconfig/node20@20.1.6': {}

  '@tybys/wasm-util@0.10.1':
    dependencies:
      tslib: 2.8.1
    optional: true

  '@types/body-parser@1.19.6':
    dependencies:
      '@types/connect': 3.4.38
      '@types/node': 24.7.1

  '@types/busboy@1.5.4':
    dependencies:
      '@types/node': 24.7.1

  '@types/chai@5.2.2':
    dependencies:
      '@types/deep-eql': 4.0.2

  '@types/compression@1.8.1':
    dependencies:
      '@types/express': 5.0.3
      '@types/node': 24.7.1

  '@types/connect@3.4.38':
    dependencies:
      '@types/node': 24.7.1

  '@types/cors@2.8.19':
    dependencies:
      '@types/node': 24.7.1

  '@types/deep-eql@4.0.2': {}

  '@types/depd@1.1.37':
    dependencies:
      '@types/node': 24.7.1

  '@types/estree@1.0.8': {}

  '@types/express-fileupload@1.5.1':
    dependencies:
      '@types/busboy': 1.5.4
      '@types/express': 5.0.3

  '@types/express-serve-static-core@5.0.7':
    dependencies:
      '@types/node': 24.7.1
      '@types/qs': 6.14.0
      '@types/range-parser': 1.2.7
      '@types/send': 0.17.5

  '@types/express@5.0.3':
    dependencies:
      '@types/body-parser': 1.19.6
      '@types/express-serve-static-core': 5.0.7
      '@types/serve-static': 1.15.8

  '@types/http-errors@2.0.5': {}

  '@types/json-schema@7.0.15': {}

  '@types/mime@1.3.5': {}

  '@types/node-forge@1.3.14':
    dependencies:
      '@types/node': 24.7.1

  '@types/node@24.7.1':
    dependencies:
      undici-types: 7.14.0

  '@types/qs@6.14.0': {}

  '@types/ramda@0.31.1':
    dependencies:
      types-ramda: 0.31.0

  '@types/range-parser@1.2.7': {}

  '@types/send@0.17.5':
    dependencies:
      '@types/mime': 1.3.5
      '@types/node': 24.7.1

  '@types/serve-static@1.15.8':
    dependencies:
      '@types/http-errors': 2.0.5
      '@types/node': 24.7.1
      '@types/send': 0.17.5

  '@types/swagger-ui-express@4.1.8':
    dependencies:
      '@types/express': 5.0.3
      '@types/serve-static': 1.15.8

  '@typescript-eslint/eslint-plugin@8.0.0(@typescript-eslint/parser@8.0.0(eslint@9.0.0)(typescript@5.1.3))(eslint@9.0.0)(typescript@5.1.3)':
    dependencies:
      '@eslint-community/regexpp': 4.12.1
      '@typescript-eslint/parser': 8.0.0(eslint@9.0.0)(typescript@5.1.3)
      '@typescript-eslint/scope-manager': 8.0.0
      '@typescript-eslint/type-utils': 8.0.0(eslint@9.0.0)(typescript@5.1.3)
      '@typescript-eslint/utils': 8.0.0(eslint@9.0.0)(typescript@5.1.3)
      '@typescript-eslint/visitor-keys': 8.0.0
      eslint: 9.0.0
      graphemer: 1.4.0
      ignore: 5.3.2
      natural-compare: 1.4.0
      ts-api-utils: 1.4.3(typescript@5.1.3)
    optionalDependencies:
      typescript: 5.1.3
    transitivePeerDependencies:
      - supports-color

  '@typescript-eslint/eslint-plugin@8.46.0(@typescript-eslint/parser@8.46.0(eslint@9.37.0(jiti@2.6.0))(typescript@5.9.3))(eslint@9.37.0(jiti@2.6.0))(typescript@5.9.3)':
    dependencies:
      '@eslint-community/regexpp': 4.12.1
      '@typescript-eslint/parser': 8.46.0(eslint@9.37.0(jiti@2.6.0))(typescript@5.9.3)
      '@typescript-eslint/scope-manager': 8.46.0
      '@typescript-eslint/type-utils': 8.46.0(eslint@9.37.0(jiti@2.6.0))(typescript@5.9.3)
      '@typescript-eslint/utils': 8.46.0(eslint@9.37.0(jiti@2.6.0))(typescript@5.9.3)
      '@typescript-eslint/visitor-keys': 8.46.0
      eslint: 9.37.0(jiti@2.6.0)
      graphemer: 1.4.0
      ignore: 7.0.5
      natural-compare: 1.4.0
      ts-api-utils: 2.1.0(typescript@5.9.3)
      typescript: 5.9.3
    transitivePeerDependencies:
      - supports-color

  '@typescript-eslint/parser@8.0.0(eslint@9.0.0)(typescript@5.1.3)':
    dependencies:
      '@typescript-eslint/scope-manager': 8.0.0
      '@typescript-eslint/types': 8.0.0
      '@typescript-eslint/typescript-estree': 8.0.0(typescript@5.1.3)
      '@typescript-eslint/visitor-keys': 8.0.0
      debug: 4.4.3
      eslint: 9.0.0
    optionalDependencies:
      typescript: 5.1.3
    transitivePeerDependencies:
      - supports-color

  '@typescript-eslint/parser@8.46.0(eslint@9.37.0(jiti@2.6.0))(typescript@5.9.3)':
    dependencies:
      '@typescript-eslint/scope-manager': 8.46.0
      '@typescript-eslint/types': 8.46.0
      '@typescript-eslint/typescript-estree': 8.46.0(typescript@5.9.3)
      '@typescript-eslint/visitor-keys': 8.46.0
      debug: 4.4.3
      eslint: 9.37.0(jiti@2.6.0)
      typescript: 5.9.3
    transitivePeerDependencies:
      - supports-color

  '@typescript-eslint/project-service@8.46.0(typescript@5.9.3)':
    dependencies:
      '@typescript-eslint/tsconfig-utils': 8.46.0(typescript@5.9.3)
      '@typescript-eslint/types': 8.46.0
      debug: 4.4.3
      typescript: 5.9.3
    transitivePeerDependencies:
      - supports-color

  '@typescript-eslint/rule-tester@8.46.0(eslint@9.37.0(jiti@2.6.0))(typescript@5.9.3)':
    dependencies:
      '@typescript-eslint/parser': 8.46.0(eslint@9.37.0(jiti@2.6.0))(typescript@5.9.3)
      '@typescript-eslint/typescript-estree': 8.46.0(typescript@5.9.3)
      '@typescript-eslint/utils': 8.46.0(eslint@9.37.0(jiti@2.6.0))(typescript@5.9.3)
      ajv: 6.12.6
      eslint: 9.37.0(jiti@2.6.0)
      json-stable-stringify-without-jsonify: 1.0.1
      lodash.merge: 4.6.2
      semver: 7.7.2
    transitivePeerDependencies:
      - supports-color
      - typescript

  '@typescript-eslint/scope-manager@8.0.0':
    dependencies:
      '@typescript-eslint/types': 8.0.0
      '@typescript-eslint/visitor-keys': 8.0.0

  '@typescript-eslint/scope-manager@8.46.0':
    dependencies:
      '@typescript-eslint/types': 8.46.0
      '@typescript-eslint/visitor-keys': 8.46.0

  '@typescript-eslint/tsconfig-utils@8.46.0(typescript@5.9.3)':
    dependencies:
      typescript: 5.9.3

  '@typescript-eslint/type-utils@8.0.0(eslint@9.0.0)(typescript@5.1.3)':
    dependencies:
      '@typescript-eslint/typescript-estree': 8.0.0(typescript@5.1.3)
      '@typescript-eslint/utils': 8.0.0(eslint@9.0.0)(typescript@5.1.3)
      debug: 4.4.3
      ts-api-utils: 1.4.3(typescript@5.1.3)
    optionalDependencies:
      typescript: 5.1.3
    transitivePeerDependencies:
      - eslint
      - supports-color

  '@typescript-eslint/type-utils@8.46.0(eslint@9.37.0(jiti@2.6.0))(typescript@5.9.3)':
    dependencies:
      '@typescript-eslint/types': 8.46.0
      '@typescript-eslint/typescript-estree': 8.46.0(typescript@5.9.3)
      '@typescript-eslint/utils': 8.46.0(eslint@9.37.0(jiti@2.6.0))(typescript@5.9.3)
      debug: 4.4.3
      eslint: 9.37.0(jiti@2.6.0)
      ts-api-utils: 2.1.0(typescript@5.9.3)
      typescript: 5.9.3
    transitivePeerDependencies:
      - supports-color

  '@typescript-eslint/types@8.0.0': {}

  '@typescript-eslint/types@8.46.0': {}

  '@typescript-eslint/typescript-estree@8.0.0(typescript@5.1.3)':
    dependencies:
      '@typescript-eslint/types': 8.0.0
      '@typescript-eslint/visitor-keys': 8.0.0
      debug: 4.4.3
      globby: 11.1.0
      is-glob: 4.0.3
      minimatch: 9.0.5
      semver: 7.7.2
      ts-api-utils: 1.4.3(typescript@5.1.3)
    optionalDependencies:
      typescript: 5.1.3
    transitivePeerDependencies:
      - supports-color

  '@typescript-eslint/typescript-estree@8.46.0(typescript@5.9.3)':
    dependencies:
      '@typescript-eslint/project-service': 8.46.0(typescript@5.9.3)
      '@typescript-eslint/tsconfig-utils': 8.46.0(typescript@5.9.3)
      '@typescript-eslint/types': 8.46.0
      '@typescript-eslint/visitor-keys': 8.46.0
      debug: 4.4.3
      fast-glob: 3.3.3
      is-glob: 4.0.3
      minimatch: 9.0.5
      semver: 7.7.2
      ts-api-utils: 2.1.0(typescript@5.9.3)
      typescript: 5.9.3
    transitivePeerDependencies:
      - supports-color

  '@typescript-eslint/utils@8.0.0(eslint@9.0.0)(typescript@5.1.3)':
    dependencies:
      '@eslint-community/eslint-utils': 4.9.0(eslint@9.0.0)
      '@typescript-eslint/scope-manager': 8.0.0
      '@typescript-eslint/types': 8.0.0
      '@typescript-eslint/typescript-estree': 8.0.0(typescript@5.1.3)
      eslint: 9.0.0
    transitivePeerDependencies:
      - supports-color
      - typescript

  '@typescript-eslint/utils@8.46.0(eslint@9.37.0(jiti@2.6.0))(typescript@5.9.3)':
    dependencies:
      '@eslint-community/eslint-utils': 4.9.0(eslint@9.37.0(jiti@2.6.0))
      '@typescript-eslint/scope-manager': 8.46.0
      '@typescript-eslint/types': 8.46.0
      '@typescript-eslint/typescript-estree': 8.46.0(typescript@5.9.3)
      eslint: 9.37.0(jiti@2.6.0)
      typescript: 5.9.3
    transitivePeerDependencies:
      - supports-color

  '@typescript-eslint/visitor-keys@8.0.0':
    dependencies:
      '@typescript-eslint/types': 8.0.0
      eslint-visitor-keys: 3.4.3

  '@typescript-eslint/visitor-keys@8.46.0':
    dependencies:
      '@typescript-eslint/types': 8.46.0
      eslint-visitor-keys: 4.2.1

<<<<<<< HEAD
  '@vitest/coverage-v8@4.0.0-beta.16(vitest@4.0.0-beta.16(@types/node@24.6.2)(jiti@2.6.0)(tsx@4.20.6)(yaml@2.8.1))':
=======
  '@vitest/coverage-v8@3.2.4(vitest@3.2.4(@types/node@24.7.1)(jiti@2.6.0)(tsx@4.20.6)(yaml@2.8.1))':
>>>>>>> 82a1bf1e
    dependencies:
      '@bcoe/v8-coverage': 1.0.2
      '@vitest/utils': 4.0.0-beta.16
      ast-v8-to-istanbul: 0.3.5
      debug: 4.4.3
      istanbul-lib-coverage: 3.2.2
      istanbul-lib-report: 3.0.1
      istanbul-lib-source-maps: 5.0.6
      istanbul-reports: 3.2.0
      magicast: 0.3.5
      std-env: 3.9.0
<<<<<<< HEAD
      tinyrainbow: 3.0.3
      vitest: 4.0.0-beta.16(@types/node@24.6.2)(jiti@2.6.0)(tsx@4.20.6)(yaml@2.8.1)
=======
      test-exclude: 7.0.1
      tinyrainbow: 2.0.0
      vitest: 3.2.4(@types/node@24.7.1)(jiti@2.6.0)(tsx@4.20.6)(yaml@2.8.1)
>>>>>>> 82a1bf1e
    transitivePeerDependencies:
      - supports-color

  '@vitest/expect@4.0.0-beta.16':
    dependencies:
      '@types/chai': 5.2.2
      '@vitest/spy': 4.0.0-beta.16
      '@vitest/utils': 4.0.0-beta.16
      chai: 6.0.1
      tinyrainbow: 3.0.3

<<<<<<< HEAD
  '@vitest/mocker@4.0.0-beta.16(vite@7.1.6(@types/node@24.6.2)(jiti@2.6.0)(tsx@4.20.6)(yaml@2.8.1))':
=======
  '@vitest/mocker@3.2.4(vite@7.1.6(@types/node@24.7.1)(jiti@2.6.0)(tsx@4.20.6)(yaml@2.8.1))':
>>>>>>> 82a1bf1e
    dependencies:
      '@vitest/spy': 4.0.0-beta.16
      estree-walker: 3.0.3
      magic-string: 0.30.19
    optionalDependencies:
      vite: 7.1.6(@types/node@24.7.1)(jiti@2.6.0)(tsx@4.20.6)(yaml@2.8.1)

  '@vitest/pretty-format@4.0.0-beta.16':
    dependencies:
      tinyrainbow: 3.0.3

  '@vitest/runner@4.0.0-beta.16':
    dependencies:
      '@vitest/utils': 4.0.0-beta.16
      pathe: 2.0.3

  '@vitest/snapshot@4.0.0-beta.16':
    dependencies:
      '@vitest/pretty-format': 4.0.0-beta.16
      magic-string: 0.30.19
      pathe: 2.0.3

  '@vitest/spy@4.0.0-beta.16': {}

  '@vitest/utils@4.0.0-beta.16':
    dependencies:
      '@vitest/pretty-format': 4.0.0-beta.16
      tinyrainbow: 3.0.3

  accepts@1.3.8:
    dependencies:
      mime-types: 2.1.35
      negotiator: 0.6.3

  accepts@2.0.0:
    dependencies:
      mime-types: 3.0.1
      negotiator: 1.0.0

  acorn-jsx@5.3.2(acorn@8.15.0):
    dependencies:
      acorn: 8.15.0

  acorn@8.15.0: {}

  ajv@6.12.6:
    dependencies:
      fast-deep-equal: 3.1.3
      fast-json-stable-stringify: 2.1.0
      json-schema-traverse: 0.4.1
      uri-js: 4.4.1

  ansi-regex@5.0.1: {}

  ansi-styles@4.3.0:
    dependencies:
      color-convert: 2.0.1

  ansis@4.2.0: {}

  argparse@2.0.1: {}

  array-union@2.1.0: {}

  ast-kit@2.1.2:
    dependencies:
      '@babel/parser': 7.28.4
      pathe: 2.0.3

  ast-v8-to-istanbul@0.3.5:
    dependencies:
      '@jridgewell/trace-mapping': 0.3.31
      estree-walker: 3.0.3
      js-tokens: 9.0.1

  balanced-match@1.0.2: {}

  birpc@2.6.1: {}

  body-parser@2.2.0:
    dependencies:
      bytes: 3.1.2
      content-type: 1.0.5
      debug: 4.4.3
      http-errors: 2.0.0
      iconv-lite: 0.6.3
      on-finished: 2.4.1
      qs: 6.14.0
      raw-body: 3.0.0
      type-is: 2.0.1
    transitivePeerDependencies:
      - supports-color

  brace-expansion@1.1.12:
    dependencies:
      balanced-match: 1.0.2
      concat-map: 0.0.1

  brace-expansion@2.0.2:
    dependencies:
      balanced-match: 1.0.2

  braces@3.0.3:
    dependencies:
      fill-range: 7.1.1

  busboy@1.6.0:
    dependencies:
      streamsearch: 1.1.0

  bytes@3.1.2: {}

  cac@6.7.14: {}

  call-bind-apply-helpers@1.0.2:
    dependencies:
      es-errors: 1.3.0
      function-bind: 1.1.2

  call-bound@1.0.4:
    dependencies:
      call-bind-apply-helpers: 1.0.2
      get-intrinsic: 1.3.0

  callsites@3.1.0: {}

  camelize-ts@3.0.0: {}

  chai@6.0.1: {}

  chalk@4.1.2:
    dependencies:
      ansi-styles: 4.3.0
      supports-color: 7.2.0

  chokidar@4.0.3:
    dependencies:
      readdirp: 4.1.2

  cjs-module-lexer@1.4.3: {}

  color-convert@2.0.1:
    dependencies:
      color-name: 1.1.4

  color-name@1.1.4: {}

  compressible@2.0.18:
    dependencies:
      mime-db: 1.54.0

  compression@1.8.1:
    dependencies:
      bytes: 3.1.2
      compressible: 2.0.18
      debug: 2.6.9
      negotiator: 0.6.4
      on-headers: 1.1.0
      safe-buffer: 5.2.1
      vary: 1.1.2
    transitivePeerDependencies:
      - supports-color

  concat-map@0.0.1: {}

  content-disposition@0.5.4:
    dependencies:
      safe-buffer: 5.2.1

  content-disposition@1.0.0:
    dependencies:
      safe-buffer: 5.2.1

  content-type@1.0.5: {}

  cookie-signature@1.2.2: {}

  cookie@0.7.2: {}

  cors@2.8.5:
    dependencies:
      object-assign: 4.1.1
      vary: 1.1.2

  cross-spawn@7.0.6:
    dependencies:
      path-key: 3.1.1
      shebang-command: 2.0.0
      which: 2.0.2

  debug@2.6.9:
    dependencies:
      ms: 2.0.0

  debug@4.4.3:
    dependencies:
      ms: 2.1.3

  deep-is@0.1.4: {}

  defu@6.1.4: {}

  depd@1.1.2: {}

  depd@2.0.0: {}

  diff@8.0.2: {}

  dir-glob@3.0.1:
    dependencies:
      path-type: 4.0.0

  dts-resolver@2.1.2: {}

  dunder-proto@1.0.1:
    dependencies:
      call-bind-apply-helpers: 1.0.2
      es-errors: 1.3.0
      gopd: 1.2.0

  ee-first@1.1.1: {}

  empathic@2.0.0: {}

  empty-npm-package@1.0.0: {}

  encodeurl@2.0.0: {}

  es-define-property@1.0.1: {}

  es-errors@1.3.0: {}

  es-module-lexer@1.7.0: {}

  es-object-atoms@1.1.1:
    dependencies:
      es-errors: 1.3.0

  esbuild@0.25.10:
    optionalDependencies:
      '@esbuild/aix-ppc64': 0.25.10
      '@esbuild/android-arm': 0.25.10
      '@esbuild/android-arm64': 0.25.10
      '@esbuild/android-x64': 0.25.10
      '@esbuild/darwin-arm64': 0.25.10
      '@esbuild/darwin-x64': 0.25.10
      '@esbuild/freebsd-arm64': 0.25.10
      '@esbuild/freebsd-x64': 0.25.10
      '@esbuild/linux-arm': 0.25.10
      '@esbuild/linux-arm64': 0.25.10
      '@esbuild/linux-ia32': 0.25.10
      '@esbuild/linux-loong64': 0.25.10
      '@esbuild/linux-mips64el': 0.25.10
      '@esbuild/linux-ppc64': 0.25.10
      '@esbuild/linux-riscv64': 0.25.10
      '@esbuild/linux-s390x': 0.25.10
      '@esbuild/linux-x64': 0.25.10
      '@esbuild/netbsd-arm64': 0.25.10
      '@esbuild/netbsd-x64': 0.25.10
      '@esbuild/openbsd-arm64': 0.25.10
      '@esbuild/openbsd-x64': 0.25.10
      '@esbuild/openharmony-arm64': 0.25.10
      '@esbuild/sunos-x64': 0.25.10
      '@esbuild/win32-arm64': 0.25.10
      '@esbuild/win32-ia32': 0.25.10
      '@esbuild/win32-x64': 0.25.10

  escape-html@1.0.3: {}

  escape-string-regexp@4.0.0: {}

  eslint-config-prettier@10.1.8(eslint@9.37.0(jiti@2.6.0)):
    dependencies:
      eslint: 9.37.0(jiti@2.6.0)

  eslint-plugin-allowed-dependencies@1.3.1(eslint@9.37.0(jiti@2.6.0))(typescript-eslint@8.46.0(eslint@9.37.0(jiti@2.6.0))(typescript@5.9.3)):
    dependencies:
      eslint: 9.37.0(jiti@2.6.0)
      ramda: 0.31.3
      typescript-eslint: 8.46.0(eslint@9.37.0(jiti@2.6.0))(typescript@5.9.3)

  eslint-plugin-prettier@5.5.4(eslint-config-prettier@10.1.8(eslint@9.37.0(jiti@2.6.0)))(eslint@9.37.0(jiti@2.6.0))(prettier@3.6.2):
    dependencies:
      eslint: 9.37.0(jiti@2.6.0)
      prettier: 3.6.2
      prettier-linter-helpers: 1.0.0
      synckit: 0.11.11
    optionalDependencies:
      eslint-config-prettier: 10.1.8(eslint@9.37.0(jiti@2.6.0))

  eslint-scope@8.4.0:
    dependencies:
      esrecurse: 4.3.0
      estraverse: 5.3.0

  eslint-visitor-keys@3.4.3: {}

  eslint-visitor-keys@4.2.1: {}

  eslint@9.0.0:
    dependencies:
      '@eslint-community/eslint-utils': 4.9.0(eslint@9.0.0)
      '@eslint-community/regexpp': 4.12.1
      '@eslint/eslintrc': 3.3.1
      '@eslint/js': 9.0.0
      '@humanwhocodes/config-array': 0.12.3
      '@humanwhocodes/module-importer': 1.0.1
      '@nodelib/fs.walk': 1.2.8
      ajv: 6.12.6
      chalk: 4.1.2
      cross-spawn: 7.0.6
      debug: 4.4.3
      escape-string-regexp: 4.0.0
      eslint-scope: 8.4.0
      eslint-visitor-keys: 4.2.1
      espree: 10.4.0
      esquery: 1.6.0
      esutils: 2.0.3
      fast-deep-equal: 3.1.3
      file-entry-cache: 8.0.0
      find-up: 5.0.0
      glob-parent: 6.0.2
      graphemer: 1.4.0
      ignore: 5.3.2
      imurmurhash: 0.1.4
      is-glob: 4.0.3
      is-path-inside: 3.0.3
      json-stable-stringify-without-jsonify: 1.0.1
      levn: 0.4.1
      lodash.merge: 4.6.2
      minimatch: 3.1.2
      natural-compare: 1.4.0
      optionator: 0.9.4
      strip-ansi: 6.0.1
      text-table: 0.2.0
    transitivePeerDependencies:
      - supports-color

  eslint@9.37.0(jiti@2.6.0):
    dependencies:
      '@eslint-community/eslint-utils': 4.9.0(eslint@9.37.0(jiti@2.6.0))
      '@eslint-community/regexpp': 4.12.1
      '@eslint/config-array': 0.21.0
      '@eslint/config-helpers': 0.4.0
      '@eslint/core': 0.16.0
      '@eslint/eslintrc': 3.3.1
      '@eslint/js': 9.37.0
      '@eslint/plugin-kit': 0.4.0
      '@humanfs/node': 0.16.7
      '@humanwhocodes/module-importer': 1.0.1
      '@humanwhocodes/retry': 0.4.3
      '@types/estree': 1.0.8
      '@types/json-schema': 7.0.15
      ajv: 6.12.6
      chalk: 4.1.2
      cross-spawn: 7.0.6
      debug: 4.4.3
      escape-string-regexp: 4.0.0
      eslint-scope: 8.4.0
      eslint-visitor-keys: 4.2.1
      espree: 10.4.0
      esquery: 1.6.0
      esutils: 2.0.3
      fast-deep-equal: 3.1.3
      file-entry-cache: 8.0.0
      find-up: 5.0.0
      glob-parent: 6.0.2
      ignore: 5.3.2
      imurmurhash: 0.1.4
      is-glob: 4.0.3
      json-stable-stringify-without-jsonify: 1.0.1
      lodash.merge: 4.6.2
      minimatch: 3.1.2
      natural-compare: 1.4.0
      optionator: 0.9.4
    optionalDependencies:
      jiti: 2.6.0
    transitivePeerDependencies:
      - supports-color

  espree@10.4.0:
    dependencies:
      acorn: 8.15.0
      acorn-jsx: 5.3.2(acorn@8.15.0)
      eslint-visitor-keys: 4.2.1

  esquery@1.6.0:
    dependencies:
      estraverse: 5.3.0

  esrecurse@4.3.0:
    dependencies:
      estraverse: 5.3.0

  estraverse@5.3.0: {}

  estree-walker@3.0.3:
    dependencies:
      '@types/estree': 1.0.8

  esutils@2.0.3: {}

  etag@1.8.1: {}

  expect-type@1.2.2: {}

  express-fileupload@1.5.2:
    dependencies:
      busboy: 1.6.0

  express@5.1.0:
    dependencies:
      accepts: 2.0.0
      body-parser: 2.2.0
      content-disposition: 1.0.0
      content-type: 1.0.5
      cookie: 0.7.2
      cookie-signature: 1.2.2
      debug: 4.4.3
      encodeurl: 2.0.0
      escape-html: 1.0.3
      etag: 1.8.1
      finalhandler: 2.1.0
      fresh: 2.0.0
      http-errors: 2.0.0
      merge-descriptors: 2.0.0
      mime-types: 3.0.1
      on-finished: 2.4.1
      once: 1.4.0
      parseurl: 1.3.3
      proxy-addr: 2.0.7
      qs: 6.14.0
      range-parser: 1.2.1
      router: 2.2.0
      send: 1.2.0
      serve-static: 2.2.0
      statuses: 2.0.1
      type-is: 2.0.1
      vary: 1.1.2
    transitivePeerDependencies:
      - supports-color

  fast-deep-equal@3.1.3: {}

  fast-diff@1.3.0: {}

  fast-glob@3.3.3:
    dependencies:
      '@nodelib/fs.stat': 2.0.5
      '@nodelib/fs.walk': 1.2.8
      glob-parent: 5.1.2
      merge2: 1.4.1
      micromatch: 4.0.8

  fast-json-stable-stringify@2.1.0: {}

  fast-levenshtein@2.0.6: {}

  fastq@1.19.1:
    dependencies:
      reusify: 1.1.0

  fdir@6.5.0(picomatch@4.0.3):
    optionalDependencies:
      picomatch: 4.0.3

  fflate@0.8.2: {}

  file-entry-cache@8.0.0:
    dependencies:
      flat-cache: 4.0.1

  fill-range@7.1.1:
    dependencies:
      to-regex-range: 5.0.1

  finalhandler@2.1.0:
    dependencies:
      debug: 4.4.3
      encodeurl: 2.0.0
      escape-html: 1.0.3
      on-finished: 2.4.1
      parseurl: 1.3.3
      statuses: 2.0.1
    transitivePeerDependencies:
      - supports-color

  find-up@5.0.0:
    dependencies:
      locate-path: 6.0.0
      path-exists: 4.0.0

  flat-cache@4.0.1:
    dependencies:
      flatted: 3.3.3
      keyv: 4.5.4

  flatted@3.3.3: {}

  forwarded@0.2.0: {}

  fresh@0.5.2: {}

  fresh@2.0.0: {}

  fsevents@2.3.3:
    optional: true

  function-bind@1.1.2: {}

  get-intrinsic@1.3.0:
    dependencies:
      call-bind-apply-helpers: 1.0.2
      es-define-property: 1.0.1
      es-errors: 1.3.0
      es-object-atoms: 1.1.1
      function-bind: 1.1.2
      get-proto: 1.0.1
      gopd: 1.2.0
      has-symbols: 1.1.0
      hasown: 2.0.2
      math-intrinsics: 1.1.0

  get-proto@1.0.1:
    dependencies:
      dunder-proto: 1.0.1
      es-object-atoms: 1.1.1

  get-tsconfig@4.10.1:
    dependencies:
      resolve-pkg-maps: 1.0.0

  glob-parent@5.1.2:
    dependencies:
      is-glob: 4.0.3

  glob-parent@6.0.2:
    dependencies:
      is-glob: 4.0.3

  globals@14.0.0: {}

  globby@11.1.0:
    dependencies:
      array-union: 2.1.0
      dir-glob: 3.0.1
      fast-glob: 3.3.3
      ignore: 5.3.2
      merge2: 1.4.1
      slash: 3.0.0

  gopd@1.2.0: {}

  graphemer@1.4.0: {}

  has-flag@4.0.0: {}

  has-symbols@1.1.0: {}

  hasown@2.0.2:
    dependencies:
      function-bind: 1.1.2

  hookable@5.5.3: {}

  html-escaper@2.0.2: {}

  http-errors@2.0.0:
    dependencies:
      depd: 2.0.0
      inherits: 2.0.4
      setprototypeof: 1.2.0
      statuses: 2.0.1
      toidentifier: 1.0.1

  husky@9.1.7: {}

  iconv-lite@0.6.3:
    dependencies:
      safer-buffer: 2.1.2

  ignore@5.3.2: {}

  ignore@7.0.5: {}

  import-fresh@3.3.1:
    dependencies:
      parent-module: 1.0.1
      resolve-from: 4.0.0

  imurmurhash@0.1.4: {}

  inherits@2.0.4: {}

  ipaddr.js@1.9.1: {}

  is-extglob@2.1.1: {}

  is-glob@4.0.3:
    dependencies:
      is-extglob: 2.1.1

  is-number@7.0.0: {}

  is-path-inside@3.0.3: {}

  is-promise@4.0.0: {}

  isexe@2.0.0: {}

  istanbul-lib-coverage@3.2.2: {}

  istanbul-lib-report@3.0.1:
    dependencies:
      istanbul-lib-coverage: 3.2.2
      make-dir: 4.0.0
      supports-color: 7.2.0

  istanbul-lib-source-maps@5.0.6:
    dependencies:
      '@jridgewell/trace-mapping': 0.3.31
      debug: 4.4.3
      istanbul-lib-coverage: 3.2.2
    transitivePeerDependencies:
      - supports-color

  istanbul-reports@3.2.0:
    dependencies:
      html-escaper: 2.0.2
      istanbul-lib-report: 3.0.1

  jiti@2.6.0: {}

  js-tokens@9.0.1: {}

  js-yaml@4.1.0:
    dependencies:
      argparse: 2.0.1

  jsesc@3.1.0: {}

  json-buffer@3.0.1: {}

  json-schema-traverse@0.4.1: {}

  json-stable-stringify-without-jsonify@1.0.1: {}

  keyv@4.5.4:
    dependencies:
      json-buffer: 3.0.1

  levn@0.4.1:
    dependencies:
      prelude-ls: 1.2.1
      type-check: 0.4.0

  locate-path@6.0.0:
    dependencies:
      p-locate: 5.0.0

  lodash.merge@4.6.2: {}

  lodash.snakecase@4.1.1: {}

  lru-cache@11.2.1: {}

  magic-string@0.30.19:
    dependencies:
      '@jridgewell/sourcemap-codec': 1.5.5

  magicast@0.3.5:
    dependencies:
      '@babel/parser': 7.28.4
      '@babel/types': 7.28.4
      source-map-js: 1.2.1

  make-dir@4.0.0:
    dependencies:
      semver: 7.7.2

  math-intrinsics@1.1.0: {}

  media-typer@0.3.0: {}

  media-typer@1.1.0: {}

  merge-descriptors@1.0.3: {}

  merge-descriptors@2.0.0: {}

  merge2@1.4.1: {}

  methods@1.1.2: {}

  micromatch@4.0.8:
    dependencies:
      braces: 3.0.3
      picomatch: 2.3.1

  mime-db@1.52.0: {}

  mime-db@1.54.0: {}

  mime-types@2.1.35:
    dependencies:
      mime-db: 1.52.0

  mime-types@3.0.1:
    dependencies:
      mime-db: 1.54.0

  mime@1.6.0: {}

  minimatch@3.1.2:
    dependencies:
      brace-expansion: 1.1.12

  minimatch@9.0.5:
    dependencies:
      brace-expansion: 2.0.2

  ms@2.0.0: {}

  ms@2.1.3: {}

  nanoid@3.3.11: {}

  natural-compare@1.4.0: {}

  negotiator@0.6.3: {}

  negotiator@0.6.4: {}

  negotiator@1.0.0: {}

  node-forge@1.3.1: {}

  node-mocks-http@1.17.2(@types/express@5.0.3)(@types/node@24.7.1):
    dependencies:
      accepts: 1.3.8
      content-disposition: 0.5.4
      depd: 1.1.2
      fresh: 0.5.2
      merge-descriptors: 1.0.3
      methods: 1.1.2
      mime: 1.6.0
      parseurl: 1.3.3
      range-parser: 1.2.1
      type-is: 1.6.18
    optionalDependencies:
      '@types/express': 5.0.3
      '@types/node': 24.7.1

  object-assign@4.1.1: {}

  object-inspect@1.13.4: {}

  on-finished@2.4.1:
    dependencies:
      ee-first: 1.1.1

  on-headers@1.1.0: {}

  once@1.4.0:
    dependencies:
      wrappy: 1.0.2

  openapi3-ts@4.5.0:
    dependencies:
      yaml: 2.8.1

  optionator@0.9.4:
    dependencies:
      deep-is: 0.1.4
      fast-levenshtein: 2.0.6
      levn: 0.4.1
      prelude-ls: 1.2.1
      type-check: 0.4.0
      word-wrap: 1.2.5

  p-limit@3.1.0:
    dependencies:
      yocto-queue: 0.1.0

  p-locate@5.0.0:
    dependencies:
      p-limit: 3.1.0

  parent-module@1.0.1:
    dependencies:
      callsites: 3.1.0

  parseurl@1.3.3: {}

  path-exists@4.0.0: {}

  path-key@3.1.1: {}

  path-to-regexp@8.3.0: {}

  path-type@4.0.0: {}

  pathe@2.0.3: {}

  picocolors@1.1.1: {}

  picomatch@2.3.1: {}

  picomatch@4.0.3: {}

  postcss@8.5.6:
    dependencies:
      nanoid: 3.3.11
      picocolors: 1.1.1
      source-map-js: 1.2.1

  prelude-ls@1.2.1: {}

  prettier-linter-helpers@1.0.0:
    dependencies:
      fast-diff: 1.3.0

  prettier@3.6.2: {}

  proxy-addr@2.0.7:
    dependencies:
      forwarded: 0.2.0
      ipaddr.js: 1.9.1

  punycode@2.3.1: {}

  qs@6.14.0:
    dependencies:
      side-channel: 1.1.0

  quansync@0.2.11: {}

  queue-microtask@1.2.3: {}

  ramda@0.31.3: {}

  range-parser@1.2.1: {}

  raw-body@3.0.0:
    dependencies:
      bytes: 3.1.2
      http-errors: 2.0.0
      iconv-lite: 0.6.3
      unpipe: 1.0.0

  readdirp@4.1.2: {}

  resolve-from@4.0.0: {}

  resolve-pkg-maps@1.0.0: {}

  reusify@1.1.0: {}

  rolldown-plugin-dts@0.16.11(rolldown@1.0.0-beta.42)(typescript@5.9.3):
    dependencies:
      '@babel/generator': 7.28.3
      '@babel/parser': 7.28.4
      '@babel/types': 7.28.4
      ast-kit: 2.1.2
      birpc: 2.6.1
      debug: 4.4.3
      dts-resolver: 2.1.2
      get-tsconfig: 4.10.1
      magic-string: 0.30.19
      rolldown: 1.0.0-beta.42
    optionalDependencies:
      typescript: 5.9.3
    transitivePeerDependencies:
      - oxc-resolver
      - supports-color

  rolldown@1.0.0-beta.42:
    dependencies:
      '@oxc-project/types': 0.94.0
      '@rolldown/pluginutils': 1.0.0-beta.42
      ansis: 4.2.0
    optionalDependencies:
      '@rolldown/binding-android-arm64': 1.0.0-beta.42
      '@rolldown/binding-darwin-arm64': 1.0.0-beta.42
      '@rolldown/binding-darwin-x64': 1.0.0-beta.42
      '@rolldown/binding-freebsd-x64': 1.0.0-beta.42
      '@rolldown/binding-linux-arm-gnueabihf': 1.0.0-beta.42
      '@rolldown/binding-linux-arm64-gnu': 1.0.0-beta.42
      '@rolldown/binding-linux-arm64-musl': 1.0.0-beta.42
      '@rolldown/binding-linux-x64-gnu': 1.0.0-beta.42
      '@rolldown/binding-linux-x64-musl': 1.0.0-beta.42
      '@rolldown/binding-openharmony-arm64': 1.0.0-beta.42
      '@rolldown/binding-wasm32-wasi': 1.0.0-beta.42
      '@rolldown/binding-win32-arm64-msvc': 1.0.0-beta.42
      '@rolldown/binding-win32-ia32-msvc': 1.0.0-beta.42
      '@rolldown/binding-win32-x64-msvc': 1.0.0-beta.42

  rollup@4.50.2:
    dependencies:
      '@types/estree': 1.0.8
    optionalDependencies:
      '@rollup/rollup-android-arm-eabi': 4.50.2
      '@rollup/rollup-android-arm64': 4.50.2
      '@rollup/rollup-darwin-arm64': 4.50.2
      '@rollup/rollup-darwin-x64': 4.50.2
      '@rollup/rollup-freebsd-arm64': 4.50.2
      '@rollup/rollup-freebsd-x64': 4.50.2
      '@rollup/rollup-linux-arm-gnueabihf': 4.50.2
      '@rollup/rollup-linux-arm-musleabihf': 4.50.2
      '@rollup/rollup-linux-arm64-gnu': 4.50.2
      '@rollup/rollup-linux-arm64-musl': 4.50.2
      '@rollup/rollup-linux-loong64-gnu': 4.50.2
      '@rollup/rollup-linux-ppc64-gnu': 4.50.2
      '@rollup/rollup-linux-riscv64-gnu': 4.50.2
      '@rollup/rollup-linux-riscv64-musl': 4.50.2
      '@rollup/rollup-linux-s390x-gnu': 4.50.2
      '@rollup/rollup-linux-x64-gnu': 4.50.2
      '@rollup/rollup-linux-x64-musl': 4.50.2
      '@rollup/rollup-openharmony-arm64': 4.50.2
      '@rollup/rollup-win32-arm64-msvc': 4.50.2
      '@rollup/rollup-win32-ia32-msvc': 4.50.2
      '@rollup/rollup-win32-x64-msvc': 4.50.2
      fsevents: 2.3.3

  router@2.2.0:
    dependencies:
      debug: 4.4.3
      depd: 2.0.0
      is-promise: 4.0.0
      parseurl: 1.3.3
      path-to-regexp: 8.3.0
    transitivePeerDependencies:
      - supports-color

  run-parallel@1.2.0:
    dependencies:
      queue-microtask: 1.2.3

  safe-buffer@5.2.1: {}

  safer-buffer@2.1.2: {}

  semver@7.7.2: {}

  send@1.2.0:
    dependencies:
      debug: 4.4.3
      encodeurl: 2.0.0
      escape-html: 1.0.3
      etag: 1.8.1
      fresh: 2.0.0
      http-errors: 2.0.0
      mime-types: 3.0.1
      ms: 2.1.3
      on-finished: 2.4.1
      range-parser: 1.2.1
      statuses: 2.0.1
    transitivePeerDependencies:
      - supports-color

  serve-static@2.2.0:
    dependencies:
      encodeurl: 2.0.0
      escape-html: 1.0.3
      parseurl: 1.3.3
      send: 1.2.0
    transitivePeerDependencies:
      - supports-color

  setprototypeof@1.2.0: {}

  shebang-command@2.0.0:
    dependencies:
      shebang-regex: 3.0.0

  shebang-regex@3.0.0: {}

  side-channel-list@1.0.0:
    dependencies:
      es-errors: 1.3.0
      object-inspect: 1.13.4

  side-channel-map@1.0.1:
    dependencies:
      call-bound: 1.0.4
      es-errors: 1.3.0
      get-intrinsic: 1.3.0
      object-inspect: 1.13.4

  side-channel-weakmap@1.0.2:
    dependencies:
      call-bound: 1.0.4
      es-errors: 1.3.0
      get-intrinsic: 1.3.0
      object-inspect: 1.13.4
      side-channel-map: 1.0.1

  side-channel@1.1.0:
    dependencies:
      es-errors: 1.3.0
      object-inspect: 1.13.4
      side-channel-list: 1.0.0
      side-channel-map: 1.0.1
      side-channel-weakmap: 1.0.2

  siginfo@2.0.0: {}

  slash@3.0.0: {}

  snakify-ts@2.3.0:
    dependencies:
      lodash.snakecase: 4.1.1

  source-map-js@1.2.1: {}

  stackback@0.0.2: {}

  statuses@2.0.1: {}

  std-env@3.9.0: {}

  streamsearch@1.1.0: {}

  strip-ansi@6.0.1:
    dependencies:
      ansi-regex: 5.0.1

  strip-json-comments@3.1.1: {}

  supports-color@7.2.0:
    dependencies:
      has-flag: 4.0.0

  swagger-ui-dist@5.29.0:
    dependencies:
      '@scarf/scarf': empty-npm-package@1.0.0

  swagger-ui-express@5.0.1(express@5.1.0):
    dependencies:
      express: 5.1.0
      swagger-ui-dist: 5.29.0

  synckit@0.11.11:
    dependencies:
      '@pkgr/core': 0.2.9

  text-table@0.2.0: {}

  tinybench@2.9.0: {}

  tinyexec@0.3.2: {}

  tinyexec@1.0.1: {}

  tinyglobby@0.2.15:
    dependencies:
      fdir: 6.5.0(picomatch@4.0.3)
      picomatch: 4.0.3

  tinypool@2.0.0: {}

  tinyrainbow@3.0.3: {}

  to-regex-range@5.0.1:
    dependencies:
      is-number: 7.0.0

  toidentifier@1.0.1: {}

  tree-kill@1.2.2: {}

  ts-api-utils@1.4.3(typescript@5.1.3):
    dependencies:
      typescript: 5.1.3

  ts-api-utils@2.1.0(typescript@5.9.3):
    dependencies:
      typescript: 5.9.3

  ts-toolbelt@9.6.0: {}

  tsdown@0.15.6(@arethetypeswrong/core@0.18.2)(typescript@5.9.3):
    dependencies:
      ansis: 4.2.0
      cac: 6.7.14
      chokidar: 4.0.3
      debug: 4.4.3
      diff: 8.0.2
      empathic: 2.0.0
      hookable: 5.5.3
      rolldown: 1.0.0-beta.42
      rolldown-plugin-dts: 0.16.11(rolldown@1.0.0-beta.42)(typescript@5.9.3)
      semver: 7.7.2
      tinyexec: 1.0.1
      tinyglobby: 0.2.15
      tree-kill: 1.2.2
      unconfig: 7.3.3
    optionalDependencies:
      '@arethetypeswrong/core': 0.18.2
      typescript: 5.9.3
    transitivePeerDependencies:
      - '@ts-macro/tsc'
      - '@typescript/native-preview'
      - oxc-resolver
      - supports-color
      - vue-tsc

  tslib@2.8.1:
    optional: true

  tsx@4.20.6:
    dependencies:
      esbuild: 0.25.10
      get-tsconfig: 4.10.1
    optionalDependencies:
      fsevents: 2.3.3

  type-check@0.4.0:
    dependencies:
      prelude-ls: 1.2.1

  type-is@1.6.18:
    dependencies:
      media-typer: 0.3.0
      mime-types: 2.1.35

  type-is@2.0.1:
    dependencies:
      content-type: 1.0.5
      media-typer: 1.1.0
      mime-types: 3.0.1

  types-ramda@0.31.0:
    dependencies:
      ts-toolbelt: 9.6.0

  typescript-eslint@8.0.0(eslint@9.0.0)(typescript@5.1.3):
    dependencies:
      '@typescript-eslint/eslint-plugin': 8.0.0(@typescript-eslint/parser@8.0.0(eslint@9.0.0)(typescript@5.1.3))(eslint@9.0.0)(typescript@5.1.3)
      '@typescript-eslint/parser': 8.0.0(eslint@9.0.0)(typescript@5.1.3)
      '@typescript-eslint/utils': 8.0.0(eslint@9.0.0)(typescript@5.1.3)
    optionalDependencies:
      typescript: 5.1.3
    transitivePeerDependencies:
      - eslint
      - supports-color

  typescript-eslint@8.46.0(eslint@9.37.0(jiti@2.6.0))(typescript@5.9.3):
    dependencies:
      '@typescript-eslint/eslint-plugin': 8.46.0(@typescript-eslint/parser@8.46.0(eslint@9.37.0(jiti@2.6.0))(typescript@5.9.3))(eslint@9.37.0(jiti@2.6.0))(typescript@5.9.3)
      '@typescript-eslint/parser': 8.46.0(eslint@9.37.0(jiti@2.6.0))(typescript@5.9.3)
      '@typescript-eslint/typescript-estree': 8.46.0(typescript@5.9.3)
      '@typescript-eslint/utils': 8.46.0(eslint@9.37.0(jiti@2.6.0))(typescript@5.9.3)
      eslint: 9.37.0(jiti@2.6.0)
      typescript: 5.9.3
    transitivePeerDependencies:
      - supports-color

  typescript@5.1.3: {}

  typescript@5.6.1-rc: {}

  typescript@5.9.3: {}

  unconfig@7.3.3:
    dependencies:
      '@quansync/fs': 0.1.5
      defu: 6.1.4
      jiti: 2.6.0
      quansync: 0.2.11

  undici-types@7.14.0: {}

  undici@7.16.0: {}

  unpipe@1.0.0: {}

  uri-js@4.4.1:
    dependencies:
      punycode: 2.3.1

  validate-npm-package-name@5.0.1: {}

  vary@1.1.2: {}

<<<<<<< HEAD
  vite@7.1.6(@types/node@24.6.2)(jiti@2.6.0)(tsx@4.20.6)(yaml@2.8.1):
=======
  vite-node@3.2.4(@types/node@24.7.1)(jiti@2.6.0)(tsx@4.20.6)(yaml@2.8.1):
    dependencies:
      cac: 6.7.14
      debug: 4.4.3
      es-module-lexer: 1.7.0
      pathe: 2.0.3
      vite: 7.1.6(@types/node@24.7.1)(jiti@2.6.0)(tsx@4.20.6)(yaml@2.8.1)
    transitivePeerDependencies:
      - '@types/node'
      - jiti
      - less
      - lightningcss
      - sass
      - sass-embedded
      - stylus
      - sugarss
      - supports-color
      - terser
      - tsx
      - yaml

  vite@7.1.6(@types/node@24.7.1)(jiti@2.6.0)(tsx@4.20.6)(yaml@2.8.1):
>>>>>>> 82a1bf1e
    dependencies:
      esbuild: 0.25.10
      fdir: 6.5.0(picomatch@4.0.3)
      picomatch: 4.0.3
      postcss: 8.5.6
      rollup: 4.50.2
      tinyglobby: 0.2.15
    optionalDependencies:
      '@types/node': 24.7.1
      fsevents: 2.3.3
      jiti: 2.6.0
      tsx: 4.20.6
      yaml: 2.8.1

<<<<<<< HEAD
  vitest@4.0.0-beta.16(@types/node@24.6.2)(jiti@2.6.0)(tsx@4.20.6)(yaml@2.8.1):
    dependencies:
      '@vitest/expect': 4.0.0-beta.16
      '@vitest/mocker': 4.0.0-beta.16(vite@7.1.6(@types/node@24.6.2)(jiti@2.6.0)(tsx@4.20.6)(yaml@2.8.1))
      '@vitest/pretty-format': 4.0.0-beta.16
      '@vitest/runner': 4.0.0-beta.16
      '@vitest/snapshot': 4.0.0-beta.16
      '@vitest/spy': 4.0.0-beta.16
      '@vitest/utils': 4.0.0-beta.16
=======
  vitest@3.2.4(@types/node@24.7.1)(jiti@2.6.0)(tsx@4.20.6)(yaml@2.8.1):
    dependencies:
      '@types/chai': 5.2.2
      '@vitest/expect': 3.2.4
      '@vitest/mocker': 3.2.4(vite@7.1.6(@types/node@24.7.1)(jiti@2.6.0)(tsx@4.20.6)(yaml@2.8.1))
      '@vitest/pretty-format': 3.2.4
      '@vitest/runner': 3.2.4
      '@vitest/snapshot': 3.2.4
      '@vitest/spy': 3.2.4
      '@vitest/utils': 3.2.4
      chai: 5.3.3
>>>>>>> 82a1bf1e
      debug: 4.4.3
      es-module-lexer: 1.7.0
      expect-type: 1.2.2
      magic-string: 0.30.19
      pathe: 2.0.3
      picomatch: 4.0.3
      std-env: 3.9.0
      tinybench: 2.9.0
      tinyexec: 0.3.2
      tinyglobby: 0.2.15
<<<<<<< HEAD
      tinypool: 2.0.0
      tinyrainbow: 3.0.3
      vite: 7.1.6(@types/node@24.6.2)(jiti@2.6.0)(tsx@4.20.6)(yaml@2.8.1)
=======
      tinypool: 1.1.1
      tinyrainbow: 2.0.0
      vite: 7.1.6(@types/node@24.7.1)(jiti@2.6.0)(tsx@4.20.6)(yaml@2.8.1)
      vite-node: 3.2.4(@types/node@24.7.1)(jiti@2.6.0)(tsx@4.20.6)(yaml@2.8.1)
>>>>>>> 82a1bf1e
      why-is-node-running: 2.3.0
    optionalDependencies:
      '@types/node': 24.7.1
    transitivePeerDependencies:
      - jiti
      - less
      - lightningcss
      - msw
      - sass
      - sass-embedded
      - stylus
      - sugarss
      - supports-color
      - terser
      - tsx
      - yaml

  which@2.0.2:
    dependencies:
      isexe: 2.0.0

  why-is-node-running@2.3.0:
    dependencies:
      siginfo: 2.0.0
      stackback: 0.0.2

  word-wrap@1.2.5: {}

  wrappy@1.0.2: {}

  yaml@2.8.1: {}

  yocto-queue@0.1.0: {}

  zod@4.0.0: {}

  zod@4.1.12: {}<|MERGE_RESOLUTION|>--- conflicted
+++ resolved
@@ -70,13 +70,8 @@
         specifier: ^24.0.0
         version: 24.7.1
       '@vitest/coverage-v8':
-<<<<<<< HEAD
         specifier: ^4.0.0-beta.16
-        version: 4.0.0-beta.16(vitest@4.0.0-beta.16(@types/node@24.6.2)(jiti@2.6.0)(tsx@4.20.6)(yaml@2.8.1))
-=======
-        specifier: ^3.2.3
-        version: 3.2.4(vitest@3.2.4(@types/node@24.7.1)(jiti@2.6.0)(tsx@4.20.6)(yaml@2.8.1))
->>>>>>> 82a1bf1e
+        version: 4.0.0-beta.16(vitest@4.0.0-beta.16(@types/node@24.7.1)(jiti@2.6.0)(tsx@4.20.6)(yaml@2.8.1))
       eslint:
         specifier: ^9.28.0
         version: 9.37.0(jiti@2.6.0)
@@ -105,13 +100,8 @@
         specifier: catalog:dev
         version: 8.46.0(eslint@9.37.0(jiti@2.6.0))(typescript@5.9.3)
       vitest:
-<<<<<<< HEAD
         specifier: ^4.0.0-beta.16
-        version: 4.0.0-beta.16(@types/node@24.6.2)(jiti@2.6.0)(tsx@4.20.6)(yaml@2.8.1)
-=======
-        specifier: ^3.2.3
-        version: 3.2.4(@types/node@24.7.1)(jiti@2.6.0)(tsx@4.20.6)(yaml@2.8.1)
->>>>>>> 82a1bf1e
+        version: 4.0.0-beta.16(@types/node@24.7.1)(jiti@2.6.0)(tsx@4.20.6)(yaml@2.8.1)
 
   cjs-test:
     devDependencies:
@@ -2930,11 +2920,7 @@
       '@typescript-eslint/types': 8.46.0
       eslint-visitor-keys: 4.2.1
 
-<<<<<<< HEAD
-  '@vitest/coverage-v8@4.0.0-beta.16(vitest@4.0.0-beta.16(@types/node@24.6.2)(jiti@2.6.0)(tsx@4.20.6)(yaml@2.8.1))':
-=======
-  '@vitest/coverage-v8@3.2.4(vitest@3.2.4(@types/node@24.7.1)(jiti@2.6.0)(tsx@4.20.6)(yaml@2.8.1))':
->>>>>>> 82a1bf1e
+  '@vitest/coverage-v8@4.0.0-beta.16(vitest@4.0.0-beta.16(@types/node@24.7.1)(jiti@2.6.0)(tsx@4.20.6)(yaml@2.8.1))':
     dependencies:
       '@bcoe/v8-coverage': 1.0.2
       '@vitest/utils': 4.0.0-beta.16
@@ -2946,14 +2932,8 @@
       istanbul-reports: 3.2.0
       magicast: 0.3.5
       std-env: 3.9.0
-<<<<<<< HEAD
       tinyrainbow: 3.0.3
-      vitest: 4.0.0-beta.16(@types/node@24.6.2)(jiti@2.6.0)(tsx@4.20.6)(yaml@2.8.1)
-=======
-      test-exclude: 7.0.1
-      tinyrainbow: 2.0.0
-      vitest: 3.2.4(@types/node@24.7.1)(jiti@2.6.0)(tsx@4.20.6)(yaml@2.8.1)
->>>>>>> 82a1bf1e
+      vitest: 4.0.0-beta.16(@types/node@24.7.1)(jiti@2.6.0)(tsx@4.20.6)(yaml@2.8.1)
     transitivePeerDependencies:
       - supports-color
 
@@ -2965,11 +2945,7 @@
       chai: 6.0.1
       tinyrainbow: 3.0.3
 
-<<<<<<< HEAD
-  '@vitest/mocker@4.0.0-beta.16(vite@7.1.6(@types/node@24.6.2)(jiti@2.6.0)(tsx@4.20.6)(yaml@2.8.1))':
-=======
-  '@vitest/mocker@3.2.4(vite@7.1.6(@types/node@24.7.1)(jiti@2.6.0)(tsx@4.20.6)(yaml@2.8.1))':
->>>>>>> 82a1bf1e
+  '@vitest/mocker@4.0.0-beta.16(vite@7.1.6(@types/node@24.7.1)(jiti@2.6.0)(tsx@4.20.6)(yaml@2.8.1))':
     dependencies:
       '@vitest/spy': 4.0.0-beta.16
       estree-walker: 3.0.3
@@ -4155,32 +4131,7 @@
 
   vary@1.1.2: {}
 
-<<<<<<< HEAD
-  vite@7.1.6(@types/node@24.6.2)(jiti@2.6.0)(tsx@4.20.6)(yaml@2.8.1):
-=======
-  vite-node@3.2.4(@types/node@24.7.1)(jiti@2.6.0)(tsx@4.20.6)(yaml@2.8.1):
-    dependencies:
-      cac: 6.7.14
-      debug: 4.4.3
-      es-module-lexer: 1.7.0
-      pathe: 2.0.3
-      vite: 7.1.6(@types/node@24.7.1)(jiti@2.6.0)(tsx@4.20.6)(yaml@2.8.1)
-    transitivePeerDependencies:
-      - '@types/node'
-      - jiti
-      - less
-      - lightningcss
-      - sass
-      - sass-embedded
-      - stylus
-      - sugarss
-      - supports-color
-      - terser
-      - tsx
-      - yaml
-
   vite@7.1.6(@types/node@24.7.1)(jiti@2.6.0)(tsx@4.20.6)(yaml@2.8.1):
->>>>>>> 82a1bf1e
     dependencies:
       esbuild: 0.25.10
       fdir: 6.5.0(picomatch@4.0.3)
@@ -4195,29 +4146,15 @@
       tsx: 4.20.6
       yaml: 2.8.1
 
-<<<<<<< HEAD
-  vitest@4.0.0-beta.16(@types/node@24.6.2)(jiti@2.6.0)(tsx@4.20.6)(yaml@2.8.1):
+  vitest@4.0.0-beta.16(@types/node@24.7.1)(jiti@2.6.0)(tsx@4.20.6)(yaml@2.8.1):
     dependencies:
       '@vitest/expect': 4.0.0-beta.16
-      '@vitest/mocker': 4.0.0-beta.16(vite@7.1.6(@types/node@24.6.2)(jiti@2.6.0)(tsx@4.20.6)(yaml@2.8.1))
+      '@vitest/mocker': 4.0.0-beta.16(vite@7.1.6(@types/node@24.7.1)(jiti@2.6.0)(tsx@4.20.6)(yaml@2.8.1))
       '@vitest/pretty-format': 4.0.0-beta.16
       '@vitest/runner': 4.0.0-beta.16
       '@vitest/snapshot': 4.0.0-beta.16
       '@vitest/spy': 4.0.0-beta.16
       '@vitest/utils': 4.0.0-beta.16
-=======
-  vitest@3.2.4(@types/node@24.7.1)(jiti@2.6.0)(tsx@4.20.6)(yaml@2.8.1):
-    dependencies:
-      '@types/chai': 5.2.2
-      '@vitest/expect': 3.2.4
-      '@vitest/mocker': 3.2.4(vite@7.1.6(@types/node@24.7.1)(jiti@2.6.0)(tsx@4.20.6)(yaml@2.8.1))
-      '@vitest/pretty-format': 3.2.4
-      '@vitest/runner': 3.2.4
-      '@vitest/snapshot': 3.2.4
-      '@vitest/spy': 3.2.4
-      '@vitest/utils': 3.2.4
-      chai: 5.3.3
->>>>>>> 82a1bf1e
       debug: 4.4.3
       es-module-lexer: 1.7.0
       expect-type: 1.2.2
@@ -4228,16 +4165,9 @@
       tinybench: 2.9.0
       tinyexec: 0.3.2
       tinyglobby: 0.2.15
-<<<<<<< HEAD
       tinypool: 2.0.0
       tinyrainbow: 3.0.3
-      vite: 7.1.6(@types/node@24.6.2)(jiti@2.6.0)(tsx@4.20.6)(yaml@2.8.1)
-=======
-      tinypool: 1.1.1
-      tinyrainbow: 2.0.0
       vite: 7.1.6(@types/node@24.7.1)(jiti@2.6.0)(tsx@4.20.6)(yaml@2.8.1)
-      vite-node: 3.2.4(@types/node@24.7.1)(jiti@2.6.0)(tsx@4.20.6)(yaml@2.8.1)
->>>>>>> 82a1bf1e
       why-is-node-running: 2.3.0
     optionalDependencies:
       '@types/node': 24.7.1
