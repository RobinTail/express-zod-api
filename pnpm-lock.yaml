--- conflicted
+++ resolved
@@ -70,13 +70,8 @@
         specifier: ^24.0.0
         version: 24.6.2
       '@vitest/coverage-v8':
-<<<<<<< HEAD
         specifier: ^4.0.0-beta.13
-        version: 4.0.0-beta.13(vitest@4.0.0-beta.13(@types/node@24.5.2)(jiti@2.5.1)(tsx@4.20.6)(yaml@2.8.1))
-=======
-        specifier: ^3.2.3
-        version: 3.2.4(vitest@3.2.4(@types/node@24.6.2)(jiti@2.6.0)(tsx@4.20.6)(yaml@2.8.1))
->>>>>>> defcac9a
+        version: 4.0.0-beta.13(vitest@4.0.0-beta.13(@types/node@24.6.2)(jiti@2.6.0)(tsx@4.20.6)(yaml@2.8.1))
       eslint:
         specifier: ^9.28.0
         version: 9.36.0(jiti@2.6.0)
@@ -105,13 +100,8 @@
         specifier: catalog:dev
         version: 8.44.1(eslint@9.36.0(jiti@2.6.0))(typescript@5.9.3)
       vitest:
-<<<<<<< HEAD
         specifier: ^4.0.0-beta.13
-        version: 4.0.0-beta.13(@types/node@24.5.2)(jiti@2.5.1)(tsx@4.20.6)(yaml@2.8.1)
-=======
-        specifier: ^3.2.3
-        version: 3.2.4(@types/node@24.6.2)(jiti@2.6.0)(tsx@4.20.6)(yaml@2.8.1)
->>>>>>> defcac9a
+        version: 4.0.0-beta.13(@types/node@24.6.2)(jiti@2.6.0)(tsx@4.20.6)(yaml@2.8.1)
 
   cjs-test:
     devDependencies:
@@ -1087,17 +1077,8 @@
     resolution: {integrity: sha512-zbB9rCJAT1rbjiVDb2hqKFHNYLxgtk8NURxZ3IZwD3F6NtxbXZQCnnSi1Lkx+IDohdPlFp222wVALIheZJQSEg==}
     engines: {node: '>=8'}
 
-<<<<<<< HEAD
-  ansis@4.1.0:
-    resolution: {integrity: sha512-BGcItUBWSMRgOCe+SVZJ+S7yTRG0eGt9cXAHev72yuGcY23hnLA7Bky5L/xLyPINoSN95geovfBkqoTlNZYa7w==}
-=======
-  ansi-styles@6.2.3:
-    resolution: {integrity: sha512-4Dj6M28JB+oAH8kFkTLUo+a2jwOFkuqb3yucU0CANcRRUbxS0cP0nZYCGjcc3BNXwRIsUVmDGgzawme7zvJHvg==}
-    engines: {node: '>=12'}
-
   ansis@4.2.0:
     resolution: {integrity: sha512-HqZ5rWlFjGiV0tDm3UxxgNRqsOTniqoKZu0pIAfh7TZQMGuZK+hH0drySty0si0QXj1ieop4+SkSfPZBPPkHig==}
->>>>>>> defcac9a
     engines: {node: '>=14'}
 
   argparse@2.0.1:
@@ -1609,16 +1590,8 @@
     resolution: {integrity: sha512-HGYWWS/ehqTV3xN10i23tkPkpH46MLCIMFNCaaKNavAXTF1RkqxawEPtnjnGZ6XKSInBKkiOA5BKS+aZiY3AvA==}
     engines: {node: '>=8'}
 
-<<<<<<< HEAD
-  jiti@2.5.1:
-    resolution: {integrity: sha512-twQoecYPiVA5K/h6SxtORw/Bs3ar+mLUtoPSc7iMXzQzK8d7eJ/R09wmTwAjiamETn1cXYPGfNnu7DMoHgu12w==}
-=======
-  jackspeak@3.4.3:
-    resolution: {integrity: sha512-OGlZQpz2yfahA/Rd1Y8Cd9SIEsqvXkLVoSw/cgwhnhFMDbsQFeZYoJJ7bIZBS9BcamUW96asq/npPWugM+RQBw==}
-
   jiti@2.6.0:
     resolution: {integrity: sha512-VXe6RjJkBPj0ohtqaO8vSWP3ZhAKo66fKrFNCll4BTcwljPLz03pCbaNKfzGP5MbrCYcbJ7v0nOYYwUzTEIdXQ==}
->>>>>>> defcac9a
     hasBin: true
 
   js-tokens@9.0.1:
@@ -2939,11 +2912,7 @@
       '@typescript-eslint/types': 8.44.1
       eslint-visitor-keys: 4.2.1
 
-<<<<<<< HEAD
-  '@vitest/coverage-v8@4.0.0-beta.13(vitest@4.0.0-beta.13(@types/node@24.5.2)(jiti@2.5.1)(tsx@4.20.6)(yaml@2.8.1))':
-=======
-  '@vitest/coverage-v8@3.2.4(vitest@3.2.4(@types/node@24.6.2)(jiti@2.6.0)(tsx@4.20.6)(yaml@2.8.1))':
->>>>>>> defcac9a
+  '@vitest/coverage-v8@4.0.0-beta.13(vitest@4.0.0-beta.13(@types/node@24.6.2)(jiti@2.6.0)(tsx@4.20.6)(yaml@2.8.1))':
     dependencies:
       '@bcoe/v8-coverage': 1.0.2
       '@vitest/utils': 4.0.0-beta.13
@@ -2955,14 +2924,8 @@
       istanbul-reports: 3.2.0
       magicast: 0.3.5
       std-env: 3.9.0
-<<<<<<< HEAD
       tinyrainbow: 3.0.3
-      vitest: 4.0.0-beta.13(@types/node@24.5.2)(jiti@2.5.1)(tsx@4.20.6)(yaml@2.8.1)
-=======
-      test-exclude: 7.0.1
-      tinyrainbow: 2.0.0
-      vitest: 3.2.4(@types/node@24.6.2)(jiti@2.6.0)(tsx@4.20.6)(yaml@2.8.1)
->>>>>>> defcac9a
+      vitest: 4.0.0-beta.13(@types/node@24.6.2)(jiti@2.6.0)(tsx@4.20.6)(yaml@2.8.1)
     transitivePeerDependencies:
       - supports-color
 
@@ -2974,11 +2937,7 @@
       chai: 6.0.1
       tinyrainbow: 3.0.3
 
-<<<<<<< HEAD
-  '@vitest/mocker@4.0.0-beta.13(vite@7.1.6(@types/node@24.5.2)(jiti@2.5.1)(tsx@4.20.6)(yaml@2.8.1))':
-=======
-  '@vitest/mocker@3.2.4(vite@7.1.6(@types/node@24.6.2)(jiti@2.6.0)(tsx@4.20.6)(yaml@2.8.1))':
->>>>>>> defcac9a
+  '@vitest/mocker@4.0.0-beta.13(vite@7.1.6(@types/node@24.6.2)(jiti@2.6.0)(tsx@4.20.6)(yaml@2.8.1))':
     dependencies:
       '@vitest/spy': 4.0.0-beta.13
       estree-walker: 3.0.3
@@ -3037,13 +2996,7 @@
     dependencies:
       color-convert: 2.0.1
 
-<<<<<<< HEAD
-  ansis@4.1.0: {}
-=======
-  ansi-styles@6.2.3: {}
-
   ansis@4.2.0: {}
->>>>>>> defcac9a
 
   argparse@2.0.1: {}
 
@@ -3616,17 +3569,7 @@
       html-escaper: 2.0.2
       istanbul-lib-report: 3.0.1
 
-<<<<<<< HEAD
-  jiti@2.5.1: {}
-=======
-  jackspeak@3.4.3:
-    dependencies:
-      '@isaacs/cliui': 8.0.2
-    optionalDependencies:
-      '@pkgjs/parseargs': 0.11.0
-
   jiti@2.6.0: {}
->>>>>>> defcac9a
 
   js-tokens@9.0.1: {}
 
@@ -4180,32 +4123,7 @@
 
   vary@1.1.2: {}
 
-<<<<<<< HEAD
-  vite@7.1.6(@types/node@24.5.2)(jiti@2.5.1)(tsx@4.20.6)(yaml@2.8.1):
-=======
-  vite-node@3.2.4(@types/node@24.6.2)(jiti@2.6.0)(tsx@4.20.6)(yaml@2.8.1):
-    dependencies:
-      cac: 6.7.14
-      debug: 4.4.3
-      es-module-lexer: 1.7.0
-      pathe: 2.0.3
-      vite: 7.1.6(@types/node@24.6.2)(jiti@2.6.0)(tsx@4.20.6)(yaml@2.8.1)
-    transitivePeerDependencies:
-      - '@types/node'
-      - jiti
-      - less
-      - lightningcss
-      - sass
-      - sass-embedded
-      - stylus
-      - sugarss
-      - supports-color
-      - terser
-      - tsx
-      - yaml
-
   vite@7.1.6(@types/node@24.6.2)(jiti@2.6.0)(tsx@4.20.6)(yaml@2.8.1):
->>>>>>> defcac9a
     dependencies:
       esbuild: 0.25.10
       fdir: 6.5.0(picomatch@4.0.3)
@@ -4220,29 +4138,15 @@
       tsx: 4.20.6
       yaml: 2.8.1
 
-<<<<<<< HEAD
-  vitest@4.0.0-beta.13(@types/node@24.5.2)(jiti@2.5.1)(tsx@4.20.6)(yaml@2.8.1):
+  vitest@4.0.0-beta.13(@types/node@24.6.2)(jiti@2.6.0)(tsx@4.20.6)(yaml@2.8.1):
     dependencies:
       '@vitest/expect': 4.0.0-beta.13
-      '@vitest/mocker': 4.0.0-beta.13(vite@7.1.6(@types/node@24.5.2)(jiti@2.5.1)(tsx@4.20.6)(yaml@2.8.1))
+      '@vitest/mocker': 4.0.0-beta.13(vite@7.1.6(@types/node@24.6.2)(jiti@2.6.0)(tsx@4.20.6)(yaml@2.8.1))
       '@vitest/pretty-format': 4.0.0-beta.13
       '@vitest/runner': 4.0.0-beta.13
       '@vitest/snapshot': 4.0.0-beta.13
       '@vitest/spy': 4.0.0-beta.13
       '@vitest/utils': 4.0.0-beta.13
-=======
-  vitest@3.2.4(@types/node@24.6.2)(jiti@2.6.0)(tsx@4.20.6)(yaml@2.8.1):
-    dependencies:
-      '@types/chai': 5.2.2
-      '@vitest/expect': 3.2.4
-      '@vitest/mocker': 3.2.4(vite@7.1.6(@types/node@24.6.2)(jiti@2.6.0)(tsx@4.20.6)(yaml@2.8.1))
-      '@vitest/pretty-format': 3.2.4
-      '@vitest/runner': 3.2.4
-      '@vitest/snapshot': 3.2.4
-      '@vitest/spy': 3.2.4
-      '@vitest/utils': 3.2.4
-      chai: 5.3.3
->>>>>>> defcac9a
       debug: 4.4.3
       es-module-lexer: 1.7.0
       expect-type: 1.2.2
@@ -4253,16 +4157,9 @@
       tinybench: 2.9.0
       tinyexec: 0.3.2
       tinyglobby: 0.2.15
-<<<<<<< HEAD
       tinypool: 2.0.0
       tinyrainbow: 3.0.3
-      vite: 7.1.6(@types/node@24.5.2)(jiti@2.5.1)(tsx@4.20.6)(yaml@2.8.1)
-=======
-      tinypool: 1.1.1
-      tinyrainbow: 2.0.0
       vite: 7.1.6(@types/node@24.6.2)(jiti@2.6.0)(tsx@4.20.6)(yaml@2.8.1)
-      vite-node: 3.2.4(@types/node@24.6.2)(jiti@2.6.0)(tsx@4.20.6)(yaml@2.8.1)
->>>>>>> defcac9a
       why-is-node-running: 2.3.0
     optionalDependencies:
       '@types/node': 24.6.2
