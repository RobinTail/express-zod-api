lockfileVersion: '9.0'

settings:
  autoInstallPeers: false
  excludeLinksFromLockfile: false

catalogs:
  dev:
    '@types/compression':
      specifier: ^1.8.1
      version: 1.8.1
    '@types/express':
      specifier: ^5.0.3
      version: 5.0.3
    '@types/express-fileupload':
      specifier: ^1.5.1
      version: 1.5.1
    '@types/http-errors':
      specifier: ^2.0.5
      version: 2.0.5
    '@types/ramda':
      specifier: ^0.31.0
      version: 0.31.1
    '@typescript-eslint/rule-tester':
      specifier: ^8.46.1
      version: 8.46.3
    camelize-ts:
      specifier: ^3.0.0
      version: 3.0.0
    compression:
      specifier: ^1.8.0
      version: 1.8.1
    express:
      specifier: ^5.1.0
      version: 5.1.0
    express-fileupload:
      specifier: ^1.5.1
      version: 1.5.2
    http-errors:
      specifier: ^2.0.0
      version: 2.0.0
    typescript:
      specifier: ^5.9.2
      version: 5.9.3
    typescript-eslint:
      specifier: ^8.46.1
      version: 8.46.3
    zod:
      specifier: ^4.0.0
      version: 4.1.12
  prod:
    ramda:
      specifier: ^0.32.0
      version: 0.32.0

overrides:
  '@scarf/scarf': npm:empty-npm-package@1.0.0
  vite: npm:rolldown-vite@7.2.2
  lightningcss: npm:empty-npm-package@1.0.0

importers:

  .:
    devDependencies:
      '@arethetypeswrong/core':
        specifier: ^0.18.2
        version: 0.18.2
      '@tsconfig/node20':
        specifier: ^20.1.5
        version: 20.1.6
      '@types/node':
        specifier: ^24.0.0
        version: 24.10.0
      '@vitest/coverage-v8':
        specifier: ^4.0.1
<<<<<<< HEAD
        version: 4.0.8(vitest@4.0.8(@types/node@24.10.0)(esbuild@0.25.12)(tsx@4.20.6)(yaml@2.8.1))
=======
        version: 4.0.8(vitest@4.0.8(@types/node@24.10.0)(yaml@2.8.1))
>>>>>>> 8ae01bcb
      eslint:
        specifier: ^9.28.0
        version: 9.39.1
      eslint-config-prettier:
        specifier: ^10.1.5
        version: 10.1.8(eslint@9.39.1)
      eslint-plugin-allowed-dependencies:
        specifier: ^2.0.0
        version: 2.0.1(eslint@9.39.1)(typescript-eslint@8.46.3(eslint@9.39.1)(typescript@5.9.3))
      eslint-plugin-prettier:
        specifier: ^5.4.1
        version: 5.5.4(eslint-config-prettier@10.1.8(eslint@9.39.1))(eslint@9.39.1)(prettier@3.6.2)
      husky:
        specifier: ^9.0.5
        version: 9.1.7
      prettier:
        specifier: 3.6.2
        version: 3.6.2
      tsdown:
        specifier: ^0.16.0
        version: 0.16.1(@arethetypeswrong/core@0.18.2)(synckit@0.11.11)(typescript@5.9.3)
      typescript-eslint:
        specifier: catalog:dev
        version: 8.46.3(eslint@9.39.1)(typescript@5.9.3)
      unrun:
        specifier: ^0.2.6
        version: 0.2.6(synckit@0.11.11)
      vitest:
        specifier: ^4.0.1
<<<<<<< HEAD
        version: 4.0.8(@types/node@24.10.0)(esbuild@0.25.12)(tsx@4.20.6)(yaml@2.8.1)
=======
        version: 4.0.8(@types/node@24.10.0)(yaml@2.8.1)
>>>>>>> 8ae01bcb

  cjs-test:
    devDependencies:
      express-zod-api:
        specifier: workspace:*
        version: link:../express-zod-api
      zod:
        specifier: catalog:dev
        version: 4.1.12

  compat-test:
    devDependencies:
      '@express-zod-api/migration':
        specifier: workspace:*
        version: link:../migration
      eslint:
        specifier: npm:eslint@9.0.0
        version: 9.0.0
      express:
        specifier: npm:express@5.1.0
        version: 5.1.0
      express-zod-api:
        specifier: workspace:*
        version: link:../express-zod-api
      http-errors:
        specifier: npm:http-errors@2.0.0
        version: 2.0.0
      typescript:
        specifier: npm:typescript@5.1.3
        version: 5.1.3
      typescript-eslint:
        specifier: npm:typescript-eslint@8.0.0
        version: 8.0.0(eslint@9.0.0)(typescript@5.1.3)
      zod:
        specifier: npm:zod@4.0.0
        version: 4.0.0

  esm-test:
    devDependencies:
      express-zod-api:
        specifier: workspace:*
        version: link:../express-zod-api
      zod:
        specifier: catalog:dev
        version: 4.1.12

  example:
    devDependencies:
      '@types/http-errors':
        specifier: catalog:dev
        version: 2.0.5
      '@types/swagger-ui-express':
        specifier: ^4.1.8
        version: 4.1.8
      express-zod-api:
        specifier: workspace:*
        version: link:../express-zod-api
      http-errors:
        specifier: catalog:dev
        version: 2.0.0
      qs:
        specifier: ^6.14.0
        version: 6.14.0
      swagger-ui-express:
        specifier: ^5.0.0
        version: 5.0.1(express@5.1.0)
      typescript:
        specifier: catalog:dev
        version: 5.9.3
      zod:
        specifier: catalog:dev
        version: 4.1.12

  express-zod-api:
    dependencies:
      '@express-zod-api/zod-plugin':
        specifier: workspace:^
        version: link:../zod-plugin
      ansis:
        specifier: ^4.1.0
        version: 4.2.0
      node-mocks-http:
        specifier: ^1.17.2
        version: 1.17.2(@types/express@5.0.3)(@types/node@24.10.0)
      openapi3-ts:
        specifier: ^4.5.0
        version: 4.5.0
      ramda:
        specifier: catalog:prod
        version: 0.32.0
    devDependencies:
      '@types/compression':
        specifier: catalog:dev
        version: 1.8.1
      '@types/cors':
        specifier: ^2.8.19
        version: 2.8.19
      '@types/depd':
        specifier: ^1.1.37
        version: 1.1.37
      '@types/express':
        specifier: catalog:dev
        version: 5.0.3
      '@types/express-fileupload':
        specifier: catalog:dev
        version: 1.5.1
      '@types/http-errors':
        specifier: catalog:dev
        version: 2.0.5
      '@types/node-forge':
        specifier: ^1.3.11
        version: 1.3.14
      '@types/ramda':
        specifier: catalog:dev
        version: 0.31.1
      camelize-ts:
        specifier: catalog:dev
        version: 3.0.0
      compression:
        specifier: catalog:dev
        version: 1.8.1
      cors:
        specifier: ^2.8.5
        version: 2.8.5
      depd:
        specifier: ^2.0.0
        version: 2.0.0
      express:
        specifier: catalog:dev
        version: 5.1.0
      express-fileupload:
        specifier: catalog:dev
        version: 1.5.2
      http-errors:
        specifier: catalog:dev
        version: 2.0.0
      node-forge:
        specifier: ^1.3.1
        version: 1.3.1
      snakify-ts:
        specifier: ^2.3.0
        version: 2.3.0
      typescript:
        specifier: catalog:dev
        version: 5.9.3
      undici:
        specifier: ^7.10.0
        version: 7.16.0
      zod:
        specifier: catalog:dev
        version: 4.1.12

  issue952-test:
    dependencies:
      '@types/express':
        specifier: catalog:dev
        version: 5.0.3
      '@types/express-fileupload':
        specifier: catalog:dev
        version: 1.5.1
      express-zod-api:
        specifier: workspace:*
        version: link:../express-zod-api
      typescript:
        specifier: catalog:dev
        version: 5.9.3
      zod:
        specifier: catalog:dev
        version: 4.1.12

  migration:
    devDependencies:
      '@typescript-eslint/rule-tester':
        specifier: catalog:dev
        version: 8.46.3(eslint@9.39.1)(typescript@5.9.3)

  zod-plugin:
    dependencies:
      ramda:
        specifier: catalog:prod
        version: 0.32.0
    devDependencies:
      '@types/ramda':
        specifier: catalog:dev
        version: 0.31.1
      camelize-ts:
        specifier: catalog:dev
        version: 3.0.0
      typescript:
        specifier: catalog:dev
        version: 5.9.3
      zod:
        specifier: catalog:dev
        version: 4.1.12

packages:

  '@andrewbranch/untar.js@1.0.3':
    resolution: {integrity: sha512-Jh15/qVmrLGhkKJBdXlK1+9tY4lZruYjsgkDFj08ZmDiWVBLJcqkok7Z0/R0In+i1rScBpJlSvrTS2Lm41Pbnw==}

  '@arethetypeswrong/core@0.18.2':
    resolution: {integrity: sha512-GiwTmBFOU1/+UVNqqCGzFJYfBXEytUkiI+iRZ6Qx7KmUVtLm00sYySkfe203C9QtPG11yOz1ZaMek8dT/xnlgg==}
    engines: {node: '>=20'}

  '@babel/generator@7.28.5':
    resolution: {integrity: sha512-3EwLFhZ38J4VyIP6WNtt2kUdW9dokXA9Cr4IVIFHuCpZ3H8/YFOl5JjZHisrn1fATPBmKKqXzDFvh9fUwHz6CQ==}
    engines: {node: '>=6.9.0'}

  '@babel/helper-string-parser@7.27.1':
    resolution: {integrity: sha512-qMlSxKbpRlAridDExk92nSobyDdpPijUq2DW6oDnUqd0iOGxmQjyqhMIihI9+zv4LPyZdRje2cavWPbCbWm3eA==}
    engines: {node: '>=6.9.0'}

  '@babel/helper-validator-identifier@7.28.5':
    resolution: {integrity: sha512-qSs4ifwzKJSV39ucNjsvc6WVHs6b7S03sOh2OcHF9UHfVPqWWALUsNUVzhSBiItjRZoLHx7nIarVjqKVusUZ1Q==}
    engines: {node: '>=6.9.0'}

  '@babel/parser@7.28.5':
    resolution: {integrity: sha512-KKBU1VGYR7ORr3At5HAtUQ+TV3SzRCXmA/8OdDZiLDBIZxVyzXuztPjfLd3BV1PRAQGCMWWSHYhL0F8d5uHBDQ==}
    engines: {node: '>=6.0.0'}
    hasBin: true

  '@babel/types@7.28.5':
    resolution: {integrity: sha512-qQ5m48eI/MFLQ5PxQj4PFaprjyCTLI37ElWMmNs0K8Lk3dVeOdNpB3ks8jc7yM5CDmVC73eMVk/trk3fgmrUpA==}
    engines: {node: '>=6.9.0'}

  '@bcoe/v8-coverage@1.0.2':
    resolution: {integrity: sha512-6zABk/ECA/QYSCQ1NGiVwwbQerUCZ+TQbp64Q3AgmfNvurHH0j8TtXa1qbShXA6qqkpAj4V5W8pP6mLe1mcMqA==}
    engines: {node: '>=18'}

  '@braidai/lang@1.1.2':
    resolution: {integrity: sha512-qBcknbBufNHlui137Hft8xauQMTZDKdophmLFv05r2eNmdIv/MlPuP4TdUknHG68UdWLgVZwgxVe735HzJNIwA==}

  '@emnapi/core@1.7.0':
    resolution: {integrity: sha512-pJdKGq/1iquWYtv1RRSljZklxHCOCAJFJrImO5ZLKPJVJlVUcs8yFwNQlqS0Lo8xT1VAXXTCZocF9n26FWEKsw==}

  '@emnapi/runtime@1.7.0':
    resolution: {integrity: sha512-oAYoQnCYaQZKVS53Fq23ceWMRxq5EhQsE0x0RdQ55jT7wagMu5k+fS39v1fiSLrtrLQlXwVINenqhLMtTrV/1Q==}

  '@emnapi/wasi-threads@1.1.0':
    resolution: {integrity: sha512-WI0DdZ8xFSbgMjR1sFsKABJ/C5OnRrjT06JXbZKexJGrDuPTzZdDYfFlsgcCXCyf+suG5QU2e/y1Wo2V/OapLQ==}

  '@esbuild/aix-ppc64@0.25.12':
    resolution: {integrity: sha512-Hhmwd6CInZ3dwpuGTF8fJG6yoWmsToE+vYgD4nytZVxcu1ulHpUQRAB1UJ8+N1Am3Mz4+xOByoQoSZf4D+CpkA==}
    engines: {node: '>=18'}
    cpu: [ppc64]
    os: [aix]

  '@esbuild/android-arm64@0.25.12':
    resolution: {integrity: sha512-6AAmLG7zwD1Z159jCKPvAxZd4y/VTO0VkprYy+3N2FtJ8+BQWFXU+OxARIwA46c5tdD9SsKGZ/1ocqBS/gAKHg==}
    engines: {node: '>=18'}
    cpu: [arm64]
    os: [android]

  '@esbuild/android-arm@0.25.12':
    resolution: {integrity: sha512-VJ+sKvNA/GE7Ccacc9Cha7bpS8nyzVv0jdVgwNDaR4gDMC/2TTRc33Ip8qrNYUcpkOHUT5OZ0bUcNNVZQ9RLlg==}
    engines: {node: '>=18'}
    cpu: [arm]
    os: [android]

  '@esbuild/android-x64@0.25.12':
    resolution: {integrity: sha512-5jbb+2hhDHx5phYR2By8GTWEzn6I9UqR11Kwf22iKbNpYrsmRB18aX/9ivc5cabcUiAT/wM+YIZ6SG9QO6a8kg==}
    engines: {node: '>=18'}
    cpu: [x64]
    os: [android]

  '@esbuild/darwin-arm64@0.25.12':
    resolution: {integrity: sha512-N3zl+lxHCifgIlcMUP5016ESkeQjLj/959RxxNYIthIg+CQHInujFuXeWbWMgnTo4cp5XVHqFPmpyu9J65C1Yg==}
    engines: {node: '>=18'}
    cpu: [arm64]
    os: [darwin]

  '@esbuild/darwin-x64@0.25.12':
    resolution: {integrity: sha512-HQ9ka4Kx21qHXwtlTUVbKJOAnmG1ipXhdWTmNXiPzPfWKpXqASVcWdnf2bnL73wgjNrFXAa3yYvBSd9pzfEIpA==}
    engines: {node: '>=18'}
    cpu: [x64]
    os: [darwin]

  '@esbuild/freebsd-arm64@0.25.12':
    resolution: {integrity: sha512-gA0Bx759+7Jve03K1S0vkOu5Lg/85dou3EseOGUes8flVOGxbhDDh/iZaoek11Y8mtyKPGF3vP8XhnkDEAmzeg==}
    engines: {node: '>=18'}
    cpu: [arm64]
    os: [freebsd]

  '@esbuild/freebsd-x64@0.25.12':
    resolution: {integrity: sha512-TGbO26Yw2xsHzxtbVFGEXBFH0FRAP7gtcPE7P5yP7wGy7cXK2oO7RyOhL5NLiqTlBh47XhmIUXuGciXEqYFfBQ==}
    engines: {node: '>=18'}
    cpu: [x64]
    os: [freebsd]

  '@esbuild/linux-arm64@0.25.12':
    resolution: {integrity: sha512-8bwX7a8FghIgrupcxb4aUmYDLp8pX06rGh5HqDT7bB+8Rdells6mHvrFHHW2JAOPZUbnjUpKTLg6ECyzvas2AQ==}
    engines: {node: '>=18'}
    cpu: [arm64]
    os: [linux]

  '@esbuild/linux-arm@0.25.12':
    resolution: {integrity: sha512-lPDGyC1JPDou8kGcywY0YILzWlhhnRjdof3UlcoqYmS9El818LLfJJc3PXXgZHrHCAKs/Z2SeZtDJr5MrkxtOw==}
    engines: {node: '>=18'}
    cpu: [arm]
    os: [linux]

  '@esbuild/linux-ia32@0.25.12':
    resolution: {integrity: sha512-0y9KrdVnbMM2/vG8KfU0byhUN+EFCny9+8g202gYqSSVMonbsCfLjUO+rCci7pM0WBEtz+oK/PIwHkzxkyharA==}
    engines: {node: '>=18'}
    cpu: [ia32]
    os: [linux]

  '@esbuild/linux-loong64@0.25.12':
    resolution: {integrity: sha512-h///Lr5a9rib/v1GGqXVGzjL4TMvVTv+s1DPoxQdz7l/AYv6LDSxdIwzxkrPW438oUXiDtwM10o9PmwS/6Z0Ng==}
    engines: {node: '>=18'}
    cpu: [loong64]
    os: [linux]

  '@esbuild/linux-mips64el@0.25.12':
    resolution: {integrity: sha512-iyRrM1Pzy9GFMDLsXn1iHUm18nhKnNMWscjmp4+hpafcZjrr2WbT//d20xaGljXDBYHqRcl8HnxbX6uaA/eGVw==}
    engines: {node: '>=18'}
    cpu: [mips64el]
    os: [linux]

  '@esbuild/linux-ppc64@0.25.12':
    resolution: {integrity: sha512-9meM/lRXxMi5PSUqEXRCtVjEZBGwB7P/D4yT8UG/mwIdze2aV4Vo6U5gD3+RsoHXKkHCfSxZKzmDssVlRj1QQA==}
    engines: {node: '>=18'}
    cpu: [ppc64]
    os: [linux]

  '@esbuild/linux-riscv64@0.25.12':
    resolution: {integrity: sha512-Zr7KR4hgKUpWAwb1f3o5ygT04MzqVrGEGXGLnj15YQDJErYu/BGg+wmFlIDOdJp0PmB0lLvxFIOXZgFRrdjR0w==}
    engines: {node: '>=18'}
    cpu: [riscv64]
    os: [linux]

  '@esbuild/linux-s390x@0.25.12':
    resolution: {integrity: sha512-MsKncOcgTNvdtiISc/jZs/Zf8d0cl/t3gYWX8J9ubBnVOwlk65UIEEvgBORTiljloIWnBzLs4qhzPkJcitIzIg==}
    engines: {node: '>=18'}
    cpu: [s390x]
    os: [linux]

  '@esbuild/linux-x64@0.25.12':
    resolution: {integrity: sha512-uqZMTLr/zR/ed4jIGnwSLkaHmPjOjJvnm6TVVitAa08SLS9Z0VM8wIRx7gWbJB5/J54YuIMInDquWyYvQLZkgw==}
    engines: {node: '>=18'}
    cpu: [x64]
    os: [linux]

  '@esbuild/netbsd-arm64@0.25.12':
    resolution: {integrity: sha512-xXwcTq4GhRM7J9A8Gv5boanHhRa/Q9KLVmcyXHCTaM4wKfIpWkdXiMog/KsnxzJ0A1+nD+zoecuzqPmCRyBGjg==}
    engines: {node: '>=18'}
    cpu: [arm64]
    os: [netbsd]

  '@esbuild/netbsd-x64@0.25.12':
    resolution: {integrity: sha512-Ld5pTlzPy3YwGec4OuHh1aCVCRvOXdH8DgRjfDy/oumVovmuSzWfnSJg+VtakB9Cm0gxNO9BzWkj6mtO1FMXkQ==}
    engines: {node: '>=18'}
    cpu: [x64]
    os: [netbsd]

  '@esbuild/openbsd-arm64@0.25.12':
    resolution: {integrity: sha512-fF96T6KsBo/pkQI950FARU9apGNTSlZGsv1jZBAlcLL1MLjLNIWPBkj5NlSz8aAzYKg+eNqknrUJ24QBybeR5A==}
    engines: {node: '>=18'}
    cpu: [arm64]
    os: [openbsd]

  '@esbuild/openbsd-x64@0.25.12':
    resolution: {integrity: sha512-MZyXUkZHjQxUvzK7rN8DJ3SRmrVrke8ZyRusHlP+kuwqTcfWLyqMOE3sScPPyeIXN/mDJIfGXvcMqCgYKekoQw==}
    engines: {node: '>=18'}
    cpu: [x64]
    os: [openbsd]

  '@esbuild/openharmony-arm64@0.25.12':
    resolution: {integrity: sha512-rm0YWsqUSRrjncSXGA7Zv78Nbnw4XL6/dzr20cyrQf7ZmRcsovpcRBdhD43Nuk3y7XIoW2OxMVvwuRvk9XdASg==}
    engines: {node: '>=18'}
    cpu: [arm64]
    os: [openharmony]

  '@esbuild/sunos-x64@0.25.12':
    resolution: {integrity: sha512-3wGSCDyuTHQUzt0nV7bocDy72r2lI33QL3gkDNGkod22EsYl04sMf0qLb8luNKTOmgF/eDEDP5BFNwoBKH441w==}
    engines: {node: '>=18'}
    cpu: [x64]
    os: [sunos]

  '@esbuild/win32-arm64@0.25.12':
    resolution: {integrity: sha512-rMmLrur64A7+DKlnSuwqUdRKyd3UE7oPJZmnljqEptesKM8wx9J8gx5u0+9Pq0fQQW8vqeKebwNXdfOyP+8Bsg==}
    engines: {node: '>=18'}
    cpu: [arm64]
    os: [win32]

  '@esbuild/win32-ia32@0.25.12':
    resolution: {integrity: sha512-HkqnmmBoCbCwxUKKNPBixiWDGCpQGVsrQfJoVGYLPT41XWF8lHuE5N6WhVia2n4o5QK5M4tYr21827fNhi4byQ==}
    engines: {node: '>=18'}
    cpu: [ia32]
    os: [win32]

  '@esbuild/win32-x64@0.25.12':
    resolution: {integrity: sha512-alJC0uCZpTFrSL0CCDjcgleBXPnCrEAhTBILpeAp7M/OFgoqtAetfBzX0xM00MUsVVPpVjlPuMbREqnZCXaTnA==}
    engines: {node: '>=18'}
    cpu: [x64]
    os: [win32]

  '@eslint-community/eslint-utils@4.9.0':
    resolution: {integrity: sha512-ayVFHdtZ+hsq1t2Dy24wCmGXGe4q9Gu3smhLYALJrr473ZH27MsnSL+LKUlimp4BWJqMDMLmPpx/Q9R3OAlL4g==}
    engines: {node: ^12.22.0 || ^14.17.0 || >=16.0.0}
    peerDependencies:
      eslint: ^6.0.0 || ^7.0.0 || >=8.0.0

  '@eslint-community/regexpp@4.12.2':
    resolution: {integrity: sha512-EriSTlt5OC9/7SXkRSCAhfSxxoSUgBm33OH+IkwbdpgoqsSsUg7y3uh+IICI/Qg4BBWr3U2i39RpmycbxMq4ew==}
    engines: {node: ^12.0.0 || ^14.0.0 || >=16.0.0}

  '@eslint/config-array@0.21.1':
    resolution: {integrity: sha512-aw1gNayWpdI/jSYVgzN5pL0cfzU02GT3NBpeT/DXbx1/1x7ZKxFPd9bwrzygx/qiwIQiJ1sw/zD8qY/kRvlGHA==}
    engines: {node: ^18.18.0 || ^20.9.0 || >=21.1.0}

  '@eslint/config-helpers@0.4.2':
    resolution: {integrity: sha512-gBrxN88gOIf3R7ja5K9slwNayVcZgK6SOUORm2uBzTeIEfeVaIhOpCtTox3P6R7o2jLFwLFTLnC7kU/RGcYEgw==}
    engines: {node: ^18.18.0 || ^20.9.0 || >=21.1.0}

  '@eslint/core@0.17.0':
    resolution: {integrity: sha512-yL/sLrpmtDaFEiUj1osRP4TI2MDz1AddJL+jZ7KSqvBuliN4xqYY54IfdN8qD8Toa6g1iloph1fxQNkjOxrrpQ==}
    engines: {node: ^18.18.0 || ^20.9.0 || >=21.1.0}

  '@eslint/eslintrc@3.3.1':
    resolution: {integrity: sha512-gtF186CXhIl1p4pJNGZw8Yc6RlshoePRvE0X91oPGb3vZ8pM3qOS9W9NGPat9LziaBV7XrJWGylNQXkGcnM3IQ==}
    engines: {node: ^18.18.0 || ^20.9.0 || >=21.1.0}

  '@eslint/js@9.0.0':
    resolution: {integrity: sha512-RThY/MnKrhubF6+s1JflwUjPEsnCEmYCWwqa/aRISKWNXGZ9epUwft4bUMM35SdKF9xvBrLydAM1RDHd1Z//ZQ==}
    engines: {node: ^18.18.0 || ^20.9.0 || >=21.1.0}

  '@eslint/js@9.39.1':
    resolution: {integrity: sha512-S26Stp4zCy88tH94QbBv3XCuzRQiZ9yXofEILmglYTh/Ug/a9/umqvgFtYBAo3Lp0nsI/5/qH1CCrbdK3AP1Tw==}
    engines: {node: ^18.18.0 || ^20.9.0 || >=21.1.0}

  '@eslint/object-schema@2.1.7':
    resolution: {integrity: sha512-VtAOaymWVfZcmZbp6E2mympDIHvyjXs/12LqWYjVw6qjrfF+VK+fyG33kChz3nnK+SU5/NeHOqrTEHS8sXO3OA==}
    engines: {node: ^18.18.0 || ^20.9.0 || >=21.1.0}

  '@eslint/plugin-kit@0.4.1':
    resolution: {integrity: sha512-43/qtrDUokr7LJqoF2c3+RInu/t4zfrpYdoSDfYyhg52rwLV6TnOvdG4fXm7IkSB3wErkcmJS9iEhjVtOSEjjA==}
    engines: {node: ^18.18.0 || ^20.9.0 || >=21.1.0}

  '@humanfs/core@0.19.1':
    resolution: {integrity: sha512-5DyQ4+1JEUzejeK1JGICcideyfUbGixgS9jNgex5nqkW+cY7WZhxBigmieN5Qnw9ZosSNVC9KQKyb+GUaGyKUA==}
    engines: {node: '>=18.18.0'}

  '@humanfs/node@0.16.7':
    resolution: {integrity: sha512-/zUx+yOsIrG4Y43Eh2peDeKCxlRt/gET6aHfaKpuq267qXdYDFViVHfMaLyygZOnl0kGWxFIgsBy8QFuTLUXEQ==}
    engines: {node: '>=18.18.0'}

  '@humanwhocodes/config-array@0.12.3':
    resolution: {integrity: sha512-jsNnTBlMWuTpDkeE3on7+dWJi0D6fdDfeANj/w7MpS8ztROCoLvIO2nG0CcFj+E4k8j4QrSTh4Oryi3i2G669g==}
    engines: {node: '>=10.10.0'}
    deprecated: Use @eslint/config-array instead

  '@humanwhocodes/module-importer@1.0.1':
    resolution: {integrity: sha512-bxveV4V8v5Yb4ncFTT3rPSgZBOpCkjfK0y4oVVVJwIuDVBRMDXrPyXRL988i5ap9m9bnyEEjWfm5WkBmtffLfA==}
    engines: {node: '>=12.22'}

  '@humanwhocodes/object-schema@2.0.3':
    resolution: {integrity: sha512-93zYdMES/c1D69yZiKDBj0V24vqNzB/koF26KPaagAfd3P/4gUlh3Dys5ogAK+Exi9QyzlD8x/08Zt7wIKcDcA==}
    deprecated: Use @eslint/object-schema instead

  '@humanwhocodes/retry@0.4.3':
    resolution: {integrity: sha512-bV0Tgo9K4hfPCek+aMAn81RppFKv2ySDQeMoSZuvTASywNTnVJCArCZE2FWqpvIatKu7VMRLWlR1EazvVhDyhQ==}
    engines: {node: '>=18.18'}

  '@jridgewell/gen-mapping@0.3.13':
    resolution: {integrity: sha512-2kkt/7niJ6MgEPxF0bYdQ6etZaA+fQvDcLKckhy1yIQOzaoKjBBjSj63/aLVjYE3qhRt5dvM+uUyfCg6UKCBbA==}

  '@jridgewell/resolve-uri@3.1.2':
    resolution: {integrity: sha512-bRISgCIjP20/tbWSPWMEi54QVPRZExkuD9lJL+UIxUKtwVJA8wW1Trb1jMs1RFXo1CBTNZ/5hpC9QvmKWdopKw==}
    engines: {node: '>=6.0.0'}

  '@jridgewell/sourcemap-codec@1.5.5':
    resolution: {integrity: sha512-cYQ9310grqxueWbl+WuIUIaiUaDcj7WOq5fVhEljNVgRfOUhY9fy2zTvfoqWsnebh8Sl70VScFbICvJnLKB0Og==}

  '@jridgewell/trace-mapping@0.3.31':
    resolution: {integrity: sha512-zzNR+SdQSDJzc8joaeP8QQoCQr8NuYx2dIIytl1QeBEZHJ9uW6hebsrYgbz8hJwUQao3TWCMtmfV8Nu1twOLAw==}

  '@loaderkit/resolve@1.0.4':
    resolution: {integrity: sha512-rJzYKVcV4dxJv+vW6jlvagF8zvGxHJ2+HTr1e2qOejfmGhAApgJHl8Aog4mMszxceTRiKTTbnpgmTO1bEZHV/A==}

  '@napi-rs/wasm-runtime@1.0.7':
    resolution: {integrity: sha512-SeDnOO0Tk7Okiq6DbXmmBODgOAb9dp9gjlphokTUxmt8U3liIP1ZsozBahH69j/RJv+Rfs6IwUKHTgQYJ/HBAw==}

  '@nodelib/fs.scandir@2.1.5':
    resolution: {integrity: sha512-vq24Bq3ym5HEQm2NKCr3yXDwjc7vTsEThRDnkp2DK9p1uqLR+DHurm/NOTo0KG7HYHU7eppKZj3MyqYuMBf62g==}
    engines: {node: '>= 8'}

  '@nodelib/fs.stat@2.0.5':
    resolution: {integrity: sha512-RkhPPp2zrqDAQA/2jNhnztcPAlv64XdhIp7a7454A5ovI7Bukxgt7MX7udwAu3zg1DcpPU0rz3VV1SeaqvY4+A==}
    engines: {node: '>= 8'}

  '@nodelib/fs.walk@1.2.8':
    resolution: {integrity: sha512-oGB+UxlgWcgQkgwo8GcEGwemoTFt3FIO9ababBmaGwXIoBKZ+GTy0pP185beGg7Llih/NSHSV2XAs1lnznocSg==}
    engines: {node: '>= 8'}

  '@oxc-project/runtime@0.96.0':
    resolution: {integrity: sha512-34lh4o9CcSw09Hx6fKihPu85+m+4pmDlkXwJrLvN5nMq5JrcGhhihVM415zDqT8j8IixO1PYYdQZRN4SwQCncg==}
    engines: {node: ^20.19.0 || >=22.12.0}

  '@oxc-project/types@0.96.0':
    resolution: {integrity: sha512-r/xkmoXA0xEpU6UGtn18CNVjXH6erU3KCpCDbpLmbVxBFor1U9MqN5Z2uMmCHJuXjJzlnDR+hWY+yPoLo8oHDw==}

  '@pkgr/core@0.2.9':
    resolution: {integrity: sha512-QNqXyfVS2wm9hweSYD2O7F0G06uurj9kZ96TRQE5Y9hU7+tgdZwIkbAKc5Ocy1HxEY2kuDQa6cQ1WRs/O5LFKA==}
    engines: {node: ^12.20.0 || ^14.18.0 || >=16.0.0}

  '@quansync/fs@0.1.5':
    resolution: {integrity: sha512-lNS9hL2aS2NZgNW7BBj+6EBl4rOf8l+tQ0eRY6JWCI8jI2kc53gSoqbjojU0OnAWhzoXiOjFyGsHcDGePB3lhA==}

  '@rolldown/binding-android-arm64@1.0.0-beta.47':
    resolution: {integrity: sha512-vPP9/MZzESh9QtmvQYojXP/midjgkkc1E4AdnPPAzQXo668ncHJcVLKjJKzoBdsQmaIvNjrMdsCwES8vTQHRQw==}
    engines: {node: ^20.19.0 || >=22.12.0}
    cpu: [arm64]
    os: [android]

  '@rolldown/binding-darwin-arm64@1.0.0-beta.47':
    resolution: {integrity: sha512-Lc3nrkxeaDVCVl8qR3qoxh6ltDZfkQ98j5vwIr5ALPkgjZtDK4BGCrrBoLpGVMg+csWcaqUbwbKwH5yvVa0oOw==}
    engines: {node: ^20.19.0 || >=22.12.0}
    cpu: [arm64]
    os: [darwin]

  '@rolldown/binding-darwin-x64@1.0.0-beta.47':
    resolution: {integrity: sha512-eBYxQDwP0O33plqNVqOtUHqRiSYVneAknviM5XMawke3mwMuVlAsohtOqEjbCEl/Loi/FWdVeks5WkqAkzkYWQ==}
    engines: {node: ^20.19.0 || >=22.12.0}
    cpu: [x64]
    os: [darwin]

  '@rolldown/binding-freebsd-x64@1.0.0-beta.47':
    resolution: {integrity: sha512-Ns+kgp2+1Iq/44bY/Z30DETUSiHY7ZuqaOgD5bHVW++8vme9rdiWsN4yG4rRPXkdgzjvQ9TDHmZZKfY4/G11AA==}
    engines: {node: ^20.19.0 || >=22.12.0}
    cpu: [x64]
    os: [freebsd]

  '@rolldown/binding-linux-arm-gnueabihf@1.0.0-beta.47':
    resolution: {integrity: sha512-4PecgWCJhTA2EFOlptYJiNyVP2MrVP4cWdndpOu3WmXqWqZUmSubhb4YUAIxAxnXATlGjC1WjxNPhV7ZllNgdA==}
    engines: {node: ^20.19.0 || >=22.12.0}
    cpu: [arm]
    os: [linux]

  '@rolldown/binding-linux-arm64-gnu@1.0.0-beta.47':
    resolution: {integrity: sha512-CyIunZ6D9U9Xg94roQI1INt/bLkOpPsZjZZkiaAZ0r6uccQdICmC99M9RUPlMLw/qg4yEWLlQhG73W/mG437NA==}
    engines: {node: ^20.19.0 || >=22.12.0}
    cpu: [arm64]
    os: [linux]
    libc: [glibc]

  '@rolldown/binding-linux-arm64-musl@1.0.0-beta.47':
    resolution: {integrity: sha512-doozc/Goe7qRCSnzfJbFINTHsMktqmZQmweull6hsZZ9sjNWQ6BWQnbvOlfZJe4xE5NxM1NhPnY5Giqnl3ZrYQ==}
    engines: {node: ^20.19.0 || >=22.12.0}
    cpu: [arm64]
    os: [linux]
    libc: [musl]

  '@rolldown/binding-linux-x64-gnu@1.0.0-beta.47':
    resolution: {integrity: sha512-fodvSMf6Aqwa0wEUSTPewmmZOD44rc5Tpr5p9NkwQ6W1SSpUKzD3SwpJIgANDOhwiYhDuiIaYPGB7Ujkx1q0UQ==}
    engines: {node: ^20.19.0 || >=22.12.0}
    cpu: [x64]
    os: [linux]
    libc: [glibc]

  '@rolldown/binding-linux-x64-musl@1.0.0-beta.47':
    resolution: {integrity: sha512-Rxm5hYc0mGjwLh5sjlGmMygxAaV2gnsx7CNm2lsb47oyt5UQyPDZf3GP/ct8BEcwuikdqzsrrlIp8+kCSvMFNQ==}
    engines: {node: ^20.19.0 || >=22.12.0}
    cpu: [x64]
    os: [linux]
    libc: [musl]

  '@rolldown/binding-openharmony-arm64@1.0.0-beta.47':
    resolution: {integrity: sha512-YakuVe+Gc87jjxazBL34hbr8RJpRuFBhun7NEqoChVDlH5FLhLXjAPHqZd990TVGVNkemourf817Z8u2fONS8w==}
    engines: {node: ^20.19.0 || >=22.12.0}
    cpu: [arm64]
    os: [openharmony]

  '@rolldown/binding-wasm32-wasi@1.0.0-beta.47':
    resolution: {integrity: sha512-ak2GvTFQz3UAOw8cuQq8pWE+TNygQB6O47rMhvevvTzETh7VkHRFtRUwJynX5hwzFvQMP6G0az5JrBGuwaMwYQ==}
    engines: {node: '>=14.0.0'}
    cpu: [wasm32]

  '@rolldown/binding-win32-arm64-msvc@1.0.0-beta.47':
    resolution: {integrity: sha512-o5BpmBnXU+Cj+9+ndMcdKjhZlPb79dVPBZnWwMnI4RlNSSq5yOvFZqvfPYbyacvnW03Na4n5XXQAPhu3RydZ0w==}
    engines: {node: ^20.19.0 || >=22.12.0}
    cpu: [arm64]
    os: [win32]

  '@rolldown/binding-win32-ia32-msvc@1.0.0-beta.47':
    resolution: {integrity: sha512-FVOmfyYehNE92IfC9Kgs913UerDog2M1m+FADJypKz0gmRg3UyTt4o1cZMCAl7MiR89JpM9jegNO1nXuP1w1vw==}
    engines: {node: ^20.19.0 || >=22.12.0}
    cpu: [ia32]
    os: [win32]

  '@rolldown/binding-win32-x64-msvc@1.0.0-beta.47':
    resolution: {integrity: sha512-by/70F13IUE101Bat0oeH8miwWX5mhMFPk1yjCdxoTNHTyTdLgb0THNaebRM6AP7Kz+O3O2qx87sruYuF5UxHg==}
    engines: {node: ^20.19.0 || >=22.12.0}
    cpu: [x64]
    os: [win32]

  '@rolldown/pluginutils@1.0.0-beta.47':
    resolution: {integrity: sha512-8QagwMH3kNCuzD8EWL8R2YPW5e4OrHNSAHRFDdmFqEwEaD/KcNKjVoumo+gP2vW5eKB2UPbM6vTYiGZX0ixLnw==}

  '@standard-schema/spec@1.0.0':
    resolution: {integrity: sha512-m2bOd0f2RT9k8QJx1JN85cZYyH1RqFBdlwtkSlf4tBDYLCiiZnv1fIIwacK6cqwXavOydf0NPToMQgpKq+dVlA==}

  '@tsconfig/node20@20.1.6':
    resolution: {integrity: sha512-sz+Hqx9zwZDpZIV871WSbUzSqNIsXzghZydypnfgzPKLltVJfkINfUeTct31n/tTSa9ZE1ZOfKdRre1uHHquYQ==}

  '@tybys/wasm-util@0.10.1':
    resolution: {integrity: sha512-9tTaPJLSiejZKx+Bmog4uSubteqTvFrVrURwkmHixBo0G4seD0zUxp98E1DzUBJxLQ3NPwXrGKDiVjwx/DpPsg==}

  '@types/body-parser@1.19.6':
    resolution: {integrity: sha512-HLFeCYgz89uk22N5Qg3dvGvsv46B8GLvKKo1zKG4NybA8U2DiEO3w9lqGg29t/tfLRJpJ6iQxnVw4OnB7MoM9g==}

  '@types/busboy@1.5.4':
    resolution: {integrity: sha512-kG7WrUuAKK0NoyxfQHsVE6j1m01s6kMma64E+OZenQABMQyTJop1DumUWcLwAQ2JzpefU7PDYoRDKl8uZosFjw==}

  '@types/chai@5.2.3':
    resolution: {integrity: sha512-Mw558oeA9fFbv65/y4mHtXDs9bPnFMZAL/jxdPFUpOHHIXX91mcgEHbS5Lahr+pwZFR8A7GQleRWeI6cGFC2UA==}

  '@types/compression@1.8.1':
    resolution: {integrity: sha512-kCFuWS0ebDbmxs0AXYn6e2r2nrGAb5KwQhknjSPSPgJcGd8+HVSILlUyFhGqML2gk39HcG7D1ydW9/qpYkN00Q==}

  '@types/connect@3.4.38':
    resolution: {integrity: sha512-K6uROf1LD88uDQqJCktA4yzL1YYAK6NgfsI0v/mTgyPKWsX1CnJ0XPSDhViejru1GcRkLWb8RlzFYJRqGUbaug==}

  '@types/cors@2.8.19':
    resolution: {integrity: sha512-mFNylyeyqN93lfe/9CSxOGREz8cpzAhH+E93xJ4xWQf62V8sQ/24reV2nyzUWM6H6Xji+GGHpkbLe7pVoUEskg==}

  '@types/deep-eql@4.0.2':
    resolution: {integrity: sha512-c9h9dVVMigMPc4bwTvC5dxqtqJZwQPePsWjPlpSOnojbor6pGqdk541lfA7AqFQr5pB1BRdq0juY9db81BwyFw==}

  '@types/depd@1.1.37':
    resolution: {integrity: sha512-PkEYFHnqDFgs+bJXJX0L8mq7sn3DWh+TP0m8BBJUJfZ2WcjRm7jd7Cq68jIJt+c31R1gX0cwSK1ZXOECvN97Rg==}

  '@types/estree@1.0.8':
    resolution: {integrity: sha512-dWHzHa2WqEXI/O1E9OjrocMTKJl2mSrEolh1Iomrv6U+JuNwaHXsXx9bLu5gG7BUWFIN0skIQJQ/L1rIex4X6w==}

  '@types/express-fileupload@1.5.1':
    resolution: {integrity: sha512-DllImBVI1lCyjl2klky/TEwk60mbNebgXv1669h66g9TfptWSrEFq5a/raHSutaFzjSm1tmn9ypdNfu4jPSixQ==}

  '@types/express-serve-static-core@5.0.7':
    resolution: {integrity: sha512-R+33OsgWw7rOhD1emjU7dzCDHucJrgJXMA5PYCzJxVil0dsyx5iBEPHqpPfiKNJQb7lZ1vxwoLR4Z87bBUpeGQ==}

  '@types/express@5.0.3':
    resolution: {integrity: sha512-wGA0NX93b19/dZC1J18tKWVIYWyyF2ZjT9vin/NRu0qzzvfVzWjs04iq2rQ3H65vCTQYlRqs3YHfY7zjdV+9Kw==}

  '@types/http-errors@2.0.5':
    resolution: {integrity: sha512-r8Tayk8HJnX0FztbZN7oVqGccWgw98T/0neJphO91KkmOzug1KkofZURD4UaD5uH8AqcFLfdPErnBod0u71/qg==}

  '@types/json-schema@7.0.15':
    resolution: {integrity: sha512-5+fP8P8MFNC+AyZCDxrB2pkZFPGzqQWUzpSeuuVLvm8VMcorNYavBqoFcxK8bQz4Qsbn4oUEEem4wDLfcysGHA==}

  '@types/mime@1.3.5':
    resolution: {integrity: sha512-/pyBZWSLD2n0dcHE3hq8s8ZvcETHtEuF+3E7XVt0Ig2nvsVQXdghHVcEkIWjy9A0wKfTn97a/PSDYohKIlnP/w==}

  '@types/node-forge@1.3.14':
    resolution: {integrity: sha512-mhVF2BnD4BO+jtOp7z1CdzaK4mbuK0LLQYAvdOLqHTavxFNq4zA1EmYkpnFjP8HOUzedfQkRnp0E2ulSAYSzAw==}

  '@types/node@24.10.0':
    resolution: {integrity: sha512-qzQZRBqkFsYyaSWXuEHc2WR9c0a0CXwiE5FWUvn7ZM+vdy1uZLfCunD38UzhuB7YN/J11ndbDBcTmOdxJo9Q7A==}

  '@types/qs@6.14.0':
    resolution: {integrity: sha512-eOunJqu0K1923aExK6y8p6fsihYEn/BYuQ4g0CxAAgFc4b/ZLN4CrsRZ55srTdqoiLzU2B2evC+apEIxprEzkQ==}

  '@types/ramda@0.31.1':
    resolution: {integrity: sha512-Vt6sFXnuRpzaEj+yeutA0q3bcAsK7wdPuASIzR9LXqL4gJPyFw8im9qchlbp4ltuf3kDEIRmPJTD/Fkg60dn7g==}

  '@types/range-parser@1.2.7':
    resolution: {integrity: sha512-hKormJbkJqzQGhziax5PItDUTMAM9uE2XXQmM37dyd4hVM+5aVl7oVxMVUiVQn2oCQFN/LKCZdvSM0pFRqbSmQ==}

  '@types/send@0.17.5':
    resolution: {integrity: sha512-z6F2D3cOStZvuk2SaP6YrwkNO65iTZcwA2ZkSABegdkAh/lf+Aa/YQndZVfmEXT5vgAp6zv06VQ3ejSVjAny4w==}

  '@types/serve-static@1.15.8':
    resolution: {integrity: sha512-roei0UY3LhpOJvjbIP6ZZFngyLKl5dskOtDhxY5THRSpO+ZI+nzJ+m5yUMzGrp89YRa7lvknKkMYjqQFGwA7Sg==}

  '@types/swagger-ui-express@4.1.8':
    resolution: {integrity: sha512-AhZV8/EIreHFmBV5wAs0gzJUNq9JbbSXgJLQubCC0jtIo6prnI9MIRRxnU4MZX9RB9yXxF1V4R7jtLl/Wcj31g==}

  '@typescript-eslint/eslint-plugin@8.0.0':
    resolution: {integrity: sha512-STIZdwEQRXAHvNUS6ILDf5z3u95Gc8jzywunxSNqX00OooIemaaNIA0vEgynJlycL5AjabYLLrIyHd4iazyvtg==}
    engines: {node: ^18.18.0 || ^20.9.0 || >=21.1.0}
    peerDependencies:
      '@typescript-eslint/parser': ^8.0.0 || ^8.0.0-alpha.0
      eslint: ^8.57.0 || ^9.0.0
      typescript: '*'
    peerDependenciesMeta:
      typescript:
        optional: true

  '@typescript-eslint/eslint-plugin@8.46.3':
    resolution: {integrity: sha512-sbaQ27XBUopBkRiuY/P9sWGOWUW4rl8fDoHIUmLpZd8uldsTyB4/Zg6bWTegPoTLnKj9Hqgn3QD6cjPNB32Odw==}
    engines: {node: ^18.18.0 || ^20.9.0 || >=21.1.0}
    peerDependencies:
      '@typescript-eslint/parser': ^8.46.3
      eslint: ^8.57.0 || ^9.0.0
      typescript: '>=4.8.4 <6.0.0'

  '@typescript-eslint/parser@8.0.0':
    resolution: {integrity: sha512-pS1hdZ+vnrpDIxuFXYQpLTILglTjSYJ9MbetZctrUawogUsPdz31DIIRZ9+rab0LhYNTsk88w4fIzVheiTbWOQ==}
    engines: {node: ^18.18.0 || ^20.9.0 || >=21.1.0}
    peerDependencies:
      eslint: ^8.57.0 || ^9.0.0
      typescript: '*'
    peerDependenciesMeta:
      typescript:
        optional: true

  '@typescript-eslint/parser@8.46.3':
    resolution: {integrity: sha512-6m1I5RmHBGTnUGS113G04DMu3CpSdxCAU/UvtjNWL4Nuf3MW9tQhiJqRlHzChIkhy6kZSAQmc+I1bcGjE3yNKg==}
    engines: {node: ^18.18.0 || ^20.9.0 || >=21.1.0}
    peerDependencies:
      eslint: ^8.57.0 || ^9.0.0
      typescript: '>=4.8.4 <6.0.0'

  '@typescript-eslint/project-service@8.46.3':
    resolution: {integrity: sha512-Fz8yFXsp2wDFeUElO88S9n4w1I4CWDTXDqDr9gYvZgUpwXQqmZBr9+NTTql5R3J7+hrJZPdpiWaB9VNhAKYLuQ==}
    engines: {node: ^18.18.0 || ^20.9.0 || >=21.1.0}
    peerDependencies:
      typescript: '>=4.8.4 <6.0.0'

  '@typescript-eslint/rule-tester@8.46.3':
    resolution: {integrity: sha512-9/c3hAyFzm0RiIm0fG03asWbaMZtj9KWzPYzB9dJfPn8zVNx2fjjB91WUkS/dqZFCn88XvbG0dOYYRSZUZHffg==}
    engines: {node: ^18.18.0 || ^20.9.0 || >=21.1.0}
    peerDependencies:
      eslint: ^8.57.0 || ^9.0.0

  '@typescript-eslint/scope-manager@8.0.0':
    resolution: {integrity: sha512-V0aa9Csx/ZWWv2IPgTfY7T4agYwJyILESu/PVqFtTFz9RIS823mAze+NbnBI8xiwdX3iqeQbcTYlvB04G9wyQw==}
    engines: {node: ^18.18.0 || ^20.9.0 || >=21.1.0}

  '@typescript-eslint/scope-manager@8.46.3':
    resolution: {integrity: sha512-FCi7Y1zgrmxp3DfWfr+3m9ansUUFoy8dkEdeQSgA9gbm8DaHYvZCdkFRQrtKiedFf3Ha6VmoqoAaP68+i+22kg==}
    engines: {node: ^18.18.0 || ^20.9.0 || >=21.1.0}

  '@typescript-eslint/tsconfig-utils@8.46.3':
    resolution: {integrity: sha512-GLupljMniHNIROP0zE7nCcybptolcH8QZfXOpCfhQDAdwJ/ZTlcaBOYebSOZotpti/3HrHSw7D3PZm75gYFsOA==}
    engines: {node: ^18.18.0 || ^20.9.0 || >=21.1.0}
    peerDependencies:
      typescript: '>=4.8.4 <6.0.0'

  '@typescript-eslint/type-utils@8.0.0':
    resolution: {integrity: sha512-mJAFP2mZLTBwAn5WI4PMakpywfWFH5nQZezUQdSKV23Pqo6o9iShQg1hP2+0hJJXP2LnZkWPphdIq4juYYwCeg==}
    engines: {node: ^18.18.0 || ^20.9.0 || >=21.1.0}
    peerDependencies:
      typescript: '*'
    peerDependenciesMeta:
      typescript:
        optional: true

  '@typescript-eslint/type-utils@8.46.3':
    resolution: {integrity: sha512-ZPCADbr+qfz3aiTTYNNkCbUt+cjNwI/5McyANNrFBpVxPt7GqpEYz5ZfdwuFyGUnJ9FdDXbGODUu6iRCI6XRXw==}
    engines: {node: ^18.18.0 || ^20.9.0 || >=21.1.0}
    peerDependencies:
      eslint: ^8.57.0 || ^9.0.0
      typescript: '>=4.8.4 <6.0.0'

  '@typescript-eslint/types@8.0.0':
    resolution: {integrity: sha512-wgdSGs9BTMWQ7ooeHtu5quddKKs5Z5dS+fHLbrQI+ID0XWJLODGMHRfhwImiHoeO2S5Wir2yXuadJN6/l4JRxw==}
    engines: {node: ^18.18.0 || ^20.9.0 || >=21.1.0}

  '@typescript-eslint/types@8.46.3':
    resolution: {integrity: sha512-G7Ok9WN/ggW7e/tOf8TQYMaxgID3Iujn231hfi0Pc7ZheztIJVpO44ekY00b7akqc6nZcvregk0Jpah3kep6hA==}
    engines: {node: ^18.18.0 || ^20.9.0 || >=21.1.0}

  '@typescript-eslint/typescript-estree@8.0.0':
    resolution: {integrity: sha512-5b97WpKMX+Y43YKi4zVcCVLtK5F98dFls3Oxui8LbnmRsseKenbbDinmvxrWegKDMmlkIq/XHuyy0UGLtpCDKg==}
    engines: {node: ^18.18.0 || ^20.9.0 || >=21.1.0}
    peerDependencies:
      typescript: '*'
    peerDependenciesMeta:
      typescript:
        optional: true

  '@typescript-eslint/typescript-estree@8.46.3':
    resolution: {integrity: sha512-f/NvtRjOm80BtNM5OQtlaBdM5BRFUv7gf381j9wygDNL+qOYSNOgtQ/DCndiYi80iIOv76QqaTmp4fa9hwI0OA==}
    engines: {node: ^18.18.0 || ^20.9.0 || >=21.1.0}
    peerDependencies:
      typescript: '>=4.8.4 <6.0.0'

  '@typescript-eslint/utils@8.0.0':
    resolution: {integrity: sha512-k/oS/A/3QeGLRvOWCg6/9rATJL5rec7/5s1YmdS0ZU6LHveJyGFwBvLhSRBv6i9xaj7etmosp+l+ViN1I9Aj/Q==}
    engines: {node: ^18.18.0 || ^20.9.0 || >=21.1.0}
    peerDependencies:
      eslint: ^8.57.0 || ^9.0.0

  '@typescript-eslint/utils@8.46.3':
    resolution: {integrity: sha512-VXw7qmdkucEx9WkmR3ld/u6VhRyKeiF1uxWwCy/iuNfokjJ7VhsgLSOTjsol8BunSw190zABzpwdNsze2Kpo4g==}
    engines: {node: ^18.18.0 || ^20.9.0 || >=21.1.0}
    peerDependencies:
      eslint: ^8.57.0 || ^9.0.0
      typescript: '>=4.8.4 <6.0.0'

  '@typescript-eslint/visitor-keys@8.0.0':
    resolution: {integrity: sha512-oN0K4nkHuOyF3PVMyETbpP5zp6wfyOvm7tWhTMfoqxSSsPmJIh6JNASuZDlODE8eE+0EB9uar+6+vxr9DBTYOA==}
    engines: {node: ^18.18.0 || ^20.9.0 || >=21.1.0}

  '@typescript-eslint/visitor-keys@8.46.3':
    resolution: {integrity: sha512-uk574k8IU0rOF/AjniX8qbLSGURJVUCeM5e4MIMKBFFi8weeiLrG1fyQejyLXQpRZbU/1BuQasleV/RfHC3hHg==}
    engines: {node: ^18.18.0 || ^20.9.0 || >=21.1.0}

  '@vitest/coverage-v8@4.0.8':
    resolution: {integrity: sha512-wQgmtW6FtPNn4lWUXi8ZSYLpOIb92j3QCujxX3sQ81NTfQ/ORnE0HtK7Kqf2+7J9jeveMGyGyc4NWc5qy3rC4A==}
    peerDependencies:
      '@vitest/browser': 4.0.8
      vitest: 4.0.8
    peerDependenciesMeta:
      '@vitest/browser':
        optional: true

  '@vitest/expect@4.0.8':
    resolution: {integrity: sha512-Rv0eabdP/xjAHQGr8cjBm+NnLHNoL268lMDK85w2aAGLFoVKLd8QGnVon5lLtkXQCoYaNL0wg04EGnyKkkKhPA==}

  '@vitest/mocker@4.0.8':
    resolution: {integrity: sha512-9FRM3MZCedXH3+pIh+ME5Up2NBBHDq0wqwhOKkN4VnvCiKbVxddqH9mSGPZeawjd12pCOGnl+lo/ZGHt0/dQSg==}
    peerDependencies:
      msw: ^2.4.9
    peerDependenciesMeta:
      msw:
        optional: true

  '@vitest/pretty-format@4.0.8':
    resolution: {integrity: sha512-qRrjdRkINi9DaZHAimV+8ia9Gq6LeGz2CgIEmMLz3sBDYV53EsnLZbJMR1q84z1HZCMsf7s0orDgZn7ScXsZKg==}

  '@vitest/runner@4.0.8':
    resolution: {integrity: sha512-mdY8Sf1gsM8hKJUQfiPT3pn1n8RF4QBcJYFslgWh41JTfrK1cbqY8whpGCFzBl45LN028g0njLCYm0d7XxSaQQ==}

  '@vitest/snapshot@4.0.8':
    resolution: {integrity: sha512-Nar9OTU03KGiubrIOFhcfHg8FYaRaNT+bh5VUlNz8stFhCZPNrJvmZkhsr1jtaYvuefYFwK2Hwrq026u4uPWCw==}

  '@vitest/spy@4.0.8':
    resolution: {integrity: sha512-nvGVqUunyCgZH7kmo+Ord4WgZ7lN0sOULYXUOYuHr55dvg9YvMz3izfB189Pgp28w0vWFbEEfNc/c3VTrqrXeA==}

  '@vitest/utils@4.0.8':
    resolution: {integrity: sha512-pdk2phO5NDvEFfUTxcTP8RFYjVj/kfLSPIN5ebP2Mu9kcIMeAQTbknqcFEyBcC4z2pJlJI9aS5UQjcYfhmKAow==}

  accepts@1.3.8:
    resolution: {integrity: sha512-PYAthTa2m2VKxuvSD3DPC/Gy+U+sOA1LAuT8mkmRuvw+NACSaeXEQ+NHcVF7rONl6qcaxV3Uuemwawk+7+SJLw==}
    engines: {node: '>= 0.6'}

  accepts@2.0.0:
    resolution: {integrity: sha512-5cvg6CtKwfgdmVqY1WIiXKc3Q1bkRqGLi+2W/6ao+6Y7gu/RCwRuAhGEzh5B4KlszSuTLgZYuqFqo5bImjNKng==}
    engines: {node: '>= 0.6'}

  acorn-jsx@5.3.2:
    resolution: {integrity: sha512-rq9s+JNhf0IChjtDXxllJ7g41oZk5SlXtp0LHwyA5cejwn7vKmKp4pPri6YEePv2PU65sAsegbXtIinmDFDXgQ==}
    peerDependencies:
      acorn: ^6.0.0 || ^7.0.0 || ^8.0.0

  acorn@8.15.0:
    resolution: {integrity: sha512-NZyJarBfL7nWwIq+FDL6Zp/yHEhePMNnnJ0y3qfieCrmNvYct8uvtiV41UvlSe6apAfk0fY1FbWx+NwfmpvtTg==}
    engines: {node: '>=0.4.0'}
    hasBin: true

  ajv@6.12.6:
    resolution: {integrity: sha512-j3fVLgvTo527anyYyJOGTYJbG+vnnQYvE0m5mmkc1TK+nxAppkCLMIL0aZ4dblVCNoGShhm+kzE4ZUykBoMg4g==}

  ansi-regex@5.0.1:
    resolution: {integrity: sha512-quJQXlTSUGL2LH9SUXo8VwsY4soanhgo6LNSm84E1LBcE8s3O0wpdiRzyR9z/ZZJMlMWv37qOOb9pdJlMUEKFQ==}
    engines: {node: '>=8'}

  ansi-styles@4.3.0:
    resolution: {integrity: sha512-zbB9rCJAT1rbjiVDb2hqKFHNYLxgtk8NURxZ3IZwD3F6NtxbXZQCnnSi1Lkx+IDohdPlFp222wVALIheZJQSEg==}
    engines: {node: '>=8'}

  ansis@4.2.0:
    resolution: {integrity: sha512-HqZ5rWlFjGiV0tDm3UxxgNRqsOTniqoKZu0pIAfh7TZQMGuZK+hH0drySty0si0QXj1ieop4+SkSfPZBPPkHig==}
    engines: {node: '>=14'}

  argparse@2.0.1:
    resolution: {integrity: sha512-8+9WqebbFzpX9OR+Wa6O29asIogeRMzcGtAINdpMHHyAg10f05aSFVBbcEqGf/PXw1EjAZ+q2/bEBg3DvurK3Q==}

  array-union@2.1.0:
    resolution: {integrity: sha512-HGyxoOTYUyCM6stUe6EJgnd4EoewAI7zMdfqO+kGjnlZmBDz/cR5pf8r/cR4Wq60sL/p0IkcjUEEPwS3GFrIyw==}
    engines: {node: '>=8'}

  assertion-error@2.0.1:
    resolution: {integrity: sha512-Izi8RQcffqCeNVgFigKli1ssklIbpHnCYc6AknXGYoB6grJqyeby7jv12JUQgmTAnIDnbck1uxksT4dzN3PWBA==}
    engines: {node: '>=12'}

  ast-kit@2.2.0:
    resolution: {integrity: sha512-m1Q/RaVOnTp9JxPX+F+Zn7IcLYMzM8kZofDImfsKZd8MbR+ikdOzTeztStWqfrqIxZnYWryyI9ePm3NGjnZgGw==}
    engines: {node: '>=20.19.0'}

  ast-v8-to-istanbul@0.3.8:
    resolution: {integrity: sha512-szgSZqUxI5T8mLKvS7WTjF9is+MVbOeLADU73IseOcrqhxr/VAvy6wfoVE39KnKzA7JRhjF5eUagNlHwvZPlKQ==}

  balanced-match@1.0.2:
    resolution: {integrity: sha512-3oSeUO0TMV67hN1AmbXsK4yaqU7tjiHlbxRDZOpH0KW9+CeX4bRAaX0Anxt0tx2MrpRpWwQaPwIlISEJhYU5Pw==}

  birpc@2.7.0:
    resolution: {integrity: sha512-tub/wFGH49vNCm0xraykcY3TcRgX/3JsALYq/Lwrtti+bTyFHkCUAWF5wgYoie8P41wYwig2mIKiqoocr1EkEQ==}

  body-parser@2.2.0:
    resolution: {integrity: sha512-02qvAaxv8tp7fBa/mw1ga98OGm+eCbqzJOKoRt70sLmfEEi+jyBYVTDGfCL/k06/4EMk/z01gCe7HoCH/f2LTg==}
    engines: {node: '>=18'}

  brace-expansion@1.1.12:
    resolution: {integrity: sha512-9T9UjW3r0UW5c1Q7GTwllptXwhvYmEzFhzMfZ9H7FQWt+uZePjZPjBP/W1ZEyZ1twGWom5/56TF4lPcqjnDHcg==}

  brace-expansion@2.0.2:
    resolution: {integrity: sha512-Jt0vHyM+jmUBqojB7E1NIYadt0vI0Qxjxd2TErW94wDz+E2LAm5vKMXXwg6ZZBTHPuUlDgQHKXvjGBdfcF1ZDQ==}

  braces@3.0.3:
    resolution: {integrity: sha512-yQbXgO/OSZVD2IsiLlro+7Hf6Q18EJrKSEsdoMzKePKXct3gvD8oLcOQdIzGupr5Fj+EDe8gO/lxc1BzfMpxvA==}
    engines: {node: '>=8'}

  busboy@1.6.0:
    resolution: {integrity: sha512-8SFQbg/0hQ9xy3UNTB0YEnsNBbWfhf7RtnzpL7TkBiTBRfrQ9Fxcnz7VJsleJpyp6rVLvXiuORqjlHi5q+PYuA==}
    engines: {node: '>=10.16.0'}

  bytes@3.1.2:
    resolution: {integrity: sha512-/Nf7TyzTx6S3yRJObOAV7956r8cr2+Oj8AC5dt8wSP3BQAoeX58NoHyCU8P8zGkNXStjTSi6fzO6F0pBdcYbEg==}
    engines: {node: '>= 0.8'}

  cac@6.7.14:
    resolution: {integrity: sha512-b6Ilus+c3RrdDk+JhLKUAQfzzgLEPy6wcXqS7f/xe1EETvsDP6GORG7SFuOs6cID5YkqchW/LXZbX5bc8j7ZcQ==}
    engines: {node: '>=8'}

  call-bind-apply-helpers@1.0.2:
    resolution: {integrity: sha512-Sp1ablJ0ivDkSzjcaJdxEunN5/XvksFJ2sMBFfq6x0ryhQV/2b/KwFe21cMpmHtPOSij8K99/wSfoEuTObmuMQ==}
    engines: {node: '>= 0.4'}

  call-bound@1.0.4:
    resolution: {integrity: sha512-+ys997U96po4Kx/ABpBCqhA9EuxJaQWDQg7295H4hBphv3IZg0boBKuwYpt4YXp6MZ5AmZQnU/tyMTlRpaSejg==}
    engines: {node: '>= 0.4'}

  callsites@3.1.0:
    resolution: {integrity: sha512-P8BjAsXvZS+VIDUI11hHCQEv74YT67YUi5JJFNWIqL235sBmjX4+qx9Muvls5ivyNENctx46xQLQ3aTuE7ssaQ==}
    engines: {node: '>=6'}

  camelize-ts@3.0.0:
    resolution: {integrity: sha512-cgRwKKavoDKLTjO4FQTs3dRBePZp/2Y9Xpud0FhuCOTE86M2cniKN4CCXgRnsyXNMmQMifVHcv6SPaMtTx6ofQ==}
    engines: {node: ^12.20.0 || ^14.13.1 || >=16.0.0}

  chai@6.2.0:
    resolution: {integrity: sha512-aUTnJc/JipRzJrNADXVvpVqi6CO0dn3nx4EVPxijri+fj3LUUDyZQOgVeW54Ob3Y1Xh9Iz8f+CgaCl8v0mn9bA==}
    engines: {node: '>=18'}

  chalk@4.1.2:
    resolution: {integrity: sha512-oKnbhFyRIXpUuez8iBMmyEa4nbj4IOQyuhc/wy9kY7/WVPcwIO9VA668Pu8RkO7+0G76SLROeyw9CpQ061i4mA==}
    engines: {node: '>=10'}

  chokidar@4.0.3:
    resolution: {integrity: sha512-Qgzu8kfBvo+cA4962jnP1KkS6Dop5NS6g7R5LFYJr4b8Ub94PPQXUksCw9PvXoeXPRRddRNC5C1JQUR2SMGtnA==}
    engines: {node: '>= 14.16.0'}

  cjs-module-lexer@1.4.3:
    resolution: {integrity: sha512-9z8TZaGM1pfswYeXrUpzPrkx8UnWYdhJclsiYMm6x/w5+nN+8Tf/LnAgfLGQCm59qAOxU8WwHEq2vNwF6i4j+Q==}

  color-convert@2.0.1:
    resolution: {integrity: sha512-RRECPsj7iu/xb5oKYcsFHSppFNnsj/52OVTRKb4zP5onXwVF3zVmmToNcOfGC+CRDpfK/U584fMg38ZHCaElKQ==}
    engines: {node: '>=7.0.0'}

  color-name@1.1.4:
    resolution: {integrity: sha512-dOy+3AuW3a2wNbZHIuMZpTcgjGuLU/uBL/ubcZF9OXbDo8ff4O8yVp5Bf0efS8uEoYo5q4Fx7dY9OgQGXgAsQA==}

  compressible@2.0.18:
    resolution: {integrity: sha512-AF3r7P5dWxL8MxyITRMlORQNaOA2IkAFaTr4k7BUumjPtRpGDTZpl0Pb1XCO6JeDCBdp126Cgs9sMxqSjgYyRg==}
    engines: {node: '>= 0.6'}

  compression@1.8.1:
    resolution: {integrity: sha512-9mAqGPHLakhCLeNyxPkK4xVo746zQ/czLH1Ky+vkitMnWfWZps8r0qXuwhwizagCRttsL4lfG4pIOvaWLpAP0w==}
    engines: {node: '>= 0.8.0'}

  concat-map@0.0.1:
    resolution: {integrity: sha512-/Srv4dswyQNBfohGpz9o6Yb3Gz3SrUDqBH5rTuhGR7ahtlbYKnVxw2bCFMRljaA7EXHaXZ8wsHdodFvbkhKmqg==}

  content-disposition@0.5.4:
    resolution: {integrity: sha512-FveZTNuGw04cxlAiWbzi6zTAL/lhehaWbTtgluJh4/E95DqMwTmha3KZN1aAWA8cFIhHzMZUvLevkw5Rqk+tSQ==}
    engines: {node: '>= 0.6'}

  content-disposition@1.0.0:
    resolution: {integrity: sha512-Au9nRL8VNUut/XSzbQA38+M78dzP4D+eqg3gfJHMIHHYa3bg067xj1KxMUWj+VULbiZMowKngFFbKczUrNJ1mg==}
    engines: {node: '>= 0.6'}

  content-type@1.0.5:
    resolution: {integrity: sha512-nTjqfcBFEipKdXCv4YDQWCfmcLZKm81ldF0pAopTvyrFGVbcR6P/VAAd5G7N+0tTr8QqiU0tFadD6FK4NtJwOA==}
    engines: {node: '>= 0.6'}

  cookie-signature@1.2.2:
    resolution: {integrity: sha512-D76uU73ulSXrD1UXF4KE2TMxVVwhsnCgfAyTg9k8P6KGZjlXKrOLe4dJQKI3Bxi5wjesZoFXJWElNWBjPZMbhg==}
    engines: {node: '>=6.6.0'}

  cookie@0.7.2:
    resolution: {integrity: sha512-yki5XnKuf750l50uGTllt6kKILY4nQ1eNIQatoXEByZ5dWgnKqbnqmTrBE5B4N7lrMJKQ2ytWMiTO2o0v6Ew/w==}
    engines: {node: '>= 0.6'}

  cors@2.8.5:
    resolution: {integrity: sha512-KIHbLJqu73RGr/hnbrO9uBeixNGuvSQjul/jdFvS/KFSIH1hWVd1ng7zOHx+YrEfInLG7q4n6GHQ9cDtxv/P6g==}
    engines: {node: '>= 0.10'}

  cross-spawn@7.0.6:
    resolution: {integrity: sha512-uV2QOWP2nWzsy2aMp8aRibhi9dlzF5Hgh5SHaB9OiTGEyDTiJJyx0uy51QXdyWbtAHNua4XJzUKca3OzKUd3vA==}
    engines: {node: '>= 8'}

  debug@2.6.9:
    resolution: {integrity: sha512-bC7ElrdJaJnPbAP+1EotYvqZsb3ecl5wi6Bfi6BJTUcNowp6cvspg0jXznRTKDjm/E7AdgFBVeAPVMNcKGsHMA==}
    peerDependencies:
      supports-color: '*'
    peerDependenciesMeta:
      supports-color:
        optional: true

  debug@4.4.3:
    resolution: {integrity: sha512-RGwwWnwQvkVfavKVt22FGLw+xYSdzARwm0ru6DhTVA3umU5hZc28V3kO4stgYryrTlLpuvgI9GiijltAjNbcqA==}
    engines: {node: '>=6.0'}
    peerDependencies:
      supports-color: '*'
    peerDependenciesMeta:
      supports-color:
        optional: true

  deep-is@0.1.4:
    resolution: {integrity: sha512-oIPzksmTg4/MriiaYGO+okXDT7ztn/w3Eptv/+gSIdMdKsJo0u4CfYNFJPy+4SKMuCqGw2wxnA+URMg3t8a/bQ==}

  depd@1.1.2:
    resolution: {integrity: sha512-7emPTl6Dpo6JRXOXjLRxck+FlLRX5847cLKEn00PLAgc3g2hTZZgr+e4c2v6QpSmLeFP3n5yUo7ft6avBK/5jQ==}
    engines: {node: '>= 0.6'}

  depd@2.0.0:
    resolution: {integrity: sha512-g7nH6P6dyDioJogAAGprGpCtVImJhpPk/roCzdb3fIh61/s/nPsfR6onyMwkCAR/OlC3yBC0lESvUoQEAssIrw==}
    engines: {node: '>= 0.8'}

  diff@8.0.2:
    resolution: {integrity: sha512-sSuxWU5j5SR9QQji/o2qMvqRNYRDOcBTgsJ/DeCf4iSN4gW+gNMXM7wFIP+fdXZxoNiAnHUTGjCr+TSWXdRDKg==}
    engines: {node: '>=0.3.1'}

  dir-glob@3.0.1:
    resolution: {integrity: sha512-WkrWp9GR4KXfKGYzOLmTuGVi1UWFfws377n9cc55/tb6DuqyF6pcQ5AbiHEshaDpY9v6oaSr2XCDidGmMwdzIA==}
    engines: {node: '>=8'}

  dts-resolver@2.1.2:
    resolution: {integrity: sha512-xeXHBQkn2ISSXxbJWD828PFjtyg+/UrMDo7W4Ffcs7+YWCquxU8YjV1KoxuiL+eJ5pg3ll+bC6flVv61L3LKZg==}
    engines: {node: '>=20.18.0'}
    peerDependencies:
      oxc-resolver: '>=11.0.0'
    peerDependenciesMeta:
      oxc-resolver:
        optional: true

  dunder-proto@1.0.1:
    resolution: {integrity: sha512-KIN/nDJBQRcXw0MLVhZE9iQHmG68qAVIBg9CqmUYjmQIhgij9U5MFvrqkUL5FbtyyzZuOeOt0zdeRe4UY7ct+A==}
    engines: {node: '>= 0.4'}

  ee-first@1.1.1:
    resolution: {integrity: sha512-WMwm9LhRUo+WUaRN+vRuETqG89IgZphVSNkdFgeb6sS/E4OrDIN7t48CAewSHXc6C8lefD8KKfr5vY61brQlow==}

  empathic@2.0.0:
    resolution: {integrity: sha512-i6UzDscO/XfAcNYD75CfICkmfLedpyPDdozrLMmQc5ORaQcdMoc21OnlEylMIqI7U8eniKrPMxxtj8k0vhmJhA==}
    engines: {node: '>=14'}

  empty-npm-package@1.0.0:
    resolution: {integrity: sha512-q4Mq/+XO7UNDdMiPpR/LIBIW1Zl4V0Z6UT9aKGqIAnBCtCb3lvZJM1KbDbdzdC8fKflwflModfjR29Nt0EpcwA==}

  encodeurl@2.0.0:
    resolution: {integrity: sha512-Q0n9HRi4m6JuGIV1eFlmvJB7ZEVxu93IrMyiMsGC0lrMJMWzRgx6WGquyfQgZVb31vhGgXnfmPNNXmxnOkRBrg==}
    engines: {node: '>= 0.8'}

  es-define-property@1.0.1:
    resolution: {integrity: sha512-e3nRfgfUZ4rNGL232gUgX06QNyyez04KdjFrF+LTRoOXmrOgFKDg4BCdsjW8EnT69eqdYGmRpJwiPVYNrCaW3g==}
    engines: {node: '>= 0.4'}

  es-errors@1.3.0:
    resolution: {integrity: sha512-Zf5H2Kxt2xjTvbJvP2ZWLEICxA6j+hAmMzIlypy4xcBg1vKVnx89Wy0GbS+kf5cwCVFFzdCFh2XSCFNULS6csw==}
    engines: {node: '>= 0.4'}

  es-module-lexer@1.7.0:
    resolution: {integrity: sha512-jEQoCwk8hyb2AZziIOLhDqpm5+2ww5uIE6lkO/6jcOCusfk6LhMHpXXfBLXTZ7Ydyt0j4VoUQv6uGNYbdW+kBA==}

  es-object-atoms@1.1.1:
    resolution: {integrity: sha512-FGgH2h8zKNim9ljj7dankFPcICIK9Cp5bm+c2gQSYePhpaG5+esrLODihIorn+Pe6FGJzWhXQotPv73jTaldXA==}
    engines: {node: '>= 0.4'}

  esbuild@0.25.12:
    resolution: {integrity: sha512-bbPBYYrtZbkt6Os6FiTLCTFxvq4tt3JKall1vRwshA3fdVztsLAatFaZobhkBC8/BrPetoa0oksYoKXoG4ryJg==}
    engines: {node: '>=18'}
    hasBin: true

  escape-html@1.0.3:
    resolution: {integrity: sha512-NiSupZ4OeuGwr68lGIeym/ksIZMJodUGOSCZ/FSnTxcrekbvqrgdUxlJOMpijaKZVjAJrWrGs/6Jy8OMuyj9ow==}

  escape-string-regexp@4.0.0:
    resolution: {integrity: sha512-TtpcNJ3XAzx3Gq8sWRzJaVajRs0uVxA2YAkdb1jm2YkPz4G6egUFAyA3n5vtEIZefPk5Wa4UXbKuS5fKkJWdgA==}
    engines: {node: '>=10'}

  eslint-config-prettier@10.1.8:
    resolution: {integrity: sha512-82GZUjRS0p/jganf6q1rEO25VSoHH0hKPCTrgillPjdI/3bgBhAE1QzHrHTizjpRvy6pGAvKjDJtk2pF9NDq8w==}
    hasBin: true
    peerDependencies:
      eslint: '>=7.0.0'

  eslint-plugin-allowed-dependencies@2.0.1:
    resolution: {integrity: sha512-kQCyZdnv3BgaAZO2PaW/LIhA0xyIbdQ4ImVTmZ7Wnljay5wCNRmdr9Y5p8YCedQ6VoI8Nwyl3eC74jZNBcGeWw==}
    engines: {node: ^20.19.0 || ^22.12.0 || ^24.0.0}
    peerDependencies:
      eslint: ^9.0.0
      typescript-eslint: ^8.0.0

  eslint-plugin-prettier@5.5.4:
    resolution: {integrity: sha512-swNtI95SToIz05YINMA6Ox5R057IMAmWZ26GqPxusAp1TZzj+IdY9tXNWWD3vkF/wEqydCONcwjTFpxybBqZsg==}
    engines: {node: ^14.18.0 || >=16.0.0}
    peerDependencies:
      '@types/eslint': '>=8.0.0'
      eslint: '>=8.0.0'
      eslint-config-prettier: '>= 7.0.0 <10.0.0 || >=10.1.0'
      prettier: '>=3.0.0'
    peerDependenciesMeta:
      '@types/eslint':
        optional: true
      eslint-config-prettier:
        optional: true

  eslint-scope@8.4.0:
    resolution: {integrity: sha512-sNXOfKCn74rt8RICKMvJS7XKV/Xk9kA7DyJr8mJik3S7Cwgy3qlkkmyS2uQB3jiJg6VNdZd/pDBJu0nvG2NlTg==}
    engines: {node: ^18.18.0 || ^20.9.0 || >=21.1.0}

  eslint-visitor-keys@3.4.3:
    resolution: {integrity: sha512-wpc+LXeiyiisxPlEkUzU6svyS1frIO3Mgxj1fdy7Pm8Ygzguax2N3Fa/D/ag1WqbOprdI+uY6wMUl8/a2G+iag==}
    engines: {node: ^12.22.0 || ^14.17.0 || >=16.0.0}

  eslint-visitor-keys@4.2.1:
    resolution: {integrity: sha512-Uhdk5sfqcee/9H/rCOJikYz67o0a2Tw2hGRPOG2Y1R2dg7brRe1uG0yaNQDHu+TO/uQPF/5eCapvYSmHUjt7JQ==}
    engines: {node: ^18.18.0 || ^20.9.0 || >=21.1.0}

  eslint@9.0.0:
    resolution: {integrity: sha512-IMryZ5SudxzQvuod6rUdIUz29qFItWx281VhtFVc2Psy/ZhlCeD/5DT6lBIJ4H3G+iamGJoTln1v+QSuPw0p7Q==}
    engines: {node: ^18.18.0 || ^20.9.0 || >=21.1.0}
    hasBin: true

  eslint@9.39.1:
    resolution: {integrity: sha512-BhHmn2yNOFA9H9JmmIVKJmd288g9hrVRDkdoIgRCRuSySRUHH7r/DI6aAXW9T1WwUuY3DFgrcaqB+deURBLR5g==}
    engines: {node: ^18.18.0 || ^20.9.0 || >=21.1.0}
    hasBin: true
    peerDependencies:
      jiti: '*'
    peerDependenciesMeta:
      jiti:
        optional: true

  espree@10.4.0:
    resolution: {integrity: sha512-j6PAQ2uUr79PZhBjP5C5fhl8e39FmRnOjsD5lGnWrFU8i2G776tBK7+nP8KuQUTTyAZUwfQqXAgrVH5MbH9CYQ==}
    engines: {node: ^18.18.0 || ^20.9.0 || >=21.1.0}

  esquery@1.6.0:
    resolution: {integrity: sha512-ca9pw9fomFcKPvFLXhBKUK90ZvGibiGOvRJNbjljY7s7uq/5YO4BOzcYtJqExdx99rF6aAcnRxHmcUHcz6sQsg==}
    engines: {node: '>=0.10'}

  esrecurse@4.3.0:
    resolution: {integrity: sha512-KmfKL3b6G+RXvP8N1vr3Tq1kL/oCFgn2NYXEtqP8/L3pKapUA4G8cFVaoF3SU323CD4XypR/ffioHmkti6/Tag==}
    engines: {node: '>=4.0'}

  estraverse@5.3.0:
    resolution: {integrity: sha512-MMdARuVEQziNTeJD8DgMqmhwR11BRQ/cBP+pLtYdSTnf3MIO8fFeiINEbX36ZdNlfU/7A9f3gUw49B3oQsvwBA==}
    engines: {node: '>=4.0'}

  estree-walker@3.0.3:
    resolution: {integrity: sha512-7RUKfXgSMMkzt6ZuXmqapOurLGPPfgj6l9uRZ7lRGolvk0y2yocc35LdcxKC5PQZdn2DMqioAQ2NoWcrTKmm6g==}

  esutils@2.0.3:
    resolution: {integrity: sha512-kVscqXk4OCp68SZ0dkgEKVi6/8ij300KBWTJq32P/dYeWTSwK41WyTxalN1eRmA5Z9UU/LX9D7FWSmV9SAYx6g==}
    engines: {node: '>=0.10.0'}

  etag@1.8.1:
    resolution: {integrity: sha512-aIL5Fx7mawVa300al2BnEE4iNvo1qETxLrPI/o05L7z6go7fCw1J6EQmbK4FmJ2AS7kgVF/KEZWufBfdClMcPg==}
    engines: {node: '>= 0.6'}

  expect-type@1.2.2:
    resolution: {integrity: sha512-JhFGDVJ7tmDJItKhYgJCGLOWjuK9vPxiXoUFLwLDc99NlmklilbiQJwoctZtt13+xMw91MCk/REan6MWHqDjyA==}
    engines: {node: '>=12.0.0'}

  express-fileupload@1.5.2:
    resolution: {integrity: sha512-wxUJn2vTHvj/kZCVmc5/bJO15C7aSMyHeuXYY3geKpeKibaAoQGcEv5+sM6nHS2T7VF+QHS4hTWPiY2mKofEdg==}
    engines: {node: '>=12.0.0'}

  express@5.1.0:
    resolution: {integrity: sha512-DT9ck5YIRU+8GYzzU5kT3eHGA5iL+1Zd0EutOmTE9Dtk+Tvuzd23VBU+ec7HPNSTxXYO55gPV/hq4pSBJDjFpA==}
    engines: {node: '>= 18'}

  fast-deep-equal@3.1.3:
    resolution: {integrity: sha512-f3qQ9oQy9j2AhBe/H9VC91wLmKBCCU/gDOnKNAYG5hswO7BLKj09Hc5HYNz9cGI++xlpDCIgDaitVs03ATR84Q==}

  fast-diff@1.3.0:
    resolution: {integrity: sha512-VxPP4NqbUjj6MaAOafWeUn2cXWLcCtljklUtZf0Ind4XQ+QPtmA0b18zZy0jIQx+ExRVCR/ZQpBmik5lXshNsw==}

  fast-glob@3.3.3:
    resolution: {integrity: sha512-7MptL8U0cqcFdzIzwOTHoilX9x5BrNqye7Z/LuC7kCMRio1EMSyqRK3BEAUD7sXRq4iT4AzTVuZdhgQ2TCvYLg==}
    engines: {node: '>=8.6.0'}

  fast-json-stable-stringify@2.1.0:
    resolution: {integrity: sha512-lhd/wF+Lk98HZoTCtlVraHtfh5XYijIjalXck7saUtuanSDyLMxnHhSXEDJqHxD7msR8D0uCmqlkwjCV8xvwHw==}

  fast-levenshtein@2.0.6:
    resolution: {integrity: sha512-DCXu6Ifhqcks7TZKY3Hxp3y6qphY5SJZmrWMDrKcERSOXWQdMhU9Ig/PYrzyw/ul9jOIyh0N4M0tbC5hodg8dw==}

  fastq@1.19.1:
    resolution: {integrity: sha512-GwLTyxkCXjXbxqIhTsMI2Nui8huMPtnxg7krajPJAjnEG/iiOS7i+zCtWGZR9G0NBKbXKh6X9m9UIsYX/N6vvQ==}

  fdir@6.5.0:
    resolution: {integrity: sha512-tIbYtZbucOs0BRGqPJkshJUYdL+SDH7dVM8gjy+ERp3WAUjLEFJE+02kanyHtwjWOnwrKYBiwAmM0p4kLJAnXg==}
    engines: {node: '>=12.0.0'}
    peerDependencies:
      picomatch: ^3 || ^4
    peerDependenciesMeta:
      picomatch:
        optional: true

  fflate@0.8.2:
    resolution: {integrity: sha512-cPJU47OaAoCbg0pBvzsgpTPhmhqI5eJjh/JIu8tPj5q+T7iLvW/JAYUqmE7KOB4R1ZyEhzBaIQpQpardBF5z8A==}

  file-entry-cache@8.0.0:
    resolution: {integrity: sha512-XXTUwCvisa5oacNGRP9SfNtYBNAMi+RPwBFmblZEF7N7swHYQS6/Zfk7SRwx4D5j3CH211YNRco1DEMNVfZCnQ==}
    engines: {node: '>=16.0.0'}

  fill-range@7.1.1:
    resolution: {integrity: sha512-YsGpe3WHLK8ZYi4tWDg2Jy3ebRz2rXowDxnld4bkQB00cc/1Zw9AWnC0i9ztDJitivtQvaI9KaLyKrc+hBW0yg==}
    engines: {node: '>=8'}

  finalhandler@2.1.0:
    resolution: {integrity: sha512-/t88Ty3d5JWQbWYgaOGCCYfXRwV1+be02WqYYlL6h0lEiUAMPM8o8qKGO01YIkOHzka2up08wvgYD0mDiI+q3Q==}
    engines: {node: '>= 0.8'}

  find-up@5.0.0:
    resolution: {integrity: sha512-78/PXT1wlLLDgTzDs7sjq9hzz0vXD+zn+7wypEe4fXQxCmdmqfGsEPQxmiCSQI3ajFV91bVSsvNtrJRiW6nGng==}
    engines: {node: '>=10'}

  flat-cache@4.0.1:
    resolution: {integrity: sha512-f7ccFPK3SXFHpx15UIGyRJ/FJQctuKZ0zVuN3frBo4HnK3cay9VEW0R6yPYFHC0AgqhukPzKjq22t5DmAyqGyw==}
    engines: {node: '>=16'}

  flatted@3.3.3:
    resolution: {integrity: sha512-GX+ysw4PBCz0PzosHDepZGANEuFCMLrnRTiEy9McGjmkCQYwRq4A/X786G/fjM/+OjsWSU1ZrY5qyARZmO/uwg==}

  forwarded@0.2.0:
    resolution: {integrity: sha512-buRG0fpBtRHSTCOASe6hD258tEubFoRLb4ZNA6NxMVHNw2gOcwHo9wyablzMzOA5z9xA9L1KNjk/Nt6MT9aYow==}
    engines: {node: '>= 0.6'}

  fresh@0.5.2:
    resolution: {integrity: sha512-zJ2mQYM18rEFOudeV4GShTGIQ7RbzA7ozbU9I/XBpm7kqgMywgmylMwXHxZJmkVoYkna9d2pVXVXPdYTP9ej8Q==}
    engines: {node: '>= 0.6'}

  fresh@2.0.0:
    resolution: {integrity: sha512-Rx/WycZ60HOaqLKAi6cHRKKI7zxWbJ31MhntmtwMoaTeF7XFH9hhBp8vITaMidfljRQ6eYWCKkaTK+ykVJHP2A==}
    engines: {node: '>= 0.8'}

  fsevents@2.3.3:
    resolution: {integrity: sha512-5xoDfX+fL7faATnagmWPpbFtwh/R77WmMMqqHGS65C3vvB0YHrgF+B1YmZ3441tMj5n63k0212XNoJwzlhffQw==}
    engines: {node: ^8.16.0 || ^10.6.0 || >=11.0.0}
    os: [darwin]

  function-bind@1.1.2:
    resolution: {integrity: sha512-7XHNxH7qX9xG5mIwxkhumTox/MIRNcOgDrxWsMt2pAr23WHp6MrRlN7FBSFpCpr+oVO0F744iUgR82nJMfG2SA==}

  get-intrinsic@1.3.0:
    resolution: {integrity: sha512-9fSjSaos/fRIVIp+xSJlE6lfwhES7LNtKaCBIamHsjr2na1BiABJPo0mOjjz8GJDURarmCPGqaiVg5mfjb98CQ==}
    engines: {node: '>= 0.4'}

  get-proto@1.0.1:
    resolution: {integrity: sha512-sTSfBjoXBp89JvIKIefqw7U2CCebsc74kiY6awiGogKtoSGbgjYE/G/+l9sF3MWFPNc9IcoOC4ODfKHfxFmp0g==}
    engines: {node: '>= 0.4'}

  get-tsconfig@4.13.0:
    resolution: {integrity: sha512-1VKTZJCwBrvbd+Wn3AOgQP/2Av+TfTCOlE4AcRJE72W1ksZXbAx8PPBR9RzgTeSPzlPMHrbANMH3LbltH73wxQ==}

  glob-parent@5.1.2:
    resolution: {integrity: sha512-AOIgSQCepiJYwP3ARnGx+5VnTu2HBYdzbGP45eLw1vr3zB3vZLeyed1sC9hnbcOc9/SrMyM5RPQrkGz4aS9Zow==}
    engines: {node: '>= 6'}

  glob-parent@6.0.2:
    resolution: {integrity: sha512-XxwI8EOhVQgWp6iDL+3b0r86f4d6AX6zSU55HfB4ydCEuXLXc5FcYeOu+nnGftS4TEju/11rt4KJPTMgbfmv4A==}
    engines: {node: '>=10.13.0'}

  globals@14.0.0:
    resolution: {integrity: sha512-oahGvuMGQlPw/ivIYBjVSrWAfWLBeku5tpPE2fOPLi+WHffIWbuh2tCjhyQhTBPMf5E9jDEH4FOmTYgYwbKwtQ==}
    engines: {node: '>=18'}

  globby@11.1.0:
    resolution: {integrity: sha512-jhIXaOzy1sb8IyocaruWSn1TjmnBVs8Ayhcy83rmxNJ8q2uWKCAj3CnJY+KpGSXCueAPc0i05kVvVKtP1t9S3g==}
    engines: {node: '>=10'}

  gopd@1.2.0:
    resolution: {integrity: sha512-ZUKRh6/kUFoAiTAtTYPZJ3hw9wNxx+BIBOijnlG9PnrJsCcSjs1wyyD6vJpaYtgnzDrKYRSqf3OO6Rfa93xsRg==}
    engines: {node: '>= 0.4'}

  graphemer@1.4.0:
    resolution: {integrity: sha512-EtKwoO6kxCL9WO5xipiHTZlSzBm7WLT627TqC/uVRd0HKmq8NXyebnNYxDoBi7wt8eTWrUrKXCOVaFq9x1kgag==}

  has-flag@4.0.0:
    resolution: {integrity: sha512-EykJT/Q1KjTWctppgIAgfSO0tKVuZUjhgMr17kqTumMl6Afv3EISleU7qZUzoXDFTAHTDC4NOoG/ZxU3EvlMPQ==}
    engines: {node: '>=8'}

  has-symbols@1.1.0:
    resolution: {integrity: sha512-1cDNdwJ2Jaohmb3sg4OmKaMBwuC48sYni5HUw2DvsC8LjGTLK9h+eb1X6RyuOHe4hT0ULCW68iomhjUoKUqlPQ==}
    engines: {node: '>= 0.4'}

  hasown@2.0.2:
    resolution: {integrity: sha512-0hJU9SCPvmMzIBdZFqNPXWa6dqh7WdH0cII9y+CyS8rG3nL48Bclra9HmKhVVUHyPWNH5Y7xDwAB7bfgSjkUMQ==}
    engines: {node: '>= 0.4'}

  hookable@5.5.3:
    resolution: {integrity: sha512-Yc+BQe8SvoXH1643Qez1zqLRmbA5rCL+sSmk6TVos0LWVfNIB7PGncdlId77WzLGSIB5KaWgTaNTs2lNVEI6VQ==}

  html-escaper@2.0.2:
    resolution: {integrity: sha512-H2iMtd0I4Mt5eYiapRdIDjp+XzelXQ0tFE4JS7YFwFevXXMmOp9myNrUvCg0D6ws8iqkRPBfKHgbwig1SmlLfg==}

  http-errors@2.0.0:
    resolution: {integrity: sha512-FtwrG/euBzaEjYeRqOgly7G0qviiXoJWnvEH2Z1plBdXgbyjv34pHTSb9zoeHMyDy33+DWy5Wt9Wo+TURtOYSQ==}
    engines: {node: '>= 0.8'}

  husky@9.1.7:
    resolution: {integrity: sha512-5gs5ytaNjBrh5Ow3zrvdUUY+0VxIuWVL4i9irt6friV+BqdCfmV11CQTWMiBYWHbXhco+J1kHfTOUkePhCDvMA==}
    engines: {node: '>=18'}
    hasBin: true

  iconv-lite@0.6.3:
    resolution: {integrity: sha512-4fCk79wshMdzMp2rH06qWrJE4iolqLhCUH+OiuIgU++RB0+94NlDL81atO7GX55uUKueo0txHNtvEyI6D7WdMw==}
    engines: {node: '>=0.10.0'}

  ignore@5.3.2:
    resolution: {integrity: sha512-hsBTNUqQTDwkWtcdYI2i06Y/nUBEsNEDJKjWdigLvegy8kDuJAS8uRlpkkcQpyEXL0Z/pjDy5HBmMjRCJ2gq+g==}
    engines: {node: '>= 4'}

  ignore@7.0.5:
    resolution: {integrity: sha512-Hs59xBNfUIunMFgWAbGX5cq6893IbWg4KnrjbYwX3tx0ztorVgTDA6B2sxf8ejHJ4wz8BqGUMYlnzNBer5NvGg==}
    engines: {node: '>= 4'}

  import-fresh@3.3.1:
    resolution: {integrity: sha512-TR3KfrTZTYLPB6jUjfx6MF9WcWrHL9su5TObK4ZkYgBdWKPOFoSoQIdEuTuR82pmtxH2spWG9h6etwfr1pLBqQ==}
    engines: {node: '>=6'}

  imurmurhash@0.1.4:
    resolution: {integrity: sha512-JmXMZ6wuvDmLiHEml9ykzqO6lwFbof0GG4IkcGaENdCRDDmMVnny7s5HsIgHCbaq0w2MyPhDqkhTUgS2LU2PHA==}
    engines: {node: '>=0.8.19'}

  inherits@2.0.4:
    resolution: {integrity: sha512-k/vGaX4/Yla3WzyMCvTQOXYeIHvqOKtnqBduzTHpzpQZzAskKMhZ2K+EnBiSM9zGSoIFeMpXKxa4dYeZIQqewQ==}

  ipaddr.js@1.9.1:
    resolution: {integrity: sha512-0KI/607xoxSToH7GjN1FfSbLoU0+btTicjsQSWQlh/hZykN8KpmMf7uYwPW3R+akZ6R/w18ZlXSHBYXiYUPO3g==}
    engines: {node: '>= 0.10'}

  is-extglob@2.1.1:
    resolution: {integrity: sha512-SbKbANkN603Vi4jEZv49LeVJMn4yGwsbzZworEoyEiutsN3nJYdbO36zfhGJ6QEDpOZIFkDtnq5JRxmvl3jsoQ==}
    engines: {node: '>=0.10.0'}

  is-glob@4.0.3:
    resolution: {integrity: sha512-xelSayHH36ZgE7ZWhli7pW34hNbNl8Ojv5KVmkJD4hBdD3th8Tfk9vYasLM+mXWOZhFkgZfxhLSnrwRr4elSSg==}
    engines: {node: '>=0.10.0'}

  is-number@7.0.0:
    resolution: {integrity: sha512-41Cifkg6e8TylSpdtTpeLVMqvSBEVzTttHvERD741+pnZ8ANv0004MRL43QKPDlK9cGvNp6NZWZUBlbGXYxxng==}
    engines: {node: '>=0.12.0'}

  is-path-inside@3.0.3:
    resolution: {integrity: sha512-Fd4gABb+ycGAmKou8eMftCupSir5lRxqf4aD/vd0cD2qc4HL07OjCeuHMr8Ro4CoMaeCKDB0/ECBOVWjTwUvPQ==}
    engines: {node: '>=8'}

  is-promise@4.0.0:
    resolution: {integrity: sha512-hvpoI6korhJMnej285dSg6nu1+e6uxs7zG3BYAm5byqDsgJNWwxzM6z6iZiAgQR4TJ30JmBTOwqZUw3WlyH3AQ==}

  isexe@2.0.0:
    resolution: {integrity: sha512-RHxMLp9lnKHGHRng9QFhRCMbYAcVpn69smSGcq3f36xjgVVWThj4qqLbTLlq7Ssj8B+fIQ1EuCEGI2lKsyQeIw==}

  istanbul-lib-coverage@3.2.2:
    resolution: {integrity: sha512-O8dpsF+r0WV/8MNRKfnmrtCWhuKjxrq2w+jpzBL5UZKTi2LeVWnWOmWRxFlesJONmc+wLAGvKQZEOanko0LFTg==}
    engines: {node: '>=8'}

  istanbul-lib-report@3.0.1:
    resolution: {integrity: sha512-GCfE1mtsHGOELCU8e/Z7YWzpmybrx/+dSTfLrvY8qRmaY6zXTKWn6WQIjaAFw069icm6GVMNkgu0NzI4iPZUNw==}
    engines: {node: '>=10'}

  istanbul-lib-source-maps@5.0.6:
    resolution: {integrity: sha512-yg2d+Em4KizZC5niWhQaIomgf5WlL4vOOjZ5xGCmF8SnPE/mDWWXgvRExdcpCgh9lLRRa1/fSYp2ymmbJ1pI+A==}
    engines: {node: '>=10'}

  istanbul-reports@3.2.0:
    resolution: {integrity: sha512-HGYWWS/ehqTV3xN10i23tkPkpH46MLCIMFNCaaKNavAXTF1RkqxawEPtnjnGZ6XKSInBKkiOA5BKS+aZiY3AvA==}
    engines: {node: '>=8'}

  js-tokens@9.0.1:
    resolution: {integrity: sha512-mxa9E9ITFOt0ban3j6L5MpjwegGz6lBQmM1IJkWeBZGcMxto50+eWdjC/52xDbS2vy0k7vIMK0Fe2wfL9OQSpQ==}

  js-yaml@4.1.0:
    resolution: {integrity: sha512-wpxZs9NoxZaJESJGIZTyDEaYpl0FKSA+FB9aJiyemKhMwkxQg63h4T1KJgUGHpTqPDNRcmmYLugrRjJlBtWvRA==}
    hasBin: true

  jsesc@3.1.0:
    resolution: {integrity: sha512-/sM3dO2FOzXjKQhJuo0Q173wf2KOo8t4I8vHy6lF9poUp7bKT0/NHE8fPX23PwfhnykfqnC2xRxOnVw5XuGIaA==}
    engines: {node: '>=6'}
    hasBin: true

  json-buffer@3.0.1:
    resolution: {integrity: sha512-4bV5BfR2mqfQTJm+V5tPPdf+ZpuhiIvTuAB5g8kcrXOZpTT/QwwVRWBywX1ozr6lEuPdbHxwaJlm9G6mI2sfSQ==}

  json-schema-traverse@0.4.1:
    resolution: {integrity: sha512-xbbCH5dCYU5T8LcEhhuh7HJ88HXuW3qsI3Y0zOZFKfZEHcpWiHU/Jxzk629Brsab/mMiHQti9wMP+845RPe3Vg==}

  json-stable-stringify-without-jsonify@1.0.1:
    resolution: {integrity: sha512-Bdboy+l7tA3OGW6FjyFHWkP5LuByj1Tk33Ljyq0axyzdk9//JSi2u3fP1QSmd1KNwq6VOKYGlAu87CisVir6Pw==}

  keyv@4.5.4:
    resolution: {integrity: sha512-oxVHkHR/EJf2CNXnWxRLW6mg7JyCCUcG0DtEGmL2ctUo1PNTin1PUil+r/+4r5MpVgC/fn1kjsx7mjSujKqIpw==}

  levn@0.4.1:
    resolution: {integrity: sha512-+bT2uH4E5LGE7h/n3evcS/sQlJXCpIp6ym8OWJ5eV6+67Dsql/LaaT7qJBAt2rzfoa/5QBGBhxDix1dMt2kQKQ==}
    engines: {node: '>= 0.8.0'}

  locate-path@6.0.0:
    resolution: {integrity: sha512-iPZK6eYjbxRu3uB4/WZ3EsEIMJFMqAoopl3R+zuq0UjcAm/MO6KCweDgPfP3elTztoKP3KtnVHxTn2NHBSDVUw==}
    engines: {node: '>=10'}

  lodash.merge@4.6.2:
    resolution: {integrity: sha512-0KpjqXRVvrYyCsX1swR/XTK0va6VQkQM6MNo7PqW77ByjAhoARA8EfrP1N4+KlKj8YS0ZUCtRT/YUuhyYDujIQ==}

  lodash.snakecase@4.1.1:
    resolution: {integrity: sha512-QZ1d4xoBHYUeuouhEq3lk3Uq7ldgyFXGBhg04+oRLnIz8o9T65Eh+8YdroUwn846zchkA9yDsDl5CVVaV2nqYw==}

  lru-cache@11.2.1:
    resolution: {integrity: sha512-r8LA6i4LP4EeWOhqBaZZjDWwehd1xUJPCJd9Sv300H0ZmcUER4+JPh7bqqZeqs1o5pgtgvXm+d9UGrB5zZGDiQ==}
    engines: {node: 20 || >=22}

  magic-string@0.30.21:
    resolution: {integrity: sha512-vd2F4YUyEXKGcLHoq+TEyCjxueSeHnFxyyjNp80yg0XV4vUhnDer/lvvlqM/arB5bXQN5K2/3oinyCRyx8T2CQ==}

  magicast@0.5.1:
    resolution: {integrity: sha512-xrHS24IxaLrvuo613F719wvOIv9xPHFWQHuvGUBmPnCA/3MQxKI3b+r7n1jAoDHmsbC5bRhTZYR77invLAxVnw==}

  make-dir@4.0.0:
    resolution: {integrity: sha512-hXdUTZYIVOt1Ex//jAQi+wTZZpUpwBj/0QsOzqegb3rGMMeJiSEu5xLHnYfBrRV4RH2+OCSOO95Is/7x1WJ4bw==}
    engines: {node: '>=10'}

  math-intrinsics@1.1.0:
    resolution: {integrity: sha512-/IXtbwEk5HTPyEwyKX6hGkYXxM9nbj64B+ilVJnC/R6B0pH5G4V3b0pVbL7DBj4tkhBAppbQUlf6F6Xl9LHu1g==}
    engines: {node: '>= 0.4'}

  media-typer@0.3.0:
    resolution: {integrity: sha512-dq+qelQ9akHpcOl/gUVRTxVIOkAJ1wR3QAvb4RsVjS8oVoFjDGTc679wJYmUmknUF5HwMLOgb5O+a3KxfWapPQ==}
    engines: {node: '>= 0.6'}

  media-typer@1.1.0:
    resolution: {integrity: sha512-aisnrDP4GNe06UcKFnV5bfMNPBUw4jsLGaWwWfnH3v02GnBuXX2MCVn5RbrWo0j3pczUilYblq7fQ7Nw2t5XKw==}
    engines: {node: '>= 0.8'}

  merge-descriptors@1.0.3:
    resolution: {integrity: sha512-gaNvAS7TZ897/rVaZ0nMtAyxNyi/pdbjbAwUpFQpN70GqnVfOiXpeUUMKRBmzXaSQ8DdTX4/0ms62r2K+hE6mQ==}

  merge-descriptors@2.0.0:
    resolution: {integrity: sha512-Snk314V5ayFLhp3fkUREub6WtjBfPdCPY1Ln8/8munuLuiYhsABgBVWsozAG+MWMbVEvcdcpbi9R7ww22l9Q3g==}
    engines: {node: '>=18'}

  merge2@1.4.1:
    resolution: {integrity: sha512-8q7VEgMJW4J8tcfVPy8g09NcQwZdbwFEqhe/WZkoIzjn/3TGDwtOCYtXGxA3O8tPzpczCCDgv+P2P5y00ZJOOg==}
    engines: {node: '>= 8'}

  methods@1.1.2:
    resolution: {integrity: sha512-iclAHeNqNm68zFtnZ0e+1L2yUIdvzNoauKU4WBA3VvH/vPFieF7qfRlwUZU+DA9P9bPXIS90ulxoUoCH23sV2w==}
    engines: {node: '>= 0.6'}

  micromatch@4.0.8:
    resolution: {integrity: sha512-PXwfBhYu0hBCPw8Dn0E+WDYb7af3dSLVWKi3HGv84IdF4TyFoC0ysxFd0Goxw7nSv4T/PzEJQxsYsEiFCKo2BA==}
    engines: {node: '>=8.6'}

  mime-db@1.52.0:
    resolution: {integrity: sha512-sPU4uV7dYlvtWJxwwxHD0PuihVNiE7TyAbQ5SWxDCB9mUYvOgroQOwYQQOKPJ8CIbE+1ETVlOoK1UC2nU3gYvg==}
    engines: {node: '>= 0.6'}

  mime-db@1.54.0:
    resolution: {integrity: sha512-aU5EJuIN2WDemCcAp2vFBfp/m4EAhWJnUNSSw0ixs7/kXbd6Pg64EmwJkNdFhB8aWt1sH2CTXrLxo/iAGV3oPQ==}
    engines: {node: '>= 0.6'}

  mime-types@2.1.35:
    resolution: {integrity: sha512-ZDY+bPm5zTTF+YpCrAU9nK0UgICYPT0QtT1NZWFv4s++TNkcgVaT0g6+4R2uI4MjQjzysHB1zxuWL50hzaeXiw==}
    engines: {node: '>= 0.6'}

  mime-types@3.0.1:
    resolution: {integrity: sha512-xRc4oEhT6eaBpU1XF7AjpOFD+xQmXNB5OVKwp4tqCuBpHLS/ZbBDrc07mYTDqVMg6PfxUjjNp85O6Cd2Z/5HWA==}
    engines: {node: '>= 0.6'}

  mime@1.6.0:
    resolution: {integrity: sha512-x0Vn8spI+wuJ1O6S7gnbaQg8Pxh4NNHb7KSINmEWKiPE4RKOplvijn+NkmYmmRgP68mc70j2EbeTFRsrswaQeg==}
    engines: {node: '>=4'}
    hasBin: true

  minimatch@3.1.2:
    resolution: {integrity: sha512-J7p63hRiAjw1NDEww1W7i37+ByIrOWO5XQQAzZ3VOcL0PNybwpfmV/N05zFAzwQ9USyEcX6t3UO+K5aqBQOIHw==}

  minimatch@9.0.5:
    resolution: {integrity: sha512-G6T0ZX48xgozx7587koeX9Ys2NYy6Gmv//P89sEte9V9whIapMNF4idKxnW2QtCcLiTWlb/wfCabAtAFWhhBow==}
    engines: {node: '>=16 || 14 >=14.17'}

  ms@2.0.0:
    resolution: {integrity: sha512-Tpp60P6IUJDTuOq/5Z8cdskzJujfwqfOTkrwIwj7IRISpnkJnT6SyJ4PCPnGMoFjC9ddhal5KVIYtAt97ix05A==}

  ms@2.1.3:
    resolution: {integrity: sha512-6FlzubTLZG3J2a/NVCAleEhjzq5oxgHyaCU9yYXvcLsvoVaHJq/s5xXI6/XXP6tz7R9xAOtHnSO/tXtF3WRTlA==}

  nanoid@3.3.11:
    resolution: {integrity: sha512-N8SpfPUnUp1bK+PMYW8qSWdl9U+wwNWI4QKxOYDy9JAro3WMX7p2OeVRF9v+347pnakNevPmiHhNmZ2HbFA76w==}
    engines: {node: ^10 || ^12 || ^13.7 || ^14 || >=15.0.1}
    hasBin: true

  natural-compare@1.4.0:
    resolution: {integrity: sha512-OWND8ei3VtNC9h7V60qff3SVobHr996CTwgxubgyQYEpg290h9J0buyECNNJexkFm5sOajh5G116RYA1c8ZMSw==}

  negotiator@0.6.3:
    resolution: {integrity: sha512-+EUsqGPLsM+j/zdChZjsnX51g4XrHFOIXwfnCVPGlQk/k5giakcKsuxCObBRu6DSm9opw/O6slWbJdghQM4bBg==}
    engines: {node: '>= 0.6'}

  negotiator@0.6.4:
    resolution: {integrity: sha512-myRT3DiWPHqho5PrJaIRyaMv2kgYf0mUVgBNOYMuCH5Ki1yEiQaf/ZJuQ62nvpc44wL5WDbTX7yGJi1Neevw8w==}
    engines: {node: '>= 0.6'}

  negotiator@1.0.0:
    resolution: {integrity: sha512-8Ofs/AUQh8MaEcrlq5xOX0CQ9ypTF5dl78mjlMNfOK08fzpgTHQRQPBxcPlEtIw0yRpws+Zo/3r+5WRby7u3Gg==}
    engines: {node: '>= 0.6'}

  node-forge@1.3.1:
    resolution: {integrity: sha512-dPEtOeMvF9VMcYV/1Wb8CPoVAXtp6MKMlcbAt4ddqmGqUJ6fQZFXkNZNkNlfevtNkGtaSoXf/vNNNSvgrdXwtA==}
    engines: {node: '>= 6.13.0'}

  node-mocks-http@1.17.2:
    resolution: {integrity: sha512-HVxSnjNzE9NzoWMx9T9z4MLqwMpLwVvA0oVZ+L+gXskYXEJ6tFn3Kx4LargoB6ie7ZlCLplv7QbWO6N+MysWGA==}
    engines: {node: '>=14'}
    peerDependencies:
      '@types/express': ^4.17.21 || ^5.0.0
      '@types/node': '*'
    peerDependenciesMeta:
      '@types/express':
        optional: true
      '@types/node':
        optional: true

  object-assign@4.1.1:
    resolution: {integrity: sha512-rJgTQnkUnH1sFw8yT6VSU3zD3sWmu6sZhIseY8VX+GRu3P6F7Fu+JNDoXfklElbLJSnc3FUQHVe4cU5hj+BcUg==}
    engines: {node: '>=0.10.0'}

  object-inspect@1.13.4:
    resolution: {integrity: sha512-W67iLl4J2EXEGTbfeHCffrjDfitvLANg0UlX3wFUUSTx92KXRFegMHUVgSqE+wvhAbi4WqjGg9czysTV2Epbew==}
    engines: {node: '>= 0.4'}

  on-finished@2.4.1:
    resolution: {integrity: sha512-oVlzkg3ENAhCk2zdv7IJwd/QUD4z2RxRwpkcGY8psCVcCYZNq4wYnVWALHM+brtuJjePWiYF/ClmuDr8Ch5+kg==}
    engines: {node: '>= 0.8'}

  on-headers@1.1.0:
    resolution: {integrity: sha512-737ZY3yNnXy37FHkQxPzt4UZ2UWPWiCZWLvFZ4fu5cueciegX0zGPnrlY6bwRg4FdQOe9YU8MkmJwGhoMybl8A==}
    engines: {node: '>= 0.8'}

  once@1.4.0:
    resolution: {integrity: sha512-lNaJgI+2Q5URQBkccEKHTQOPaXdUxnZZElQTZY0MFUAuaEqe1E+Nyvgdz/aIyNi6Z9MzO5dv1H8n58/GELp3+w==}

  openapi3-ts@4.5.0:
    resolution: {integrity: sha512-jaL+HgTq2Gj5jRcfdutgRGLosCy/hT8sQf6VOy+P+g36cZOjI1iukdPnijC+4CmeRzg/jEllJUboEic2FhxhtQ==}

  optionator@0.9.4:
    resolution: {integrity: sha512-6IpQ7mKUxRcZNLIObR0hz7lxsapSSIYNZJwXPGeF0mTVqGKFIXj1DQcMoT22S3ROcLyY/rz0PWaWZ9ayWmad9g==}
    engines: {node: '>= 0.8.0'}

  p-limit@3.1.0:
    resolution: {integrity: sha512-TYOanM3wGwNGsZN2cVTYPArw454xnXj5qmWF1bEoAc4+cU/ol7GVh7odevjp1FNHduHc3KZMcFduxU5Xc6uJRQ==}
    engines: {node: '>=10'}

  p-locate@5.0.0:
    resolution: {integrity: sha512-LaNjtRWUBY++zB5nE/NwcaoMylSPk+S+ZHNB1TzdbMJMny6dynpAGt7X/tl/QYq3TIeE6nxHppbo2LGymrG5Pw==}
    engines: {node: '>=10'}

  parent-module@1.0.1:
    resolution: {integrity: sha512-GQ2EWRpQV8/o+Aw8YqtfZZPfNRWZYkbidE9k5rpl/hC3vtHHBfGm2Ifi6qWV+coDGkrUKZAxE3Lot5kcsRlh+g==}
    engines: {node: '>=6'}

  parseurl@1.3.3:
    resolution: {integrity: sha512-CiyeOxFT/JZyN5m0z9PfXw4SCBJ6Sygz1Dpl0wqjlhDEGGBP1GnsUVEL0p63hoG1fcj3fHynXi9NYO4nWOL+qQ==}
    engines: {node: '>= 0.8'}

  path-exists@4.0.0:
    resolution: {integrity: sha512-ak9Qy5Q7jYb2Wwcey5Fpvg2KoAc/ZIhLSLOSBmRmygPsGwkVVt0fZa0qrtMz+m6tJTAHfZQ8FnmB4MG4LWy7/w==}
    engines: {node: '>=8'}

  path-key@3.1.1:
    resolution: {integrity: sha512-ojmeN0qd+y0jszEtoY48r0Peq5dwMEkIlCOu6Q5f41lfkswXuKtYrhgoTpLnyIcHm24Uhqx+5Tqm2InSwLhE6Q==}
    engines: {node: '>=8'}

  path-to-regexp@8.3.0:
    resolution: {integrity: sha512-7jdwVIRtsP8MYpdXSwOS0YdD0Du+qOoF/AEPIt88PcCFrZCzx41oxku1jD88hZBwbNUIEfpqvuhjFaMAqMTWnA==}

  path-type@4.0.0:
    resolution: {integrity: sha512-gDKb8aZMDeD/tZWs9P6+q0J9Mwkdl6xMV8TjnGP3qJVJ06bdMgkbBlLU8IdfOsIsFz2BW1rNVT3XuNEl8zPAvw==}
    engines: {node: '>=8'}

  pathe@2.0.3:
    resolution: {integrity: sha512-WUjGcAqP1gQacoQe+OBJsFA7Ld4DyXuUIjZ5cc75cLHvJ7dtNsTugphxIADwspS+AraAUePCKrSVtPLFj/F88w==}

  picocolors@1.1.1:
    resolution: {integrity: sha512-xceH2snhtb5M9liqDsmEw56le376mTZkEX/jEb/RxNFyegNul7eNslCXP9FDj/Lcu0X8KEyMceP2ntpaHrDEVA==}

  picomatch@2.3.1:
    resolution: {integrity: sha512-JU3teHTNjmE2VCGFzuY8EXzCDVwEqB2a8fsIvwaStHhAWJEeVd1o1QD80CU6+ZdEXXSLbSsuLwJjkCBWqRQUVA==}
    engines: {node: '>=8.6'}

  picomatch@4.0.3:
    resolution: {integrity: sha512-5gTmgEY/sqK6gFXLIsQNH19lWb4ebPDLA4SdLP7dsWkIXHWlG66oPuVvXSGFPppYZz8ZDZq0dYYrbHfBCVUb1Q==}
    engines: {node: '>=12'}

  postcss@8.5.6:
    resolution: {integrity: sha512-3Ybi1tAuwAP9s0r1UQ2J4n5Y0G05bJkpUIO0/bI9MhwmD70S5aTWbXGBwxHrelT+XM1k6dM0pk+SwNkpTRN7Pg==}
    engines: {node: ^10 || ^12 || >=14}

  prelude-ls@1.2.1:
    resolution: {integrity: sha512-vkcDPrRZo1QZLbn5RLGPpg/WmIQ65qoWWhcGKf/b5eplkkarX0m9z8ppCat4mlOqUsWpyNuYgO3VRyrYHSzX5g==}
    engines: {node: '>= 0.8.0'}

  prettier-linter-helpers@1.0.0:
    resolution: {integrity: sha512-GbK2cP9nraSSUF9N2XwUwqfzlAFlMNYYl+ShE/V+H8a9uNl/oUqB1w2EL54Jh0OlyRSd8RfWYJ3coVS4TROP2w==}
    engines: {node: '>=6.0.0'}

  prettier@3.6.2:
    resolution: {integrity: sha512-I7AIg5boAr5R0FFtJ6rCfD+LFsWHp81dolrFD8S79U9tb8Az2nGrJncnMSnys+bpQJfRUzqs9hnA81OAA3hCuQ==}
    engines: {node: '>=14'}
    hasBin: true

  proxy-addr@2.0.7:
    resolution: {integrity: sha512-llQsMLSUDUPT44jdrU/O37qlnifitDP+ZwrmmZcoSKyLKvtZxpyV0n2/bD/N4tBAAZ/gJEdZU7KMraoK1+XYAg==}
    engines: {node: '>= 0.10'}

  punycode@2.3.1:
    resolution: {integrity: sha512-vYt7UD1U9Wg6138shLtLOvdAu+8DsC/ilFtEVHcH+wydcSpNE20AfSOduf6MkRFahL5FY7X1oU7nKVZFtfq8Fg==}
    engines: {node: '>=6'}

  qs@6.14.0:
    resolution: {integrity: sha512-YWWTjgABSKcvs/nWBi9PycY/JiPJqOD4JA6o9Sej2AtvSGarXxKC3OQSk4pAarbdQlKAh5D4FCQkJNkW+GAn3w==}
    engines: {node: '>=0.6'}

  quansync@0.2.11:
    resolution: {integrity: sha512-AifT7QEbW9Nri4tAwR5M/uzpBuqfZf+zwaEM/QkzEjj7NBuFD2rBuy0K3dE+8wltbezDV7JMA0WfnCPYRSYbXA==}

  queue-microtask@1.2.3:
    resolution: {integrity: sha512-NuaNSa6flKT5JaSYQzJok04JzTL1CA6aGhv5rfLW3PgqA+M2ChpZQnAC8h8i4ZFkBS8X5RqkDBHA7r4hej3K9A==}

  ramda@0.32.0:
    resolution: {integrity: sha512-GQWAHhxhxWBWA8oIBr1XahFVjQ9Fic6MK9ikijfd4TZHfE2+urfk+irVlR5VOn48uwMgM+loRRBJd6Yjsbc0zQ==}

  range-parser@1.2.1:
    resolution: {integrity: sha512-Hrgsx+orqoygnmhFbKaHE6c296J+HTAQXoxEF6gNupROmmGJRoyzfG3ccAveqCBrwr/2yxQ5BVd/GTl5agOwSg==}
    engines: {node: '>= 0.6'}

  raw-body@3.0.0:
    resolution: {integrity: sha512-RmkhL8CAyCRPXCE28MMH0z2PNWQBNk2Q09ZdxM9IOOXwxwZbN+qbWaatPkdkWIKL2ZVDImrN/pK5HTRz2PcS4g==}
    engines: {node: '>= 0.8'}

  readdirp@4.1.2:
    resolution: {integrity: sha512-GDhwkLfywWL2s6vEjyhri+eXmfH6j1L7JE27WhqLeYzoh/A3DBaYGEj2H/HFZCn/kMfim73FXxEJTw06WtxQwg==}
    engines: {node: '>= 14.18.0'}

  resolve-from@4.0.0:
    resolution: {integrity: sha512-pb/MYmXstAkysRFx8piNI1tGFNQIFA3vkE3Gq4EuA1dF6gHp/+vgZqsCGJapvy8N3Q+4o7FwvquPJcnZ7RYy4g==}
    engines: {node: '>=4'}

  resolve-pkg-maps@1.0.0:
    resolution: {integrity: sha512-seS2Tj26TBVOC2NIc2rOe2y2ZO7efxITtLZcGSOnHHNOQ7CkiUBfw0Iw2ck6xkIhPwLhKNLS8BO+hEpngQlqzw==}

  reusify@1.1.0:
    resolution: {integrity: sha512-g6QUff04oZpHs0eG5p83rFLhHeV00ug/Yf9nZM6fLeUrPguBTkTQOdpAWWspMh55TZfVQDPaN3NQJfbVRAxdIw==}
    engines: {iojs: '>=1.0.0', node: '>=0.10.0'}

  rolldown-plugin-dts@0.17.4:
    resolution: {integrity: sha512-eWno7CR/Da2jA+5mTHxeMx78p4AmoUocEKDQT8XKwhq9Oroyf67ZfBOE82d4EvDjktiQTePpKdIKc69pND88Og==}
    engines: {node: '>=20.18.0'}
    peerDependencies:
      '@ts-macro/tsc': ^0.3.6
      '@typescript/native-preview': '>=7.0.0-dev.20250601.1'
      rolldown: ^1.0.0-beta.44
      typescript: ^5.0.0
      vue-tsc: ~3.1.0
    peerDependenciesMeta:
      '@ts-macro/tsc':
        optional: true
      '@typescript/native-preview':
        optional: true
      typescript:
        optional: true
      vue-tsc:
        optional: true

  rolldown-vite@7.2.2:
    resolution: {integrity: sha512-Fl3ZdmJhDMJGcqrr342pPVrhugXdOcuNBRBauz4S7QGSRXbQy7y8q5QYJtgkcrG8XjY0EENSZeTk58c3m20FxA==}
    engines: {node: ^20.19.0 || >=22.12.0}
    hasBin: true
    peerDependencies:
      '@types/node': ^20.19.0 || >=22.12.0
      esbuild: ^0.25.0
      jiti: '>=1.21.0'
      less: ^4.0.0
      sass: ^1.70.0
      sass-embedded: ^1.70.0
      stylus: '>=0.54.8'
      sugarss: ^5.0.0
      terser: ^5.16.0
      tsx: ^4.8.1
      yaml: ^2.4.2
    peerDependenciesMeta:
      '@types/node':
        optional: true
      esbuild:
        optional: true
      jiti:
        optional: true
      less:
        optional: true
      sass:
        optional: true
      sass-embedded:
        optional: true
      stylus:
        optional: true
      sugarss:
        optional: true
      terser:
        optional: true
      tsx:
        optional: true
      yaml:
        optional: true

  rolldown@1.0.0-beta.47:
    resolution: {integrity: sha512-Mid74GckX1OeFAOYz9KuXeWYhq3xkXbMziYIC+ULVdUzPTG9y70OBSBQDQn9hQP8u/AfhuYw1R0BSg15nBI4Dg==}
    engines: {node: ^20.19.0 || >=22.12.0}
    hasBin: true

  router@2.2.0:
    resolution: {integrity: sha512-nLTrUKm2UyiL7rlhapu/Zl45FwNgkZGaCpZbIHajDYgwlJCOzLSk+cIPAnsEqV955GjILJnKbdQC1nVPz+gAYQ==}
    engines: {node: '>= 18'}

  run-parallel@1.2.0:
    resolution: {integrity: sha512-5l4VyZR86LZ/lDxZTR6jqL8AFE2S0IFLMP26AbjsLVADxHdhB/c0GUsH+y39UfCi3dzz8OlQuPmnaJOMoDHQBA==}

  safe-buffer@5.2.1:
    resolution: {integrity: sha512-rp3So07KcdmmKbGvgaNxQSJr7bGVSVk5S9Eq1F+ppbRo70+YeaDxkw5Dd8NPN+GD6bjnYm2VuPuCXmpuYvmCXQ==}

  safer-buffer@2.1.2:
    resolution: {integrity: sha512-YZo3K82SD7Riyi0E1EQPojLz7kpepnSQI9IyPbHHg1XXXevb5dJI7tpyN2ADxGcQbHG7vcyRHk0cbwqcQriUtg==}

  semver@7.7.3:
    resolution: {integrity: sha512-SdsKMrI9TdgjdweUSR9MweHA4EJ8YxHn8DFaDisvhVlUOe4BF1tLD7GAj0lIqWVl+dPb/rExr0Btby5loQm20Q==}
    engines: {node: '>=10'}
    hasBin: true

  send@1.2.0:
    resolution: {integrity: sha512-uaW0WwXKpL9blXE2o0bRhoL2EGXIrZxQ2ZQ4mgcfoBxdFmQold+qWsD2jLrfZ0trjKL6vOw0j//eAwcALFjKSw==}
    engines: {node: '>= 18'}

  serve-static@2.2.0:
    resolution: {integrity: sha512-61g9pCh0Vnh7IutZjtLGGpTA355+OPn2TyDv/6ivP2h/AdAVX9azsoxmg2/M6nZeQZNYBEwIcsne1mJd9oQItQ==}
    engines: {node: '>= 18'}

  setprototypeof@1.2.0:
    resolution: {integrity: sha512-E5LDX7Wrp85Kil5bhZv46j8jOeboKq5JMmYM3gVGdGH8xFpPWXUMsNrlODCrkoxMEeNi/XZIwuRvY4XNwYMJpw==}

  shebang-command@2.0.0:
    resolution: {integrity: sha512-kHxr2zZpYtdmrN1qDjrrX/Z1rR1kG8Dx+gkpK1G4eXmvXswmcE1hTWBWYUzlraYw1/yZp6YuDY77YtvbN0dmDA==}
    engines: {node: '>=8'}

  shebang-regex@3.0.0:
    resolution: {integrity: sha512-7++dFhtcx3353uBaq8DDR4NuxBetBzC7ZQOhmTQInHEd6bSrXdiEyzCvG07Z44UYdLShWUyXt5M/yhz8ekcb1A==}
    engines: {node: '>=8'}

  side-channel-list@1.0.0:
    resolution: {integrity: sha512-FCLHtRD/gnpCiCHEiJLOwdmFP+wzCmDEkc9y7NsYxeF4u7Btsn1ZuwgwJGxImImHicJArLP4R0yX4c2KCrMrTA==}
    engines: {node: '>= 0.4'}

  side-channel-map@1.0.1:
    resolution: {integrity: sha512-VCjCNfgMsby3tTdo02nbjtM/ewra6jPHmpThenkTYh8pG9ucZ/1P8So4u4FGBek/BjpOVsDCMoLA/iuBKIFXRA==}
    engines: {node: '>= 0.4'}

  side-channel-weakmap@1.0.2:
    resolution: {integrity: sha512-WPS/HvHQTYnHisLo9McqBHOJk2FkHO/tlpvldyrnem4aeQp4hai3gythswg6p01oSoTl58rcpiFAjF2br2Ak2A==}
    engines: {node: '>= 0.4'}

  side-channel@1.1.0:
    resolution: {integrity: sha512-ZX99e6tRweoUXqR+VBrslhda51Nh5MTQwou5tnUDgbtyM0dBgmhEDtWGP/xbKn6hqfPRHujUNwz5fy/wbbhnpw==}
    engines: {node: '>= 0.4'}

  siginfo@2.0.0:
    resolution: {integrity: sha512-ybx0WO1/8bSBLEWXZvEd7gMW3Sn3JFlW3TvX1nREbDLRNQNaeNN8WK0meBwPdAaOI7TtRRRJn/Es1zhrrCHu7g==}

  slash@3.0.0:
    resolution: {integrity: sha512-g9Q1haeby36OSStwb4ntCGGGaKsaVSjQ68fBxoQcutl5fS1vuY18H3wSt3jFyFtrkx+Kz0V1G85A4MyAdDMi2Q==}
    engines: {node: '>=8'}

  snakify-ts@2.3.0:
    resolution: {integrity: sha512-PM8KdclwOt3Blvu5rPmFS1jjBC9hP33MNONh4/EvyXH5BD5s1HMLi5W66J1Ozx7TOqw8ESvoPgnTg0mthbj8DA==}
    engines: {node: ^12.20.0 || ^14.13.1 || >=16.0.0}

  source-map-js@1.2.1:
    resolution: {integrity: sha512-UXWMKhLOwVKb728IUtQPXxfYU+usdybtUrK/8uGE8CQMvrhOpwvzDBwj0QhSL7MQc7vIsISBG8VQ8+IDQxpfQA==}
    engines: {node: '>=0.10.0'}

  stackback@0.0.2:
    resolution: {integrity: sha512-1XMJE5fQo1jGH6Y/7ebnwPOBEkIEnT4QF32d5R1+VXdXveM0IBMJt8zfaxX1P3QhVwrYe+576+jkANtSS2mBbw==}

  statuses@2.0.1:
    resolution: {integrity: sha512-RwNA9Z/7PrK06rYLIzFMlaF+l73iwpzsqRIFgbMLbTcLD6cOao82TaWefPXQvB2fOC4AjuYSEndS7N/mTCbkdQ==}
    engines: {node: '>= 0.8'}

  std-env@3.10.0:
    resolution: {integrity: sha512-5GS12FdOZNliM5mAOxFRg7Ir0pWz8MdpYm6AY6VPkGpbA7ZzmbzNcBJQ0GPvvyWgcY7QAhCgf9Uy89I03faLkg==}

  streamsearch@1.1.0:
    resolution: {integrity: sha512-Mcc5wHehp9aXz1ax6bZUyY5afg9u2rv5cqQI3mRrYkGC8rW2hM02jWuwjtL++LS5qinSyhj2QfLyNsuc+VsExg==}
    engines: {node: '>=10.0.0'}

  strip-ansi@6.0.1:
    resolution: {integrity: sha512-Y38VPSHcqkFrCpFnQ9vuSXmquuv5oXOKpGeT6aGrr3o3Gc9AlVa6JBfUSOCnbxGGZF+/0ooI7KrPuUSztUdU5A==}
    engines: {node: '>=8'}

  strip-json-comments@3.1.1:
    resolution: {integrity: sha512-6fPc+R4ihwqP6N/aIv2f1gMH8lOVtWQHoqC4yK6oSDVVocumAsfCqjkXnqiYMhmMwS/mEHLp7Vehlt3ql6lEig==}
    engines: {node: '>=8'}

  supports-color@7.2.0:
    resolution: {integrity: sha512-qpCAvRl9stuOHveKsn7HncJRvv501qIacKzQlO/+Lwxc9+0q2wLyv4Dfvt80/DPn2pqOBsJdDiogXGR9+OvwRw==}
    engines: {node: '>=8'}

  swagger-ui-dist@5.29.0:
    resolution: {integrity: sha512-gqs7Md3AxP4mbpXAq31o5QW+wGUZsUzVatg70yXpUR245dfIis5jAzufBd+UQM/w2xSfrhvA1eqsrgnl2PbezQ==}

  swagger-ui-express@5.0.1:
    resolution: {integrity: sha512-SrNU3RiBGTLLmFU8GIJdOdanJTl4TOmT27tt3bWWHppqYmAZ6IDuEuBvMU6nZq0zLEe6b/1rACXCgLZqO6ZfrA==}
    engines: {node: '>= v0.10.32'}
    peerDependencies:
      express: '>=4.0.0 || >=5.0.0-beta'

  synckit@0.11.11:
    resolution: {integrity: sha512-MeQTA1r0litLUf0Rp/iisCaL8761lKAZHaimlbGK4j0HysC4PLfqygQj9srcs0m2RdtDYnF8UuYyKpbjHYp7Jw==}
    engines: {node: ^14.18.0 || >=16.0.0}

  text-table@0.2.0:
    resolution: {integrity: sha512-N+8UisAXDGk8PFXP4HAzVR9nbfmVJ3zYLAWiTIoqC5v5isinhr+r5uaO8+7r3BMfuNIufIsA7RdpVgacC2cSpw==}

  tinybench@2.9.0:
    resolution: {integrity: sha512-0+DUvqWMValLmha6lr4kD8iAMK1HzV0/aKnCtWb9v9641TnP/MFb7Pc2bxoxQjTXAErryXVgUOfv2YqNllqGeg==}

  tinyexec@0.3.2:
    resolution: {integrity: sha512-KQQR9yN7R5+OSwaK0XQoj22pwHoTlgYqmUscPYoknOoWCWfj/5/ABTMRi69FrKU5ffPVh5QcFikpWJI/P1ocHA==}

  tinyexec@1.0.2:
    resolution: {integrity: sha512-W/KYk+NFhkmsYpuHq5JykngiOCnxeVL8v8dFnqxSD8qEEdRfXk1SDM6JzNqcERbcGYj9tMrDQBYV9cjgnunFIg==}
    engines: {node: '>=18'}

  tinyglobby@0.2.15:
    resolution: {integrity: sha512-j2Zq4NyQYG5XMST4cbs02Ak8iJUdxRM0XI5QyxXuZOzKOINmWurp3smXu3y5wDcJrptwpSjgXHzIQxR0omXljQ==}
    engines: {node: '>=12.0.0'}

  tinyrainbow@3.0.3:
    resolution: {integrity: sha512-PSkbLUoxOFRzJYjjxHJt9xro7D+iilgMX/C9lawzVuYiIdcihh9DXmVibBe8lmcFrRi/VzlPjBxbN7rH24q8/Q==}
    engines: {node: '>=14.0.0'}

  to-regex-range@5.0.1:
    resolution: {integrity: sha512-65P7iz6X5yEr1cwcgvQxbbIw7Uk3gOy5dIdtZ4rDveLqhrdJP+Li/Hx6tyK0NEb+2GCyneCMJiGqrADCSNk8sQ==}
    engines: {node: '>=8.0'}

  toidentifier@1.0.1:
    resolution: {integrity: sha512-o5sSPKEkg/DIQNmH43V0/uerLrpzVedkUh8tGNvaeXpfpuwjKenlSox/2O/BTlZUtEe+JG7s5YhEz608PlAHRA==}
    engines: {node: '>=0.6'}

  tree-kill@1.2.2:
    resolution: {integrity: sha512-L0Orpi8qGpRG//Nd+H90vFB+3iHnue1zSSGmNOOCh1GLJ7rUKVwV2HvijphGQS2UmhUZewS9VgvxYIdgr+fG1A==}
    hasBin: true

  ts-api-utils@1.4.3:
    resolution: {integrity: sha512-i3eMG77UTMD0hZhgRS562pv83RC6ukSAC2GMNWc+9dieh/+jDM5u5YG+NHX6VNDRHQcHwmsTHctP9LhbC3WxVw==}
    engines: {node: '>=16'}
    peerDependencies:
      typescript: '>=4.2.0'

  ts-api-utils@2.1.0:
    resolution: {integrity: sha512-CUgTZL1irw8u29bzrOD/nH85jqyc74D6SshFgujOIA7osm2Rz7dYH77agkx7H4FBNxDq7Cjf+IjaX/8zwFW+ZQ==}
    engines: {node: '>=18.12'}
    peerDependencies:
      typescript: '>=4.8.4'

  ts-toolbelt@9.6.0:
    resolution: {integrity: sha512-nsZd8ZeNUzukXPlJmTBwUAuABDe/9qtVDelJeT/qW0ow3ZS3BsQJtNkan1802aM9Uf68/Y8ljw86Hu0h5IUW3w==}

  tsdown@0.16.1:
    resolution: {integrity: sha512-oCOj9wTDa+0XfuVpaGC3EPNjatpkKtUwelg4HfXD/vz+80wuCFC6og2QePsMRZtFM4io0zdxNxZI5yRQGpDRCA==}
    engines: {node: '>=20.19.0'}
    hasBin: true
    peerDependencies:
      '@arethetypeswrong/core': ^0.18.1
      '@vitejs/devtools': ^0.0.0-alpha.10
      publint: ^0.3.0
      typescript: ^5.0.0
      unplugin-lightningcss: ^0.4.0
      unplugin-unused: ^0.5.0
    peerDependenciesMeta:
      '@arethetypeswrong/core':
        optional: true
      '@vitejs/devtools':
        optional: true
      publint:
        optional: true
      typescript:
        optional: true
      unplugin-lightningcss:
        optional: true
      unplugin-unused:
        optional: true

  tslib@2.8.1:
    resolution: {integrity: sha512-oJFu94HQb+KVduSUQL7wnpmqnfmLsOA/nAh6b6EH0wCEoK0/mPeXU6c3wKDV83MkOuHPRHtSXKKU99IBazS/2w==}

  type-check@0.4.0:
    resolution: {integrity: sha512-XleUoc9uwGXqjWwXaUTZAmzMcFZ5858QA2vvx1Ur5xIcixXIP+8LnFDgRplU30us6teqdlskFfu+ae4K79Ooew==}
    engines: {node: '>= 0.8.0'}

  type-is@1.6.18:
    resolution: {integrity: sha512-TkRKr9sUTxEH8MdfuCSP7VizJyzRNMjj2J2do2Jr3Kym598JVdEksuzPQCnlFPW4ky9Q+iA+ma9BGm06XQBy8g==}
    engines: {node: '>= 0.6'}

  type-is@2.0.1:
    resolution: {integrity: sha512-OZs6gsjF4vMp32qrCbiVSkrFmXtG/AZhY3t0iAMrMBiAZyV9oALtXO8hsrHbMXF9x6L3grlFuwW2oAz7cav+Gw==}
    engines: {node: '>= 0.6'}

  types-ramda@0.31.0:
    resolution: {integrity: sha512-vaoC35CRC3xvL8Z6HkshDbi6KWM1ezK0LHN0YyxXWUn9HKzBNg/T3xSGlJZjCYspnOD3jE7bcizsp0bUXZDxnQ==}

  typescript-eslint@8.0.0:
    resolution: {integrity: sha512-yQWBJutWL1PmpmDddIOl9/Mi6vZjqNCjqSGBMQ4vsc2Aiodk0SnbQQWPXbSy0HNuKCuGkw1+u4aQ2mO40TdhDQ==}
    engines: {node: ^18.18.0 || ^20.9.0 || >=21.1.0}
    peerDependencies:
      typescript: '*'
    peerDependenciesMeta:
      typescript:
        optional: true

  typescript-eslint@8.46.3:
    resolution: {integrity: sha512-bAfgMavTuGo+8n6/QQDVQz4tZ4f7Soqg53RbrlZQEoAltYop/XR4RAts/I0BrO3TTClTSTFJ0wYbla+P8cEWJA==}
    engines: {node: ^18.18.0 || ^20.9.0 || >=21.1.0}
    peerDependencies:
      eslint: ^8.57.0 || ^9.0.0
      typescript: '>=4.8.4 <6.0.0'

  typescript@5.1.3:
    resolution: {integrity: sha512-XH627E9vkeqhlZFQuL+UsyAXEnibT0kWR2FWONlr4sTjvxyJYnyefgrkyECLzM5NenmKzRAy2rR/OlYLA1HkZw==}
    engines: {node: '>=14.17'}
    hasBin: true

  typescript@5.6.1-rc:
    resolution: {integrity: sha512-E3b2+1zEFu84jB0YQi9BORDjz9+jGbwwy1Zi3G0LUNw7a7cePUrHMRNy8aPh53nXpkFGVHSxIZo5vKTfYaFiBQ==}
    engines: {node: '>=14.17'}
    hasBin: true

  typescript@5.9.3:
    resolution: {integrity: sha512-jl1vZzPDinLr9eUt3J/t7V6FgNEw9QjvBPdysz9KfQDD41fQrC2Y4vKQdiaUpFT4bXlb1RHhLpp8wtm6M5TgSw==}
    engines: {node: '>=14.17'}
    hasBin: true

  unconfig-core@7.4.0:
    resolution: {integrity: sha512-3ew7rvES5x2LCZ/QRKV3nQQpq7eFYuszQuvZrhTHxDPKc34QFjRXI17XGiZI+WQTVIXKYeBti4v3LS39NWmhmg==}

  undici-types@7.16.0:
    resolution: {integrity: sha512-Zz+aZWSj8LE6zoxD+xrjh4VfkIG8Ya6LvYkZqtUQGJPZjYl53ypCaUwWqo7eI0x66KBGeRo+mlBEkMSeSZ38Nw==}

  undici@7.16.0:
    resolution: {integrity: sha512-QEg3HPMll0o3t2ourKwOeUAZ159Kn9mx5pnzHRQO8+Wixmh88YdZRiIwat0iNzNNXn0yoEtXJqFpyW7eM8BV7g==}
    engines: {node: '>=20.18.1'}

  unpipe@1.0.0:
    resolution: {integrity: sha512-pjy2bYhSsufwWlKwPc+l3cN7+wuJlK6uz0YdJEOlQDbl6jo/YlPi4mb8agUkVC8BF7V8NuzeyPNqRksA3hztKQ==}
    engines: {node: '>= 0.8'}

  unrun@0.2.6:
    resolution: {integrity: sha512-ZLgMe3W+Zl3mjpnCbfW0JLlGQDa7U4mJKiBlValp5isZ9WeoAVaNyziCbr5Szo4abZ6WRE3OM1MjwpfFQrE5Aw==}
    engines: {node: '>=20.19.0'}
    hasBin: true
    peerDependencies:
      synckit: ^0.11.11
    peerDependenciesMeta:
      synckit:
        optional: true

  uri-js@4.4.1:
    resolution: {integrity: sha512-7rKUyy33Q1yc98pQ1DAmLtwX109F7TIfWlW1Ydo8Wl1ii1SeHieeh0HHfPeL2fMXK6z0s8ecKs9frCuLJvndBg==}

  validate-npm-package-name@5.0.1:
    resolution: {integrity: sha512-OljLrQ9SQdOUqTaQxqL5dEfZWrXExyyWsozYlAWFawPVNuD83igl7uJD2RTkNMbniIYgt8l81eCJGIdQF7avLQ==}
    engines: {node: ^14.17.0 || ^16.13.0 || >=18.0.0}

  vary@1.1.2:
    resolution: {integrity: sha512-BNGbWLfd0eUPabhkXUVm0j8uuvREyTh5ovRa/dyow/BqAbZJyC+5fU+IzQOzmAKzYqYRAISoRhdQr3eIZ/PXqg==}
    engines: {node: '>= 0.8'}

  vitest@4.0.8:
    resolution: {integrity: sha512-urzu3NCEV0Qa0Y2PwvBtRgmNtxhj5t5ULw7cuKhIHh3OrkKTLlut0lnBOv9qe5OvbkMH2g38G7KPDCTpIytBVg==}
    engines: {node: ^20.0.0 || ^22.0.0 || >=24.0.0}
    hasBin: true
    peerDependencies:
      '@edge-runtime/vm': '*'
      '@types/debug': ^4.1.12
      '@types/node': ^20.0.0 || ^22.0.0 || >=24.0.0
      '@vitest/browser-playwright': 4.0.8
      '@vitest/browser-preview': 4.0.8
      '@vitest/browser-webdriverio': 4.0.8
      '@vitest/ui': 4.0.8
      happy-dom: '*'
      jsdom: '*'
    peerDependenciesMeta:
      '@edge-runtime/vm':
        optional: true
      '@types/debug':
        optional: true
      '@types/node':
        optional: true
      '@vitest/browser-playwright':
        optional: true
      '@vitest/browser-preview':
        optional: true
      '@vitest/browser-webdriverio':
        optional: true
      '@vitest/ui':
        optional: true
      happy-dom:
        optional: true
      jsdom:
        optional: true

  which@2.0.2:
    resolution: {integrity: sha512-BLI3Tl1TW3Pvl70l3yq3Y64i+awpwXqsGBYWkkqMtnbXgrMD+yj7rhW0kuEDxzJaYXGjEW5ogapKNMEKNMjibA==}
    engines: {node: '>= 8'}
    hasBin: true

  why-is-node-running@2.3.0:
    resolution: {integrity: sha512-hUrmaWBdVDcxvYqnyh09zunKzROWjbZTiNy8dBEjkS7ehEDQibXJ7XvlmtbwuTclUiIyN+CyXQD4Vmko8fNm8w==}
    engines: {node: '>=8'}
    hasBin: true

  word-wrap@1.2.5:
    resolution: {integrity: sha512-BN22B5eaMMI9UMtjrGd5g5eCYPpCPDUy0FJXbYsaT5zYxjFOckS53SQDE3pWkVoWpHXVb3BrYcEN4Twa55B5cA==}
    engines: {node: '>=0.10.0'}

  wrappy@1.0.2:
    resolution: {integrity: sha512-l4Sp/DRseor9wL6EvV2+TuQn63dMkPjZ/sp9XkghTEbV9KlPS1xUsZ3u7/IQO4wxtcFB4bgpQPRcR3QCvezPcQ==}

  yaml@2.8.1:
    resolution: {integrity: sha512-lcYcMxX2PO9XMGvAJkJ3OsNMw+/7FKes7/hgerGUYWIoWu5j/+YQqcZr5JnPZWzOsEBgMbSbiSTn/dv/69Mkpw==}
    engines: {node: '>= 14.6'}
    hasBin: true

  yocto-queue@0.1.0:
    resolution: {integrity: sha512-rVksvsnNCdJ/ohGc6xgPwyN8eheCxsiLM8mxuE/t/mOVqJewPuO1miLpTHQiRgTKCLexL4MeAFVagts7HmNZ2Q==}
    engines: {node: '>=10'}

  zod@4.0.0:
    resolution: {integrity: sha512-9diLdTPc/L7w/5jI4C3gHYNiGHDV9IZYxo1e5LSD8cabi65WVTWWb+g2BGPEpUUCOxR4D+6O5B0AzyMdUAXwrw==}

  zod@4.1.12:
    resolution: {integrity: sha512-JInaHOamG8pt5+Ey8kGmdcAcg3OL9reK8ltczgHTAwNhMys/6ThXHityHxVV2p3fkw/c+MAvBHFVYHFZDmjMCQ==}

snapshots:

  '@andrewbranch/untar.js@1.0.3': {}

  '@arethetypeswrong/core@0.18.2':
    dependencies:
      '@andrewbranch/untar.js': 1.0.3
      '@loaderkit/resolve': 1.0.4
      cjs-module-lexer: 1.4.3
      fflate: 0.8.2
      lru-cache: 11.2.1
      semver: 7.7.3
      typescript: 5.6.1-rc
      validate-npm-package-name: 5.0.1

  '@babel/generator@7.28.5':
    dependencies:
      '@babel/parser': 7.28.5
      '@babel/types': 7.28.5
      '@jridgewell/gen-mapping': 0.3.13
      '@jridgewell/trace-mapping': 0.3.31
      jsesc: 3.1.0

  '@babel/helper-string-parser@7.27.1': {}

  '@babel/helper-validator-identifier@7.28.5': {}

  '@babel/parser@7.28.5':
    dependencies:
      '@babel/types': 7.28.5

  '@babel/types@7.28.5':
    dependencies:
      '@babel/helper-string-parser': 7.27.1
      '@babel/helper-validator-identifier': 7.28.5

  '@bcoe/v8-coverage@1.0.2': {}

  '@braidai/lang@1.1.2': {}

  '@emnapi/core@1.7.0':
    dependencies:
      '@emnapi/wasi-threads': 1.1.0
      tslib: 2.8.1
    optional: true

  '@emnapi/runtime@1.7.0':
    dependencies:
      tslib: 2.8.1
    optional: true

  '@emnapi/wasi-threads@1.1.0':
    dependencies:
      tslib: 2.8.1
    optional: true

  '@esbuild/aix-ppc64@0.25.12':
    optional: true

  '@esbuild/android-arm64@0.25.12':
    optional: true

  '@esbuild/android-arm@0.25.12':
    optional: true

  '@esbuild/android-x64@0.25.12':
    optional: true

  '@esbuild/darwin-arm64@0.25.12':
    optional: true

  '@esbuild/darwin-x64@0.25.12':
    optional: true

  '@esbuild/freebsd-arm64@0.25.12':
    optional: true

  '@esbuild/freebsd-x64@0.25.12':
    optional: true

  '@esbuild/linux-arm64@0.25.12':
    optional: true

  '@esbuild/linux-arm@0.25.12':
    optional: true

  '@esbuild/linux-ia32@0.25.12':
    optional: true

  '@esbuild/linux-loong64@0.25.12':
    optional: true

  '@esbuild/linux-mips64el@0.25.12':
    optional: true

  '@esbuild/linux-ppc64@0.25.12':
    optional: true

  '@esbuild/linux-riscv64@0.25.12':
    optional: true

  '@esbuild/linux-s390x@0.25.12':
    optional: true

  '@esbuild/linux-x64@0.25.12':
    optional: true

  '@esbuild/netbsd-arm64@0.25.12':
    optional: true

  '@esbuild/netbsd-x64@0.25.12':
    optional: true

  '@esbuild/openbsd-arm64@0.25.12':
    optional: true

  '@esbuild/openbsd-x64@0.25.12':
    optional: true

  '@esbuild/openharmony-arm64@0.25.12':
    optional: true

  '@esbuild/sunos-x64@0.25.12':
    optional: true

  '@esbuild/win32-arm64@0.25.12':
    optional: true

  '@esbuild/win32-ia32@0.25.12':
    optional: true

  '@esbuild/win32-x64@0.25.12':
    optional: true

  '@eslint-community/eslint-utils@4.9.0(eslint@9.0.0)':
    dependencies:
      eslint: 9.0.0
      eslint-visitor-keys: 3.4.3

  '@eslint-community/eslint-utils@4.9.0(eslint@9.39.1)':
    dependencies:
      eslint: 9.39.1
      eslint-visitor-keys: 3.4.3

  '@eslint-community/regexpp@4.12.2': {}

  '@eslint/config-array@0.21.1':
    dependencies:
      '@eslint/object-schema': 2.1.7
      debug: 4.4.3
      minimatch: 3.1.2
    transitivePeerDependencies:
      - supports-color

  '@eslint/config-helpers@0.4.2':
    dependencies:
      '@eslint/core': 0.17.0

  '@eslint/core@0.17.0':
    dependencies:
      '@types/json-schema': 7.0.15

  '@eslint/eslintrc@3.3.1':
    dependencies:
      ajv: 6.12.6
      debug: 4.4.3
      espree: 10.4.0
      globals: 14.0.0
      ignore: 5.3.2
      import-fresh: 3.3.1
      js-yaml: 4.1.0
      minimatch: 3.1.2
      strip-json-comments: 3.1.1
    transitivePeerDependencies:
      - supports-color

  '@eslint/js@9.0.0': {}

  '@eslint/js@9.39.1': {}

  '@eslint/object-schema@2.1.7': {}

  '@eslint/plugin-kit@0.4.1':
    dependencies:
      '@eslint/core': 0.17.0
      levn: 0.4.1

  '@humanfs/core@0.19.1': {}

  '@humanfs/node@0.16.7':
    dependencies:
      '@humanfs/core': 0.19.1
      '@humanwhocodes/retry': 0.4.3

  '@humanwhocodes/config-array@0.12.3':
    dependencies:
      '@humanwhocodes/object-schema': 2.0.3
      debug: 4.4.3
      minimatch: 3.1.2
    transitivePeerDependencies:
      - supports-color

  '@humanwhocodes/module-importer@1.0.1': {}

  '@humanwhocodes/object-schema@2.0.3': {}

  '@humanwhocodes/retry@0.4.3': {}

  '@jridgewell/gen-mapping@0.3.13':
    dependencies:
      '@jridgewell/sourcemap-codec': 1.5.5
      '@jridgewell/trace-mapping': 0.3.31

  '@jridgewell/resolve-uri@3.1.2': {}

  '@jridgewell/sourcemap-codec@1.5.5': {}

  '@jridgewell/trace-mapping@0.3.31':
    dependencies:
      '@jridgewell/resolve-uri': 3.1.2
      '@jridgewell/sourcemap-codec': 1.5.5

  '@loaderkit/resolve@1.0.4':
    dependencies:
      '@braidai/lang': 1.1.2

  '@napi-rs/wasm-runtime@1.0.7':
    dependencies:
      '@emnapi/core': 1.7.0
      '@emnapi/runtime': 1.7.0
      '@tybys/wasm-util': 0.10.1
    optional: true

  '@nodelib/fs.scandir@2.1.5':
    dependencies:
      '@nodelib/fs.stat': 2.0.5
      run-parallel: 1.2.0

  '@nodelib/fs.stat@2.0.5': {}

  '@nodelib/fs.walk@1.2.8':
    dependencies:
      '@nodelib/fs.scandir': 2.1.5
      fastq: 1.19.1

  '@oxc-project/runtime@0.96.0': {}

  '@oxc-project/types@0.96.0': {}

  '@pkgr/core@0.2.9': {}

  '@quansync/fs@0.1.5':
    dependencies:
      quansync: 0.2.11

  '@rolldown/binding-android-arm64@1.0.0-beta.47':
    optional: true

  '@rolldown/binding-darwin-arm64@1.0.0-beta.47':
    optional: true

  '@rolldown/binding-darwin-x64@1.0.0-beta.47':
    optional: true

  '@rolldown/binding-freebsd-x64@1.0.0-beta.47':
    optional: true

  '@rolldown/binding-linux-arm-gnueabihf@1.0.0-beta.47':
    optional: true

  '@rolldown/binding-linux-arm64-gnu@1.0.0-beta.47':
    optional: true

  '@rolldown/binding-linux-arm64-musl@1.0.0-beta.47':
    optional: true

  '@rolldown/binding-linux-x64-gnu@1.0.0-beta.47':
    optional: true

  '@rolldown/binding-linux-x64-musl@1.0.0-beta.47':
    optional: true

  '@rolldown/binding-openharmony-arm64@1.0.0-beta.47':
    optional: true

  '@rolldown/binding-wasm32-wasi@1.0.0-beta.47':
    dependencies:
      '@napi-rs/wasm-runtime': 1.0.7
    optional: true

  '@rolldown/binding-win32-arm64-msvc@1.0.0-beta.47':
    optional: true

  '@rolldown/binding-win32-ia32-msvc@1.0.0-beta.47':
    optional: true

  '@rolldown/binding-win32-x64-msvc@1.0.0-beta.47':
    optional: true

  '@rolldown/pluginutils@1.0.0-beta.47': {}

  '@standard-schema/spec@1.0.0': {}

  '@tsconfig/node20@20.1.6': {}

  '@tybys/wasm-util@0.10.1':
    dependencies:
      tslib: 2.8.1
    optional: true

  '@types/body-parser@1.19.6':
    dependencies:
      '@types/connect': 3.4.38
      '@types/node': 24.10.0

  '@types/busboy@1.5.4':
    dependencies:
      '@types/node': 24.10.0

  '@types/chai@5.2.3':
    dependencies:
      '@types/deep-eql': 4.0.2
      assertion-error: 2.0.1

  '@types/compression@1.8.1':
    dependencies:
      '@types/express': 5.0.3
      '@types/node': 24.10.0

  '@types/connect@3.4.38':
    dependencies:
      '@types/node': 24.10.0

  '@types/cors@2.8.19':
    dependencies:
      '@types/node': 24.10.0

  '@types/deep-eql@4.0.2': {}

  '@types/depd@1.1.37':
    dependencies:
      '@types/node': 24.10.0

  '@types/estree@1.0.8': {}

  '@types/express-fileupload@1.5.1':
    dependencies:
      '@types/busboy': 1.5.4
      '@types/express': 5.0.3

  '@types/express-serve-static-core@5.0.7':
    dependencies:
      '@types/node': 24.10.0
      '@types/qs': 6.14.0
      '@types/range-parser': 1.2.7
      '@types/send': 0.17.5

  '@types/express@5.0.3':
    dependencies:
      '@types/body-parser': 1.19.6
      '@types/express-serve-static-core': 5.0.7
      '@types/serve-static': 1.15.8

  '@types/http-errors@2.0.5': {}

  '@types/json-schema@7.0.15': {}

  '@types/mime@1.3.5': {}

  '@types/node-forge@1.3.14':
    dependencies:
      '@types/node': 24.10.0

  '@types/node@24.10.0':
    dependencies:
      undici-types: 7.16.0

  '@types/qs@6.14.0': {}

  '@types/ramda@0.31.1':
    dependencies:
      types-ramda: 0.31.0

  '@types/range-parser@1.2.7': {}

  '@types/send@0.17.5':
    dependencies:
      '@types/mime': 1.3.5
      '@types/node': 24.10.0

  '@types/serve-static@1.15.8':
    dependencies:
      '@types/http-errors': 2.0.5
      '@types/node': 24.10.0
      '@types/send': 0.17.5

  '@types/swagger-ui-express@4.1.8':
    dependencies:
      '@types/express': 5.0.3
      '@types/serve-static': 1.15.8

  '@typescript-eslint/eslint-plugin@8.0.0(@typescript-eslint/parser@8.0.0(eslint@9.0.0)(typescript@5.1.3))(eslint@9.0.0)(typescript@5.1.3)':
    dependencies:
      '@eslint-community/regexpp': 4.12.2
      '@typescript-eslint/parser': 8.0.0(eslint@9.0.0)(typescript@5.1.3)
      '@typescript-eslint/scope-manager': 8.0.0
      '@typescript-eslint/type-utils': 8.0.0(eslint@9.0.0)(typescript@5.1.3)
      '@typescript-eslint/utils': 8.0.0(eslint@9.0.0)(typescript@5.1.3)
      '@typescript-eslint/visitor-keys': 8.0.0
      eslint: 9.0.0
      graphemer: 1.4.0
      ignore: 5.3.2
      natural-compare: 1.4.0
      ts-api-utils: 1.4.3(typescript@5.1.3)
    optionalDependencies:
      typescript: 5.1.3
    transitivePeerDependencies:
      - supports-color

  '@typescript-eslint/eslint-plugin@8.46.3(@typescript-eslint/parser@8.46.3(eslint@9.39.1)(typescript@5.9.3))(eslint@9.39.1)(typescript@5.9.3)':
    dependencies:
      '@eslint-community/regexpp': 4.12.2
      '@typescript-eslint/parser': 8.46.3(eslint@9.39.1)(typescript@5.9.3)
      '@typescript-eslint/scope-manager': 8.46.3
      '@typescript-eslint/type-utils': 8.46.3(eslint@9.39.1)(typescript@5.9.3)
      '@typescript-eslint/utils': 8.46.3(eslint@9.39.1)(typescript@5.9.3)
      '@typescript-eslint/visitor-keys': 8.46.3
      eslint: 9.39.1
      graphemer: 1.4.0
      ignore: 7.0.5
      natural-compare: 1.4.0
      ts-api-utils: 2.1.0(typescript@5.9.3)
      typescript: 5.9.3
    transitivePeerDependencies:
      - supports-color

  '@typescript-eslint/parser@8.0.0(eslint@9.0.0)(typescript@5.1.3)':
    dependencies:
      '@typescript-eslint/scope-manager': 8.0.0
      '@typescript-eslint/types': 8.0.0
      '@typescript-eslint/typescript-estree': 8.0.0(typescript@5.1.3)
      '@typescript-eslint/visitor-keys': 8.0.0
      debug: 4.4.3
      eslint: 9.0.0
    optionalDependencies:
      typescript: 5.1.3
    transitivePeerDependencies:
      - supports-color

  '@typescript-eslint/parser@8.46.3(eslint@9.39.1)(typescript@5.9.3)':
    dependencies:
      '@typescript-eslint/scope-manager': 8.46.3
      '@typescript-eslint/types': 8.46.3
      '@typescript-eslint/typescript-estree': 8.46.3(typescript@5.9.3)
      '@typescript-eslint/visitor-keys': 8.46.3
      debug: 4.4.3
      eslint: 9.39.1
      typescript: 5.9.3
    transitivePeerDependencies:
      - supports-color

  '@typescript-eslint/project-service@8.46.3(typescript@5.9.3)':
    dependencies:
      '@typescript-eslint/tsconfig-utils': 8.46.3(typescript@5.9.3)
      '@typescript-eslint/types': 8.46.3
      debug: 4.4.3
      typescript: 5.9.3
    transitivePeerDependencies:
      - supports-color

  '@typescript-eslint/rule-tester@8.46.3(eslint@9.39.1)(typescript@5.9.3)':
    dependencies:
      '@typescript-eslint/parser': 8.46.3(eslint@9.39.1)(typescript@5.9.3)
      '@typescript-eslint/typescript-estree': 8.46.3(typescript@5.9.3)
      '@typescript-eslint/utils': 8.46.3(eslint@9.39.1)(typescript@5.9.3)
      ajv: 6.12.6
      eslint: 9.39.1
      json-stable-stringify-without-jsonify: 1.0.1
      lodash.merge: 4.6.2
      semver: 7.7.3
    transitivePeerDependencies:
      - supports-color
      - typescript

  '@typescript-eslint/scope-manager@8.0.0':
    dependencies:
      '@typescript-eslint/types': 8.0.0
      '@typescript-eslint/visitor-keys': 8.0.0

  '@typescript-eslint/scope-manager@8.46.3':
    dependencies:
      '@typescript-eslint/types': 8.46.3
      '@typescript-eslint/visitor-keys': 8.46.3

  '@typescript-eslint/tsconfig-utils@8.46.3(typescript@5.9.3)':
    dependencies:
      typescript: 5.9.3

  '@typescript-eslint/type-utils@8.0.0(eslint@9.0.0)(typescript@5.1.3)':
    dependencies:
      '@typescript-eslint/typescript-estree': 8.0.0(typescript@5.1.3)
      '@typescript-eslint/utils': 8.0.0(eslint@9.0.0)(typescript@5.1.3)
      debug: 4.4.3
      ts-api-utils: 1.4.3(typescript@5.1.3)
    optionalDependencies:
      typescript: 5.1.3
    transitivePeerDependencies:
      - eslint
      - supports-color

  '@typescript-eslint/type-utils@8.46.3(eslint@9.39.1)(typescript@5.9.3)':
    dependencies:
      '@typescript-eslint/types': 8.46.3
      '@typescript-eslint/typescript-estree': 8.46.3(typescript@5.9.3)
      '@typescript-eslint/utils': 8.46.3(eslint@9.39.1)(typescript@5.9.3)
      debug: 4.4.3
      eslint: 9.39.1
      ts-api-utils: 2.1.0(typescript@5.9.3)
      typescript: 5.9.3
    transitivePeerDependencies:
      - supports-color

  '@typescript-eslint/types@8.0.0': {}

  '@typescript-eslint/types@8.46.3': {}

  '@typescript-eslint/typescript-estree@8.0.0(typescript@5.1.3)':
    dependencies:
      '@typescript-eslint/types': 8.0.0
      '@typescript-eslint/visitor-keys': 8.0.0
      debug: 4.4.3
      globby: 11.1.0
      is-glob: 4.0.3
      minimatch: 9.0.5
      semver: 7.7.3
      ts-api-utils: 1.4.3(typescript@5.1.3)
    optionalDependencies:
      typescript: 5.1.3
    transitivePeerDependencies:
      - supports-color

  '@typescript-eslint/typescript-estree@8.46.3(typescript@5.9.3)':
    dependencies:
      '@typescript-eslint/project-service': 8.46.3(typescript@5.9.3)
      '@typescript-eslint/tsconfig-utils': 8.46.3(typescript@5.9.3)
      '@typescript-eslint/types': 8.46.3
      '@typescript-eslint/visitor-keys': 8.46.3
      debug: 4.4.3
      fast-glob: 3.3.3
      is-glob: 4.0.3
      minimatch: 9.0.5
      semver: 7.7.3
      ts-api-utils: 2.1.0(typescript@5.9.3)
      typescript: 5.9.3
    transitivePeerDependencies:
      - supports-color

  '@typescript-eslint/utils@8.0.0(eslint@9.0.0)(typescript@5.1.3)':
    dependencies:
      '@eslint-community/eslint-utils': 4.9.0(eslint@9.0.0)
      '@typescript-eslint/scope-manager': 8.0.0
      '@typescript-eslint/types': 8.0.0
      '@typescript-eslint/typescript-estree': 8.0.0(typescript@5.1.3)
      eslint: 9.0.0
    transitivePeerDependencies:
      - supports-color
      - typescript

  '@typescript-eslint/utils@8.46.3(eslint@9.39.1)(typescript@5.9.3)':
    dependencies:
      '@eslint-community/eslint-utils': 4.9.0(eslint@9.39.1)
      '@typescript-eslint/scope-manager': 8.46.3
      '@typescript-eslint/types': 8.46.3
      '@typescript-eslint/typescript-estree': 8.46.3(typescript@5.9.3)
      eslint: 9.39.1
      typescript: 5.9.3
    transitivePeerDependencies:
      - supports-color

  '@typescript-eslint/visitor-keys@8.0.0':
    dependencies:
      '@typescript-eslint/types': 8.0.0
      eslint-visitor-keys: 3.4.3

  '@typescript-eslint/visitor-keys@8.46.3':
    dependencies:
      '@typescript-eslint/types': 8.46.3
      eslint-visitor-keys: 4.2.1

<<<<<<< HEAD
  '@vitest/coverage-v8@4.0.8(vitest@4.0.8(@types/node@24.10.0)(esbuild@0.25.12)(tsx@4.20.6)(yaml@2.8.1))':
=======
  '@vitest/coverage-v8@4.0.8(vitest@4.0.8(@types/node@24.10.0)(yaml@2.8.1))':
>>>>>>> 8ae01bcb
    dependencies:
      '@bcoe/v8-coverage': 1.0.2
      '@vitest/utils': 4.0.8
      ast-v8-to-istanbul: 0.3.8
      debug: 4.4.3
      istanbul-lib-coverage: 3.2.2
      istanbul-lib-report: 3.0.1
      istanbul-lib-source-maps: 5.0.6
      istanbul-reports: 3.2.0
      magicast: 0.5.1
      std-env: 3.10.0
      tinyrainbow: 3.0.3
<<<<<<< HEAD
      vitest: 4.0.8(@types/node@24.10.0)(esbuild@0.25.12)(tsx@4.20.6)(yaml@2.8.1)
=======
      vitest: 4.0.8(@types/node@24.10.0)(yaml@2.8.1)
>>>>>>> 8ae01bcb
    transitivePeerDependencies:
      - supports-color

  '@vitest/expect@4.0.8':
    dependencies:
      '@standard-schema/spec': 1.0.0
      '@types/chai': 5.2.3
      '@vitest/spy': 4.0.8
      '@vitest/utils': 4.0.8
      chai: 6.2.0
      tinyrainbow: 3.0.3

<<<<<<< HEAD
  '@vitest/mocker@4.0.8(@types/node@24.10.0)(esbuild@0.25.12)(tsx@4.20.6)(yaml@2.8.1)':
=======
  '@vitest/mocker@4.0.8(vite@7.2.2(@types/node@24.10.0)(yaml@2.8.1))':
>>>>>>> 8ae01bcb
    dependencies:
      '@vitest/spy': 4.0.8
      estree-walker: 3.0.3
      magic-string: 0.30.21
<<<<<<< HEAD
      vite: rolldown-vite@7.2.2(@types/node@24.10.0)(esbuild@0.25.12)(tsx@4.20.6)(yaml@2.8.1)
    transitivePeerDependencies:
      - '@types/node'
      - esbuild
      - jiti
      - less
      - sass
      - sass-embedded
      - stylus
      - sugarss
      - terser
      - tsx
      - yaml
=======
    optionalDependencies:
      vite: 7.2.2(@types/node@24.10.0)(yaml@2.8.1)
>>>>>>> 8ae01bcb

  '@vitest/pretty-format@4.0.8':
    dependencies:
      tinyrainbow: 3.0.3

  '@vitest/runner@4.0.8':
    dependencies:
      '@vitest/utils': 4.0.8
      pathe: 2.0.3

  '@vitest/snapshot@4.0.8':
    dependencies:
      '@vitest/pretty-format': 4.0.8
      magic-string: 0.30.21
      pathe: 2.0.3

  '@vitest/spy@4.0.8': {}

  '@vitest/utils@4.0.8':
    dependencies:
      '@vitest/pretty-format': 4.0.8
      tinyrainbow: 3.0.3

  accepts@1.3.8:
    dependencies:
      mime-types: 2.1.35
      negotiator: 0.6.3

  accepts@2.0.0:
    dependencies:
      mime-types: 3.0.1
      negotiator: 1.0.0

  acorn-jsx@5.3.2(acorn@8.15.0):
    dependencies:
      acorn: 8.15.0

  acorn@8.15.0: {}

  ajv@6.12.6:
    dependencies:
      fast-deep-equal: 3.1.3
      fast-json-stable-stringify: 2.1.0
      json-schema-traverse: 0.4.1
      uri-js: 4.4.1

  ansi-regex@5.0.1: {}

  ansi-styles@4.3.0:
    dependencies:
      color-convert: 2.0.1

  ansis@4.2.0: {}

  argparse@2.0.1: {}

  array-union@2.1.0: {}

  assertion-error@2.0.1: {}

  ast-kit@2.2.0:
    dependencies:
      '@babel/parser': 7.28.5
      pathe: 2.0.3

  ast-v8-to-istanbul@0.3.8:
    dependencies:
      '@jridgewell/trace-mapping': 0.3.31
      estree-walker: 3.0.3
      js-tokens: 9.0.1

  balanced-match@1.0.2: {}

  birpc@2.7.0: {}

  body-parser@2.2.0:
    dependencies:
      bytes: 3.1.2
      content-type: 1.0.5
      debug: 4.4.3
      http-errors: 2.0.0
      iconv-lite: 0.6.3
      on-finished: 2.4.1
      qs: 6.14.0
      raw-body: 3.0.0
      type-is: 2.0.1
    transitivePeerDependencies:
      - supports-color

  brace-expansion@1.1.12:
    dependencies:
      balanced-match: 1.0.2
      concat-map: 0.0.1

  brace-expansion@2.0.2:
    dependencies:
      balanced-match: 1.0.2

  braces@3.0.3:
    dependencies:
      fill-range: 7.1.1

  busboy@1.6.0:
    dependencies:
      streamsearch: 1.1.0

  bytes@3.1.2: {}

  cac@6.7.14: {}

  call-bind-apply-helpers@1.0.2:
    dependencies:
      es-errors: 1.3.0
      function-bind: 1.1.2

  call-bound@1.0.4:
    dependencies:
      call-bind-apply-helpers: 1.0.2
      get-intrinsic: 1.3.0

  callsites@3.1.0: {}

  camelize-ts@3.0.0: {}

  chai@6.2.0: {}

  chalk@4.1.2:
    dependencies:
      ansi-styles: 4.3.0
      supports-color: 7.2.0

  chokidar@4.0.3:
    dependencies:
      readdirp: 4.1.2

  cjs-module-lexer@1.4.3: {}

  color-convert@2.0.1:
    dependencies:
      color-name: 1.1.4

  color-name@1.1.4: {}

  compressible@2.0.18:
    dependencies:
      mime-db: 1.54.0

  compression@1.8.1:
    dependencies:
      bytes: 3.1.2
      compressible: 2.0.18
      debug: 2.6.9
      negotiator: 0.6.4
      on-headers: 1.1.0
      safe-buffer: 5.2.1
      vary: 1.1.2
    transitivePeerDependencies:
      - supports-color

  concat-map@0.0.1: {}

  content-disposition@0.5.4:
    dependencies:
      safe-buffer: 5.2.1

  content-disposition@1.0.0:
    dependencies:
      safe-buffer: 5.2.1

  content-type@1.0.5: {}

  cookie-signature@1.2.2: {}

  cookie@0.7.2: {}

  cors@2.8.5:
    dependencies:
      object-assign: 4.1.1
      vary: 1.1.2

  cross-spawn@7.0.6:
    dependencies:
      path-key: 3.1.1
      shebang-command: 2.0.0
      which: 2.0.2

  debug@2.6.9:
    dependencies:
      ms: 2.0.0

  debug@4.4.3:
    dependencies:
      ms: 2.1.3

  deep-is@0.1.4: {}

  depd@1.1.2: {}

  depd@2.0.0: {}

  diff@8.0.2: {}

  dir-glob@3.0.1:
    dependencies:
      path-type: 4.0.0

  dts-resolver@2.1.2: {}

  dunder-proto@1.0.1:
    dependencies:
      call-bind-apply-helpers: 1.0.2
      es-errors: 1.3.0
      gopd: 1.2.0

  ee-first@1.1.1: {}

  empathic@2.0.0: {}

  empty-npm-package@1.0.0: {}

  encodeurl@2.0.0: {}

  es-define-property@1.0.1: {}

  es-errors@1.3.0: {}

  es-module-lexer@1.7.0: {}

  es-object-atoms@1.1.1:
    dependencies:
      es-errors: 1.3.0

  esbuild@0.25.12:
    optionalDependencies:
      '@esbuild/aix-ppc64': 0.25.12
      '@esbuild/android-arm': 0.25.12
      '@esbuild/android-arm64': 0.25.12
      '@esbuild/android-x64': 0.25.12
      '@esbuild/darwin-arm64': 0.25.12
      '@esbuild/darwin-x64': 0.25.12
      '@esbuild/freebsd-arm64': 0.25.12
      '@esbuild/freebsd-x64': 0.25.12
      '@esbuild/linux-arm': 0.25.12
      '@esbuild/linux-arm64': 0.25.12
      '@esbuild/linux-ia32': 0.25.12
      '@esbuild/linux-loong64': 0.25.12
      '@esbuild/linux-mips64el': 0.25.12
      '@esbuild/linux-ppc64': 0.25.12
      '@esbuild/linux-riscv64': 0.25.12
      '@esbuild/linux-s390x': 0.25.12
      '@esbuild/linux-x64': 0.25.12
      '@esbuild/netbsd-arm64': 0.25.12
      '@esbuild/netbsd-x64': 0.25.12
      '@esbuild/openbsd-arm64': 0.25.12
      '@esbuild/openbsd-x64': 0.25.12
      '@esbuild/openharmony-arm64': 0.25.12
      '@esbuild/sunos-x64': 0.25.12
      '@esbuild/win32-arm64': 0.25.12
      '@esbuild/win32-ia32': 0.25.12
      '@esbuild/win32-x64': 0.25.12

  escape-html@1.0.3: {}

  escape-string-regexp@4.0.0: {}

  eslint-config-prettier@10.1.8(eslint@9.39.1):
    dependencies:
      eslint: 9.39.1

  eslint-plugin-allowed-dependencies@2.0.1(eslint@9.39.1)(typescript-eslint@8.46.3(eslint@9.39.1)(typescript@5.9.3)):
    dependencies:
      eslint: 9.39.1
      ramda: 0.32.0
      typescript-eslint: 8.46.3(eslint@9.39.1)(typescript@5.9.3)

  eslint-plugin-prettier@5.5.4(eslint-config-prettier@10.1.8(eslint@9.39.1))(eslint@9.39.1)(prettier@3.6.2):
    dependencies:
      eslint: 9.39.1
      prettier: 3.6.2
      prettier-linter-helpers: 1.0.0
      synckit: 0.11.11
    optionalDependencies:
      eslint-config-prettier: 10.1.8(eslint@9.39.1)

  eslint-scope@8.4.0:
    dependencies:
      esrecurse: 4.3.0
      estraverse: 5.3.0

  eslint-visitor-keys@3.4.3: {}

  eslint-visitor-keys@4.2.1: {}

  eslint@9.0.0:
    dependencies:
      '@eslint-community/eslint-utils': 4.9.0(eslint@9.0.0)
      '@eslint-community/regexpp': 4.12.2
      '@eslint/eslintrc': 3.3.1
      '@eslint/js': 9.0.0
      '@humanwhocodes/config-array': 0.12.3
      '@humanwhocodes/module-importer': 1.0.1
      '@nodelib/fs.walk': 1.2.8
      ajv: 6.12.6
      chalk: 4.1.2
      cross-spawn: 7.0.6
      debug: 4.4.3
      escape-string-regexp: 4.0.0
      eslint-scope: 8.4.0
      eslint-visitor-keys: 4.2.1
      espree: 10.4.0
      esquery: 1.6.0
      esutils: 2.0.3
      fast-deep-equal: 3.1.3
      file-entry-cache: 8.0.0
      find-up: 5.0.0
      glob-parent: 6.0.2
      graphemer: 1.4.0
      ignore: 5.3.2
      imurmurhash: 0.1.4
      is-glob: 4.0.3
      is-path-inside: 3.0.3
      json-stable-stringify-without-jsonify: 1.0.1
      levn: 0.4.1
      lodash.merge: 4.6.2
      minimatch: 3.1.2
      natural-compare: 1.4.0
      optionator: 0.9.4
      strip-ansi: 6.0.1
      text-table: 0.2.0
    transitivePeerDependencies:
      - supports-color

  eslint@9.39.1:
    dependencies:
      '@eslint-community/eslint-utils': 4.9.0(eslint@9.39.1)
      '@eslint-community/regexpp': 4.12.2
      '@eslint/config-array': 0.21.1
      '@eslint/config-helpers': 0.4.2
      '@eslint/core': 0.17.0
      '@eslint/eslintrc': 3.3.1
      '@eslint/js': 9.39.1
      '@eslint/plugin-kit': 0.4.1
      '@humanfs/node': 0.16.7
      '@humanwhocodes/module-importer': 1.0.1
      '@humanwhocodes/retry': 0.4.3
      '@types/estree': 1.0.8
      ajv: 6.12.6
      chalk: 4.1.2
      cross-spawn: 7.0.6
      debug: 4.4.3
      escape-string-regexp: 4.0.0
      eslint-scope: 8.4.0
      eslint-visitor-keys: 4.2.1
      espree: 10.4.0
      esquery: 1.6.0
      esutils: 2.0.3
      fast-deep-equal: 3.1.3
      file-entry-cache: 8.0.0
      find-up: 5.0.0
      glob-parent: 6.0.2
      ignore: 5.3.2
      imurmurhash: 0.1.4
      is-glob: 4.0.3
      json-stable-stringify-without-jsonify: 1.0.1
      lodash.merge: 4.6.2
      minimatch: 3.1.2
      natural-compare: 1.4.0
      optionator: 0.9.4
    transitivePeerDependencies:
      - supports-color

  espree@10.4.0:
    dependencies:
      acorn: 8.15.0
      acorn-jsx: 5.3.2(acorn@8.15.0)
      eslint-visitor-keys: 4.2.1

  esquery@1.6.0:
    dependencies:
      estraverse: 5.3.0

  esrecurse@4.3.0:
    dependencies:
      estraverse: 5.3.0

  estraverse@5.3.0: {}

  estree-walker@3.0.3:
    dependencies:
      '@types/estree': 1.0.8

  esutils@2.0.3: {}

  etag@1.8.1: {}

  expect-type@1.2.2: {}

  express-fileupload@1.5.2:
    dependencies:
      busboy: 1.6.0

  express@5.1.0:
    dependencies:
      accepts: 2.0.0
      body-parser: 2.2.0
      content-disposition: 1.0.0
      content-type: 1.0.5
      cookie: 0.7.2
      cookie-signature: 1.2.2
      debug: 4.4.3
      encodeurl: 2.0.0
      escape-html: 1.0.3
      etag: 1.8.1
      finalhandler: 2.1.0
      fresh: 2.0.0
      http-errors: 2.0.0
      merge-descriptors: 2.0.0
      mime-types: 3.0.1
      on-finished: 2.4.1
      once: 1.4.0
      parseurl: 1.3.3
      proxy-addr: 2.0.7
      qs: 6.14.0
      range-parser: 1.2.1
      router: 2.2.0
      send: 1.2.0
      serve-static: 2.2.0
      statuses: 2.0.1
      type-is: 2.0.1
      vary: 1.1.2
    transitivePeerDependencies:
      - supports-color

  fast-deep-equal@3.1.3: {}

  fast-diff@1.3.0: {}

  fast-glob@3.3.3:
    dependencies:
      '@nodelib/fs.stat': 2.0.5
      '@nodelib/fs.walk': 1.2.8
      glob-parent: 5.1.2
      merge2: 1.4.1
      micromatch: 4.0.8

  fast-json-stable-stringify@2.1.0: {}

  fast-levenshtein@2.0.6: {}

  fastq@1.19.1:
    dependencies:
      reusify: 1.1.0

  fdir@6.5.0(picomatch@4.0.3):
    optionalDependencies:
      picomatch: 4.0.3

  fflate@0.8.2: {}

  file-entry-cache@8.0.0:
    dependencies:
      flat-cache: 4.0.1

  fill-range@7.1.1:
    dependencies:
      to-regex-range: 5.0.1

  finalhandler@2.1.0:
    dependencies:
      debug: 4.4.3
      encodeurl: 2.0.0
      escape-html: 1.0.3
      on-finished: 2.4.1
      parseurl: 1.3.3
      statuses: 2.0.1
    transitivePeerDependencies:
      - supports-color

  find-up@5.0.0:
    dependencies:
      locate-path: 6.0.0
      path-exists: 4.0.0

  flat-cache@4.0.1:
    dependencies:
      flatted: 3.3.3
      keyv: 4.5.4

  flatted@3.3.3: {}

  forwarded@0.2.0: {}

  fresh@0.5.2: {}

  fresh@2.0.0: {}

  fsevents@2.3.3:
    optional: true

  function-bind@1.1.2: {}

  get-intrinsic@1.3.0:
    dependencies:
      call-bind-apply-helpers: 1.0.2
      es-define-property: 1.0.1
      es-errors: 1.3.0
      es-object-atoms: 1.1.1
      function-bind: 1.1.2
      get-proto: 1.0.1
      gopd: 1.2.0
      has-symbols: 1.1.0
      hasown: 2.0.2
      math-intrinsics: 1.1.0

  get-proto@1.0.1:
    dependencies:
      dunder-proto: 1.0.1
      es-object-atoms: 1.1.1

  get-tsconfig@4.13.0:
    dependencies:
      resolve-pkg-maps: 1.0.0

  glob-parent@5.1.2:
    dependencies:
      is-glob: 4.0.3

  glob-parent@6.0.2:
    dependencies:
      is-glob: 4.0.3

  globals@14.0.0: {}

  globby@11.1.0:
    dependencies:
      array-union: 2.1.0
      dir-glob: 3.0.1
      fast-glob: 3.3.3
      ignore: 5.3.2
      merge2: 1.4.1
      slash: 3.0.0

  gopd@1.2.0: {}

  graphemer@1.4.0: {}

  has-flag@4.0.0: {}

  has-symbols@1.1.0: {}

  hasown@2.0.2:
    dependencies:
      function-bind: 1.1.2

  hookable@5.5.3: {}

  html-escaper@2.0.2: {}

  http-errors@2.0.0:
    dependencies:
      depd: 2.0.0
      inherits: 2.0.4
      setprototypeof: 1.2.0
      statuses: 2.0.1
      toidentifier: 1.0.1

  husky@9.1.7: {}

  iconv-lite@0.6.3:
    dependencies:
      safer-buffer: 2.1.2

  ignore@5.3.2: {}

  ignore@7.0.5: {}

  import-fresh@3.3.1:
    dependencies:
      parent-module: 1.0.1
      resolve-from: 4.0.0

  imurmurhash@0.1.4: {}

  inherits@2.0.4: {}

  ipaddr.js@1.9.1: {}

  is-extglob@2.1.1: {}

  is-glob@4.0.3:
    dependencies:
      is-extglob: 2.1.1

  is-number@7.0.0: {}

  is-path-inside@3.0.3: {}

  is-promise@4.0.0: {}

  isexe@2.0.0: {}

  istanbul-lib-coverage@3.2.2: {}

  istanbul-lib-report@3.0.1:
    dependencies:
      istanbul-lib-coverage: 3.2.2
      make-dir: 4.0.0
      supports-color: 7.2.0

  istanbul-lib-source-maps@5.0.6:
    dependencies:
      '@jridgewell/trace-mapping': 0.3.31
      debug: 4.4.3
      istanbul-lib-coverage: 3.2.2
    transitivePeerDependencies:
      - supports-color

  istanbul-reports@3.2.0:
    dependencies:
      html-escaper: 2.0.2
      istanbul-lib-report: 3.0.1

  js-tokens@9.0.1: {}

  js-yaml@4.1.0:
    dependencies:
      argparse: 2.0.1

  jsesc@3.1.0: {}

  json-buffer@3.0.1: {}

  json-schema-traverse@0.4.1: {}

  json-stable-stringify-without-jsonify@1.0.1: {}

  keyv@4.5.4:
    dependencies:
      json-buffer: 3.0.1

  levn@0.4.1:
    dependencies:
      prelude-ls: 1.2.1
      type-check: 0.4.0

  locate-path@6.0.0:
    dependencies:
      p-locate: 5.0.0

  lodash.merge@4.6.2: {}

  lodash.snakecase@4.1.1: {}

  lru-cache@11.2.1: {}

  magic-string@0.30.21:
    dependencies:
      '@jridgewell/sourcemap-codec': 1.5.5

  magicast@0.5.1:
    dependencies:
      '@babel/parser': 7.28.5
      '@babel/types': 7.28.5
      source-map-js: 1.2.1

  make-dir@4.0.0:
    dependencies:
      semver: 7.7.3

  math-intrinsics@1.1.0: {}

  media-typer@0.3.0: {}

  media-typer@1.1.0: {}

  merge-descriptors@1.0.3: {}

  merge-descriptors@2.0.0: {}

  merge2@1.4.1: {}

  methods@1.1.2: {}

  micromatch@4.0.8:
    dependencies:
      braces: 3.0.3
      picomatch: 2.3.1

  mime-db@1.52.0: {}

  mime-db@1.54.0: {}

  mime-types@2.1.35:
    dependencies:
      mime-db: 1.52.0

  mime-types@3.0.1:
    dependencies:
      mime-db: 1.54.0

  mime@1.6.0: {}

  minimatch@3.1.2:
    dependencies:
      brace-expansion: 1.1.12

  minimatch@9.0.5:
    dependencies:
      brace-expansion: 2.0.2

  ms@2.0.0: {}

  ms@2.1.3: {}

  nanoid@3.3.11: {}

  natural-compare@1.4.0: {}

  negotiator@0.6.3: {}

  negotiator@0.6.4: {}

  negotiator@1.0.0: {}

  node-forge@1.3.1: {}

  node-mocks-http@1.17.2(@types/express@5.0.3)(@types/node@24.10.0):
    dependencies:
      accepts: 1.3.8
      content-disposition: 0.5.4
      depd: 1.1.2
      fresh: 0.5.2
      merge-descriptors: 1.0.3
      methods: 1.1.2
      mime: 1.6.0
      parseurl: 1.3.3
      range-parser: 1.2.1
      type-is: 1.6.18
    optionalDependencies:
      '@types/express': 5.0.3
      '@types/node': 24.10.0

  object-assign@4.1.1: {}

  object-inspect@1.13.4: {}

  on-finished@2.4.1:
    dependencies:
      ee-first: 1.1.1

  on-headers@1.1.0: {}

  once@1.4.0:
    dependencies:
      wrappy: 1.0.2

  openapi3-ts@4.5.0:
    dependencies:
      yaml: 2.8.1

  optionator@0.9.4:
    dependencies:
      deep-is: 0.1.4
      fast-levenshtein: 2.0.6
      levn: 0.4.1
      prelude-ls: 1.2.1
      type-check: 0.4.0
      word-wrap: 1.2.5

  p-limit@3.1.0:
    dependencies:
      yocto-queue: 0.1.0

  p-locate@5.0.0:
    dependencies:
      p-limit: 3.1.0

  parent-module@1.0.1:
    dependencies:
      callsites: 3.1.0

  parseurl@1.3.3: {}

  path-exists@4.0.0: {}

  path-key@3.1.1: {}

  path-to-regexp@8.3.0: {}

  path-type@4.0.0: {}

  pathe@2.0.3: {}

  picocolors@1.1.1: {}

  picomatch@2.3.1: {}

  picomatch@4.0.3: {}

  postcss@8.5.6:
    dependencies:
      nanoid: 3.3.11
      picocolors: 1.1.1
      source-map-js: 1.2.1

  prelude-ls@1.2.1: {}

  prettier-linter-helpers@1.0.0:
    dependencies:
      fast-diff: 1.3.0

  prettier@3.6.2: {}

  proxy-addr@2.0.7:
    dependencies:
      forwarded: 0.2.0
      ipaddr.js: 1.9.1

  punycode@2.3.1: {}

  qs@6.14.0:
    dependencies:
      side-channel: 1.1.0

  quansync@0.2.11: {}

  queue-microtask@1.2.3: {}

  ramda@0.32.0: {}

  range-parser@1.2.1: {}

  raw-body@3.0.0:
    dependencies:
      bytes: 3.1.2
      http-errors: 2.0.0
      iconv-lite: 0.6.3
      unpipe: 1.0.0

  readdirp@4.1.2: {}

  resolve-from@4.0.0: {}

  resolve-pkg-maps@1.0.0: {}

  reusify@1.1.0: {}

  rolldown-plugin-dts@0.17.4(rolldown@1.0.0-beta.47)(typescript@5.9.3):
    dependencies:
      '@babel/generator': 7.28.5
      '@babel/parser': 7.28.5
      '@babel/types': 7.28.5
      ast-kit: 2.2.0
      birpc: 2.7.0
      debug: 4.4.3
      dts-resolver: 2.1.2
      get-tsconfig: 4.13.0
      magic-string: 0.30.21
      rolldown: 1.0.0-beta.47
    optionalDependencies:
      typescript: 5.9.3
    transitivePeerDependencies:
      - oxc-resolver
      - supports-color

  rolldown-vite@7.2.2(@types/node@24.10.0)(esbuild@0.25.12)(tsx@4.20.6)(yaml@2.8.1):
    dependencies:
      '@oxc-project/runtime': 0.96.0
      fdir: 6.5.0(picomatch@4.0.3)
      lightningcss: empty-npm-package@1.0.0
      picomatch: 4.0.3
      postcss: 8.5.6
      rolldown: 1.0.0-beta.47
      tinyglobby: 0.2.15
    optionalDependencies:
      '@types/node': 24.10.0
      esbuild: 0.25.12
      fsevents: 2.3.3
      tsx: 4.20.6
      yaml: 2.8.1

  rolldown@1.0.0-beta.47:
    dependencies:
      '@oxc-project/types': 0.96.0
      '@rolldown/pluginutils': 1.0.0-beta.47
    optionalDependencies:
      '@rolldown/binding-android-arm64': 1.0.0-beta.47
      '@rolldown/binding-darwin-arm64': 1.0.0-beta.47
      '@rolldown/binding-darwin-x64': 1.0.0-beta.47
      '@rolldown/binding-freebsd-x64': 1.0.0-beta.47
      '@rolldown/binding-linux-arm-gnueabihf': 1.0.0-beta.47
      '@rolldown/binding-linux-arm64-gnu': 1.0.0-beta.47
      '@rolldown/binding-linux-arm64-musl': 1.0.0-beta.47
      '@rolldown/binding-linux-x64-gnu': 1.0.0-beta.47
      '@rolldown/binding-linux-x64-musl': 1.0.0-beta.47
      '@rolldown/binding-openharmony-arm64': 1.0.0-beta.47
      '@rolldown/binding-wasm32-wasi': 1.0.0-beta.47
      '@rolldown/binding-win32-arm64-msvc': 1.0.0-beta.47
      '@rolldown/binding-win32-ia32-msvc': 1.0.0-beta.47
      '@rolldown/binding-win32-x64-msvc': 1.0.0-beta.47

  router@2.2.0:
    dependencies:
      debug: 4.4.3
      depd: 2.0.0
      is-promise: 4.0.0
      parseurl: 1.3.3
      path-to-regexp: 8.3.0
    transitivePeerDependencies:
      - supports-color

  run-parallel@1.2.0:
    dependencies:
      queue-microtask: 1.2.3

  safe-buffer@5.2.1: {}

  safer-buffer@2.1.2: {}

  semver@7.7.3: {}

  send@1.2.0:
    dependencies:
      debug: 4.4.3
      encodeurl: 2.0.0
      escape-html: 1.0.3
      etag: 1.8.1
      fresh: 2.0.0
      http-errors: 2.0.0
      mime-types: 3.0.1
      ms: 2.1.3
      on-finished: 2.4.1
      range-parser: 1.2.1
      statuses: 2.0.1
    transitivePeerDependencies:
      - supports-color

  serve-static@2.2.0:
    dependencies:
      encodeurl: 2.0.0
      escape-html: 1.0.3
      parseurl: 1.3.3
      send: 1.2.0
    transitivePeerDependencies:
      - supports-color

  setprototypeof@1.2.0: {}

  shebang-command@2.0.0:
    dependencies:
      shebang-regex: 3.0.0

  shebang-regex@3.0.0: {}

  side-channel-list@1.0.0:
    dependencies:
      es-errors: 1.3.0
      object-inspect: 1.13.4

  side-channel-map@1.0.1:
    dependencies:
      call-bound: 1.0.4
      es-errors: 1.3.0
      get-intrinsic: 1.3.0
      object-inspect: 1.13.4

  side-channel-weakmap@1.0.2:
    dependencies:
      call-bound: 1.0.4
      es-errors: 1.3.0
      get-intrinsic: 1.3.0
      object-inspect: 1.13.4
      side-channel-map: 1.0.1

  side-channel@1.1.0:
    dependencies:
      es-errors: 1.3.0
      object-inspect: 1.13.4
      side-channel-list: 1.0.0
      side-channel-map: 1.0.1
      side-channel-weakmap: 1.0.2

  siginfo@2.0.0: {}

  slash@3.0.0: {}

  snakify-ts@2.3.0:
    dependencies:
      lodash.snakecase: 4.1.1

  source-map-js@1.2.1: {}

  stackback@0.0.2: {}

  statuses@2.0.1: {}

  std-env@3.10.0: {}

  streamsearch@1.1.0: {}

  strip-ansi@6.0.1:
    dependencies:
      ansi-regex: 5.0.1

  strip-json-comments@3.1.1: {}

  supports-color@7.2.0:
    dependencies:
      has-flag: 4.0.0

  swagger-ui-dist@5.29.0:
    dependencies:
      '@scarf/scarf': empty-npm-package@1.0.0

  swagger-ui-express@5.0.1(express@5.1.0):
    dependencies:
      express: 5.1.0
      swagger-ui-dist: 5.29.0

  synckit@0.11.11:
    dependencies:
      '@pkgr/core': 0.2.9

  text-table@0.2.0: {}

  tinybench@2.9.0: {}

  tinyexec@0.3.2: {}

  tinyexec@1.0.2: {}

  tinyglobby@0.2.15:
    dependencies:
      fdir: 6.5.0(picomatch@4.0.3)
      picomatch: 4.0.3

  tinyrainbow@3.0.3: {}

  to-regex-range@5.0.1:
    dependencies:
      is-number: 7.0.0

  toidentifier@1.0.1: {}

  tree-kill@1.2.2: {}

  ts-api-utils@1.4.3(typescript@5.1.3):
    dependencies:
      typescript: 5.1.3

  ts-api-utils@2.1.0(typescript@5.9.3):
    dependencies:
      typescript: 5.9.3

  ts-toolbelt@9.6.0: {}

  tsdown@0.16.1(@arethetypeswrong/core@0.18.2)(synckit@0.11.11)(typescript@5.9.3):
    dependencies:
      ansis: 4.2.0
      cac: 6.7.14
      chokidar: 4.0.3
      debug: 4.4.3
      diff: 8.0.2
      empathic: 2.0.0
      hookable: 5.5.3
      rolldown: 1.0.0-beta.47
      rolldown-plugin-dts: 0.17.4(rolldown@1.0.0-beta.47)(typescript@5.9.3)
      semver: 7.7.3
      tinyexec: 1.0.2
      tinyglobby: 0.2.15
      tree-kill: 1.2.2
      unconfig-core: 7.4.0
      unrun: 0.2.6(synckit@0.11.11)
    optionalDependencies:
      '@arethetypeswrong/core': 0.18.2
      typescript: 5.9.3
    transitivePeerDependencies:
      - '@ts-macro/tsc'
      - '@typescript/native-preview'
      - oxc-resolver
      - supports-color
      - synckit
      - vue-tsc

  tslib@2.8.1:
    optional: true

  type-check@0.4.0:
    dependencies:
      prelude-ls: 1.2.1

  type-is@1.6.18:
    dependencies:
      media-typer: 0.3.0
      mime-types: 2.1.35

  type-is@2.0.1:
    dependencies:
      content-type: 1.0.5
      media-typer: 1.1.0
      mime-types: 3.0.1

  types-ramda@0.31.0:
    dependencies:
      ts-toolbelt: 9.6.0

  typescript-eslint@8.0.0(eslint@9.0.0)(typescript@5.1.3):
    dependencies:
      '@typescript-eslint/eslint-plugin': 8.0.0(@typescript-eslint/parser@8.0.0(eslint@9.0.0)(typescript@5.1.3))(eslint@9.0.0)(typescript@5.1.3)
      '@typescript-eslint/parser': 8.0.0(eslint@9.0.0)(typescript@5.1.3)
      '@typescript-eslint/utils': 8.0.0(eslint@9.0.0)(typescript@5.1.3)
    optionalDependencies:
      typescript: 5.1.3
    transitivePeerDependencies:
      - eslint
      - supports-color

  typescript-eslint@8.46.3(eslint@9.39.1)(typescript@5.9.3):
    dependencies:
      '@typescript-eslint/eslint-plugin': 8.46.3(@typescript-eslint/parser@8.46.3(eslint@9.39.1)(typescript@5.9.3))(eslint@9.39.1)(typescript@5.9.3)
      '@typescript-eslint/parser': 8.46.3(eslint@9.39.1)(typescript@5.9.3)
      '@typescript-eslint/typescript-estree': 8.46.3(typescript@5.9.3)
      '@typescript-eslint/utils': 8.46.3(eslint@9.39.1)(typescript@5.9.3)
      eslint: 9.39.1
      typescript: 5.9.3
    transitivePeerDependencies:
      - supports-color

  typescript@5.1.3: {}

  typescript@5.6.1-rc: {}

  typescript@5.9.3: {}

  unconfig-core@7.4.0:
    dependencies:
      '@quansync/fs': 0.1.5
      quansync: 0.2.11

  undici-types@7.16.0: {}

  undici@7.16.0: {}

  unpipe@1.0.0: {}

  unrun@0.2.6(synckit@0.11.11):
    dependencies:
      '@oxc-project/runtime': 0.96.0
      rolldown: 1.0.0-beta.47
    optionalDependencies:
      synckit: 0.11.11

  uri-js@4.4.1:
    dependencies:
      punycode: 2.3.1

  validate-npm-package-name@5.0.1: {}

  vary@1.1.2: {}

<<<<<<< HEAD
  vitest@4.0.8(@types/node@24.10.0)(esbuild@0.25.12)(tsx@4.20.6)(yaml@2.8.1):
    dependencies:
      '@vitest/expect': 4.0.8
      '@vitest/mocker': 4.0.8(@types/node@24.10.0)(esbuild@0.25.12)(tsx@4.20.6)(yaml@2.8.1)
=======
  vite@7.2.2(@types/node@24.10.0)(yaml@2.8.1):
    dependencies:
      esbuild: 0.25.12
      fdir: 6.5.0(picomatch@4.0.3)
      picomatch: 4.0.3
      postcss: 8.5.6
      rollup: 4.52.5
      tinyglobby: 0.2.15
    optionalDependencies:
      '@types/node': 24.10.0
      fsevents: 2.3.3
      yaml: 2.8.1

  vitest@4.0.8(@types/node@24.10.0)(yaml@2.8.1):
    dependencies:
      '@vitest/expect': 4.0.8
      '@vitest/mocker': 4.0.8(vite@7.2.2(@types/node@24.10.0)(yaml@2.8.1))
>>>>>>> 8ae01bcb
      '@vitest/pretty-format': 4.0.8
      '@vitest/runner': 4.0.8
      '@vitest/snapshot': 4.0.8
      '@vitest/spy': 4.0.8
      '@vitest/utils': 4.0.8
      debug: 4.4.3
      es-module-lexer: 1.7.0
      expect-type: 1.2.2
      magic-string: 0.30.21
      pathe: 2.0.3
      picomatch: 4.0.3
      std-env: 3.10.0
      tinybench: 2.9.0
      tinyexec: 0.3.2
      tinyglobby: 0.2.15
      tinyrainbow: 3.0.3
<<<<<<< HEAD
      vite: rolldown-vite@7.2.2(@types/node@24.10.0)(esbuild@0.25.12)(tsx@4.20.6)(yaml@2.8.1)
=======
      vite: 7.2.2(@types/node@24.10.0)(yaml@2.8.1)
>>>>>>> 8ae01bcb
      why-is-node-running: 2.3.0
    optionalDependencies:
      '@types/node': 24.10.0
    transitivePeerDependencies:
      - esbuild
      - jiti
      - less
      - msw
      - sass
      - sass-embedded
      - stylus
      - sugarss
      - supports-color
      - terser
      - tsx
      - yaml

  which@2.0.2:
    dependencies:
      isexe: 2.0.0

  why-is-node-running@2.3.0:
    dependencies:
      siginfo: 2.0.0
      stackback: 0.0.2

  word-wrap@1.2.5: {}

  wrappy@1.0.2: {}

  yaml@2.8.1: {}

  yocto-queue@0.1.0: {}

  zod@4.0.0: {}

  zod@4.1.12: {}<|MERGE_RESOLUTION|>--- conflicted
+++ resolved
@@ -73,11 +73,7 @@
         version: 24.10.0
       '@vitest/coverage-v8':
         specifier: ^4.0.1
-<<<<<<< HEAD
-        version: 4.0.8(vitest@4.0.8(@types/node@24.10.0)(esbuild@0.25.12)(tsx@4.20.6)(yaml@2.8.1))
-=======
         version: 4.0.8(vitest@4.0.8(@types/node@24.10.0)(yaml@2.8.1))
->>>>>>> 8ae01bcb
       eslint:
         specifier: ^9.28.0
         version: 9.39.1
@@ -107,11 +103,7 @@
         version: 0.2.6(synckit@0.11.11)
       vitest:
         specifier: ^4.0.1
-<<<<<<< HEAD
-        version: 4.0.8(@types/node@24.10.0)(esbuild@0.25.12)(tsx@4.20.6)(yaml@2.8.1)
-=======
         version: 4.0.8(@types/node@24.10.0)(yaml@2.8.1)
->>>>>>> 8ae01bcb
 
   cjs-test:
     devDependencies:
@@ -353,162 +345,6 @@
   '@emnapi/wasi-threads@1.1.0':
     resolution: {integrity: sha512-WI0DdZ8xFSbgMjR1sFsKABJ/C5OnRrjT06JXbZKexJGrDuPTzZdDYfFlsgcCXCyf+suG5QU2e/y1Wo2V/OapLQ==}
 
-  '@esbuild/aix-ppc64@0.25.12':
-    resolution: {integrity: sha512-Hhmwd6CInZ3dwpuGTF8fJG6yoWmsToE+vYgD4nytZVxcu1ulHpUQRAB1UJ8+N1Am3Mz4+xOByoQoSZf4D+CpkA==}
-    engines: {node: '>=18'}
-    cpu: [ppc64]
-    os: [aix]
-
-  '@esbuild/android-arm64@0.25.12':
-    resolution: {integrity: sha512-6AAmLG7zwD1Z159jCKPvAxZd4y/VTO0VkprYy+3N2FtJ8+BQWFXU+OxARIwA46c5tdD9SsKGZ/1ocqBS/gAKHg==}
-    engines: {node: '>=18'}
-    cpu: [arm64]
-    os: [android]
-
-  '@esbuild/android-arm@0.25.12':
-    resolution: {integrity: sha512-VJ+sKvNA/GE7Ccacc9Cha7bpS8nyzVv0jdVgwNDaR4gDMC/2TTRc33Ip8qrNYUcpkOHUT5OZ0bUcNNVZQ9RLlg==}
-    engines: {node: '>=18'}
-    cpu: [arm]
-    os: [android]
-
-  '@esbuild/android-x64@0.25.12':
-    resolution: {integrity: sha512-5jbb+2hhDHx5phYR2By8GTWEzn6I9UqR11Kwf22iKbNpYrsmRB18aX/9ivc5cabcUiAT/wM+YIZ6SG9QO6a8kg==}
-    engines: {node: '>=18'}
-    cpu: [x64]
-    os: [android]
-
-  '@esbuild/darwin-arm64@0.25.12':
-    resolution: {integrity: sha512-N3zl+lxHCifgIlcMUP5016ESkeQjLj/959RxxNYIthIg+CQHInujFuXeWbWMgnTo4cp5XVHqFPmpyu9J65C1Yg==}
-    engines: {node: '>=18'}
-    cpu: [arm64]
-    os: [darwin]
-
-  '@esbuild/darwin-x64@0.25.12':
-    resolution: {integrity: sha512-HQ9ka4Kx21qHXwtlTUVbKJOAnmG1ipXhdWTmNXiPzPfWKpXqASVcWdnf2bnL73wgjNrFXAa3yYvBSd9pzfEIpA==}
-    engines: {node: '>=18'}
-    cpu: [x64]
-    os: [darwin]
-
-  '@esbuild/freebsd-arm64@0.25.12':
-    resolution: {integrity: sha512-gA0Bx759+7Jve03K1S0vkOu5Lg/85dou3EseOGUes8flVOGxbhDDh/iZaoek11Y8mtyKPGF3vP8XhnkDEAmzeg==}
-    engines: {node: '>=18'}
-    cpu: [arm64]
-    os: [freebsd]
-
-  '@esbuild/freebsd-x64@0.25.12':
-    resolution: {integrity: sha512-TGbO26Yw2xsHzxtbVFGEXBFH0FRAP7gtcPE7P5yP7wGy7cXK2oO7RyOhL5NLiqTlBh47XhmIUXuGciXEqYFfBQ==}
-    engines: {node: '>=18'}
-    cpu: [x64]
-    os: [freebsd]
-
-  '@esbuild/linux-arm64@0.25.12':
-    resolution: {integrity: sha512-8bwX7a8FghIgrupcxb4aUmYDLp8pX06rGh5HqDT7bB+8Rdells6mHvrFHHW2JAOPZUbnjUpKTLg6ECyzvas2AQ==}
-    engines: {node: '>=18'}
-    cpu: [arm64]
-    os: [linux]
-
-  '@esbuild/linux-arm@0.25.12':
-    resolution: {integrity: sha512-lPDGyC1JPDou8kGcywY0YILzWlhhnRjdof3UlcoqYmS9El818LLfJJc3PXXgZHrHCAKs/Z2SeZtDJr5MrkxtOw==}
-    engines: {node: '>=18'}
-    cpu: [arm]
-    os: [linux]
-
-  '@esbuild/linux-ia32@0.25.12':
-    resolution: {integrity: sha512-0y9KrdVnbMM2/vG8KfU0byhUN+EFCny9+8g202gYqSSVMonbsCfLjUO+rCci7pM0WBEtz+oK/PIwHkzxkyharA==}
-    engines: {node: '>=18'}
-    cpu: [ia32]
-    os: [linux]
-
-  '@esbuild/linux-loong64@0.25.12':
-    resolution: {integrity: sha512-h///Lr5a9rib/v1GGqXVGzjL4TMvVTv+s1DPoxQdz7l/AYv6LDSxdIwzxkrPW438oUXiDtwM10o9PmwS/6Z0Ng==}
-    engines: {node: '>=18'}
-    cpu: [loong64]
-    os: [linux]
-
-  '@esbuild/linux-mips64el@0.25.12':
-    resolution: {integrity: sha512-iyRrM1Pzy9GFMDLsXn1iHUm18nhKnNMWscjmp4+hpafcZjrr2WbT//d20xaGljXDBYHqRcl8HnxbX6uaA/eGVw==}
-    engines: {node: '>=18'}
-    cpu: [mips64el]
-    os: [linux]
-
-  '@esbuild/linux-ppc64@0.25.12':
-    resolution: {integrity: sha512-9meM/lRXxMi5PSUqEXRCtVjEZBGwB7P/D4yT8UG/mwIdze2aV4Vo6U5gD3+RsoHXKkHCfSxZKzmDssVlRj1QQA==}
-    engines: {node: '>=18'}
-    cpu: [ppc64]
-    os: [linux]
-
-  '@esbuild/linux-riscv64@0.25.12':
-    resolution: {integrity: sha512-Zr7KR4hgKUpWAwb1f3o5ygT04MzqVrGEGXGLnj15YQDJErYu/BGg+wmFlIDOdJp0PmB0lLvxFIOXZgFRrdjR0w==}
-    engines: {node: '>=18'}
-    cpu: [riscv64]
-    os: [linux]
-
-  '@esbuild/linux-s390x@0.25.12':
-    resolution: {integrity: sha512-MsKncOcgTNvdtiISc/jZs/Zf8d0cl/t3gYWX8J9ubBnVOwlk65UIEEvgBORTiljloIWnBzLs4qhzPkJcitIzIg==}
-    engines: {node: '>=18'}
-    cpu: [s390x]
-    os: [linux]
-
-  '@esbuild/linux-x64@0.25.12':
-    resolution: {integrity: sha512-uqZMTLr/zR/ed4jIGnwSLkaHmPjOjJvnm6TVVitAa08SLS9Z0VM8wIRx7gWbJB5/J54YuIMInDquWyYvQLZkgw==}
-    engines: {node: '>=18'}
-    cpu: [x64]
-    os: [linux]
-
-  '@esbuild/netbsd-arm64@0.25.12':
-    resolution: {integrity: sha512-xXwcTq4GhRM7J9A8Gv5boanHhRa/Q9KLVmcyXHCTaM4wKfIpWkdXiMog/KsnxzJ0A1+nD+zoecuzqPmCRyBGjg==}
-    engines: {node: '>=18'}
-    cpu: [arm64]
-    os: [netbsd]
-
-  '@esbuild/netbsd-x64@0.25.12':
-    resolution: {integrity: sha512-Ld5pTlzPy3YwGec4OuHh1aCVCRvOXdH8DgRjfDy/oumVovmuSzWfnSJg+VtakB9Cm0gxNO9BzWkj6mtO1FMXkQ==}
-    engines: {node: '>=18'}
-    cpu: [x64]
-    os: [netbsd]
-
-  '@esbuild/openbsd-arm64@0.25.12':
-    resolution: {integrity: sha512-fF96T6KsBo/pkQI950FARU9apGNTSlZGsv1jZBAlcLL1MLjLNIWPBkj5NlSz8aAzYKg+eNqknrUJ24QBybeR5A==}
-    engines: {node: '>=18'}
-    cpu: [arm64]
-    os: [openbsd]
-
-  '@esbuild/openbsd-x64@0.25.12':
-    resolution: {integrity: sha512-MZyXUkZHjQxUvzK7rN8DJ3SRmrVrke8ZyRusHlP+kuwqTcfWLyqMOE3sScPPyeIXN/mDJIfGXvcMqCgYKekoQw==}
-    engines: {node: '>=18'}
-    cpu: [x64]
-    os: [openbsd]
-
-  '@esbuild/openharmony-arm64@0.25.12':
-    resolution: {integrity: sha512-rm0YWsqUSRrjncSXGA7Zv78Nbnw4XL6/dzr20cyrQf7ZmRcsovpcRBdhD43Nuk3y7XIoW2OxMVvwuRvk9XdASg==}
-    engines: {node: '>=18'}
-    cpu: [arm64]
-    os: [openharmony]
-
-  '@esbuild/sunos-x64@0.25.12':
-    resolution: {integrity: sha512-3wGSCDyuTHQUzt0nV7bocDy72r2lI33QL3gkDNGkod22EsYl04sMf0qLb8luNKTOmgF/eDEDP5BFNwoBKH441w==}
-    engines: {node: '>=18'}
-    cpu: [x64]
-    os: [sunos]
-
-  '@esbuild/win32-arm64@0.25.12':
-    resolution: {integrity: sha512-rMmLrur64A7+DKlnSuwqUdRKyd3UE7oPJZmnljqEptesKM8wx9J8gx5u0+9Pq0fQQW8vqeKebwNXdfOyP+8Bsg==}
-    engines: {node: '>=18'}
-    cpu: [arm64]
-    os: [win32]
-
-  '@esbuild/win32-ia32@0.25.12':
-    resolution: {integrity: sha512-HkqnmmBoCbCwxUKKNPBixiWDGCpQGVsrQfJoVGYLPT41XWF8lHuE5N6WhVia2n4o5QK5M4tYr21827fNhi4byQ==}
-    engines: {node: '>=18'}
-    cpu: [ia32]
-    os: [win32]
-
-  '@esbuild/win32-x64@0.25.12':
-    resolution: {integrity: sha512-alJC0uCZpTFrSL0CCDjcgleBXPnCrEAhTBILpeAp7M/OFgoqtAetfBzX0xM00MUsVVPpVjlPuMbREqnZCXaTnA==}
-    engines: {node: '>=18'}
-    cpu: [x64]
-    os: [win32]
-
   '@eslint-community/eslint-utils@4.9.0':
     resolution: {integrity: sha512-ayVFHdtZ+hsq1t2Dy24wCmGXGe4q9Gu3smhLYALJrr473ZH27MsnSL+LKUlimp4BWJqMDMLmPpx/Q9R3OAlL4g==}
     engines: {node: ^12.22.0 || ^14.17.0 || >=16.0.0}
@@ -1183,11 +1019,6 @@
   es-object-atoms@1.1.1:
     resolution: {integrity: sha512-FGgH2h8zKNim9ljj7dankFPcICIK9Cp5bm+c2gQSYePhpaG5+esrLODihIorn+Pe6FGJzWhXQotPv73jTaldXA==}
     engines: {node: '>= 0.4'}
-
-  esbuild@0.25.12:
-    resolution: {integrity: sha512-bbPBYYrtZbkt6Os6FiTLCTFxvq4tt3JKall1vRwshA3fdVztsLAatFaZobhkBC8/BrPetoa0oksYoKXoG4ryJg==}
-    engines: {node: '>=18'}
-    hasBin: true
 
   escape-html@1.0.3:
     resolution: {integrity: sha512-NiSupZ4OeuGwr68lGIeym/ksIZMJodUGOSCZ/FSnTxcrekbvqrgdUxlJOMpijaKZVjAJrWrGs/6Jy8OMuyj9ow==}
@@ -2224,84 +2055,6 @@
       tslib: 2.8.1
     optional: true
 
-  '@esbuild/aix-ppc64@0.25.12':
-    optional: true
-
-  '@esbuild/android-arm64@0.25.12':
-    optional: true
-
-  '@esbuild/android-arm@0.25.12':
-    optional: true
-
-  '@esbuild/android-x64@0.25.12':
-    optional: true
-
-  '@esbuild/darwin-arm64@0.25.12':
-    optional: true
-
-  '@esbuild/darwin-x64@0.25.12':
-    optional: true
-
-  '@esbuild/freebsd-arm64@0.25.12':
-    optional: true
-
-  '@esbuild/freebsd-x64@0.25.12':
-    optional: true
-
-  '@esbuild/linux-arm64@0.25.12':
-    optional: true
-
-  '@esbuild/linux-arm@0.25.12':
-    optional: true
-
-  '@esbuild/linux-ia32@0.25.12':
-    optional: true
-
-  '@esbuild/linux-loong64@0.25.12':
-    optional: true
-
-  '@esbuild/linux-mips64el@0.25.12':
-    optional: true
-
-  '@esbuild/linux-ppc64@0.25.12':
-    optional: true
-
-  '@esbuild/linux-riscv64@0.25.12':
-    optional: true
-
-  '@esbuild/linux-s390x@0.25.12':
-    optional: true
-
-  '@esbuild/linux-x64@0.25.12':
-    optional: true
-
-  '@esbuild/netbsd-arm64@0.25.12':
-    optional: true
-
-  '@esbuild/netbsd-x64@0.25.12':
-    optional: true
-
-  '@esbuild/openbsd-arm64@0.25.12':
-    optional: true
-
-  '@esbuild/openbsd-x64@0.25.12':
-    optional: true
-
-  '@esbuild/openharmony-arm64@0.25.12':
-    optional: true
-
-  '@esbuild/sunos-x64@0.25.12':
-    optional: true
-
-  '@esbuild/win32-arm64@0.25.12':
-    optional: true
-
-  '@esbuild/win32-ia32@0.25.12':
-    optional: true
-
-  '@esbuild/win32-x64@0.25.12':
-    optional: true
-
   '@eslint-community/eslint-utils@4.9.0(eslint@9.0.0)':
     dependencies:
       eslint: 9.0.0
@@ -2757,11 +2510,7 @@
       '@typescript-eslint/types': 8.46.3
       eslint-visitor-keys: 4.2.1
 
-<<<<<<< HEAD
-  '@vitest/coverage-v8@4.0.8(vitest@4.0.8(@types/node@24.10.0)(esbuild@0.25.12)(tsx@4.20.6)(yaml@2.8.1))':
-=======
   '@vitest/coverage-v8@4.0.8(vitest@4.0.8(@types/node@24.10.0)(yaml@2.8.1))':
->>>>>>> 8ae01bcb
     dependencies:
       '@bcoe/v8-coverage': 1.0.2
       '@vitest/utils': 4.0.8
@@ -2774,11 +2523,7 @@
       magicast: 0.5.1
       std-env: 3.10.0
       tinyrainbow: 3.0.3
-<<<<<<< HEAD
-      vitest: 4.0.8(@types/node@24.10.0)(esbuild@0.25.12)(tsx@4.20.6)(yaml@2.8.1)
-=======
       vitest: 4.0.8(@types/node@24.10.0)(yaml@2.8.1)
->>>>>>> 8ae01bcb
     transitivePeerDependencies:
       - supports-color
 
@@ -2791,17 +2536,12 @@
       chai: 6.2.0
       tinyrainbow: 3.0.3
 
-<<<<<<< HEAD
-  '@vitest/mocker@4.0.8(@types/node@24.10.0)(esbuild@0.25.12)(tsx@4.20.6)(yaml@2.8.1)':
-=======
-  '@vitest/mocker@4.0.8(vite@7.2.2(@types/node@24.10.0)(yaml@2.8.1))':
->>>>>>> 8ae01bcb
+  '@vitest/mocker@4.0.8(@types/node@24.10.0)(yaml@2.8.1)':
     dependencies:
       '@vitest/spy': 4.0.8
       estree-walker: 3.0.3
       magic-string: 0.30.21
-<<<<<<< HEAD
-      vite: rolldown-vite@7.2.2(@types/node@24.10.0)(esbuild@0.25.12)(tsx@4.20.6)(yaml@2.8.1)
+      vite: rolldown-vite@7.2.2(@types/node@24.10.0)(yaml@2.8.1)
     transitivePeerDependencies:
       - '@types/node'
       - esbuild
@@ -2814,10 +2554,6 @@
       - terser
       - tsx
       - yaml
-=======
-    optionalDependencies:
-      vite: 7.2.2(@types/node@24.10.0)(yaml@2.8.1)
->>>>>>> 8ae01bcb
 
   '@vitest/pretty-format@4.0.8':
     dependencies:
@@ -3049,35 +2785,6 @@
   es-object-atoms@1.1.1:
     dependencies:
       es-errors: 1.3.0
-
-  esbuild@0.25.12:
-    optionalDependencies:
-      '@esbuild/aix-ppc64': 0.25.12
-      '@esbuild/android-arm': 0.25.12
-      '@esbuild/android-arm64': 0.25.12
-      '@esbuild/android-x64': 0.25.12
-      '@esbuild/darwin-arm64': 0.25.12
-      '@esbuild/darwin-x64': 0.25.12
-      '@esbuild/freebsd-arm64': 0.25.12
-      '@esbuild/freebsd-x64': 0.25.12
-      '@esbuild/linux-arm': 0.25.12
-      '@esbuild/linux-arm64': 0.25.12
-      '@esbuild/linux-ia32': 0.25.12
-      '@esbuild/linux-loong64': 0.25.12
-      '@esbuild/linux-mips64el': 0.25.12
-      '@esbuild/linux-ppc64': 0.25.12
-      '@esbuild/linux-riscv64': 0.25.12
-      '@esbuild/linux-s390x': 0.25.12
-      '@esbuild/linux-x64': 0.25.12
-      '@esbuild/netbsd-arm64': 0.25.12
-      '@esbuild/netbsd-x64': 0.25.12
-      '@esbuild/openbsd-arm64': 0.25.12
-      '@esbuild/openbsd-x64': 0.25.12
-      '@esbuild/openharmony-arm64': 0.25.12
-      '@esbuild/sunos-x64': 0.25.12
-      '@esbuild/win32-arm64': 0.25.12
-      '@esbuild/win32-ia32': 0.25.12
-      '@esbuild/win32-x64': 0.25.12
 
   escape-html@1.0.3: {}
 
@@ -3683,7 +3390,7 @@
       - oxc-resolver
       - supports-color
 
-  rolldown-vite@7.2.2(@types/node@24.10.0)(esbuild@0.25.12)(tsx@4.20.6)(yaml@2.8.1):
+  rolldown-vite@7.2.2(@types/node@24.10.0)(yaml@2.8.1):
     dependencies:
       '@oxc-project/runtime': 0.96.0
       fdir: 6.5.0(picomatch@4.0.3)
@@ -3694,9 +3401,7 @@
       tinyglobby: 0.2.15
     optionalDependencies:
       '@types/node': 24.10.0
-      esbuild: 0.25.12
       fsevents: 2.3.3
-      tsx: 4.20.6
       yaml: 2.8.1
 
   rolldown@1.0.0-beta.47:
@@ -3978,30 +3683,10 @@
 
   vary@1.1.2: {}
 
-<<<<<<< HEAD
-  vitest@4.0.8(@types/node@24.10.0)(esbuild@0.25.12)(tsx@4.20.6)(yaml@2.8.1):
+  vitest@4.0.8(@types/node@24.10.0)(yaml@2.8.1):
     dependencies:
       '@vitest/expect': 4.0.8
-      '@vitest/mocker': 4.0.8(@types/node@24.10.0)(esbuild@0.25.12)(tsx@4.20.6)(yaml@2.8.1)
-=======
-  vite@7.2.2(@types/node@24.10.0)(yaml@2.8.1):
-    dependencies:
-      esbuild: 0.25.12
-      fdir: 6.5.0(picomatch@4.0.3)
-      picomatch: 4.0.3
-      postcss: 8.5.6
-      rollup: 4.52.5
-      tinyglobby: 0.2.15
-    optionalDependencies:
-      '@types/node': 24.10.0
-      fsevents: 2.3.3
-      yaml: 2.8.1
-
-  vitest@4.0.8(@types/node@24.10.0)(yaml@2.8.1):
-    dependencies:
-      '@vitest/expect': 4.0.8
-      '@vitest/mocker': 4.0.8(vite@7.2.2(@types/node@24.10.0)(yaml@2.8.1))
->>>>>>> 8ae01bcb
+      '@vitest/mocker': 4.0.8(@types/node@24.10.0)(yaml@2.8.1)
       '@vitest/pretty-format': 4.0.8
       '@vitest/runner': 4.0.8
       '@vitest/snapshot': 4.0.8
@@ -4018,11 +3703,7 @@
       tinyexec: 0.3.2
       tinyglobby: 0.2.15
       tinyrainbow: 3.0.3
-<<<<<<< HEAD
-      vite: rolldown-vite@7.2.2(@types/node@24.10.0)(esbuild@0.25.12)(tsx@4.20.6)(yaml@2.8.1)
-=======
-      vite: 7.2.2(@types/node@24.10.0)(yaml@2.8.1)
->>>>>>> 8ae01bcb
+      vite: rolldown-vite@7.2.2(@types/node@24.10.0)(yaml@2.8.1)
       why-is-node-running: 2.3.0
     optionalDependencies:
       '@types/node': 24.10.0
