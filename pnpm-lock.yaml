lockfileVersion: '9.0'

settings:
  autoInstallPeers: false
  excludeLinksFromLockfile: false

catalogs:
  dev:
    '@types/compression':
      specifier: ^1.8.1
      version: 1.8.1
    '@types/express':
      specifier: ^5.0.3
      version: 5.0.6
    '@types/express-fileupload':
      specifier: ^1.5.1
      version: 1.5.1
    '@types/http-errors':
      specifier: ^2.0.5
      version: 2.0.5
    '@types/ramda':
      specifier: ^0.31.0
      version: 0.31.1
    '@typescript-eslint/rule-tester':
      specifier: ^8.46.1
      version: 8.48.1
    camelize-ts:
      specifier: ^3.0.0
      version: 3.0.0
    compression:
      specifier: ^1.8.0
      version: 1.8.1
    express:
      specifier: ^5.2.0
      version: 5.2.0
    express-fileupload:
      specifier: ^1.5.1
      version: 1.5.2
    http-errors:
      specifier: ^2.0.1
      version: 2.0.1
    typescript:
      specifier: ^5.9.2
      version: 5.9.3
    typescript-eslint:
      specifier: ^8.46.1
      version: 8.48.1
    zod:
      specifier: ^4.1.13
      version: 4.1.13
  prod:
    ramda:
      specifier: ^0.32.0
      version: 0.32.0

overrides:
  '@scarf/scarf': npm:empty-npm-package@1.0.0
  lightningcss: npm:empty-npm-package@1.0.0
  vite: ^8.0.0-beta.1

importers:

  .:
    devDependencies:
      '@arethetypeswrong/core':
        specifier: ^0.18.2
        version: 0.18.2
      '@tsconfig/node20':
        specifier: ^20.1.5
        version: 20.1.8
      '@types/node':
        specifier: ^24.0.0
        version: 24.10.1
      '@vitest/coverage-v8':
        specifier: ^4.0.1
        version: 4.0.15(vitest@4.0.15(@types/node@24.10.1)(yaml@2.8.1))
      eslint:
        specifier: ^9.28.0
        version: 9.39.1
      eslint-config-prettier:
        specifier: ^10.1.5
        version: 10.1.8(eslint@9.39.1)
      eslint-plugin-allowed-dependencies:
        specifier: ^2.0.0
        version: 2.0.1(eslint@9.39.1)(typescript-eslint@8.48.1(eslint@9.39.1)(typescript@5.9.3))
      eslint-plugin-prettier:
        specifier: ^5.4.1
        version: 5.5.4(eslint-config-prettier@10.1.8(eslint@9.39.1))(eslint@9.39.1)(prettier@3.7.4)
      husky:
        specifier: ^9.0.5
        version: 9.1.7
      prettier:
        specifier: 3.7.4
        version: 3.7.4
      tsdown:
        specifier: ^0.17.0
<<<<<<< HEAD
        version: 0.17.0(@arethetypeswrong/core@0.18.2)(synckit@0.11.11)(typescript@5.9.3)
=======
        version: 0.17.1(@arethetypeswrong/core@0.18.2)(synckit@0.11.11)(typescript@5.9.3)
      tsx:
        specifier: ^4.19.4
        version: 4.20.6
>>>>>>> e4d85d6c
      typescript-eslint:
        specifier: catalog:dev
        version: 8.48.1(eslint@9.39.1)(typescript@5.9.3)
      unrun:
        specifier: ^0.2.17
        version: 0.2.17(synckit@0.11.11)
      vitest:
        specifier: ^4.0.1
        version: 4.0.15(@types/node@24.10.1)(yaml@2.8.1)

  cjs-test:
    devDependencies:
      express-zod-api:
        specifier: workspace:*
        version: link:../express-zod-api
      typescript:
        specifier: catalog:dev
        version: 5.9.3
      zod:
        specifier: catalog:dev
        version: 4.1.13

  compat-test:
    devDependencies:
      '@express-zod-api/migration':
        specifier: workspace:*
        version: link:../migration
      eslint:
        specifier: npm:eslint@9.0.0
        version: 9.0.0
      express:
        specifier: npm:express@5.1.0
        version: 5.1.0
      express-zod-api:
        specifier: workspace:*
        version: link:../express-zod-api
      http-errors:
        specifier: npm:http-errors@2.0.1
        version: 2.0.1
      typescript:
        specifier: npm:typescript@5.1.3
        version: 5.1.3
      typescript-eslint:
        specifier: npm:typescript-eslint@8.0.0
        version: 8.0.0(eslint@9.0.0)(typescript@5.1.3)
      zod:
        specifier: npm:zod@4.1.13
        version: 4.1.13

  esm-test:
    devDependencies:
      express-zod-api:
        specifier: workspace:*
        version: link:../express-zod-api
      zod:
        specifier: catalog:dev
        version: 4.1.13

  example:
    devDependencies:
      '@types/http-errors':
        specifier: catalog:dev
        version: 2.0.5
      '@types/swagger-ui-express':
        specifier: ^4.1.8
        version: 4.1.8
      compression:
        specifier: catalog:dev
        version: 1.8.1
      express-fileupload:
        specifier: catalog:dev
        version: 1.5.2
      express-zod-api:
        specifier: workspace:*
        version: link:../express-zod-api
      http-errors:
        specifier: catalog:dev
        version: 2.0.1
      qs:
        specifier: ^6.14.0
        version: 6.14.0
      swagger-ui-express:
        specifier: ^5.0.0
        version: 5.0.1(express@5.2.0)
      typescript:
        specifier: catalog:dev
        version: 5.9.3
      zod:
        specifier: catalog:dev
        version: 4.1.13

  express-zod-api:
    dependencies:
      '@express-zod-api/zod-plugin':
        specifier: workspace:^
        version: link:../zod-plugin
      ansis:
        specifier: ^4.1.0
        version: 4.2.0
      node-mocks-http:
        specifier: ^1.17.2
        version: 1.17.2(@types/express@5.0.6)(@types/node@24.10.1)
      openapi3-ts:
        specifier: ^4.5.0
        version: 4.5.0
      ramda:
        specifier: catalog:prod
        version: 0.32.0
    devDependencies:
      '@types/compression':
        specifier: catalog:dev
        version: 1.8.1
      '@types/cors':
        specifier: ^2.8.19
        version: 2.8.19
      '@types/depd':
        specifier: ^1.1.37
        version: 1.1.37
      '@types/express':
        specifier: catalog:dev
        version: 5.0.6
      '@types/express-fileupload':
        specifier: catalog:dev
        version: 1.5.1
      '@types/http-errors':
        specifier: catalog:dev
        version: 2.0.5
      '@types/node-forge':
        specifier: ^1.3.11
        version: 1.3.14
      '@types/ramda':
        specifier: catalog:dev
        version: 0.31.1
      camelize-ts:
        specifier: catalog:dev
        version: 3.0.0
      compression:
        specifier: catalog:dev
        version: 1.8.1
      cors:
        specifier: ^2.8.5
        version: 2.8.5
      depd:
        specifier: ^2.0.0
        version: 2.0.0
      express:
        specifier: catalog:dev
        version: 5.2.0
      express-fileupload:
        specifier: catalog:dev
        version: 1.5.2
      http-errors:
        specifier: catalog:dev
        version: 2.0.1
      node-forge:
        specifier: ^1.3.2
        version: 1.3.3
      snakify-ts:
        specifier: ^2.3.0
        version: 2.3.0
      typescript:
        specifier: catalog:dev
        version: 5.9.3
      undici:
        specifier: ^7.10.0
        version: 7.16.0
      zod:
        specifier: catalog:dev
        version: 4.1.13

  issue952-test:
    dependencies:
      '@types/express':
        specifier: catalog:dev
        version: 5.0.6
      '@types/express-fileupload':
        specifier: catalog:dev
        version: 1.5.1
      express-zod-api:
        specifier: workspace:*
        version: link:../express-zod-api
      typescript:
        specifier: catalog:dev
        version: 5.9.3
      zod:
        specifier: catalog:dev
        version: 4.1.13

  migration:
    devDependencies:
      '@typescript-eslint/rule-tester':
        specifier: catalog:dev
        version: 8.48.1(eslint@9.39.1)(typescript@5.9.3)

  zod-plugin:
    dependencies:
      ramda:
        specifier: catalog:prod
        version: 0.32.0
    devDependencies:
      '@types/ramda':
        specifier: catalog:dev
        version: 0.31.1
      camelize-ts:
        specifier: catalog:dev
        version: 3.0.0
      typescript:
        specifier: catalog:dev
        version: 5.9.3
      zod:
        specifier: catalog:dev
        version: 4.1.13

packages:

  '@andrewbranch/untar.js@1.0.3':
    resolution: {integrity: sha512-Jh15/qVmrLGhkKJBdXlK1+9tY4lZruYjsgkDFj08ZmDiWVBLJcqkok7Z0/R0In+i1rScBpJlSvrTS2Lm41Pbnw==}

  '@arethetypeswrong/core@0.18.2':
    resolution: {integrity: sha512-GiwTmBFOU1/+UVNqqCGzFJYfBXEytUkiI+iRZ6Qx7KmUVtLm00sYySkfe203C9QtPG11yOz1ZaMek8dT/xnlgg==}
    engines: {node: '>=20'}

  '@babel/generator@7.28.5':
    resolution: {integrity: sha512-3EwLFhZ38J4VyIP6WNtt2kUdW9dokXA9Cr4IVIFHuCpZ3H8/YFOl5JjZHisrn1fATPBmKKqXzDFvh9fUwHz6CQ==}
    engines: {node: '>=6.9.0'}

  '@babel/helper-string-parser@7.27.1':
    resolution: {integrity: sha512-qMlSxKbpRlAridDExk92nSobyDdpPijUq2DW6oDnUqd0iOGxmQjyqhMIihI9+zv4LPyZdRje2cavWPbCbWm3eA==}
    engines: {node: '>=6.9.0'}

  '@babel/helper-validator-identifier@7.28.5':
    resolution: {integrity: sha512-qSs4ifwzKJSV39ucNjsvc6WVHs6b7S03sOh2OcHF9UHfVPqWWALUsNUVzhSBiItjRZoLHx7nIarVjqKVusUZ1Q==}
    engines: {node: '>=6.9.0'}

  '@babel/parser@7.28.5':
    resolution: {integrity: sha512-KKBU1VGYR7ORr3At5HAtUQ+TV3SzRCXmA/8OdDZiLDBIZxVyzXuztPjfLd3BV1PRAQGCMWWSHYhL0F8d5uHBDQ==}
    engines: {node: '>=6.0.0'}
    hasBin: true

  '@babel/types@7.28.5':
    resolution: {integrity: sha512-qQ5m48eI/MFLQ5PxQj4PFaprjyCTLI37ElWMmNs0K8Lk3dVeOdNpB3ks8jc7yM5CDmVC73eMVk/trk3fgmrUpA==}
    engines: {node: '>=6.9.0'}

  '@bcoe/v8-coverage@1.0.2':
    resolution: {integrity: sha512-6zABk/ECA/QYSCQ1NGiVwwbQerUCZ+TQbp64Q3AgmfNvurHH0j8TtXa1qbShXA6qqkpAj4V5W8pP6mLe1mcMqA==}
    engines: {node: '>=18'}

  '@braidai/lang@1.1.2':
    resolution: {integrity: sha512-qBcknbBufNHlui137Hft8xauQMTZDKdophmLFv05r2eNmdIv/MlPuP4TdUknHG68UdWLgVZwgxVe735HzJNIwA==}

  '@emnapi/core@1.7.1':
    resolution: {integrity: sha512-o1uhUASyo921r2XtHYOHy7gdkGLge8ghBEQHMWmyJFoXlpU58kIrhhN3w26lpQb6dspetweapMn2CSNwQ8I4wg==}

  '@emnapi/runtime@1.7.1':
    resolution: {integrity: sha512-PVtJr5CmLwYAU9PZDMITZoR5iAOShYREoR45EyyLrbntV50mdePTgUn4AmOw90Ifcj+x2kRjdzr1HP3RrNiHGA==}

  '@emnapi/wasi-threads@1.1.0':
    resolution: {integrity: sha512-WI0DdZ8xFSbgMjR1sFsKABJ/C5OnRrjT06JXbZKexJGrDuPTzZdDYfFlsgcCXCyf+suG5QU2e/y1Wo2V/OapLQ==}

  '@eslint-community/eslint-utils@4.9.0':
    resolution: {integrity: sha512-ayVFHdtZ+hsq1t2Dy24wCmGXGe4q9Gu3smhLYALJrr473ZH27MsnSL+LKUlimp4BWJqMDMLmPpx/Q9R3OAlL4g==}
    engines: {node: ^12.22.0 || ^14.17.0 || >=16.0.0}
    peerDependencies:
      eslint: ^6.0.0 || ^7.0.0 || >=8.0.0

  '@eslint-community/regexpp@4.12.2':
    resolution: {integrity: sha512-EriSTlt5OC9/7SXkRSCAhfSxxoSUgBm33OH+IkwbdpgoqsSsUg7y3uh+IICI/Qg4BBWr3U2i39RpmycbxMq4ew==}
    engines: {node: ^12.0.0 || ^14.0.0 || >=16.0.0}

  '@eslint/config-array@0.21.1':
    resolution: {integrity: sha512-aw1gNayWpdI/jSYVgzN5pL0cfzU02GT3NBpeT/DXbx1/1x7ZKxFPd9bwrzygx/qiwIQiJ1sw/zD8qY/kRvlGHA==}
    engines: {node: ^18.18.0 || ^20.9.0 || >=21.1.0}

  '@eslint/config-helpers@0.4.2':
    resolution: {integrity: sha512-gBrxN88gOIf3R7ja5K9slwNayVcZgK6SOUORm2uBzTeIEfeVaIhOpCtTox3P6R7o2jLFwLFTLnC7kU/RGcYEgw==}
    engines: {node: ^18.18.0 || ^20.9.0 || >=21.1.0}

  '@eslint/core@0.17.0':
    resolution: {integrity: sha512-yL/sLrpmtDaFEiUj1osRP4TI2MDz1AddJL+jZ7KSqvBuliN4xqYY54IfdN8qD8Toa6g1iloph1fxQNkjOxrrpQ==}
    engines: {node: ^18.18.0 || ^20.9.0 || >=21.1.0}

  '@eslint/eslintrc@3.3.1':
    resolution: {integrity: sha512-gtF186CXhIl1p4pJNGZw8Yc6RlshoePRvE0X91oPGb3vZ8pM3qOS9W9NGPat9LziaBV7XrJWGylNQXkGcnM3IQ==}
    engines: {node: ^18.18.0 || ^20.9.0 || >=21.1.0}

  '@eslint/js@9.0.0':
    resolution: {integrity: sha512-RThY/MnKrhubF6+s1JflwUjPEsnCEmYCWwqa/aRISKWNXGZ9epUwft4bUMM35SdKF9xvBrLydAM1RDHd1Z//ZQ==}
    engines: {node: ^18.18.0 || ^20.9.0 || >=21.1.0}

  '@eslint/js@9.39.1':
    resolution: {integrity: sha512-S26Stp4zCy88tH94QbBv3XCuzRQiZ9yXofEILmglYTh/Ug/a9/umqvgFtYBAo3Lp0nsI/5/qH1CCrbdK3AP1Tw==}
    engines: {node: ^18.18.0 || ^20.9.0 || >=21.1.0}

  '@eslint/object-schema@2.1.7':
    resolution: {integrity: sha512-VtAOaymWVfZcmZbp6E2mympDIHvyjXs/12LqWYjVw6qjrfF+VK+fyG33kChz3nnK+SU5/NeHOqrTEHS8sXO3OA==}
    engines: {node: ^18.18.0 || ^20.9.0 || >=21.1.0}

  '@eslint/plugin-kit@0.4.1':
    resolution: {integrity: sha512-43/qtrDUokr7LJqoF2c3+RInu/t4zfrpYdoSDfYyhg52rwLV6TnOvdG4fXm7IkSB3wErkcmJS9iEhjVtOSEjjA==}
    engines: {node: ^18.18.0 || ^20.9.0 || >=21.1.0}

  '@humanfs/core@0.19.1':
    resolution: {integrity: sha512-5DyQ4+1JEUzejeK1JGICcideyfUbGixgS9jNgex5nqkW+cY7WZhxBigmieN5Qnw9ZosSNVC9KQKyb+GUaGyKUA==}
    engines: {node: '>=18.18.0'}

  '@humanfs/node@0.16.7':
    resolution: {integrity: sha512-/zUx+yOsIrG4Y43Eh2peDeKCxlRt/gET6aHfaKpuq267qXdYDFViVHfMaLyygZOnl0kGWxFIgsBy8QFuTLUXEQ==}
    engines: {node: '>=18.18.0'}

  '@humanwhocodes/config-array@0.12.3':
    resolution: {integrity: sha512-jsNnTBlMWuTpDkeE3on7+dWJi0D6fdDfeANj/w7MpS8ztROCoLvIO2nG0CcFj+E4k8j4QrSTh4Oryi3i2G669g==}
    engines: {node: '>=10.10.0'}
    deprecated: Use @eslint/config-array instead

  '@humanwhocodes/module-importer@1.0.1':
    resolution: {integrity: sha512-bxveV4V8v5Yb4ncFTT3rPSgZBOpCkjfK0y4oVVVJwIuDVBRMDXrPyXRL988i5ap9m9bnyEEjWfm5WkBmtffLfA==}
    engines: {node: '>=12.22'}

  '@humanwhocodes/object-schema@2.0.3':
    resolution: {integrity: sha512-93zYdMES/c1D69yZiKDBj0V24vqNzB/koF26KPaagAfd3P/4gUlh3Dys5ogAK+Exi9QyzlD8x/08Zt7wIKcDcA==}
    deprecated: Use @eslint/object-schema instead

  '@humanwhocodes/retry@0.4.3':
    resolution: {integrity: sha512-bV0Tgo9K4hfPCek+aMAn81RppFKv2ySDQeMoSZuvTASywNTnVJCArCZE2FWqpvIatKu7VMRLWlR1EazvVhDyhQ==}
    engines: {node: '>=18.18'}

  '@jridgewell/gen-mapping@0.3.13':
    resolution: {integrity: sha512-2kkt/7niJ6MgEPxF0bYdQ6etZaA+fQvDcLKckhy1yIQOzaoKjBBjSj63/aLVjYE3qhRt5dvM+uUyfCg6UKCBbA==}

  '@jridgewell/resolve-uri@3.1.2':
    resolution: {integrity: sha512-bRISgCIjP20/tbWSPWMEi54QVPRZExkuD9lJL+UIxUKtwVJA8wW1Trb1jMs1RFXo1CBTNZ/5hpC9QvmKWdopKw==}
    engines: {node: '>=6.0.0'}

  '@jridgewell/sourcemap-codec@1.5.5':
    resolution: {integrity: sha512-cYQ9310grqxueWbl+WuIUIaiUaDcj7WOq5fVhEljNVgRfOUhY9fy2zTvfoqWsnebh8Sl70VScFbICvJnLKB0Og==}

  '@jridgewell/trace-mapping@0.3.31':
    resolution: {integrity: sha512-zzNR+SdQSDJzc8joaeP8QQoCQr8NuYx2dIIytl1QeBEZHJ9uW6hebsrYgbz8hJwUQao3TWCMtmfV8Nu1twOLAw==}

  '@loaderkit/resolve@1.0.4':
    resolution: {integrity: sha512-rJzYKVcV4dxJv+vW6jlvagF8zvGxHJ2+HTr1e2qOejfmGhAApgJHl8Aog4mMszxceTRiKTTbnpgmTO1bEZHV/A==}

  '@napi-rs/wasm-runtime@1.1.0':
    resolution: {integrity: sha512-Fq6DJW+Bb5jaWE69/qOE0D1TUN9+6uWhCeZpdnSBk14pjLcCWR7Q8n49PTSPHazM37JqrsdpEthXy2xn6jWWiA==}

  '@nodelib/fs.scandir@2.1.5':
    resolution: {integrity: sha512-vq24Bq3ym5HEQm2NKCr3yXDwjc7vTsEThRDnkp2DK9p1uqLR+DHurm/NOTo0KG7HYHU7eppKZj3MyqYuMBf62g==}
    engines: {node: '>= 8'}

  '@nodelib/fs.stat@2.0.5':
    resolution: {integrity: sha512-RkhPPp2zrqDAQA/2jNhnztcPAlv64XdhIp7a7454A5ovI7Bukxgt7MX7udwAu3zg1DcpPU0rz3VV1SeaqvY4+A==}
    engines: {node: '>= 8'}

  '@nodelib/fs.walk@1.2.8':
    resolution: {integrity: sha512-oGB+UxlgWcgQkgwo8GcEGwemoTFt3FIO9ababBmaGwXIoBKZ+GTy0pP185beGg7Llih/NSHSV2XAs1lnznocSg==}
    engines: {node: '>= 8'}

  '@oxc-project/runtime@0.101.0':
    resolution: {integrity: sha512-t3qpfVZIqSiLQ5Kqt/MC4Ge/WCOGrrcagAdzTcDaggupjiGxUx4nJF2v6wUCXWSzWHn5Ns7XLv13fCJEwCOERQ==}
    engines: {node: ^20.19.0 || >=22.12.0}

  '@oxc-project/types@0.101.0':
    resolution: {integrity: sha512-nuFhqlUzJX+gVIPPfuE6xurd4lST3mdcWOhyK/rZO0B9XWMKm79SuszIQEnSMmmDhq1DC8WWVYGVd+6F93o1gQ==}

  '@pkgr/core@0.2.9':
    resolution: {integrity: sha512-QNqXyfVS2wm9hweSYD2O7F0G06uurj9kZ96TRQE5Y9hU7+tgdZwIkbAKc5Ocy1HxEY2kuDQa6cQ1WRs/O5LFKA==}
    engines: {node: ^12.20.0 || ^14.18.0 || >=16.0.0}

  '@quansync/fs@1.0.0':
    resolution: {integrity: sha512-4TJ3DFtlf1L5LDMaM6CanJ/0lckGNtJcMjQ1NAV6zDmA0tEHKZtxNKin8EgPaVX1YzljbxckyT2tJrpQKAtngQ==}

  '@rolldown/binding-android-arm64@1.0.0-beta.53':
    resolution: {integrity: sha512-Ok9V8o7o6YfSdTTYA/uHH30r3YtOxLD6G3wih/U9DO0ucBBFq8WPt/DslU53OgfteLRHITZny9N/qCUxMf9kjQ==}
    engines: {node: ^20.19.0 || >=22.12.0}
    cpu: [arm64]
    os: [android]

  '@rolldown/binding-darwin-arm64@1.0.0-beta.53':
    resolution: {integrity: sha512-yIsKqMz0CtRnVa6x3Pa+mzTihr4Ty+Z6HfPbZ7RVbk1Uxnco4+CUn7Qbm/5SBol1JD/7nvY8rphAgyAi7Lj6Vg==}
    engines: {node: ^20.19.0 || >=22.12.0}
    cpu: [arm64]
    os: [darwin]

  '@rolldown/binding-darwin-x64@1.0.0-beta.53':
    resolution: {integrity: sha512-GTXe+mxsCGUnJOFMhfGWmefP7Q9TpYUseHvhAhr21nCTgdS8jPsvirb0tJwM3lN0/u/cg7bpFNa16fQrjKrCjQ==}
    engines: {node: ^20.19.0 || >=22.12.0}
    cpu: [x64]
    os: [darwin]

  '@rolldown/binding-freebsd-x64@1.0.0-beta.53':
    resolution: {integrity: sha512-9Tmp7bBvKqyDkMcL4e089pH3RsjD3SUungjmqWtyhNOxoQMh0fSmINTyYV8KXtE+JkxYMPWvnEt+/mfpVCkk8w==}
    engines: {node: ^20.19.0 || >=22.12.0}
    cpu: [x64]
    os: [freebsd]

  '@rolldown/binding-linux-arm-gnueabihf@1.0.0-beta.53':
    resolution: {integrity: sha512-a1y5fiB0iovuzdbjUxa7+Zcvgv+mTmlGGC4XydVIsyl48eoxgaYkA3l9079hyTyhECsPq+mbr0gVQsFU11OJAQ==}
    engines: {node: ^20.19.0 || >=22.12.0}
    cpu: [arm]
    os: [linux]

  '@rolldown/binding-linux-arm64-gnu@1.0.0-beta.53':
    resolution: {integrity: sha512-bpIGX+ov9PhJYV+wHNXl9rzq4F0QvILiURn0y0oepbQx+7stmQsKA0DhPGwmhfvF856wq+gbM8L92SAa/CBcLg==}
    engines: {node: ^20.19.0 || >=22.12.0}
    cpu: [arm64]
    os: [linux]
    libc: [glibc]

  '@rolldown/binding-linux-arm64-musl@1.0.0-beta.53':
    resolution: {integrity: sha512-bGe5EBB8FVjHBR1mOLOPEFg1Lp3//7geqWkU5NIhxe+yH0W8FVrQ6WRYOap4SUTKdklD/dC4qPLREkMMQ855FA==}
    engines: {node: ^20.19.0 || >=22.12.0}
    cpu: [arm64]
    os: [linux]
    libc: [musl]

  '@rolldown/binding-linux-x64-gnu@1.0.0-beta.53':
    resolution: {integrity: sha512-qL+63WKVQs1CMvFedlPt0U9PiEKJOAL/bsHMKUDS6Vp2Q+YAv/QLPu8rcvkfIMvQ0FPU2WL0aX4eWwF6e/GAnA==}
    engines: {node: ^20.19.0 || >=22.12.0}
    cpu: [x64]
    os: [linux]
    libc: [glibc]

  '@rolldown/binding-linux-x64-musl@1.0.0-beta.53':
    resolution: {integrity: sha512-VGl9JIGjoJh3H8Mb+7xnVqODajBmrdOOb9lxWXdcmxyI+zjB2sux69br0hZJDTyLJfvBoYm439zPACYbCjGRmw==}
    engines: {node: ^20.19.0 || >=22.12.0}
    cpu: [x64]
    os: [linux]
    libc: [musl]

  '@rolldown/binding-openharmony-arm64@1.0.0-beta.53':
    resolution: {integrity: sha512-B4iIserJXuSnNzA5xBLFUIjTfhNy7d9sq4FUMQY3GhQWGVhS2RWWzzDnkSU6MUt7/aHUrep0CdQfXUJI9D3W7A==}
    engines: {node: ^20.19.0 || >=22.12.0}
    cpu: [arm64]
    os: [openharmony]

  '@rolldown/binding-wasm32-wasi@1.0.0-beta.53':
    resolution: {integrity: sha512-BUjAEgpABEJXilGq/BPh7jeU3WAJ5o15c1ZEgHaDWSz3LB881LQZnbNJHmUiM4d1JQWMYYyR1Y490IBHi2FPJg==}
    engines: {node: '>=14.0.0'}
    cpu: [wasm32]

  '@rolldown/binding-win32-arm64-msvc@1.0.0-beta.53':
    resolution: {integrity: sha512-s27uU7tpCWSjHBnxyVXHt3rMrQdJq5MHNv3BzsewCIroIw3DJFjMH1dzCPPMUFxnh1r52Nf9IJ/eWp6LDoyGcw==}
    engines: {node: ^20.19.0 || >=22.12.0}
    cpu: [arm64]
    os: [win32]

  '@rolldown/binding-win32-x64-msvc@1.0.0-beta.53':
    resolution: {integrity: sha512-cjWL/USPJ1g0en2htb4ssMjIycc36RvdQAx1WlXnS6DpULswiUTVXPDesTifSKYSyvx24E0YqQkEm0K/M2Z/AA==}
    engines: {node: ^20.19.0 || >=22.12.0}
    cpu: [x64]
    os: [win32]

  '@rolldown/pluginutils@1.0.0-beta.53':
    resolution: {integrity: sha512-vENRlFU4YbrwVqNDZ7fLvy+JR1CRkyr01jhSiDpE1u6py3OMzQfztQU2jxykW3ALNxO4kSlqIDeYyD0Y9RcQeQ==}

  '@standard-schema/spec@1.0.0':
    resolution: {integrity: sha512-m2bOd0f2RT9k8QJx1JN85cZYyH1RqFBdlwtkSlf4tBDYLCiiZnv1fIIwacK6cqwXavOydf0NPToMQgpKq+dVlA==}

  '@tsconfig/node20@20.1.8':
    resolution: {integrity: sha512-Em+IdPfByIzWRRpqWL4Z7ArLHZGxmc36BxE3jCz9nBFSm+5aLaPMZyjwu4yetvyKXeogWcxik4L1jB5JTWfw7A==}

  '@tybys/wasm-util@0.10.1':
    resolution: {integrity: sha512-9tTaPJLSiejZKx+Bmog4uSubteqTvFrVrURwkmHixBo0G4seD0zUxp98E1DzUBJxLQ3NPwXrGKDiVjwx/DpPsg==}

  '@types/body-parser@1.19.6':
    resolution: {integrity: sha512-HLFeCYgz89uk22N5Qg3dvGvsv46B8GLvKKo1zKG4NybA8U2DiEO3w9lqGg29t/tfLRJpJ6iQxnVw4OnB7MoM9g==}

  '@types/busboy@1.5.4':
    resolution: {integrity: sha512-kG7WrUuAKK0NoyxfQHsVE6j1m01s6kMma64E+OZenQABMQyTJop1DumUWcLwAQ2JzpefU7PDYoRDKl8uZosFjw==}

  '@types/chai@5.2.3':
    resolution: {integrity: sha512-Mw558oeA9fFbv65/y4mHtXDs9bPnFMZAL/jxdPFUpOHHIXX91mcgEHbS5Lahr+pwZFR8A7GQleRWeI6cGFC2UA==}

  '@types/compression@1.8.1':
    resolution: {integrity: sha512-kCFuWS0ebDbmxs0AXYn6e2r2nrGAb5KwQhknjSPSPgJcGd8+HVSILlUyFhGqML2gk39HcG7D1ydW9/qpYkN00Q==}

  '@types/connect@3.4.38':
    resolution: {integrity: sha512-K6uROf1LD88uDQqJCktA4yzL1YYAK6NgfsI0v/mTgyPKWsX1CnJ0XPSDhViejru1GcRkLWb8RlzFYJRqGUbaug==}

  '@types/cors@2.8.19':
    resolution: {integrity: sha512-mFNylyeyqN93lfe/9CSxOGREz8cpzAhH+E93xJ4xWQf62V8sQ/24reV2nyzUWM6H6Xji+GGHpkbLe7pVoUEskg==}

  '@types/deep-eql@4.0.2':
    resolution: {integrity: sha512-c9h9dVVMigMPc4bwTvC5dxqtqJZwQPePsWjPlpSOnojbor6pGqdk541lfA7AqFQr5pB1BRdq0juY9db81BwyFw==}

  '@types/depd@1.1.37':
    resolution: {integrity: sha512-PkEYFHnqDFgs+bJXJX0L8mq7sn3DWh+TP0m8BBJUJfZ2WcjRm7jd7Cq68jIJt+c31R1gX0cwSK1ZXOECvN97Rg==}

  '@types/estree@1.0.8':
    resolution: {integrity: sha512-dWHzHa2WqEXI/O1E9OjrocMTKJl2mSrEolh1Iomrv6U+JuNwaHXsXx9bLu5gG7BUWFIN0skIQJQ/L1rIex4X6w==}

  '@types/express-fileupload@1.5.1':
    resolution: {integrity: sha512-DllImBVI1lCyjl2klky/TEwk60mbNebgXv1669h66g9TfptWSrEFq5a/raHSutaFzjSm1tmn9ypdNfu4jPSixQ==}

  '@types/express-serve-static-core@5.1.0':
    resolution: {integrity: sha512-jnHMsrd0Mwa9Cf4IdOzbz543y4XJepXrbia2T4b6+spXC2We3t1y6K44D3mR8XMFSXMCf3/l7rCgddfx7UNVBA==}

  '@types/express@5.0.6':
    resolution: {integrity: sha512-sKYVuV7Sv9fbPIt/442koC7+IIwK5olP1KWeD88e/idgoJqDm3JV/YUiPwkoKK92ylff2MGxSz1CSjsXelx0YA==}

  '@types/http-errors@2.0.5':
    resolution: {integrity: sha512-r8Tayk8HJnX0FztbZN7oVqGccWgw98T/0neJphO91KkmOzug1KkofZURD4UaD5uH8AqcFLfdPErnBod0u71/qg==}

  '@types/json-schema@7.0.15':
    resolution: {integrity: sha512-5+fP8P8MFNC+AyZCDxrB2pkZFPGzqQWUzpSeuuVLvm8VMcorNYavBqoFcxK8bQz4Qsbn4oUEEem4wDLfcysGHA==}

  '@types/node-forge@1.3.14':
    resolution: {integrity: sha512-mhVF2BnD4BO+jtOp7z1CdzaK4mbuK0LLQYAvdOLqHTavxFNq4zA1EmYkpnFjP8HOUzedfQkRnp0E2ulSAYSzAw==}

  '@types/node@24.10.1':
    resolution: {integrity: sha512-GNWcUTRBgIRJD5zj+Tq0fKOJ5XZajIiBroOF0yvj2bSU1WvNdYS/dn9UxwsujGW4JX06dnHyjV2y9rRaybH0iQ==}

  '@types/qs@6.14.0':
    resolution: {integrity: sha512-eOunJqu0K1923aExK6y8p6fsihYEn/BYuQ4g0CxAAgFc4b/ZLN4CrsRZ55srTdqoiLzU2B2evC+apEIxprEzkQ==}

  '@types/ramda@0.31.1':
    resolution: {integrity: sha512-Vt6sFXnuRpzaEj+yeutA0q3bcAsK7wdPuASIzR9LXqL4gJPyFw8im9qchlbp4ltuf3kDEIRmPJTD/Fkg60dn7g==}

  '@types/range-parser@1.2.7':
    resolution: {integrity: sha512-hKormJbkJqzQGhziax5PItDUTMAM9uE2XXQmM37dyd4hVM+5aVl7oVxMVUiVQn2oCQFN/LKCZdvSM0pFRqbSmQ==}

  '@types/send@1.2.1':
    resolution: {integrity: sha512-arsCikDvlU99zl1g69TcAB3mzZPpxgw0UQnaHeC1Nwb015xp8bknZv5rIfri9xTOcMuaVgvabfIRA7PSZVuZIQ==}

  '@types/serve-static@2.2.0':
    resolution: {integrity: sha512-8mam4H1NHLtu7nmtalF7eyBH14QyOASmcxHhSfEoRyr0nP/YdoesEtU+uSRvMe96TW/HPTtkoKqQLl53N7UXMQ==}

  '@types/swagger-ui-express@4.1.8':
    resolution: {integrity: sha512-AhZV8/EIreHFmBV5wAs0gzJUNq9JbbSXgJLQubCC0jtIo6prnI9MIRRxnU4MZX9RB9yXxF1V4R7jtLl/Wcj31g==}

  '@typescript-eslint/eslint-plugin@8.0.0':
    resolution: {integrity: sha512-STIZdwEQRXAHvNUS6ILDf5z3u95Gc8jzywunxSNqX00OooIemaaNIA0vEgynJlycL5AjabYLLrIyHd4iazyvtg==}
    engines: {node: ^18.18.0 || ^20.9.0 || >=21.1.0}
    peerDependencies:
      '@typescript-eslint/parser': ^8.0.0 || ^8.0.0-alpha.0
      eslint: ^8.57.0 || ^9.0.0
      typescript: '*'
    peerDependenciesMeta:
      typescript:
        optional: true

  '@typescript-eslint/eslint-plugin@8.48.1':
    resolution: {integrity: sha512-X63hI1bxl5ohelzr0LY5coufyl0LJNthld+abwxpCoo6Gq+hSqhKwci7MUWkXo67mzgUK6YFByhmaHmUcuBJmA==}
    engines: {node: ^18.18.0 || ^20.9.0 || >=21.1.0}
    peerDependencies:
      '@typescript-eslint/parser': ^8.48.1
      eslint: ^8.57.0 || ^9.0.0
      typescript: '>=4.8.4 <6.0.0'

  '@typescript-eslint/parser@8.0.0':
    resolution: {integrity: sha512-pS1hdZ+vnrpDIxuFXYQpLTILglTjSYJ9MbetZctrUawogUsPdz31DIIRZ9+rab0LhYNTsk88w4fIzVheiTbWOQ==}
    engines: {node: ^18.18.0 || ^20.9.0 || >=21.1.0}
    peerDependencies:
      eslint: ^8.57.0 || ^9.0.0
      typescript: '*'
    peerDependenciesMeta:
      typescript:
        optional: true

  '@typescript-eslint/parser@8.48.1':
    resolution: {integrity: sha512-PC0PDZfJg8sP7cmKe6L3QIL8GZwU5aRvUFedqSIpw3B+QjRSUZeeITC2M5XKeMXEzL6wccN196iy3JLwKNvDVA==}
    engines: {node: ^18.18.0 || ^20.9.0 || >=21.1.0}
    peerDependencies:
      eslint: ^8.57.0 || ^9.0.0
      typescript: '>=4.8.4 <6.0.0'

  '@typescript-eslint/project-service@8.48.1':
    resolution: {integrity: sha512-HQWSicah4s9z2/HifRPQ6b6R7G+SBx64JlFQpgSSHWPKdvCZX57XCbszg/bapbRsOEv42q5tayTYcEFpACcX1w==}
    engines: {node: ^18.18.0 || ^20.9.0 || >=21.1.0}
    peerDependencies:
      typescript: '>=4.8.4 <6.0.0'

  '@typescript-eslint/rule-tester@8.48.1':
    resolution: {integrity: sha512-7EoxD/SH2mrweGnvGd1D3ePbzSctTr96u1hD+JK4Oae3XHoU0bGm8TzeMxy8wJ/NMjgszOM6uJeCwntyELJm2Q==}
    engines: {node: ^18.18.0 || ^20.9.0 || >=21.1.0}
    peerDependencies:
      eslint: ^8.57.0 || ^9.0.0

  '@typescript-eslint/scope-manager@8.0.0':
    resolution: {integrity: sha512-V0aa9Csx/ZWWv2IPgTfY7T4agYwJyILESu/PVqFtTFz9RIS823mAze+NbnBI8xiwdX3iqeQbcTYlvB04G9wyQw==}
    engines: {node: ^18.18.0 || ^20.9.0 || >=21.1.0}

  '@typescript-eslint/scope-manager@8.48.1':
    resolution: {integrity: sha512-rj4vWQsytQbLxC5Bf4XwZ0/CKd362DkWMUkviT7DCS057SK64D5lH74sSGzhI6PDD2HCEq02xAP9cX68dYyg1w==}
    engines: {node: ^18.18.0 || ^20.9.0 || >=21.1.0}

  '@typescript-eslint/tsconfig-utils@8.48.1':
    resolution: {integrity: sha512-k0Jhs4CpEffIBm6wPaCXBAD7jxBtrHjrSgtfCjUvPp9AZ78lXKdTR8fxyZO5y4vWNlOvYXRtngSZNSn+H53Jkw==}
    engines: {node: ^18.18.0 || ^20.9.0 || >=21.1.0}
    peerDependencies:
      typescript: '>=4.8.4 <6.0.0'

  '@typescript-eslint/type-utils@8.0.0':
    resolution: {integrity: sha512-mJAFP2mZLTBwAn5WI4PMakpywfWFH5nQZezUQdSKV23Pqo6o9iShQg1hP2+0hJJXP2LnZkWPphdIq4juYYwCeg==}
    engines: {node: ^18.18.0 || ^20.9.0 || >=21.1.0}
    peerDependencies:
      typescript: '*'
    peerDependenciesMeta:
      typescript:
        optional: true

  '@typescript-eslint/type-utils@8.48.1':
    resolution: {integrity: sha512-1jEop81a3LrJQLTf/1VfPQdhIY4PlGDBc/i67EVWObrtvcziysbLN3oReexHOM6N3jyXgCrkBsZpqwH0hiDOQg==}
    engines: {node: ^18.18.0 || ^20.9.0 || >=21.1.0}
    peerDependencies:
      eslint: ^8.57.0 || ^9.0.0
      typescript: '>=4.8.4 <6.0.0'

  '@typescript-eslint/types@8.0.0':
    resolution: {integrity: sha512-wgdSGs9BTMWQ7ooeHtu5quddKKs5Z5dS+fHLbrQI+ID0XWJLODGMHRfhwImiHoeO2S5Wir2yXuadJN6/l4JRxw==}
    engines: {node: ^18.18.0 || ^20.9.0 || >=21.1.0}

  '@typescript-eslint/types@8.48.1':
    resolution: {integrity: sha512-+fZ3LZNeiELGmimrujsDCT4CRIbq5oXdHe7chLiW8qzqyPMnn1puNstCrMNVAqwcl2FdIxkuJ4tOs/RFDBVc/Q==}
    engines: {node: ^18.18.0 || ^20.9.0 || >=21.1.0}

  '@typescript-eslint/typescript-estree@8.0.0':
    resolution: {integrity: sha512-5b97WpKMX+Y43YKi4zVcCVLtK5F98dFls3Oxui8LbnmRsseKenbbDinmvxrWegKDMmlkIq/XHuyy0UGLtpCDKg==}
    engines: {node: ^18.18.0 || ^20.9.0 || >=21.1.0}
    peerDependencies:
      typescript: '*'
    peerDependenciesMeta:
      typescript:
        optional: true

  '@typescript-eslint/typescript-estree@8.48.1':
    resolution: {integrity: sha512-/9wQ4PqaefTK6POVTjJaYS0bynCgzh6ClJHGSBj06XEHjkfylzB+A3qvyaXnErEZSaxhIo4YdyBgq6j4RysxDg==}
    engines: {node: ^18.18.0 || ^20.9.0 || >=21.1.0}
    peerDependencies:
      typescript: '>=4.8.4 <6.0.0'

  '@typescript-eslint/utils@8.0.0':
    resolution: {integrity: sha512-k/oS/A/3QeGLRvOWCg6/9rATJL5rec7/5s1YmdS0ZU6LHveJyGFwBvLhSRBv6i9xaj7etmosp+l+ViN1I9Aj/Q==}
    engines: {node: ^18.18.0 || ^20.9.0 || >=21.1.0}
    peerDependencies:
      eslint: ^8.57.0 || ^9.0.0

  '@typescript-eslint/utils@8.48.1':
    resolution: {integrity: sha512-fAnhLrDjiVfey5wwFRwrweyRlCmdz5ZxXz2G/4cLn0YDLjTapmN4gcCsTBR1N2rWnZSDeWpYtgLDsJt+FpmcwA==}
    engines: {node: ^18.18.0 || ^20.9.0 || >=21.1.0}
    peerDependencies:
      eslint: ^8.57.0 || ^9.0.0
      typescript: '>=4.8.4 <6.0.0'

  '@typescript-eslint/visitor-keys@8.0.0':
    resolution: {integrity: sha512-oN0K4nkHuOyF3PVMyETbpP5zp6wfyOvm7tWhTMfoqxSSsPmJIh6JNASuZDlODE8eE+0EB9uar+6+vxr9DBTYOA==}
    engines: {node: ^18.18.0 || ^20.9.0 || >=21.1.0}

  '@typescript-eslint/visitor-keys@8.48.1':
    resolution: {integrity: sha512-BmxxndzEWhE4TIEEMBs8lP3MBWN3jFPs/p6gPm/wkv02o41hI6cq9AuSmGAaTTHPtA1FTi2jBre4A9rm5ZmX+Q==}
    engines: {node: ^18.18.0 || ^20.9.0 || >=21.1.0}

  '@vitest/coverage-v8@4.0.15':
    resolution: {integrity: sha512-FUJ+1RkpTFW7rQITdgTi93qOCWJobWhBirEPCeXh2SW2wsTlFxy51apDz5gzG+ZEYt/THvWeNmhdAoS9DTwpCw==}
    peerDependencies:
      '@vitest/browser': 4.0.15
      vitest: 4.0.15
    peerDependenciesMeta:
      '@vitest/browser':
        optional: true

  '@vitest/expect@4.0.15':
    resolution: {integrity: sha512-Gfyva9/GxPAWXIWjyGDli9O+waHDC0Q0jaLdFP1qPAUUfo1FEXPXUfUkp3eZA0sSq340vPycSyOlYUeM15Ft1w==}

  '@vitest/mocker@4.0.15':
    resolution: {integrity: sha512-CZ28GLfOEIFkvCFngN8Sfx5h+Se0zN+h4B7yOsPVCcgtiO7t5jt9xQh2E1UkFep+eb9fjyMfuC5gBypwb07fvQ==}
    peerDependencies:
      msw: ^2.4.9
      vite: ^8.0.0-beta.1
    peerDependenciesMeta:
      msw:
        optional: true
      vite:
        optional: true

  '@vitest/pretty-format@4.0.15':
    resolution: {integrity: sha512-SWdqR8vEv83WtZcrfLNqlqeQXlQLh2iilO1Wk1gv4eiHKjEzvgHb2OVc3mIPyhZE6F+CtfYjNlDJwP5MN6Km7A==}

  '@vitest/runner@4.0.15':
    resolution: {integrity: sha512-+A+yMY8dGixUhHmNdPUxOh0la6uVzun86vAbuMT3hIDxMrAOmn5ILBHm8ajrqHE0t8R9T1dGnde1A5DTnmi3qw==}

  '@vitest/snapshot@4.0.15':
    resolution: {integrity: sha512-A7Ob8EdFZJIBjLjeO0DZF4lqR6U7Ydi5/5LIZ0xcI+23lYlsYJAfGn8PrIWTYdZQRNnSRlzhg0zyGu37mVdy5g==}

  '@vitest/spy@4.0.15':
    resolution: {integrity: sha512-+EIjOJmnY6mIfdXtE/bnozKEvTC4Uczg19yeZ2vtCz5Yyb0QQ31QWVQ8hswJ3Ysx/K2EqaNsVanjr//2+P3FHw==}

  '@vitest/utils@4.0.15':
    resolution: {integrity: sha512-HXjPW2w5dxhTD0dLwtYHDnelK3j8sR8cWIaLxr22evTyY6q8pRCjZSmhRWVjBaOVXChQd6AwMzi9pucorXCPZA==}

  accepts@1.3.8:
    resolution: {integrity: sha512-PYAthTa2m2VKxuvSD3DPC/Gy+U+sOA1LAuT8mkmRuvw+NACSaeXEQ+NHcVF7rONl6qcaxV3Uuemwawk+7+SJLw==}
    engines: {node: '>= 0.6'}

  accepts@2.0.0:
    resolution: {integrity: sha512-5cvg6CtKwfgdmVqY1WIiXKc3Q1bkRqGLi+2W/6ao+6Y7gu/RCwRuAhGEzh5B4KlszSuTLgZYuqFqo5bImjNKng==}
    engines: {node: '>= 0.6'}

  acorn-jsx@5.3.2:
    resolution: {integrity: sha512-rq9s+JNhf0IChjtDXxllJ7g41oZk5SlXtp0LHwyA5cejwn7vKmKp4pPri6YEePv2PU65sAsegbXtIinmDFDXgQ==}
    peerDependencies:
      acorn: ^6.0.0 || ^7.0.0 || ^8.0.0

  acorn@8.15.0:
    resolution: {integrity: sha512-NZyJarBfL7nWwIq+FDL6Zp/yHEhePMNnnJ0y3qfieCrmNvYct8uvtiV41UvlSe6apAfk0fY1FbWx+NwfmpvtTg==}
    engines: {node: '>=0.4.0'}
    hasBin: true

  ajv@6.12.6:
    resolution: {integrity: sha512-j3fVLgvTo527anyYyJOGTYJbG+vnnQYvE0m5mmkc1TK+nxAppkCLMIL0aZ4dblVCNoGShhm+kzE4ZUykBoMg4g==}

  ansi-regex@5.0.1:
    resolution: {integrity: sha512-quJQXlTSUGL2LH9SUXo8VwsY4soanhgo6LNSm84E1LBcE8s3O0wpdiRzyR9z/ZZJMlMWv37qOOb9pdJlMUEKFQ==}
    engines: {node: '>=8'}

  ansi-styles@4.3.0:
    resolution: {integrity: sha512-zbB9rCJAT1rbjiVDb2hqKFHNYLxgtk8NURxZ3IZwD3F6NtxbXZQCnnSi1Lkx+IDohdPlFp222wVALIheZJQSEg==}
    engines: {node: '>=8'}

  ansis@4.2.0:
    resolution: {integrity: sha512-HqZ5rWlFjGiV0tDm3UxxgNRqsOTniqoKZu0pIAfh7TZQMGuZK+hH0drySty0si0QXj1ieop4+SkSfPZBPPkHig==}
    engines: {node: '>=14'}

  argparse@2.0.1:
    resolution: {integrity: sha512-8+9WqebbFzpX9OR+Wa6O29asIogeRMzcGtAINdpMHHyAg10f05aSFVBbcEqGf/PXw1EjAZ+q2/bEBg3DvurK3Q==}

  array-union@2.1.0:
    resolution: {integrity: sha512-HGyxoOTYUyCM6stUe6EJgnd4EoewAI7zMdfqO+kGjnlZmBDz/cR5pf8r/cR4Wq60sL/p0IkcjUEEPwS3GFrIyw==}
    engines: {node: '>=8'}

  assertion-error@2.0.1:
    resolution: {integrity: sha512-Izi8RQcffqCeNVgFigKli1ssklIbpHnCYc6AknXGYoB6grJqyeby7jv12JUQgmTAnIDnbck1uxksT4dzN3PWBA==}
    engines: {node: '>=12'}

  ast-kit@2.2.0:
    resolution: {integrity: sha512-m1Q/RaVOnTp9JxPX+F+Zn7IcLYMzM8kZofDImfsKZd8MbR+ikdOzTeztStWqfrqIxZnYWryyI9ePm3NGjnZgGw==}
    engines: {node: '>=20.19.0'}

  ast-v8-to-istanbul@0.3.8:
    resolution: {integrity: sha512-szgSZqUxI5T8mLKvS7WTjF9is+MVbOeLADU73IseOcrqhxr/VAvy6wfoVE39KnKzA7JRhjF5eUagNlHwvZPlKQ==}

  balanced-match@1.0.2:
    resolution: {integrity: sha512-3oSeUO0TMV67hN1AmbXsK4yaqU7tjiHlbxRDZOpH0KW9+CeX4bRAaX0Anxt0tx2MrpRpWwQaPwIlISEJhYU5Pw==}

  birpc@3.0.0:
    resolution: {integrity: sha512-by+04pHuxpCEQcucAXqzopqfhyI8TLK5Qg5MST0cB6MP+JhHna9ollrtK9moVh27aq6Q6MEJgebD0cVm//yBkg==}

  body-parser@2.2.1:
    resolution: {integrity: sha512-nfDwkulwiZYQIGwxdy0RUmowMhKcFVcYXUU7m4QlKYim1rUtg83xm2yjZ40QjDuc291AJjjeSc9b++AWHSgSHw==}
    engines: {node: '>=18'}

  brace-expansion@1.1.12:
    resolution: {integrity: sha512-9T9UjW3r0UW5c1Q7GTwllptXwhvYmEzFhzMfZ9H7FQWt+uZePjZPjBP/W1ZEyZ1twGWom5/56TF4lPcqjnDHcg==}

  brace-expansion@2.0.2:
    resolution: {integrity: sha512-Jt0vHyM+jmUBqojB7E1NIYadt0vI0Qxjxd2TErW94wDz+E2LAm5vKMXXwg6ZZBTHPuUlDgQHKXvjGBdfcF1ZDQ==}

  braces@3.0.3:
    resolution: {integrity: sha512-yQbXgO/OSZVD2IsiLlro+7Hf6Q18EJrKSEsdoMzKePKXct3gvD8oLcOQdIzGupr5Fj+EDe8gO/lxc1BzfMpxvA==}
    engines: {node: '>=8'}

  busboy@1.6.0:
    resolution: {integrity: sha512-8SFQbg/0hQ9xy3UNTB0YEnsNBbWfhf7RtnzpL7TkBiTBRfrQ9Fxcnz7VJsleJpyp6rVLvXiuORqjlHi5q+PYuA==}
    engines: {node: '>=10.16.0'}

  bytes@3.1.2:
    resolution: {integrity: sha512-/Nf7TyzTx6S3yRJObOAV7956r8cr2+Oj8AC5dt8wSP3BQAoeX58NoHyCU8P8zGkNXStjTSi6fzO6F0pBdcYbEg==}
    engines: {node: '>= 0.8'}

  cac@6.7.14:
    resolution: {integrity: sha512-b6Ilus+c3RrdDk+JhLKUAQfzzgLEPy6wcXqS7f/xe1EETvsDP6GORG7SFuOs6cID5YkqchW/LXZbX5bc8j7ZcQ==}
    engines: {node: '>=8'}

  call-bind-apply-helpers@1.0.2:
    resolution: {integrity: sha512-Sp1ablJ0ivDkSzjcaJdxEunN5/XvksFJ2sMBFfq6x0ryhQV/2b/KwFe21cMpmHtPOSij8K99/wSfoEuTObmuMQ==}
    engines: {node: '>= 0.4'}

  call-bound@1.0.4:
    resolution: {integrity: sha512-+ys997U96po4Kx/ABpBCqhA9EuxJaQWDQg7295H4hBphv3IZg0boBKuwYpt4YXp6MZ5AmZQnU/tyMTlRpaSejg==}
    engines: {node: '>= 0.4'}

  callsites@3.1.0:
    resolution: {integrity: sha512-P8BjAsXvZS+VIDUI11hHCQEv74YT67YUi5JJFNWIqL235sBmjX4+qx9Muvls5ivyNENctx46xQLQ3aTuE7ssaQ==}
    engines: {node: '>=6'}

  camelize-ts@3.0.0:
    resolution: {integrity: sha512-cgRwKKavoDKLTjO4FQTs3dRBePZp/2Y9Xpud0FhuCOTE86M2cniKN4CCXgRnsyXNMmQMifVHcv6SPaMtTx6ofQ==}
    engines: {node: ^12.20.0 || ^14.13.1 || >=16.0.0}

  chai@6.2.1:
    resolution: {integrity: sha512-p4Z49OGG5W/WBCPSS/dH3jQ73kD6tiMmUM+bckNK6Jr5JHMG3k9bg/BvKR8lKmtVBKmOiuVaV2ws8s9oSbwysg==}
    engines: {node: '>=18'}

  chalk@4.1.2:
    resolution: {integrity: sha512-oKnbhFyRIXpUuez8iBMmyEa4nbj4IOQyuhc/wy9kY7/WVPcwIO9VA668Pu8RkO7+0G76SLROeyw9CpQ061i4mA==}
    engines: {node: '>=10'}

  cjs-module-lexer@1.4.3:
    resolution: {integrity: sha512-9z8TZaGM1pfswYeXrUpzPrkx8UnWYdhJclsiYMm6x/w5+nN+8Tf/LnAgfLGQCm59qAOxU8WwHEq2vNwF6i4j+Q==}

  color-convert@2.0.1:
    resolution: {integrity: sha512-RRECPsj7iu/xb5oKYcsFHSppFNnsj/52OVTRKb4zP5onXwVF3zVmmToNcOfGC+CRDpfK/U584fMg38ZHCaElKQ==}
    engines: {node: '>=7.0.0'}

  color-name@1.1.4:
    resolution: {integrity: sha512-dOy+3AuW3a2wNbZHIuMZpTcgjGuLU/uBL/ubcZF9OXbDo8ff4O8yVp5Bf0efS8uEoYo5q4Fx7dY9OgQGXgAsQA==}

  compressible@2.0.18:
    resolution: {integrity: sha512-AF3r7P5dWxL8MxyITRMlORQNaOA2IkAFaTr4k7BUumjPtRpGDTZpl0Pb1XCO6JeDCBdp126Cgs9sMxqSjgYyRg==}
    engines: {node: '>= 0.6'}

  compression@1.8.1:
    resolution: {integrity: sha512-9mAqGPHLakhCLeNyxPkK4xVo746zQ/czLH1Ky+vkitMnWfWZps8r0qXuwhwizagCRttsL4lfG4pIOvaWLpAP0w==}
    engines: {node: '>= 0.8.0'}

  concat-map@0.0.1:
    resolution: {integrity: sha512-/Srv4dswyQNBfohGpz9o6Yb3Gz3SrUDqBH5rTuhGR7ahtlbYKnVxw2bCFMRljaA7EXHaXZ8wsHdodFvbkhKmqg==}

  content-disposition@0.5.4:
    resolution: {integrity: sha512-FveZTNuGw04cxlAiWbzi6zTAL/lhehaWbTtgluJh4/E95DqMwTmha3KZN1aAWA8cFIhHzMZUvLevkw5Rqk+tSQ==}
    engines: {node: '>= 0.6'}

  content-disposition@1.0.0:
    resolution: {integrity: sha512-Au9nRL8VNUut/XSzbQA38+M78dzP4D+eqg3gfJHMIHHYa3bg067xj1KxMUWj+VULbiZMowKngFFbKczUrNJ1mg==}
    engines: {node: '>= 0.6'}

  content-type@1.0.5:
    resolution: {integrity: sha512-nTjqfcBFEipKdXCv4YDQWCfmcLZKm81ldF0pAopTvyrFGVbcR6P/VAAd5G7N+0tTr8QqiU0tFadD6FK4NtJwOA==}
    engines: {node: '>= 0.6'}

  cookie-signature@1.2.2:
    resolution: {integrity: sha512-D76uU73ulSXrD1UXF4KE2TMxVVwhsnCgfAyTg9k8P6KGZjlXKrOLe4dJQKI3Bxi5wjesZoFXJWElNWBjPZMbhg==}
    engines: {node: '>=6.6.0'}

  cookie@0.7.2:
    resolution: {integrity: sha512-yki5XnKuf750l50uGTllt6kKILY4nQ1eNIQatoXEByZ5dWgnKqbnqmTrBE5B4N7lrMJKQ2ytWMiTO2o0v6Ew/w==}
    engines: {node: '>= 0.6'}

  cors@2.8.5:
    resolution: {integrity: sha512-KIHbLJqu73RGr/hnbrO9uBeixNGuvSQjul/jdFvS/KFSIH1hWVd1ng7zOHx+YrEfInLG7q4n6GHQ9cDtxv/P6g==}
    engines: {node: '>= 0.10'}

  cross-spawn@7.0.6:
    resolution: {integrity: sha512-uV2QOWP2nWzsy2aMp8aRibhi9dlzF5Hgh5SHaB9OiTGEyDTiJJyx0uy51QXdyWbtAHNua4XJzUKca3OzKUd3vA==}
    engines: {node: '>= 8'}

  debug@2.6.9:
    resolution: {integrity: sha512-bC7ElrdJaJnPbAP+1EotYvqZsb3ecl5wi6Bfi6BJTUcNowp6cvspg0jXznRTKDjm/E7AdgFBVeAPVMNcKGsHMA==}
    peerDependencies:
      supports-color: '*'
    peerDependenciesMeta:
      supports-color:
        optional: true

  debug@4.4.3:
    resolution: {integrity: sha512-RGwwWnwQvkVfavKVt22FGLw+xYSdzARwm0ru6DhTVA3umU5hZc28V3kO4stgYryrTlLpuvgI9GiijltAjNbcqA==}
    engines: {node: '>=6.0'}
    peerDependencies:
      supports-color: '*'
    peerDependenciesMeta:
      supports-color:
        optional: true

  deep-is@0.1.4:
    resolution: {integrity: sha512-oIPzksmTg4/MriiaYGO+okXDT7ztn/w3Eptv/+gSIdMdKsJo0u4CfYNFJPy+4SKMuCqGw2wxnA+URMg3t8a/bQ==}

  depd@1.1.2:
    resolution: {integrity: sha512-7emPTl6Dpo6JRXOXjLRxck+FlLRX5847cLKEn00PLAgc3g2hTZZgr+e4c2v6QpSmLeFP3n5yUo7ft6avBK/5jQ==}
    engines: {node: '>= 0.6'}

  depd@2.0.0:
    resolution: {integrity: sha512-g7nH6P6dyDioJogAAGprGpCtVImJhpPk/roCzdb3fIh61/s/nPsfR6onyMwkCAR/OlC3yBC0lESvUoQEAssIrw==}
    engines: {node: '>= 0.8'}

  dir-glob@3.0.1:
    resolution: {integrity: sha512-WkrWp9GR4KXfKGYzOLmTuGVi1UWFfws377n9cc55/tb6DuqyF6pcQ5AbiHEshaDpY9v6oaSr2XCDidGmMwdzIA==}
    engines: {node: '>=8'}

  dts-resolver@2.1.3:
    resolution: {integrity: sha512-bihc7jPC90VrosXNzK0LTE2cuLP6jr0Ro8jk+kMugHReJVLIpHz/xadeq3MhuwyO4TD4OA3L1Q8pBBFRc08Tsw==}
    engines: {node: '>=20.19.0'}
    peerDependencies:
      oxc-resolver: '>=11.0.0'
    peerDependenciesMeta:
      oxc-resolver:
        optional: true

  dunder-proto@1.0.1:
    resolution: {integrity: sha512-KIN/nDJBQRcXw0MLVhZE9iQHmG68qAVIBg9CqmUYjmQIhgij9U5MFvrqkUL5FbtyyzZuOeOt0zdeRe4UY7ct+A==}
    engines: {node: '>= 0.4'}

  ee-first@1.1.1:
    resolution: {integrity: sha512-WMwm9LhRUo+WUaRN+vRuETqG89IgZphVSNkdFgeb6sS/E4OrDIN7t48CAewSHXc6C8lefD8KKfr5vY61brQlow==}

  empathic@2.0.0:
    resolution: {integrity: sha512-i6UzDscO/XfAcNYD75CfICkmfLedpyPDdozrLMmQc5ORaQcdMoc21OnlEylMIqI7U8eniKrPMxxtj8k0vhmJhA==}
    engines: {node: '>=14'}

  empty-npm-package@1.0.0:
    resolution: {integrity: sha512-q4Mq/+XO7UNDdMiPpR/LIBIW1Zl4V0Z6UT9aKGqIAnBCtCb3lvZJM1KbDbdzdC8fKflwflModfjR29Nt0EpcwA==}

  encodeurl@2.0.0:
    resolution: {integrity: sha512-Q0n9HRi4m6JuGIV1eFlmvJB7ZEVxu93IrMyiMsGC0lrMJMWzRgx6WGquyfQgZVb31vhGgXnfmPNNXmxnOkRBrg==}
    engines: {node: '>= 0.8'}

  es-define-property@1.0.1:
    resolution: {integrity: sha512-e3nRfgfUZ4rNGL232gUgX06QNyyez04KdjFrF+LTRoOXmrOgFKDg4BCdsjW8EnT69eqdYGmRpJwiPVYNrCaW3g==}
    engines: {node: '>= 0.4'}

  es-errors@1.3.0:
    resolution: {integrity: sha512-Zf5H2Kxt2xjTvbJvP2ZWLEICxA6j+hAmMzIlypy4xcBg1vKVnx89Wy0GbS+kf5cwCVFFzdCFh2XSCFNULS6csw==}
    engines: {node: '>= 0.4'}

  es-module-lexer@1.7.0:
    resolution: {integrity: sha512-jEQoCwk8hyb2AZziIOLhDqpm5+2ww5uIE6lkO/6jcOCusfk6LhMHpXXfBLXTZ7Ydyt0j4VoUQv6uGNYbdW+kBA==}

  es-object-atoms@1.1.1:
    resolution: {integrity: sha512-FGgH2h8zKNim9ljj7dankFPcICIK9Cp5bm+c2gQSYePhpaG5+esrLODihIorn+Pe6FGJzWhXQotPv73jTaldXA==}
    engines: {node: '>= 0.4'}

  escape-html@1.0.3:
    resolution: {integrity: sha512-NiSupZ4OeuGwr68lGIeym/ksIZMJodUGOSCZ/FSnTxcrekbvqrgdUxlJOMpijaKZVjAJrWrGs/6Jy8OMuyj9ow==}

  escape-string-regexp@4.0.0:
    resolution: {integrity: sha512-TtpcNJ3XAzx3Gq8sWRzJaVajRs0uVxA2YAkdb1jm2YkPz4G6egUFAyA3n5vtEIZefPk5Wa4UXbKuS5fKkJWdgA==}
    engines: {node: '>=10'}

  eslint-config-prettier@10.1.8:
    resolution: {integrity: sha512-82GZUjRS0p/jganf6q1rEO25VSoHH0hKPCTrgillPjdI/3bgBhAE1QzHrHTizjpRvy6pGAvKjDJtk2pF9NDq8w==}
    hasBin: true
    peerDependencies:
      eslint: '>=7.0.0'

  eslint-plugin-allowed-dependencies@2.0.1:
    resolution: {integrity: sha512-kQCyZdnv3BgaAZO2PaW/LIhA0xyIbdQ4ImVTmZ7Wnljay5wCNRmdr9Y5p8YCedQ6VoI8Nwyl3eC74jZNBcGeWw==}
    engines: {node: ^20.19.0 || ^22.12.0 || ^24.0.0}
    peerDependencies:
      eslint: ^9.0.0
      typescript-eslint: ^8.0.0

  eslint-plugin-prettier@5.5.4:
    resolution: {integrity: sha512-swNtI95SToIz05YINMA6Ox5R057IMAmWZ26GqPxusAp1TZzj+IdY9tXNWWD3vkF/wEqydCONcwjTFpxybBqZsg==}
    engines: {node: ^14.18.0 || >=16.0.0}
    peerDependencies:
      '@types/eslint': '>=8.0.0'
      eslint: '>=8.0.0'
      eslint-config-prettier: '>= 7.0.0 <10.0.0 || >=10.1.0'
      prettier: '>=3.0.0'
    peerDependenciesMeta:
      '@types/eslint':
        optional: true
      eslint-config-prettier:
        optional: true

  eslint-scope@8.4.0:
    resolution: {integrity: sha512-sNXOfKCn74rt8RICKMvJS7XKV/Xk9kA7DyJr8mJik3S7Cwgy3qlkkmyS2uQB3jiJg6VNdZd/pDBJu0nvG2NlTg==}
    engines: {node: ^18.18.0 || ^20.9.0 || >=21.1.0}

  eslint-visitor-keys@3.4.3:
    resolution: {integrity: sha512-wpc+LXeiyiisxPlEkUzU6svyS1frIO3Mgxj1fdy7Pm8Ygzguax2N3Fa/D/ag1WqbOprdI+uY6wMUl8/a2G+iag==}
    engines: {node: ^12.22.0 || ^14.17.0 || >=16.0.0}

  eslint-visitor-keys@4.2.1:
    resolution: {integrity: sha512-Uhdk5sfqcee/9H/rCOJikYz67o0a2Tw2hGRPOG2Y1R2dg7brRe1uG0yaNQDHu+TO/uQPF/5eCapvYSmHUjt7JQ==}
    engines: {node: ^18.18.0 || ^20.9.0 || >=21.1.0}

  eslint@9.0.0:
    resolution: {integrity: sha512-IMryZ5SudxzQvuod6rUdIUz29qFItWx281VhtFVc2Psy/ZhlCeD/5DT6lBIJ4H3G+iamGJoTln1v+QSuPw0p7Q==}
    engines: {node: ^18.18.0 || ^20.9.0 || >=21.1.0}
    hasBin: true

  eslint@9.39.1:
    resolution: {integrity: sha512-BhHmn2yNOFA9H9JmmIVKJmd288g9hrVRDkdoIgRCRuSySRUHH7r/DI6aAXW9T1WwUuY3DFgrcaqB+deURBLR5g==}
    engines: {node: ^18.18.0 || ^20.9.0 || >=21.1.0}
    hasBin: true
    peerDependencies:
      jiti: '*'
    peerDependenciesMeta:
      jiti:
        optional: true

  espree@10.4.0:
    resolution: {integrity: sha512-j6PAQ2uUr79PZhBjP5C5fhl8e39FmRnOjsD5lGnWrFU8i2G776tBK7+nP8KuQUTTyAZUwfQqXAgrVH5MbH9CYQ==}
    engines: {node: ^18.18.0 || ^20.9.0 || >=21.1.0}

  esquery@1.6.0:
    resolution: {integrity: sha512-ca9pw9fomFcKPvFLXhBKUK90ZvGibiGOvRJNbjljY7s7uq/5YO4BOzcYtJqExdx99rF6aAcnRxHmcUHcz6sQsg==}
    engines: {node: '>=0.10'}

  esrecurse@4.3.0:
    resolution: {integrity: sha512-KmfKL3b6G+RXvP8N1vr3Tq1kL/oCFgn2NYXEtqP8/L3pKapUA4G8cFVaoF3SU323CD4XypR/ffioHmkti6/Tag==}
    engines: {node: '>=4.0'}

  estraverse@5.3.0:
    resolution: {integrity: sha512-MMdARuVEQziNTeJD8DgMqmhwR11BRQ/cBP+pLtYdSTnf3MIO8fFeiINEbX36ZdNlfU/7A9f3gUw49B3oQsvwBA==}
    engines: {node: '>=4.0'}

  estree-walker@3.0.3:
    resolution: {integrity: sha512-7RUKfXgSMMkzt6ZuXmqapOurLGPPfgj6l9uRZ7lRGolvk0y2yocc35LdcxKC5PQZdn2DMqioAQ2NoWcrTKmm6g==}

  esutils@2.0.3:
    resolution: {integrity: sha512-kVscqXk4OCp68SZ0dkgEKVi6/8ij300KBWTJq32P/dYeWTSwK41WyTxalN1eRmA5Z9UU/LX9D7FWSmV9SAYx6g==}
    engines: {node: '>=0.10.0'}

  etag@1.8.1:
    resolution: {integrity: sha512-aIL5Fx7mawVa300al2BnEE4iNvo1qETxLrPI/o05L7z6go7fCw1J6EQmbK4FmJ2AS7kgVF/KEZWufBfdClMcPg==}
    engines: {node: '>= 0.6'}

  expect-type@1.2.2:
    resolution: {integrity: sha512-JhFGDVJ7tmDJItKhYgJCGLOWjuK9vPxiXoUFLwLDc99NlmklilbiQJwoctZtt13+xMw91MCk/REan6MWHqDjyA==}
    engines: {node: '>=12.0.0'}

  express-fileupload@1.5.2:
    resolution: {integrity: sha512-wxUJn2vTHvj/kZCVmc5/bJO15C7aSMyHeuXYY3geKpeKibaAoQGcEv5+sM6nHS2T7VF+QHS4hTWPiY2mKofEdg==}
    engines: {node: '>=12.0.0'}

  express@5.1.0:
    resolution: {integrity: sha512-DT9ck5YIRU+8GYzzU5kT3eHGA5iL+1Zd0EutOmTE9Dtk+Tvuzd23VBU+ec7HPNSTxXYO55gPV/hq4pSBJDjFpA==}
    engines: {node: '>= 18'}

  express@5.2.0:
    resolution: {integrity: sha512-XdpJDLxfztVY59X0zPI6sibRiGcxhTPXRD3IhJmjKf2jwMvkRGV1j7loB8U+heeamoU3XvihAaGRTR4aXXUN3A==}
    engines: {node: '>= 18'}

  fast-deep-equal@3.1.3:
    resolution: {integrity: sha512-f3qQ9oQy9j2AhBe/H9VC91wLmKBCCU/gDOnKNAYG5hswO7BLKj09Hc5HYNz9cGI++xlpDCIgDaitVs03ATR84Q==}

  fast-diff@1.3.0:
    resolution: {integrity: sha512-VxPP4NqbUjj6MaAOafWeUn2cXWLcCtljklUtZf0Ind4XQ+QPtmA0b18zZy0jIQx+ExRVCR/ZQpBmik5lXshNsw==}

  fast-glob@3.3.3:
    resolution: {integrity: sha512-7MptL8U0cqcFdzIzwOTHoilX9x5BrNqye7Z/LuC7kCMRio1EMSyqRK3BEAUD7sXRq4iT4AzTVuZdhgQ2TCvYLg==}
    engines: {node: '>=8.6.0'}

  fast-json-stable-stringify@2.1.0:
    resolution: {integrity: sha512-lhd/wF+Lk98HZoTCtlVraHtfh5XYijIjalXck7saUtuanSDyLMxnHhSXEDJqHxD7msR8D0uCmqlkwjCV8xvwHw==}

  fast-levenshtein@2.0.6:
    resolution: {integrity: sha512-DCXu6Ifhqcks7TZKY3Hxp3y6qphY5SJZmrWMDrKcERSOXWQdMhU9Ig/PYrzyw/ul9jOIyh0N4M0tbC5hodg8dw==}

  fastq@1.19.1:
    resolution: {integrity: sha512-GwLTyxkCXjXbxqIhTsMI2Nui8huMPtnxg7krajPJAjnEG/iiOS7i+zCtWGZR9G0NBKbXKh6X9m9UIsYX/N6vvQ==}

  fdir@6.5.0:
    resolution: {integrity: sha512-tIbYtZbucOs0BRGqPJkshJUYdL+SDH7dVM8gjy+ERp3WAUjLEFJE+02kanyHtwjWOnwrKYBiwAmM0p4kLJAnXg==}
    engines: {node: '>=12.0.0'}
    peerDependencies:
      picomatch: ^3 || ^4
    peerDependenciesMeta:
      picomatch:
        optional: true

  fflate@0.8.2:
    resolution: {integrity: sha512-cPJU47OaAoCbg0pBvzsgpTPhmhqI5eJjh/JIu8tPj5q+T7iLvW/JAYUqmE7KOB4R1ZyEhzBaIQpQpardBF5z8A==}

  file-entry-cache@8.0.0:
    resolution: {integrity: sha512-XXTUwCvisa5oacNGRP9SfNtYBNAMi+RPwBFmblZEF7N7swHYQS6/Zfk7SRwx4D5j3CH211YNRco1DEMNVfZCnQ==}
    engines: {node: '>=16.0.0'}

  fill-range@7.1.1:
    resolution: {integrity: sha512-YsGpe3WHLK8ZYi4tWDg2Jy3ebRz2rXowDxnld4bkQB00cc/1Zw9AWnC0i9ztDJitivtQvaI9KaLyKrc+hBW0yg==}
    engines: {node: '>=8'}

  finalhandler@2.1.0:
    resolution: {integrity: sha512-/t88Ty3d5JWQbWYgaOGCCYfXRwV1+be02WqYYlL6h0lEiUAMPM8o8qKGO01YIkOHzka2up08wvgYD0mDiI+q3Q==}
    engines: {node: '>= 0.8'}

  find-up@5.0.0:
    resolution: {integrity: sha512-78/PXT1wlLLDgTzDs7sjq9hzz0vXD+zn+7wypEe4fXQxCmdmqfGsEPQxmiCSQI3ajFV91bVSsvNtrJRiW6nGng==}
    engines: {node: '>=10'}

  flat-cache@4.0.1:
    resolution: {integrity: sha512-f7ccFPK3SXFHpx15UIGyRJ/FJQctuKZ0zVuN3frBo4HnK3cay9VEW0R6yPYFHC0AgqhukPzKjq22t5DmAyqGyw==}
    engines: {node: '>=16'}

  flatted@3.3.3:
    resolution: {integrity: sha512-GX+ysw4PBCz0PzosHDepZGANEuFCMLrnRTiEy9McGjmkCQYwRq4A/X786G/fjM/+OjsWSU1ZrY5qyARZmO/uwg==}

  forwarded@0.2.0:
    resolution: {integrity: sha512-buRG0fpBtRHSTCOASe6hD258tEubFoRLb4ZNA6NxMVHNw2gOcwHo9wyablzMzOA5z9xA9L1KNjk/Nt6MT9aYow==}
    engines: {node: '>= 0.6'}

  fresh@0.5.2:
    resolution: {integrity: sha512-zJ2mQYM18rEFOudeV4GShTGIQ7RbzA7ozbU9I/XBpm7kqgMywgmylMwXHxZJmkVoYkna9d2pVXVXPdYTP9ej8Q==}
    engines: {node: '>= 0.6'}

  fresh@2.0.0:
    resolution: {integrity: sha512-Rx/WycZ60HOaqLKAi6cHRKKI7zxWbJ31MhntmtwMoaTeF7XFH9hhBp8vITaMidfljRQ6eYWCKkaTK+ykVJHP2A==}
    engines: {node: '>= 0.8'}

  fsevents@2.3.3:
    resolution: {integrity: sha512-5xoDfX+fL7faATnagmWPpbFtwh/R77WmMMqqHGS65C3vvB0YHrgF+B1YmZ3441tMj5n63k0212XNoJwzlhffQw==}
    engines: {node: ^8.16.0 || ^10.6.0 || >=11.0.0}
    os: [darwin]

  function-bind@1.1.2:
    resolution: {integrity: sha512-7XHNxH7qX9xG5mIwxkhumTox/MIRNcOgDrxWsMt2pAr23WHp6MrRlN7FBSFpCpr+oVO0F744iUgR82nJMfG2SA==}

  get-intrinsic@1.3.0:
    resolution: {integrity: sha512-9fSjSaos/fRIVIp+xSJlE6lfwhES7LNtKaCBIamHsjr2na1BiABJPo0mOjjz8GJDURarmCPGqaiVg5mfjb98CQ==}
    engines: {node: '>= 0.4'}

  get-proto@1.0.1:
    resolution: {integrity: sha512-sTSfBjoXBp89JvIKIefqw7U2CCebsc74kiY6awiGogKtoSGbgjYE/G/+l9sF3MWFPNc9IcoOC4ODfKHfxFmp0g==}
    engines: {node: '>= 0.4'}

  get-tsconfig@4.13.0:
    resolution: {integrity: sha512-1VKTZJCwBrvbd+Wn3AOgQP/2Av+TfTCOlE4AcRJE72W1ksZXbAx8PPBR9RzgTeSPzlPMHrbANMH3LbltH73wxQ==}

  glob-parent@5.1.2:
    resolution: {integrity: sha512-AOIgSQCepiJYwP3ARnGx+5VnTu2HBYdzbGP45eLw1vr3zB3vZLeyed1sC9hnbcOc9/SrMyM5RPQrkGz4aS9Zow==}
    engines: {node: '>= 6'}

  glob-parent@6.0.2:
    resolution: {integrity: sha512-XxwI8EOhVQgWp6iDL+3b0r86f4d6AX6zSU55HfB4ydCEuXLXc5FcYeOu+nnGftS4TEju/11rt4KJPTMgbfmv4A==}
    engines: {node: '>=10.13.0'}

  globals@14.0.0:
    resolution: {integrity: sha512-oahGvuMGQlPw/ivIYBjVSrWAfWLBeku5tpPE2fOPLi+WHffIWbuh2tCjhyQhTBPMf5E9jDEH4FOmTYgYwbKwtQ==}
    engines: {node: '>=18'}

  globby@11.1.0:
    resolution: {integrity: sha512-jhIXaOzy1sb8IyocaruWSn1TjmnBVs8Ayhcy83rmxNJ8q2uWKCAj3CnJY+KpGSXCueAPc0i05kVvVKtP1t9S3g==}
    engines: {node: '>=10'}

  gopd@1.2.0:
    resolution: {integrity: sha512-ZUKRh6/kUFoAiTAtTYPZJ3hw9wNxx+BIBOijnlG9PnrJsCcSjs1wyyD6vJpaYtgnzDrKYRSqf3OO6Rfa93xsRg==}
    engines: {node: '>= 0.4'}

  graphemer@1.4.0:
    resolution: {integrity: sha512-EtKwoO6kxCL9WO5xipiHTZlSzBm7WLT627TqC/uVRd0HKmq8NXyebnNYxDoBi7wt8eTWrUrKXCOVaFq9x1kgag==}

  has-flag@4.0.0:
    resolution: {integrity: sha512-EykJT/Q1KjTWctppgIAgfSO0tKVuZUjhgMr17kqTumMl6Afv3EISleU7qZUzoXDFTAHTDC4NOoG/ZxU3EvlMPQ==}
    engines: {node: '>=8'}

  has-symbols@1.1.0:
    resolution: {integrity: sha512-1cDNdwJ2Jaohmb3sg4OmKaMBwuC48sYni5HUw2DvsC8LjGTLK9h+eb1X6RyuOHe4hT0ULCW68iomhjUoKUqlPQ==}
    engines: {node: '>= 0.4'}

  hasown@2.0.2:
    resolution: {integrity: sha512-0hJU9SCPvmMzIBdZFqNPXWa6dqh7WdH0cII9y+CyS8rG3nL48Bclra9HmKhVVUHyPWNH5Y7xDwAB7bfgSjkUMQ==}
    engines: {node: '>= 0.4'}

  hookable@5.5.3:
    resolution: {integrity: sha512-Yc+BQe8SvoXH1643Qez1zqLRmbA5rCL+sSmk6TVos0LWVfNIB7PGncdlId77WzLGSIB5KaWgTaNTs2lNVEI6VQ==}

  html-escaper@2.0.2:
    resolution: {integrity: sha512-H2iMtd0I4Mt5eYiapRdIDjp+XzelXQ0tFE4JS7YFwFevXXMmOp9myNrUvCg0D6ws8iqkRPBfKHgbwig1SmlLfg==}

  http-errors@2.0.1:
    resolution: {integrity: sha512-4FbRdAX+bSdmo4AUFuS0WNiPz8NgFt+r8ThgNWmlrjQjt1Q7ZR9+zTlce2859x4KSXrwIsaeTqDoKQmtP8pLmQ==}
    engines: {node: '>= 0.8'}

  husky@9.1.7:
    resolution: {integrity: sha512-5gs5ytaNjBrh5Ow3zrvdUUY+0VxIuWVL4i9irt6friV+BqdCfmV11CQTWMiBYWHbXhco+J1kHfTOUkePhCDvMA==}
    engines: {node: '>=18'}
    hasBin: true

  iconv-lite@0.7.0:
    resolution: {integrity: sha512-cf6L2Ds3h57VVmkZe+Pn+5APsT7FpqJtEhhieDCvrE2MK5Qk9MyffgQyuxQTm6BChfeZNtcOLHp9IcWRVcIcBQ==}
    engines: {node: '>=0.10.0'}

  ignore@5.3.2:
    resolution: {integrity: sha512-hsBTNUqQTDwkWtcdYI2i06Y/nUBEsNEDJKjWdigLvegy8kDuJAS8uRlpkkcQpyEXL0Z/pjDy5HBmMjRCJ2gq+g==}
    engines: {node: '>= 4'}

  ignore@7.0.5:
    resolution: {integrity: sha512-Hs59xBNfUIunMFgWAbGX5cq6893IbWg4KnrjbYwX3tx0ztorVgTDA6B2sxf8ejHJ4wz8BqGUMYlnzNBer5NvGg==}
    engines: {node: '>= 4'}

  import-fresh@3.3.1:
    resolution: {integrity: sha512-TR3KfrTZTYLPB6jUjfx6MF9WcWrHL9su5TObK4ZkYgBdWKPOFoSoQIdEuTuR82pmtxH2spWG9h6etwfr1pLBqQ==}
    engines: {node: '>=6'}

  import-without-cache@0.2.2:
    resolution: {integrity: sha512-4TTuRrZ0jBULXzac3EoX9ZviOs8Wn9iAbNhJEyLhTpAGF9eNmYSruaMMN/Tec/yqaO7H6yS2kALfQDJ5FxfatA==}
    engines: {node: '>=20.19.0'}

  imurmurhash@0.1.4:
    resolution: {integrity: sha512-JmXMZ6wuvDmLiHEml9ykzqO6lwFbof0GG4IkcGaENdCRDDmMVnny7s5HsIgHCbaq0w2MyPhDqkhTUgS2LU2PHA==}
    engines: {node: '>=0.8.19'}

  inherits@2.0.4:
    resolution: {integrity: sha512-k/vGaX4/Yla3WzyMCvTQOXYeIHvqOKtnqBduzTHpzpQZzAskKMhZ2K+EnBiSM9zGSoIFeMpXKxa4dYeZIQqewQ==}

  ipaddr.js@1.9.1:
    resolution: {integrity: sha512-0KI/607xoxSToH7GjN1FfSbLoU0+btTicjsQSWQlh/hZykN8KpmMf7uYwPW3R+akZ6R/w18ZlXSHBYXiYUPO3g==}
    engines: {node: '>= 0.10'}

  is-extglob@2.1.1:
    resolution: {integrity: sha512-SbKbANkN603Vi4jEZv49LeVJMn4yGwsbzZworEoyEiutsN3nJYdbO36zfhGJ6QEDpOZIFkDtnq5JRxmvl3jsoQ==}
    engines: {node: '>=0.10.0'}

  is-glob@4.0.3:
    resolution: {integrity: sha512-xelSayHH36ZgE7ZWhli7pW34hNbNl8Ojv5KVmkJD4hBdD3th8Tfk9vYasLM+mXWOZhFkgZfxhLSnrwRr4elSSg==}
    engines: {node: '>=0.10.0'}

  is-number@7.0.0:
    resolution: {integrity: sha512-41Cifkg6e8TylSpdtTpeLVMqvSBEVzTttHvERD741+pnZ8ANv0004MRL43QKPDlK9cGvNp6NZWZUBlbGXYxxng==}
    engines: {node: '>=0.12.0'}

  is-path-inside@3.0.3:
    resolution: {integrity: sha512-Fd4gABb+ycGAmKou8eMftCupSir5lRxqf4aD/vd0cD2qc4HL07OjCeuHMr8Ro4CoMaeCKDB0/ECBOVWjTwUvPQ==}
    engines: {node: '>=8'}

  is-promise@4.0.0:
    resolution: {integrity: sha512-hvpoI6korhJMnej285dSg6nu1+e6uxs7zG3BYAm5byqDsgJNWwxzM6z6iZiAgQR4TJ30JmBTOwqZUw3WlyH3AQ==}

  isexe@2.0.0:
    resolution: {integrity: sha512-RHxMLp9lnKHGHRng9QFhRCMbYAcVpn69smSGcq3f36xjgVVWThj4qqLbTLlq7Ssj8B+fIQ1EuCEGI2lKsyQeIw==}

  istanbul-lib-coverage@3.2.2:
    resolution: {integrity: sha512-O8dpsF+r0WV/8MNRKfnmrtCWhuKjxrq2w+jpzBL5UZKTi2LeVWnWOmWRxFlesJONmc+wLAGvKQZEOanko0LFTg==}
    engines: {node: '>=8'}

  istanbul-lib-report@3.0.1:
    resolution: {integrity: sha512-GCfE1mtsHGOELCU8e/Z7YWzpmybrx/+dSTfLrvY8qRmaY6zXTKWn6WQIjaAFw069icm6GVMNkgu0NzI4iPZUNw==}
    engines: {node: '>=10'}

  istanbul-lib-source-maps@5.0.6:
    resolution: {integrity: sha512-yg2d+Em4KizZC5niWhQaIomgf5WlL4vOOjZ5xGCmF8SnPE/mDWWXgvRExdcpCgh9lLRRa1/fSYp2ymmbJ1pI+A==}
    engines: {node: '>=10'}

  istanbul-reports@3.2.0:
    resolution: {integrity: sha512-HGYWWS/ehqTV3xN10i23tkPkpH46MLCIMFNCaaKNavAXTF1RkqxawEPtnjnGZ6XKSInBKkiOA5BKS+aZiY3AvA==}
    engines: {node: '>=8'}

  js-tokens@9.0.1:
    resolution: {integrity: sha512-mxa9E9ITFOt0ban3j6L5MpjwegGz6lBQmM1IJkWeBZGcMxto50+eWdjC/52xDbS2vy0k7vIMK0Fe2wfL9OQSpQ==}

  js-yaml@4.1.1:
    resolution: {integrity: sha512-qQKT4zQxXl8lLwBtHMWwaTcGfFOZviOJet3Oy/xmGk2gZH677CJM9EvtfdSkgWcATZhj/55JZ0rmy3myCT5lsA==}
    hasBin: true

  jsesc@3.1.0:
    resolution: {integrity: sha512-/sM3dO2FOzXjKQhJuo0Q173wf2KOo8t4I8vHy6lF9poUp7bKT0/NHE8fPX23PwfhnykfqnC2xRxOnVw5XuGIaA==}
    engines: {node: '>=6'}
    hasBin: true

  json-buffer@3.0.1:
    resolution: {integrity: sha512-4bV5BfR2mqfQTJm+V5tPPdf+ZpuhiIvTuAB5g8kcrXOZpTT/QwwVRWBywX1ozr6lEuPdbHxwaJlm9G6mI2sfSQ==}

  json-schema-traverse@0.4.1:
    resolution: {integrity: sha512-xbbCH5dCYU5T8LcEhhuh7HJ88HXuW3qsI3Y0zOZFKfZEHcpWiHU/Jxzk629Brsab/mMiHQti9wMP+845RPe3Vg==}

  json-stable-stringify-without-jsonify@1.0.1:
    resolution: {integrity: sha512-Bdboy+l7tA3OGW6FjyFHWkP5LuByj1Tk33Ljyq0axyzdk9//JSi2u3fP1QSmd1KNwq6VOKYGlAu87CisVir6Pw==}

  keyv@4.5.4:
    resolution: {integrity: sha512-oxVHkHR/EJf2CNXnWxRLW6mg7JyCCUcG0DtEGmL2ctUo1PNTin1PUil+r/+4r5MpVgC/fn1kjsx7mjSujKqIpw==}

  levn@0.4.1:
    resolution: {integrity: sha512-+bT2uH4E5LGE7h/n3evcS/sQlJXCpIp6ym8OWJ5eV6+67Dsql/LaaT7qJBAt2rzfoa/5QBGBhxDix1dMt2kQKQ==}
    engines: {node: '>= 0.8.0'}

  locate-path@6.0.0:
    resolution: {integrity: sha512-iPZK6eYjbxRu3uB4/WZ3EsEIMJFMqAoopl3R+zuq0UjcAm/MO6KCweDgPfP3elTztoKP3KtnVHxTn2NHBSDVUw==}
    engines: {node: '>=10'}

  lodash.merge@4.6.2:
    resolution: {integrity: sha512-0KpjqXRVvrYyCsX1swR/XTK0va6VQkQM6MNo7PqW77ByjAhoARA8EfrP1N4+KlKj8YS0ZUCtRT/YUuhyYDujIQ==}

  lodash.snakecase@4.1.1:
    resolution: {integrity: sha512-QZ1d4xoBHYUeuouhEq3lk3Uq7ldgyFXGBhg04+oRLnIz8o9T65Eh+8YdroUwn846zchkA9yDsDl5CVVaV2nqYw==}

  lru-cache@11.2.1:
    resolution: {integrity: sha512-r8LA6i4LP4EeWOhqBaZZjDWwehd1xUJPCJd9Sv300H0ZmcUER4+JPh7bqqZeqs1o5pgtgvXm+d9UGrB5zZGDiQ==}
    engines: {node: 20 || >=22}

  magic-string@0.30.21:
    resolution: {integrity: sha512-vd2F4YUyEXKGcLHoq+TEyCjxueSeHnFxyyjNp80yg0XV4vUhnDer/lvvlqM/arB5bXQN5K2/3oinyCRyx8T2CQ==}

  magicast@0.5.1:
    resolution: {integrity: sha512-xrHS24IxaLrvuo613F719wvOIv9xPHFWQHuvGUBmPnCA/3MQxKI3b+r7n1jAoDHmsbC5bRhTZYR77invLAxVnw==}

  make-dir@4.0.0:
    resolution: {integrity: sha512-hXdUTZYIVOt1Ex//jAQi+wTZZpUpwBj/0QsOzqegb3rGMMeJiSEu5xLHnYfBrRV4RH2+OCSOO95Is/7x1WJ4bw==}
    engines: {node: '>=10'}

  math-intrinsics@1.1.0:
    resolution: {integrity: sha512-/IXtbwEk5HTPyEwyKX6hGkYXxM9nbj64B+ilVJnC/R6B0pH5G4V3b0pVbL7DBj4tkhBAppbQUlf6F6Xl9LHu1g==}
    engines: {node: '>= 0.4'}

  media-typer@0.3.0:
    resolution: {integrity: sha512-dq+qelQ9akHpcOl/gUVRTxVIOkAJ1wR3QAvb4RsVjS8oVoFjDGTc679wJYmUmknUF5HwMLOgb5O+a3KxfWapPQ==}
    engines: {node: '>= 0.6'}

  media-typer@1.1.0:
    resolution: {integrity: sha512-aisnrDP4GNe06UcKFnV5bfMNPBUw4jsLGaWwWfnH3v02GnBuXX2MCVn5RbrWo0j3pczUilYblq7fQ7Nw2t5XKw==}
    engines: {node: '>= 0.8'}

  merge-descriptors@1.0.3:
    resolution: {integrity: sha512-gaNvAS7TZ897/rVaZ0nMtAyxNyi/pdbjbAwUpFQpN70GqnVfOiXpeUUMKRBmzXaSQ8DdTX4/0ms62r2K+hE6mQ==}

  merge-descriptors@2.0.0:
    resolution: {integrity: sha512-Snk314V5ayFLhp3fkUREub6WtjBfPdCPY1Ln8/8munuLuiYhsABgBVWsozAG+MWMbVEvcdcpbi9R7ww22l9Q3g==}
    engines: {node: '>=18'}

  merge2@1.4.1:
    resolution: {integrity: sha512-8q7VEgMJW4J8tcfVPy8g09NcQwZdbwFEqhe/WZkoIzjn/3TGDwtOCYtXGxA3O8tPzpczCCDgv+P2P5y00ZJOOg==}
    engines: {node: '>= 8'}

  methods@1.1.2:
    resolution: {integrity: sha512-iclAHeNqNm68zFtnZ0e+1L2yUIdvzNoauKU4WBA3VvH/vPFieF7qfRlwUZU+DA9P9bPXIS90ulxoUoCH23sV2w==}
    engines: {node: '>= 0.6'}

  micromatch@4.0.8:
    resolution: {integrity: sha512-PXwfBhYu0hBCPw8Dn0E+WDYb7af3dSLVWKi3HGv84IdF4TyFoC0ysxFd0Goxw7nSv4T/PzEJQxsYsEiFCKo2BA==}
    engines: {node: '>=8.6'}

  mime-db@1.52.0:
    resolution: {integrity: sha512-sPU4uV7dYlvtWJxwwxHD0PuihVNiE7TyAbQ5SWxDCB9mUYvOgroQOwYQQOKPJ8CIbE+1ETVlOoK1UC2nU3gYvg==}
    engines: {node: '>= 0.6'}

  mime-db@1.54.0:
    resolution: {integrity: sha512-aU5EJuIN2WDemCcAp2vFBfp/m4EAhWJnUNSSw0ixs7/kXbd6Pg64EmwJkNdFhB8aWt1sH2CTXrLxo/iAGV3oPQ==}
    engines: {node: '>= 0.6'}

  mime-types@2.1.35:
    resolution: {integrity: sha512-ZDY+bPm5zTTF+YpCrAU9nK0UgICYPT0QtT1NZWFv4s++TNkcgVaT0g6+4R2uI4MjQjzysHB1zxuWL50hzaeXiw==}
    engines: {node: '>= 0.6'}

  mime-types@3.0.1:
    resolution: {integrity: sha512-xRc4oEhT6eaBpU1XF7AjpOFD+xQmXNB5OVKwp4tqCuBpHLS/ZbBDrc07mYTDqVMg6PfxUjjNp85O6Cd2Z/5HWA==}
    engines: {node: '>= 0.6'}

  mime@1.6.0:
    resolution: {integrity: sha512-x0Vn8spI+wuJ1O6S7gnbaQg8Pxh4NNHb7KSINmEWKiPE4RKOplvijn+NkmYmmRgP68mc70j2EbeTFRsrswaQeg==}
    engines: {node: '>=4'}
    hasBin: true

  minimatch@3.1.2:
    resolution: {integrity: sha512-J7p63hRiAjw1NDEww1W7i37+ByIrOWO5XQQAzZ3VOcL0PNybwpfmV/N05zFAzwQ9USyEcX6t3UO+K5aqBQOIHw==}

  minimatch@9.0.5:
    resolution: {integrity: sha512-G6T0ZX48xgozx7587koeX9Ys2NYy6Gmv//P89sEte9V9whIapMNF4idKxnW2QtCcLiTWlb/wfCabAtAFWhhBow==}
    engines: {node: '>=16 || 14 >=14.17'}

  ms@2.0.0:
    resolution: {integrity: sha512-Tpp60P6IUJDTuOq/5Z8cdskzJujfwqfOTkrwIwj7IRISpnkJnT6SyJ4PCPnGMoFjC9ddhal5KVIYtAt97ix05A==}

  ms@2.1.3:
    resolution: {integrity: sha512-6FlzubTLZG3J2a/NVCAleEhjzq5oxgHyaCU9yYXvcLsvoVaHJq/s5xXI6/XXP6tz7R9xAOtHnSO/tXtF3WRTlA==}

  nanoid@3.3.11:
    resolution: {integrity: sha512-N8SpfPUnUp1bK+PMYW8qSWdl9U+wwNWI4QKxOYDy9JAro3WMX7p2OeVRF9v+347pnakNevPmiHhNmZ2HbFA76w==}
    engines: {node: ^10 || ^12 || ^13.7 || ^14 || >=15.0.1}
    hasBin: true

  natural-compare@1.4.0:
    resolution: {integrity: sha512-OWND8ei3VtNC9h7V60qff3SVobHr996CTwgxubgyQYEpg290h9J0buyECNNJexkFm5sOajh5G116RYA1c8ZMSw==}

  negotiator@0.6.3:
    resolution: {integrity: sha512-+EUsqGPLsM+j/zdChZjsnX51g4XrHFOIXwfnCVPGlQk/k5giakcKsuxCObBRu6DSm9opw/O6slWbJdghQM4bBg==}
    engines: {node: '>= 0.6'}

  negotiator@0.6.4:
    resolution: {integrity: sha512-myRT3DiWPHqho5PrJaIRyaMv2kgYf0mUVgBNOYMuCH5Ki1yEiQaf/ZJuQ62nvpc44wL5WDbTX7yGJi1Neevw8w==}
    engines: {node: '>= 0.6'}

  negotiator@1.0.0:
    resolution: {integrity: sha512-8Ofs/AUQh8MaEcrlq5xOX0CQ9ypTF5dl78mjlMNfOK08fzpgTHQRQPBxcPlEtIw0yRpws+Zo/3r+5WRby7u3Gg==}
    engines: {node: '>= 0.6'}

  node-forge@1.3.3:
    resolution: {integrity: sha512-rLvcdSyRCyouf6jcOIPe/BgwG/d7hKjzMKOas33/pHEr6gbq18IK9zV7DiPvzsz0oBJPme6qr6H6kGZuI9/DZg==}
    engines: {node: '>= 6.13.0'}

  node-mocks-http@1.17.2:
    resolution: {integrity: sha512-HVxSnjNzE9NzoWMx9T9z4MLqwMpLwVvA0oVZ+L+gXskYXEJ6tFn3Kx4LargoB6ie7ZlCLplv7QbWO6N+MysWGA==}
    engines: {node: '>=14'}
    peerDependencies:
      '@types/express': ^4.17.21 || ^5.0.0
      '@types/node': '*'
    peerDependenciesMeta:
      '@types/express':
        optional: true
      '@types/node':
        optional: true

  object-assign@4.1.1:
    resolution: {integrity: sha512-rJgTQnkUnH1sFw8yT6VSU3zD3sWmu6sZhIseY8VX+GRu3P6F7Fu+JNDoXfklElbLJSnc3FUQHVe4cU5hj+BcUg==}
    engines: {node: '>=0.10.0'}

  object-inspect@1.13.4:
    resolution: {integrity: sha512-W67iLl4J2EXEGTbfeHCffrjDfitvLANg0UlX3wFUUSTx92KXRFegMHUVgSqE+wvhAbi4WqjGg9czysTV2Epbew==}
    engines: {node: '>= 0.4'}

  obug@2.1.1:
    resolution: {integrity: sha512-uTqF9MuPraAQ+IsnPf366RG4cP9RtUi7MLO1N3KEc+wb0a6yKpeL0lmk2IB1jY5KHPAlTc6T/JRdC/YqxHNwkQ==}

  on-finished@2.4.1:
    resolution: {integrity: sha512-oVlzkg3ENAhCk2zdv7IJwd/QUD4z2RxRwpkcGY8psCVcCYZNq4wYnVWALHM+brtuJjePWiYF/ClmuDr8Ch5+kg==}
    engines: {node: '>= 0.8'}

  on-headers@1.1.0:
    resolution: {integrity: sha512-737ZY3yNnXy37FHkQxPzt4UZ2UWPWiCZWLvFZ4fu5cueciegX0zGPnrlY6bwRg4FdQOe9YU8MkmJwGhoMybl8A==}
    engines: {node: '>= 0.8'}

  once@1.4.0:
    resolution: {integrity: sha512-lNaJgI+2Q5URQBkccEKHTQOPaXdUxnZZElQTZY0MFUAuaEqe1E+Nyvgdz/aIyNi6Z9MzO5dv1H8n58/GELp3+w==}

  openapi3-ts@4.5.0:
    resolution: {integrity: sha512-jaL+HgTq2Gj5jRcfdutgRGLosCy/hT8sQf6VOy+P+g36cZOjI1iukdPnijC+4CmeRzg/jEllJUboEic2FhxhtQ==}

  optionator@0.9.4:
    resolution: {integrity: sha512-6IpQ7mKUxRcZNLIObR0hz7lxsapSSIYNZJwXPGeF0mTVqGKFIXj1DQcMoT22S3ROcLyY/rz0PWaWZ9ayWmad9g==}
    engines: {node: '>= 0.8.0'}

  p-limit@3.1.0:
    resolution: {integrity: sha512-TYOanM3wGwNGsZN2cVTYPArw454xnXj5qmWF1bEoAc4+cU/ol7GVh7odevjp1FNHduHc3KZMcFduxU5Xc6uJRQ==}
    engines: {node: '>=10'}

  p-locate@5.0.0:
    resolution: {integrity: sha512-LaNjtRWUBY++zB5nE/NwcaoMylSPk+S+ZHNB1TzdbMJMny6dynpAGt7X/tl/QYq3TIeE6nxHppbo2LGymrG5Pw==}
    engines: {node: '>=10'}

  parent-module@1.0.1:
    resolution: {integrity: sha512-GQ2EWRpQV8/o+Aw8YqtfZZPfNRWZYkbidE9k5rpl/hC3vtHHBfGm2Ifi6qWV+coDGkrUKZAxE3Lot5kcsRlh+g==}
    engines: {node: '>=6'}

  parseurl@1.3.3:
    resolution: {integrity: sha512-CiyeOxFT/JZyN5m0z9PfXw4SCBJ6Sygz1Dpl0wqjlhDEGGBP1GnsUVEL0p63hoG1fcj3fHynXi9NYO4nWOL+qQ==}
    engines: {node: '>= 0.8'}

  path-exists@4.0.0:
    resolution: {integrity: sha512-ak9Qy5Q7jYb2Wwcey5Fpvg2KoAc/ZIhLSLOSBmRmygPsGwkVVt0fZa0qrtMz+m6tJTAHfZQ8FnmB4MG4LWy7/w==}
    engines: {node: '>=8'}

  path-key@3.1.1:
    resolution: {integrity: sha512-ojmeN0qd+y0jszEtoY48r0Peq5dwMEkIlCOu6Q5f41lfkswXuKtYrhgoTpLnyIcHm24Uhqx+5Tqm2InSwLhE6Q==}
    engines: {node: '>=8'}

  path-to-regexp@8.3.0:
    resolution: {integrity: sha512-7jdwVIRtsP8MYpdXSwOS0YdD0Du+qOoF/AEPIt88PcCFrZCzx41oxku1jD88hZBwbNUIEfpqvuhjFaMAqMTWnA==}

  path-type@4.0.0:
    resolution: {integrity: sha512-gDKb8aZMDeD/tZWs9P6+q0J9Mwkdl6xMV8TjnGP3qJVJ06bdMgkbBlLU8IdfOsIsFz2BW1rNVT3XuNEl8zPAvw==}
    engines: {node: '>=8'}

  pathe@2.0.3:
    resolution: {integrity: sha512-WUjGcAqP1gQacoQe+OBJsFA7Ld4DyXuUIjZ5cc75cLHvJ7dtNsTugphxIADwspS+AraAUePCKrSVtPLFj/F88w==}

  picocolors@1.1.1:
    resolution: {integrity: sha512-xceH2snhtb5M9liqDsmEw56le376mTZkEX/jEb/RxNFyegNul7eNslCXP9FDj/Lcu0X8KEyMceP2ntpaHrDEVA==}

  picomatch@2.3.1:
    resolution: {integrity: sha512-JU3teHTNjmE2VCGFzuY8EXzCDVwEqB2a8fsIvwaStHhAWJEeVd1o1QD80CU6+ZdEXXSLbSsuLwJjkCBWqRQUVA==}
    engines: {node: '>=8.6'}

  picomatch@4.0.3:
    resolution: {integrity: sha512-5gTmgEY/sqK6gFXLIsQNH19lWb4ebPDLA4SdLP7dsWkIXHWlG66oPuVvXSGFPppYZz8ZDZq0dYYrbHfBCVUb1Q==}
    engines: {node: '>=12'}

  postcss@8.5.6:
    resolution: {integrity: sha512-3Ybi1tAuwAP9s0r1UQ2J4n5Y0G05bJkpUIO0/bI9MhwmD70S5aTWbXGBwxHrelT+XM1k6dM0pk+SwNkpTRN7Pg==}
    engines: {node: ^10 || ^12 || >=14}

  prelude-ls@1.2.1:
    resolution: {integrity: sha512-vkcDPrRZo1QZLbn5RLGPpg/WmIQ65qoWWhcGKf/b5eplkkarX0m9z8ppCat4mlOqUsWpyNuYgO3VRyrYHSzX5g==}
    engines: {node: '>= 0.8.0'}

  prettier-linter-helpers@1.0.0:
    resolution: {integrity: sha512-GbK2cP9nraSSUF9N2XwUwqfzlAFlMNYYl+ShE/V+H8a9uNl/oUqB1w2EL54Jh0OlyRSd8RfWYJ3coVS4TROP2w==}
    engines: {node: '>=6.0.0'}

  prettier@3.7.4:
    resolution: {integrity: sha512-v6UNi1+3hSlVvv8fSaoUbggEM5VErKmmpGA7Pl3HF8V6uKY7rvClBOJlH6yNwQtfTueNkGVpOv/mtWL9L4bgRA==}
    engines: {node: '>=14'}
    hasBin: true

  proxy-addr@2.0.7:
    resolution: {integrity: sha512-llQsMLSUDUPT44jdrU/O37qlnifitDP+ZwrmmZcoSKyLKvtZxpyV0n2/bD/N4tBAAZ/gJEdZU7KMraoK1+XYAg==}
    engines: {node: '>= 0.10'}

  punycode@2.3.1:
    resolution: {integrity: sha512-vYt7UD1U9Wg6138shLtLOvdAu+8DsC/ilFtEVHcH+wydcSpNE20AfSOduf6MkRFahL5FY7X1oU7nKVZFtfq8Fg==}
    engines: {node: '>=6'}

  qs@6.14.0:
    resolution: {integrity: sha512-YWWTjgABSKcvs/nWBi9PycY/JiPJqOD4JA6o9Sej2AtvSGarXxKC3OQSk4pAarbdQlKAh5D4FCQkJNkW+GAn3w==}
    engines: {node: '>=0.6'}

  quansync@1.0.0:
    resolution: {integrity: sha512-5xZacEEufv3HSTPQuchrvV6soaiACMFnq1H8wkVioctoH3TRha9Sz66lOxRwPK/qZj7HPiSveih9yAyh98gvqA==}

  queue-microtask@1.2.3:
    resolution: {integrity: sha512-NuaNSa6flKT5JaSYQzJok04JzTL1CA6aGhv5rfLW3PgqA+M2ChpZQnAC8h8i4ZFkBS8X5RqkDBHA7r4hej3K9A==}

  ramda@0.32.0:
    resolution: {integrity: sha512-GQWAHhxhxWBWA8oIBr1XahFVjQ9Fic6MK9ikijfd4TZHfE2+urfk+irVlR5VOn48uwMgM+loRRBJd6Yjsbc0zQ==}

  range-parser@1.2.1:
    resolution: {integrity: sha512-Hrgsx+orqoygnmhFbKaHE6c296J+HTAQXoxEF6gNupROmmGJRoyzfG3ccAveqCBrwr/2yxQ5BVd/GTl5agOwSg==}
    engines: {node: '>= 0.6'}

  raw-body@3.0.2:
    resolution: {integrity: sha512-K5zQjDllxWkf7Z5xJdV0/B0WTNqx6vxG70zJE4N0kBs4LovmEYWJzQGxC9bS9RAKu3bgM40lrd5zoLJ12MQ5BA==}
    engines: {node: '>= 0.10'}

  resolve-from@4.0.0:
    resolution: {integrity: sha512-pb/MYmXstAkysRFx8piNI1tGFNQIFA3vkE3Gq4EuA1dF6gHp/+vgZqsCGJapvy8N3Q+4o7FwvquPJcnZ7RYy4g==}
    engines: {node: '>=4'}

  resolve-pkg-maps@1.0.0:
    resolution: {integrity: sha512-seS2Tj26TBVOC2NIc2rOe2y2ZO7efxITtLZcGSOnHHNOQ7CkiUBfw0Iw2ck6xkIhPwLhKNLS8BO+hEpngQlqzw==}

  reusify@1.1.0:
    resolution: {integrity: sha512-g6QUff04oZpHs0eG5p83rFLhHeV00ug/Yf9nZM6fLeUrPguBTkTQOdpAWWspMh55TZfVQDPaN3NQJfbVRAxdIw==}
    engines: {iojs: '>=1.0.0', node: '>=0.10.0'}

  rolldown-plugin-dts@0.18.3:
    resolution: {integrity: sha512-rd1LZ0Awwfyn89UndUF/HoFF4oH9a5j+2ZeuKSJYM80vmeN/p0gslYMnHTQHBEXPhUlvAlqGA3tVgXB/1qFNDg==}
    engines: {node: '>=20.19.0'}
    peerDependencies:
      '@ts-macro/tsc': ^0.3.6
      '@typescript/native-preview': '>=7.0.0-dev.20250601.1'
      rolldown: ^1.0.0-beta.51
      typescript: ^5.0.0
      vue-tsc: ~3.1.0
    peerDependenciesMeta:
      '@ts-macro/tsc':
        optional: true
      '@typescript/native-preview':
        optional: true
      typescript:
        optional: true
      vue-tsc:
        optional: true

  rolldown@1.0.0-beta.53:
    resolution: {integrity: sha512-Qd9c2p0XKZdgT5AYd+KgAMggJ8ZmCs3JnS9PTMWkyUfteKlfmKtxJbWTHkVakxwXs1Ub7jrRYVeFeF7N0sQxyw==}
    engines: {node: ^20.19.0 || >=22.12.0}
    hasBin: true

  router@2.2.0:
    resolution: {integrity: sha512-nLTrUKm2UyiL7rlhapu/Zl45FwNgkZGaCpZbIHajDYgwlJCOzLSk+cIPAnsEqV955GjILJnKbdQC1nVPz+gAYQ==}
    engines: {node: '>= 18'}

  run-parallel@1.2.0:
    resolution: {integrity: sha512-5l4VyZR86LZ/lDxZTR6jqL8AFE2S0IFLMP26AbjsLVADxHdhB/c0GUsH+y39UfCi3dzz8OlQuPmnaJOMoDHQBA==}

  safe-buffer@5.2.1:
    resolution: {integrity: sha512-rp3So07KcdmmKbGvgaNxQSJr7bGVSVk5S9Eq1F+ppbRo70+YeaDxkw5Dd8NPN+GD6bjnYm2VuPuCXmpuYvmCXQ==}

  safer-buffer@2.1.2:
    resolution: {integrity: sha512-YZo3K82SD7Riyi0E1EQPojLz7kpepnSQI9IyPbHHg1XXXevb5dJI7tpyN2ADxGcQbHG7vcyRHk0cbwqcQriUtg==}

  semver@7.7.3:
    resolution: {integrity: sha512-SdsKMrI9TdgjdweUSR9MweHA4EJ8YxHn8DFaDisvhVlUOe4BF1tLD7GAj0lIqWVl+dPb/rExr0Btby5loQm20Q==}
    engines: {node: '>=10'}
    hasBin: true

  send@1.2.0:
    resolution: {integrity: sha512-uaW0WwXKpL9blXE2o0bRhoL2EGXIrZxQ2ZQ4mgcfoBxdFmQold+qWsD2jLrfZ0trjKL6vOw0j//eAwcALFjKSw==}
    engines: {node: '>= 18'}

  serve-static@2.2.0:
    resolution: {integrity: sha512-61g9pCh0Vnh7IutZjtLGGpTA355+OPn2TyDv/6ivP2h/AdAVX9azsoxmg2/M6nZeQZNYBEwIcsne1mJd9oQItQ==}
    engines: {node: '>= 18'}

  setprototypeof@1.2.0:
    resolution: {integrity: sha512-E5LDX7Wrp85Kil5bhZv46j8jOeboKq5JMmYM3gVGdGH8xFpPWXUMsNrlODCrkoxMEeNi/XZIwuRvY4XNwYMJpw==}

  shebang-command@2.0.0:
    resolution: {integrity: sha512-kHxr2zZpYtdmrN1qDjrrX/Z1rR1kG8Dx+gkpK1G4eXmvXswmcE1hTWBWYUzlraYw1/yZp6YuDY77YtvbN0dmDA==}
    engines: {node: '>=8'}

  shebang-regex@3.0.0:
    resolution: {integrity: sha512-7++dFhtcx3353uBaq8DDR4NuxBetBzC7ZQOhmTQInHEd6bSrXdiEyzCvG07Z44UYdLShWUyXt5M/yhz8ekcb1A==}
    engines: {node: '>=8'}

  side-channel-list@1.0.0:
    resolution: {integrity: sha512-FCLHtRD/gnpCiCHEiJLOwdmFP+wzCmDEkc9y7NsYxeF4u7Btsn1ZuwgwJGxImImHicJArLP4R0yX4c2KCrMrTA==}
    engines: {node: '>= 0.4'}

  side-channel-map@1.0.1:
    resolution: {integrity: sha512-VCjCNfgMsby3tTdo02nbjtM/ewra6jPHmpThenkTYh8pG9ucZ/1P8So4u4FGBek/BjpOVsDCMoLA/iuBKIFXRA==}
    engines: {node: '>= 0.4'}

  side-channel-weakmap@1.0.2:
    resolution: {integrity: sha512-WPS/HvHQTYnHisLo9McqBHOJk2FkHO/tlpvldyrnem4aeQp4hai3gythswg6p01oSoTl58rcpiFAjF2br2Ak2A==}
    engines: {node: '>= 0.4'}

  side-channel@1.1.0:
    resolution: {integrity: sha512-ZX99e6tRweoUXqR+VBrslhda51Nh5MTQwou5tnUDgbtyM0dBgmhEDtWGP/xbKn6hqfPRHujUNwz5fy/wbbhnpw==}
    engines: {node: '>= 0.4'}

  siginfo@2.0.0:
    resolution: {integrity: sha512-ybx0WO1/8bSBLEWXZvEd7gMW3Sn3JFlW3TvX1nREbDLRNQNaeNN8WK0meBwPdAaOI7TtRRRJn/Es1zhrrCHu7g==}

  slash@3.0.0:
    resolution: {integrity: sha512-g9Q1haeby36OSStwb4ntCGGGaKsaVSjQ68fBxoQcutl5fS1vuY18H3wSt3jFyFtrkx+Kz0V1G85A4MyAdDMi2Q==}
    engines: {node: '>=8'}

  snakify-ts@2.3.0:
    resolution: {integrity: sha512-PM8KdclwOt3Blvu5rPmFS1jjBC9hP33MNONh4/EvyXH5BD5s1HMLi5W66J1Ozx7TOqw8ESvoPgnTg0mthbj8DA==}
    engines: {node: ^12.20.0 || ^14.13.1 || >=16.0.0}

  source-map-js@1.2.1:
    resolution: {integrity: sha512-UXWMKhLOwVKb728IUtQPXxfYU+usdybtUrK/8uGE8CQMvrhOpwvzDBwj0QhSL7MQc7vIsISBG8VQ8+IDQxpfQA==}
    engines: {node: '>=0.10.0'}

  stackback@0.0.2:
    resolution: {integrity: sha512-1XMJE5fQo1jGH6Y/7ebnwPOBEkIEnT4QF32d5R1+VXdXveM0IBMJt8zfaxX1P3QhVwrYe+576+jkANtSS2mBbw==}

  statuses@2.0.2:
    resolution: {integrity: sha512-DvEy55V3DB7uknRo+4iOGT5fP1slR8wQohVdknigZPMpMstaKJQWhwiYBACJE3Ul2pTnATihhBYnRhZQHGBiRw==}
    engines: {node: '>= 0.8'}

  std-env@3.10.0:
    resolution: {integrity: sha512-5GS12FdOZNliM5mAOxFRg7Ir0pWz8MdpYm6AY6VPkGpbA7ZzmbzNcBJQ0GPvvyWgcY7QAhCgf9Uy89I03faLkg==}

  streamsearch@1.1.0:
    resolution: {integrity: sha512-Mcc5wHehp9aXz1ax6bZUyY5afg9u2rv5cqQI3mRrYkGC8rW2hM02jWuwjtL++LS5qinSyhj2QfLyNsuc+VsExg==}
    engines: {node: '>=10.0.0'}

  strip-ansi@6.0.1:
    resolution: {integrity: sha512-Y38VPSHcqkFrCpFnQ9vuSXmquuv5oXOKpGeT6aGrr3o3Gc9AlVa6JBfUSOCnbxGGZF+/0ooI7KrPuUSztUdU5A==}
    engines: {node: '>=8'}

  strip-json-comments@3.1.1:
    resolution: {integrity: sha512-6fPc+R4ihwqP6N/aIv2f1gMH8lOVtWQHoqC4yK6oSDVVocumAsfCqjkXnqiYMhmMwS/mEHLp7Vehlt3ql6lEig==}
    engines: {node: '>=8'}

  supports-color@7.2.0:
    resolution: {integrity: sha512-qpCAvRl9stuOHveKsn7HncJRvv501qIacKzQlO/+Lwxc9+0q2wLyv4Dfvt80/DPn2pqOBsJdDiogXGR9+OvwRw==}
    engines: {node: '>=8'}

  swagger-ui-dist@5.29.0:
    resolution: {integrity: sha512-gqs7Md3AxP4mbpXAq31o5QW+wGUZsUzVatg70yXpUR245dfIis5jAzufBd+UQM/w2xSfrhvA1eqsrgnl2PbezQ==}

  swagger-ui-express@5.0.1:
    resolution: {integrity: sha512-SrNU3RiBGTLLmFU8GIJdOdanJTl4TOmT27tt3bWWHppqYmAZ6IDuEuBvMU6nZq0zLEe6b/1rACXCgLZqO6ZfrA==}
    engines: {node: '>= v0.10.32'}
    peerDependencies:
      express: '>=4.0.0 || >=5.0.0-beta'

  synckit@0.11.11:
    resolution: {integrity: sha512-MeQTA1r0litLUf0Rp/iisCaL8761lKAZHaimlbGK4j0HysC4PLfqygQj9srcs0m2RdtDYnF8UuYyKpbjHYp7Jw==}
    engines: {node: ^14.18.0 || >=16.0.0}

  text-table@0.2.0:
    resolution: {integrity: sha512-N+8UisAXDGk8PFXP4HAzVR9nbfmVJ3zYLAWiTIoqC5v5isinhr+r5uaO8+7r3BMfuNIufIsA7RdpVgacC2cSpw==}

  tinybench@2.9.0:
    resolution: {integrity: sha512-0+DUvqWMValLmha6lr4kD8iAMK1HzV0/aKnCtWb9v9641TnP/MFb7Pc2bxoxQjTXAErryXVgUOfv2YqNllqGeg==}

  tinyexec@1.0.2:
    resolution: {integrity: sha512-W/KYk+NFhkmsYpuHq5JykngiOCnxeVL8v8dFnqxSD8qEEdRfXk1SDM6JzNqcERbcGYj9tMrDQBYV9cjgnunFIg==}
    engines: {node: '>=18'}

  tinyglobby@0.2.15:
    resolution: {integrity: sha512-j2Zq4NyQYG5XMST4cbs02Ak8iJUdxRM0XI5QyxXuZOzKOINmWurp3smXu3y5wDcJrptwpSjgXHzIQxR0omXljQ==}
    engines: {node: '>=12.0.0'}

  tinyrainbow@3.0.3:
    resolution: {integrity: sha512-PSkbLUoxOFRzJYjjxHJt9xro7D+iilgMX/C9lawzVuYiIdcihh9DXmVibBe8lmcFrRi/VzlPjBxbN7rH24q8/Q==}
    engines: {node: '>=14.0.0'}

  to-regex-range@5.0.1:
    resolution: {integrity: sha512-65P7iz6X5yEr1cwcgvQxbbIw7Uk3gOy5dIdtZ4rDveLqhrdJP+Li/Hx6tyK0NEb+2GCyneCMJiGqrADCSNk8sQ==}
    engines: {node: '>=8.0'}

  toidentifier@1.0.1:
    resolution: {integrity: sha512-o5sSPKEkg/DIQNmH43V0/uerLrpzVedkUh8tGNvaeXpfpuwjKenlSox/2O/BTlZUtEe+JG7s5YhEz608PlAHRA==}
    engines: {node: '>=0.6'}

  tree-kill@1.2.2:
    resolution: {integrity: sha512-L0Orpi8qGpRG//Nd+H90vFB+3iHnue1zSSGmNOOCh1GLJ7rUKVwV2HvijphGQS2UmhUZewS9VgvxYIdgr+fG1A==}
    hasBin: true

  ts-api-utils@1.4.3:
    resolution: {integrity: sha512-i3eMG77UTMD0hZhgRS562pv83RC6ukSAC2GMNWc+9dieh/+jDM5u5YG+NHX6VNDRHQcHwmsTHctP9LhbC3WxVw==}
    engines: {node: '>=16'}
    peerDependencies:
      typescript: '>=4.2.0'

  ts-api-utils@2.1.0:
    resolution: {integrity: sha512-CUgTZL1irw8u29bzrOD/nH85jqyc74D6SshFgujOIA7osm2Rz7dYH77agkx7H4FBNxDq7Cjf+IjaX/8zwFW+ZQ==}
    engines: {node: '>=18.12'}
    peerDependencies:
      typescript: '>=4.8.4'

  ts-toolbelt@9.6.0:
    resolution: {integrity: sha512-nsZd8ZeNUzukXPlJmTBwUAuABDe/9qtVDelJeT/qW0ow3ZS3BsQJtNkan1802aM9Uf68/Y8ljw86Hu0h5IUW3w==}

  tsdown@0.17.1:
    resolution: {integrity: sha512-SqRyd/wliY0CgOhxbE3gJVUQioHVWMibeiswOruBa9XxJuFTy7xEuC9vqCCkuJ6Owqt2/F7S3vG9tXCQWQN+Fg==}
    engines: {node: '>=20.19.0'}
    hasBin: true
    peerDependencies:
      '@arethetypeswrong/core': ^0.18.1
      '@vitejs/devtools': ^0.0.0-alpha.19
      publint: ^0.3.0
      typescript: ^5.0.0
      unplugin-lightningcss: ^0.4.0
      unplugin-unused: ^0.5.0
    peerDependenciesMeta:
      '@arethetypeswrong/core':
        optional: true
      '@vitejs/devtools':
        optional: true
      publint:
        optional: true
      typescript:
        optional: true
      unplugin-lightningcss:
        optional: true
      unplugin-unused:
        optional: true

  tslib@2.8.1:
    resolution: {integrity: sha512-oJFu94HQb+KVduSUQL7wnpmqnfmLsOA/nAh6b6EH0wCEoK0/mPeXU6c3wKDV83MkOuHPRHtSXKKU99IBazS/2w==}

  type-check@0.4.0:
    resolution: {integrity: sha512-XleUoc9uwGXqjWwXaUTZAmzMcFZ5858QA2vvx1Ur5xIcixXIP+8LnFDgRplU30us6teqdlskFfu+ae4K79Ooew==}
    engines: {node: '>= 0.8.0'}

  type-is@1.6.18:
    resolution: {integrity: sha512-TkRKr9sUTxEH8MdfuCSP7VizJyzRNMjj2J2do2Jr3Kym598JVdEksuzPQCnlFPW4ky9Q+iA+ma9BGm06XQBy8g==}
    engines: {node: '>= 0.6'}

  type-is@2.0.1:
    resolution: {integrity: sha512-OZs6gsjF4vMp32qrCbiVSkrFmXtG/AZhY3t0iAMrMBiAZyV9oALtXO8hsrHbMXF9x6L3grlFuwW2oAz7cav+Gw==}
    engines: {node: '>= 0.6'}

  types-ramda@0.31.0:
    resolution: {integrity: sha512-vaoC35CRC3xvL8Z6HkshDbi6KWM1ezK0LHN0YyxXWUn9HKzBNg/T3xSGlJZjCYspnOD3jE7bcizsp0bUXZDxnQ==}

  typescript-eslint@8.0.0:
    resolution: {integrity: sha512-yQWBJutWL1PmpmDddIOl9/Mi6vZjqNCjqSGBMQ4vsc2Aiodk0SnbQQWPXbSy0HNuKCuGkw1+u4aQ2mO40TdhDQ==}
    engines: {node: ^18.18.0 || ^20.9.0 || >=21.1.0}
    peerDependencies:
      typescript: '*'
    peerDependenciesMeta:
      typescript:
        optional: true

  typescript-eslint@8.48.1:
    resolution: {integrity: sha512-FbOKN1fqNoXp1hIl5KYpObVrp0mCn+CLgn479nmu2IsRMrx2vyv74MmsBLVlhg8qVwNFGbXSp8fh1zp8pEoC2A==}
    engines: {node: ^18.18.0 || ^20.9.0 || >=21.1.0}
    peerDependencies:
      eslint: ^8.57.0 || ^9.0.0
      typescript: '>=4.8.4 <6.0.0'

  typescript@5.1.3:
    resolution: {integrity: sha512-XH627E9vkeqhlZFQuL+UsyAXEnibT0kWR2FWONlr4sTjvxyJYnyefgrkyECLzM5NenmKzRAy2rR/OlYLA1HkZw==}
    engines: {node: '>=14.17'}
    hasBin: true

  typescript@5.6.1-rc:
    resolution: {integrity: sha512-E3b2+1zEFu84jB0YQi9BORDjz9+jGbwwy1Zi3G0LUNw7a7cePUrHMRNy8aPh53nXpkFGVHSxIZo5vKTfYaFiBQ==}
    engines: {node: '>=14.17'}
    hasBin: true

  typescript@5.9.3:
    resolution: {integrity: sha512-jl1vZzPDinLr9eUt3J/t7V6FgNEw9QjvBPdysz9KfQDD41fQrC2Y4vKQdiaUpFT4bXlb1RHhLpp8wtm6M5TgSw==}
    engines: {node: '>=14.17'}
    hasBin: true

  unconfig-core@7.4.2:
    resolution: {integrity: sha512-VgPCvLWugINbXvMQDf8Jh0mlbvNjNC6eSUziHsBCMpxR05OPrNrvDnyatdMjRgcHaaNsCqz+wjNXxNw1kRLHUg==}

  undici-types@7.16.0:
    resolution: {integrity: sha512-Zz+aZWSj8LE6zoxD+xrjh4VfkIG8Ya6LvYkZqtUQGJPZjYl53ypCaUwWqo7eI0x66KBGeRo+mlBEkMSeSZ38Nw==}

  undici@7.16.0:
    resolution: {integrity: sha512-QEg3HPMll0o3t2ourKwOeUAZ159Kn9mx5pnzHRQO8+Wixmh88YdZRiIwat0iNzNNXn0yoEtXJqFpyW7eM8BV7g==}
    engines: {node: '>=20.18.1'}

  unpipe@1.0.0:
    resolution: {integrity: sha512-pjy2bYhSsufwWlKwPc+l3cN7+wuJlK6uz0YdJEOlQDbl6jo/YlPi4mb8agUkVC8BF7V8NuzeyPNqRksA3hztKQ==}
    engines: {node: '>= 0.8'}

  unrun@0.2.17:
    resolution: {integrity: sha512-mumOyjZp1K1bsa1QwfRPw7+9TxyVHSgx6LHB2dBWI4m1hGDG9b2TK3fS3H8vCl/Gl9YTSxhZ9XuLbWv3QF8GEA==}
    engines: {node: '>=20.19.0'}
    hasBin: true
    peerDependencies:
      synckit: ^0.11.11
    peerDependenciesMeta:
      synckit:
        optional: true

  uri-js@4.4.1:
    resolution: {integrity: sha512-7rKUyy33Q1yc98pQ1DAmLtwX109F7TIfWlW1Ydo8Wl1ii1SeHieeh0HHfPeL2fMXK6z0s8ecKs9frCuLJvndBg==}

  validate-npm-package-name@5.0.1:
    resolution: {integrity: sha512-OljLrQ9SQdOUqTaQxqL5dEfZWrXExyyWsozYlAWFawPVNuD83igl7uJD2RTkNMbniIYgt8l81eCJGIdQF7avLQ==}
    engines: {node: ^14.17.0 || ^16.13.0 || >=18.0.0}

  vary@1.1.2:
    resolution: {integrity: sha512-BNGbWLfd0eUPabhkXUVm0j8uuvREyTh5ovRa/dyow/BqAbZJyC+5fU+IzQOzmAKzYqYRAISoRhdQr3eIZ/PXqg==}
    engines: {node: '>= 0.8'}

  vite@8.0.0-beta.1:
    resolution: {integrity: sha512-wWdn95sweG8/AEklHTAwZ9rwxZn77jQ72Flj2004oWpFBao9sTRXAntWEKKyp1qZXXLxNFRhr5Mp5tQIeR0SXA==}
    engines: {node: ^20.19.0 || >=22.12.0}
    hasBin: true
    peerDependencies:
      '@types/node': ^20.19.0 || >=22.12.0
      esbuild: ^0.25.0
      jiti: '>=1.21.0'
      less: ^4.0.0
      sass: ^1.70.0
      sass-embedded: ^1.70.0
      stylus: '>=0.54.8'
      sugarss: ^5.0.0
      terser: ^5.16.0
      tsx: ^4.8.1
      yaml: ^2.4.2
    peerDependenciesMeta:
      '@types/node':
        optional: true
      esbuild:
        optional: true
      jiti:
        optional: true
      less:
        optional: true
      sass:
        optional: true
      sass-embedded:
        optional: true
      stylus:
        optional: true
      sugarss:
        optional: true
      terser:
        optional: true
      tsx:
        optional: true
      yaml:
        optional: true

  vitest@4.0.15:
    resolution: {integrity: sha512-n1RxDp8UJm6N0IbJLQo+yzLZ2sQCDyl1o0LeugbPWf8+8Fttp29GghsQBjYJVmWq3gBFfe9Hs1spR44vovn2wA==}
    engines: {node: ^20.0.0 || ^22.0.0 || >=24.0.0}
    hasBin: true
    peerDependencies:
      '@edge-runtime/vm': '*'
      '@opentelemetry/api': ^1.9.0
      '@types/node': ^20.0.0 || ^22.0.0 || >=24.0.0
      '@vitest/browser-playwright': 4.0.15
      '@vitest/browser-preview': 4.0.15
      '@vitest/browser-webdriverio': 4.0.15
      '@vitest/ui': 4.0.15
      happy-dom: '*'
      jsdom: '*'
    peerDependenciesMeta:
      '@edge-runtime/vm':
        optional: true
      '@opentelemetry/api':
        optional: true
      '@types/node':
        optional: true
      '@vitest/browser-playwright':
        optional: true
      '@vitest/browser-preview':
        optional: true
      '@vitest/browser-webdriverio':
        optional: true
      '@vitest/ui':
        optional: true
      happy-dom:
        optional: true
      jsdom:
        optional: true

  which@2.0.2:
    resolution: {integrity: sha512-BLI3Tl1TW3Pvl70l3yq3Y64i+awpwXqsGBYWkkqMtnbXgrMD+yj7rhW0kuEDxzJaYXGjEW5ogapKNMEKNMjibA==}
    engines: {node: '>= 8'}
    hasBin: true

  why-is-node-running@2.3.0:
    resolution: {integrity: sha512-hUrmaWBdVDcxvYqnyh09zunKzROWjbZTiNy8dBEjkS7ehEDQibXJ7XvlmtbwuTclUiIyN+CyXQD4Vmko8fNm8w==}
    engines: {node: '>=8'}
    hasBin: true

  word-wrap@1.2.5:
    resolution: {integrity: sha512-BN22B5eaMMI9UMtjrGd5g5eCYPpCPDUy0FJXbYsaT5zYxjFOckS53SQDE3pWkVoWpHXVb3BrYcEN4Twa55B5cA==}
    engines: {node: '>=0.10.0'}

  wrappy@1.0.2:
    resolution: {integrity: sha512-l4Sp/DRseor9wL6EvV2+TuQn63dMkPjZ/sp9XkghTEbV9KlPS1xUsZ3u7/IQO4wxtcFB4bgpQPRcR3QCvezPcQ==}

  yaml@2.8.1:
    resolution: {integrity: sha512-lcYcMxX2PO9XMGvAJkJ3OsNMw+/7FKes7/hgerGUYWIoWu5j/+YQqcZr5JnPZWzOsEBgMbSbiSTn/dv/69Mkpw==}
    engines: {node: '>= 14.6'}
    hasBin: true

  yocto-queue@0.1.0:
    resolution: {integrity: sha512-rVksvsnNCdJ/ohGc6xgPwyN8eheCxsiLM8mxuE/t/mOVqJewPuO1miLpTHQiRgTKCLexL4MeAFVagts7HmNZ2Q==}
    engines: {node: '>=10'}

  zod@4.1.13:
    resolution: {integrity: sha512-AvvthqfqrAhNH9dnfmrfKzX5upOdjUVJYFqNSlkmGf64gRaTzlPwz99IHYnVs28qYAybvAlBV+H7pn0saFY4Ig==}

snapshots:

  '@andrewbranch/untar.js@1.0.3': {}

  '@arethetypeswrong/core@0.18.2':
    dependencies:
      '@andrewbranch/untar.js': 1.0.3
      '@loaderkit/resolve': 1.0.4
      cjs-module-lexer: 1.4.3
      fflate: 0.8.2
      lru-cache: 11.2.1
      semver: 7.7.3
      typescript: 5.6.1-rc
      validate-npm-package-name: 5.0.1

  '@babel/generator@7.28.5':
    dependencies:
      '@babel/parser': 7.28.5
      '@babel/types': 7.28.5
      '@jridgewell/gen-mapping': 0.3.13
      '@jridgewell/trace-mapping': 0.3.31
      jsesc: 3.1.0

  '@babel/helper-string-parser@7.27.1': {}

  '@babel/helper-validator-identifier@7.28.5': {}

  '@babel/parser@7.28.5':
    dependencies:
      '@babel/types': 7.28.5

  '@babel/types@7.28.5':
    dependencies:
      '@babel/helper-string-parser': 7.27.1
      '@babel/helper-validator-identifier': 7.28.5

  '@bcoe/v8-coverage@1.0.2': {}

  '@braidai/lang@1.1.2': {}

  '@emnapi/core@1.7.1':
    dependencies:
      '@emnapi/wasi-threads': 1.1.0
      tslib: 2.8.1
    optional: true

  '@emnapi/runtime@1.7.1':
    dependencies:
      tslib: 2.8.1
    optional: true

  '@emnapi/wasi-threads@1.1.0':
    dependencies:
      tslib: 2.8.1
    optional: true

  '@eslint-community/eslint-utils@4.9.0(eslint@9.0.0)':
    dependencies:
      eslint: 9.0.0
      eslint-visitor-keys: 3.4.3

  '@eslint-community/eslint-utils@4.9.0(eslint@9.39.1)':
    dependencies:
      eslint: 9.39.1
      eslint-visitor-keys: 3.4.3

  '@eslint-community/regexpp@4.12.2': {}

  '@eslint/config-array@0.21.1':
    dependencies:
      '@eslint/object-schema': 2.1.7
      debug: 4.4.3
      minimatch: 3.1.2
    transitivePeerDependencies:
      - supports-color

  '@eslint/config-helpers@0.4.2':
    dependencies:
      '@eslint/core': 0.17.0

  '@eslint/core@0.17.0':
    dependencies:
      '@types/json-schema': 7.0.15

  '@eslint/eslintrc@3.3.1':
    dependencies:
      ajv: 6.12.6
      debug: 4.4.3
      espree: 10.4.0
      globals: 14.0.0
      ignore: 5.3.2
      import-fresh: 3.3.1
      js-yaml: 4.1.1
      minimatch: 3.1.2
      strip-json-comments: 3.1.1
    transitivePeerDependencies:
      - supports-color

  '@eslint/js@9.0.0': {}

  '@eslint/js@9.39.1': {}

  '@eslint/object-schema@2.1.7': {}

  '@eslint/plugin-kit@0.4.1':
    dependencies:
      '@eslint/core': 0.17.0
      levn: 0.4.1

  '@humanfs/core@0.19.1': {}

  '@humanfs/node@0.16.7':
    dependencies:
      '@humanfs/core': 0.19.1
      '@humanwhocodes/retry': 0.4.3

  '@humanwhocodes/config-array@0.12.3':
    dependencies:
      '@humanwhocodes/object-schema': 2.0.3
      debug: 4.4.3
      minimatch: 3.1.2
    transitivePeerDependencies:
      - supports-color

  '@humanwhocodes/module-importer@1.0.1': {}

  '@humanwhocodes/object-schema@2.0.3': {}

  '@humanwhocodes/retry@0.4.3': {}

  '@jridgewell/gen-mapping@0.3.13':
    dependencies:
      '@jridgewell/sourcemap-codec': 1.5.5
      '@jridgewell/trace-mapping': 0.3.31

  '@jridgewell/resolve-uri@3.1.2': {}

  '@jridgewell/sourcemap-codec@1.5.5': {}

  '@jridgewell/trace-mapping@0.3.31':
    dependencies:
      '@jridgewell/resolve-uri': 3.1.2
      '@jridgewell/sourcemap-codec': 1.5.5

  '@loaderkit/resolve@1.0.4':
    dependencies:
      '@braidai/lang': 1.1.2

  '@napi-rs/wasm-runtime@1.1.0':
    dependencies:
      '@emnapi/core': 1.7.1
      '@emnapi/runtime': 1.7.1
      '@tybys/wasm-util': 0.10.1
    optional: true

  '@nodelib/fs.scandir@2.1.5':
    dependencies:
      '@nodelib/fs.stat': 2.0.5
      run-parallel: 1.2.0

  '@nodelib/fs.stat@2.0.5': {}

  '@nodelib/fs.walk@1.2.8':
    dependencies:
      '@nodelib/fs.scandir': 2.1.5
      fastq: 1.19.1

  '@oxc-project/runtime@0.101.0': {}

  '@oxc-project/types@0.101.0': {}

  '@pkgr/core@0.2.9': {}

  '@quansync/fs@1.0.0':
    dependencies:
      quansync: 1.0.0

  '@rolldown/binding-android-arm64@1.0.0-beta.53':
    optional: true

  '@rolldown/binding-darwin-arm64@1.0.0-beta.53':
    optional: true

  '@rolldown/binding-darwin-x64@1.0.0-beta.53':
    optional: true

  '@rolldown/binding-freebsd-x64@1.0.0-beta.53':
    optional: true

  '@rolldown/binding-linux-arm-gnueabihf@1.0.0-beta.53':
    optional: true

  '@rolldown/binding-linux-arm64-gnu@1.0.0-beta.53':
    optional: true

  '@rolldown/binding-linux-arm64-musl@1.0.0-beta.53':
    optional: true

  '@rolldown/binding-linux-x64-gnu@1.0.0-beta.53':
    optional: true

  '@rolldown/binding-linux-x64-musl@1.0.0-beta.53':
    optional: true

  '@rolldown/binding-openharmony-arm64@1.0.0-beta.53':
    optional: true

  '@rolldown/binding-wasm32-wasi@1.0.0-beta.53':
    dependencies:
      '@napi-rs/wasm-runtime': 1.1.0
    optional: true

  '@rolldown/binding-win32-arm64-msvc@1.0.0-beta.53':
    optional: true

  '@rolldown/binding-win32-x64-msvc@1.0.0-beta.53':
    optional: true

  '@rolldown/pluginutils@1.0.0-beta.53': {}

  '@standard-schema/spec@1.0.0': {}

  '@tsconfig/node20@20.1.8': {}

  '@tybys/wasm-util@0.10.1':
    dependencies:
      tslib: 2.8.1
    optional: true

  '@types/body-parser@1.19.6':
    dependencies:
      '@types/connect': 3.4.38
      '@types/node': 24.10.1

  '@types/busboy@1.5.4':
    dependencies:
      '@types/node': 24.10.1

  '@types/chai@5.2.3':
    dependencies:
      '@types/deep-eql': 4.0.2
      assertion-error: 2.0.1

  '@types/compression@1.8.1':
    dependencies:
      '@types/express': 5.0.6
      '@types/node': 24.10.1

  '@types/connect@3.4.38':
    dependencies:
      '@types/node': 24.10.1

  '@types/cors@2.8.19':
    dependencies:
      '@types/node': 24.10.1

  '@types/deep-eql@4.0.2': {}

  '@types/depd@1.1.37':
    dependencies:
      '@types/node': 24.10.1

  '@types/estree@1.0.8': {}

  '@types/express-fileupload@1.5.1':
    dependencies:
      '@types/busboy': 1.5.4
      '@types/express': 5.0.6

  '@types/express-serve-static-core@5.1.0':
    dependencies:
      '@types/node': 24.10.1
      '@types/qs': 6.14.0
      '@types/range-parser': 1.2.7
      '@types/send': 1.2.1

  '@types/express@5.0.6':
    dependencies:
      '@types/body-parser': 1.19.6
      '@types/express-serve-static-core': 5.1.0
      '@types/serve-static': 2.2.0

  '@types/http-errors@2.0.5': {}

  '@types/json-schema@7.0.15': {}

  '@types/node-forge@1.3.14':
    dependencies:
      '@types/node': 24.10.1

  '@types/node@24.10.1':
    dependencies:
      undici-types: 7.16.0

  '@types/qs@6.14.0': {}

  '@types/ramda@0.31.1':
    dependencies:
      types-ramda: 0.31.0

  '@types/range-parser@1.2.7': {}

  '@types/send@1.2.1':
    dependencies:
      '@types/node': 24.10.1

  '@types/serve-static@2.2.0':
    dependencies:
      '@types/http-errors': 2.0.5
      '@types/node': 24.10.1

  '@types/swagger-ui-express@4.1.8':
    dependencies:
      '@types/express': 5.0.6
      '@types/serve-static': 2.2.0

  '@typescript-eslint/eslint-plugin@8.0.0(@typescript-eslint/parser@8.0.0(eslint@9.0.0)(typescript@5.1.3))(eslint@9.0.0)(typescript@5.1.3)':
    dependencies:
      '@eslint-community/regexpp': 4.12.2
      '@typescript-eslint/parser': 8.0.0(eslint@9.0.0)(typescript@5.1.3)
      '@typescript-eslint/scope-manager': 8.0.0
      '@typescript-eslint/type-utils': 8.0.0(eslint@9.0.0)(typescript@5.1.3)
      '@typescript-eslint/utils': 8.0.0(eslint@9.0.0)(typescript@5.1.3)
      '@typescript-eslint/visitor-keys': 8.0.0
      eslint: 9.0.0
      graphemer: 1.4.0
      ignore: 5.3.2
      natural-compare: 1.4.0
      ts-api-utils: 1.4.3(typescript@5.1.3)
    optionalDependencies:
      typescript: 5.1.3
    transitivePeerDependencies:
      - supports-color

  '@typescript-eslint/eslint-plugin@8.48.1(@typescript-eslint/parser@8.48.1(eslint@9.39.1)(typescript@5.9.3))(eslint@9.39.1)(typescript@5.9.3)':
    dependencies:
      '@eslint-community/regexpp': 4.12.2
      '@typescript-eslint/parser': 8.48.1(eslint@9.39.1)(typescript@5.9.3)
      '@typescript-eslint/scope-manager': 8.48.1
      '@typescript-eslint/type-utils': 8.48.1(eslint@9.39.1)(typescript@5.9.3)
      '@typescript-eslint/utils': 8.48.1(eslint@9.39.1)(typescript@5.9.3)
      '@typescript-eslint/visitor-keys': 8.48.1
      eslint: 9.39.1
      graphemer: 1.4.0
      ignore: 7.0.5
      natural-compare: 1.4.0
      ts-api-utils: 2.1.0(typescript@5.9.3)
      typescript: 5.9.3
    transitivePeerDependencies:
      - supports-color

  '@typescript-eslint/parser@8.0.0(eslint@9.0.0)(typescript@5.1.3)':
    dependencies:
      '@typescript-eslint/scope-manager': 8.0.0
      '@typescript-eslint/types': 8.0.0
      '@typescript-eslint/typescript-estree': 8.0.0(typescript@5.1.3)
      '@typescript-eslint/visitor-keys': 8.0.0
      debug: 4.4.3
      eslint: 9.0.0
    optionalDependencies:
      typescript: 5.1.3
    transitivePeerDependencies:
      - supports-color

  '@typescript-eslint/parser@8.48.1(eslint@9.39.1)(typescript@5.9.3)':
    dependencies:
      '@typescript-eslint/scope-manager': 8.48.1
      '@typescript-eslint/types': 8.48.1
      '@typescript-eslint/typescript-estree': 8.48.1(typescript@5.9.3)
      '@typescript-eslint/visitor-keys': 8.48.1
      debug: 4.4.3
      eslint: 9.39.1
      typescript: 5.9.3
    transitivePeerDependencies:
      - supports-color

  '@typescript-eslint/project-service@8.48.1(typescript@5.9.3)':
    dependencies:
      '@typescript-eslint/tsconfig-utils': 8.48.1(typescript@5.9.3)
      '@typescript-eslint/types': 8.48.1
      debug: 4.4.3
      typescript: 5.9.3
    transitivePeerDependencies:
      - supports-color

  '@typescript-eslint/rule-tester@8.48.1(eslint@9.39.1)(typescript@5.9.3)':
    dependencies:
      '@typescript-eslint/parser': 8.48.1(eslint@9.39.1)(typescript@5.9.3)
      '@typescript-eslint/typescript-estree': 8.48.1(typescript@5.9.3)
      '@typescript-eslint/utils': 8.48.1(eslint@9.39.1)(typescript@5.9.3)
      ajv: 6.12.6
      eslint: 9.39.1
      json-stable-stringify-without-jsonify: 1.0.1
      lodash.merge: 4.6.2
      semver: 7.7.3
    transitivePeerDependencies:
      - supports-color
      - typescript

  '@typescript-eslint/scope-manager@8.0.0':
    dependencies:
      '@typescript-eslint/types': 8.0.0
      '@typescript-eslint/visitor-keys': 8.0.0

  '@typescript-eslint/scope-manager@8.48.1':
    dependencies:
      '@typescript-eslint/types': 8.48.1
      '@typescript-eslint/visitor-keys': 8.48.1

  '@typescript-eslint/tsconfig-utils@8.48.1(typescript@5.9.3)':
    dependencies:
      typescript: 5.9.3

  '@typescript-eslint/type-utils@8.0.0(eslint@9.0.0)(typescript@5.1.3)':
    dependencies:
      '@typescript-eslint/typescript-estree': 8.0.0(typescript@5.1.3)
      '@typescript-eslint/utils': 8.0.0(eslint@9.0.0)(typescript@5.1.3)
      debug: 4.4.3
      ts-api-utils: 1.4.3(typescript@5.1.3)
    optionalDependencies:
      typescript: 5.1.3
    transitivePeerDependencies:
      - eslint
      - supports-color

  '@typescript-eslint/type-utils@8.48.1(eslint@9.39.1)(typescript@5.9.3)':
    dependencies:
      '@typescript-eslint/types': 8.48.1
      '@typescript-eslint/typescript-estree': 8.48.1(typescript@5.9.3)
      '@typescript-eslint/utils': 8.48.1(eslint@9.39.1)(typescript@5.9.3)
      debug: 4.4.3
      eslint: 9.39.1
      ts-api-utils: 2.1.0(typescript@5.9.3)
      typescript: 5.9.3
    transitivePeerDependencies:
      - supports-color

  '@typescript-eslint/types@8.0.0': {}

  '@typescript-eslint/types@8.48.1': {}

  '@typescript-eslint/typescript-estree@8.0.0(typescript@5.1.3)':
    dependencies:
      '@typescript-eslint/types': 8.0.0
      '@typescript-eslint/visitor-keys': 8.0.0
      debug: 4.4.3
      globby: 11.1.0
      is-glob: 4.0.3
      minimatch: 9.0.5
      semver: 7.7.3
      ts-api-utils: 1.4.3(typescript@5.1.3)
    optionalDependencies:
      typescript: 5.1.3
    transitivePeerDependencies:
      - supports-color

  '@typescript-eslint/typescript-estree@8.48.1(typescript@5.9.3)':
    dependencies:
      '@typescript-eslint/project-service': 8.48.1(typescript@5.9.3)
      '@typescript-eslint/tsconfig-utils': 8.48.1(typescript@5.9.3)
      '@typescript-eslint/types': 8.48.1
      '@typescript-eslint/visitor-keys': 8.48.1
      debug: 4.4.3
      minimatch: 9.0.5
      semver: 7.7.3
      tinyglobby: 0.2.15
      ts-api-utils: 2.1.0(typescript@5.9.3)
      typescript: 5.9.3
    transitivePeerDependencies:
      - supports-color

  '@typescript-eslint/utils@8.0.0(eslint@9.0.0)(typescript@5.1.3)':
    dependencies:
      '@eslint-community/eslint-utils': 4.9.0(eslint@9.0.0)
      '@typescript-eslint/scope-manager': 8.0.0
      '@typescript-eslint/types': 8.0.0
      '@typescript-eslint/typescript-estree': 8.0.0(typescript@5.1.3)
      eslint: 9.0.0
    transitivePeerDependencies:
      - supports-color
      - typescript

  '@typescript-eslint/utils@8.48.1(eslint@9.39.1)(typescript@5.9.3)':
    dependencies:
      '@eslint-community/eslint-utils': 4.9.0(eslint@9.39.1)
      '@typescript-eslint/scope-manager': 8.48.1
      '@typescript-eslint/types': 8.48.1
      '@typescript-eslint/typescript-estree': 8.48.1(typescript@5.9.3)
      eslint: 9.39.1
      typescript: 5.9.3
    transitivePeerDependencies:
      - supports-color

  '@typescript-eslint/visitor-keys@8.0.0':
    dependencies:
      '@typescript-eslint/types': 8.0.0
      eslint-visitor-keys: 3.4.3

  '@typescript-eslint/visitor-keys@8.48.1':
    dependencies:
      '@typescript-eslint/types': 8.48.1
      eslint-visitor-keys: 4.2.1

  '@vitest/coverage-v8@4.0.15(vitest@4.0.15(@types/node@24.10.1)(yaml@2.8.1))':
    dependencies:
      '@bcoe/v8-coverage': 1.0.2
      '@vitest/utils': 4.0.15
      ast-v8-to-istanbul: 0.3.8
      istanbul-lib-coverage: 3.2.2
      istanbul-lib-report: 3.0.1
      istanbul-lib-source-maps: 5.0.6
      istanbul-reports: 3.2.0
      magicast: 0.5.1
      obug: 2.1.1
      std-env: 3.10.0
      tinyrainbow: 3.0.3
      vitest: 4.0.15(@types/node@24.10.1)(yaml@2.8.1)
    transitivePeerDependencies:
      - supports-color

  '@vitest/expect@4.0.15':
    dependencies:
      '@standard-schema/spec': 1.0.0
      '@types/chai': 5.2.3
      '@vitest/spy': 4.0.15
      '@vitest/utils': 4.0.15
      chai: 6.2.1
      tinyrainbow: 3.0.3

  '@vitest/mocker@4.0.15(vite@8.0.0-beta.1(@types/node@24.10.1)(yaml@2.8.1))':
    dependencies:
      '@vitest/spy': 4.0.15
      estree-walker: 3.0.3
      magic-string: 0.30.21
    optionalDependencies:
      vite: 8.0.0-beta.1(@types/node@24.10.1)(yaml@2.8.1)

  '@vitest/pretty-format@4.0.15':
    dependencies:
      tinyrainbow: 3.0.3

  '@vitest/runner@4.0.15':
    dependencies:
      '@vitest/utils': 4.0.15
      pathe: 2.0.3

  '@vitest/snapshot@4.0.15':
    dependencies:
      '@vitest/pretty-format': 4.0.15
      magic-string: 0.30.21
      pathe: 2.0.3

  '@vitest/spy@4.0.15': {}

  '@vitest/utils@4.0.15':
    dependencies:
      '@vitest/pretty-format': 4.0.15
      tinyrainbow: 3.0.3

  accepts@1.3.8:
    dependencies:
      mime-types: 2.1.35
      negotiator: 0.6.3

  accepts@2.0.0:
    dependencies:
      mime-types: 3.0.1
      negotiator: 1.0.0

  acorn-jsx@5.3.2(acorn@8.15.0):
    dependencies:
      acorn: 8.15.0

  acorn@8.15.0: {}

  ajv@6.12.6:
    dependencies:
      fast-deep-equal: 3.1.3
      fast-json-stable-stringify: 2.1.0
      json-schema-traverse: 0.4.1
      uri-js: 4.4.1

  ansi-regex@5.0.1: {}

  ansi-styles@4.3.0:
    dependencies:
      color-convert: 2.0.1

  ansis@4.2.0: {}

  argparse@2.0.1: {}

  array-union@2.1.0: {}

  assertion-error@2.0.1: {}

  ast-kit@2.2.0:
    dependencies:
      '@babel/parser': 7.28.5
      pathe: 2.0.3

  ast-v8-to-istanbul@0.3.8:
    dependencies:
      '@jridgewell/trace-mapping': 0.3.31
      estree-walker: 3.0.3
      js-tokens: 9.0.1

  balanced-match@1.0.2: {}

  birpc@3.0.0: {}

  body-parser@2.2.1:
    dependencies:
      bytes: 3.1.2
      content-type: 1.0.5
      debug: 4.4.3
      http-errors: 2.0.1
      iconv-lite: 0.7.0
      on-finished: 2.4.1
      qs: 6.14.0
      raw-body: 3.0.2
      type-is: 2.0.1
    transitivePeerDependencies:
      - supports-color

  brace-expansion@1.1.12:
    dependencies:
      balanced-match: 1.0.2
      concat-map: 0.0.1

  brace-expansion@2.0.2:
    dependencies:
      balanced-match: 1.0.2

  braces@3.0.3:
    dependencies:
      fill-range: 7.1.1

  busboy@1.6.0:
    dependencies:
      streamsearch: 1.1.0

  bytes@3.1.2: {}

  cac@6.7.14: {}

  call-bind-apply-helpers@1.0.2:
    dependencies:
      es-errors: 1.3.0
      function-bind: 1.1.2

  call-bound@1.0.4:
    dependencies:
      call-bind-apply-helpers: 1.0.2
      get-intrinsic: 1.3.0

  callsites@3.1.0: {}

  camelize-ts@3.0.0: {}

  chai@6.2.1: {}

  chalk@4.1.2:
    dependencies:
      ansi-styles: 4.3.0
      supports-color: 7.2.0

  cjs-module-lexer@1.4.3: {}

  color-convert@2.0.1:
    dependencies:
      color-name: 1.1.4

  color-name@1.1.4: {}

  compressible@2.0.18:
    dependencies:
      mime-db: 1.54.0

  compression@1.8.1:
    dependencies:
      bytes: 3.1.2
      compressible: 2.0.18
      debug: 2.6.9
      negotiator: 0.6.4
      on-headers: 1.1.0
      safe-buffer: 5.2.1
      vary: 1.1.2
    transitivePeerDependencies:
      - supports-color

  concat-map@0.0.1: {}

  content-disposition@0.5.4:
    dependencies:
      safe-buffer: 5.2.1

  content-disposition@1.0.0:
    dependencies:
      safe-buffer: 5.2.1

  content-type@1.0.5: {}

  cookie-signature@1.2.2: {}

  cookie@0.7.2: {}

  cors@2.8.5:
    dependencies:
      object-assign: 4.1.1
      vary: 1.1.2

  cross-spawn@7.0.6:
    dependencies:
      path-key: 3.1.1
      shebang-command: 2.0.0
      which: 2.0.2

  debug@2.6.9:
    dependencies:
      ms: 2.0.0

  debug@4.4.3:
    dependencies:
      ms: 2.1.3

  deep-is@0.1.4: {}

  depd@1.1.2: {}

  depd@2.0.0: {}

  dir-glob@3.0.1:
    dependencies:
      path-type: 4.0.0

  dts-resolver@2.1.3: {}

  dunder-proto@1.0.1:
    dependencies:
      call-bind-apply-helpers: 1.0.2
      es-errors: 1.3.0
      gopd: 1.2.0

  ee-first@1.1.1: {}

  empathic@2.0.0: {}

  empty-npm-package@1.0.0: {}

  encodeurl@2.0.0: {}

  es-define-property@1.0.1: {}

  es-errors@1.3.0: {}

  es-module-lexer@1.7.0: {}

  es-object-atoms@1.1.1:
    dependencies:
      es-errors: 1.3.0

  escape-html@1.0.3: {}

  escape-string-regexp@4.0.0: {}

  eslint-config-prettier@10.1.8(eslint@9.39.1):
    dependencies:
      eslint: 9.39.1

  eslint-plugin-allowed-dependencies@2.0.1(eslint@9.39.1)(typescript-eslint@8.48.1(eslint@9.39.1)(typescript@5.9.3)):
    dependencies:
      eslint: 9.39.1
      ramda: 0.32.0
      typescript-eslint: 8.48.1(eslint@9.39.1)(typescript@5.9.3)

  eslint-plugin-prettier@5.5.4(eslint-config-prettier@10.1.8(eslint@9.39.1))(eslint@9.39.1)(prettier@3.7.4):
    dependencies:
      eslint: 9.39.1
      prettier: 3.7.4
      prettier-linter-helpers: 1.0.0
      synckit: 0.11.11
    optionalDependencies:
      eslint-config-prettier: 10.1.8(eslint@9.39.1)

  eslint-scope@8.4.0:
    dependencies:
      esrecurse: 4.3.0
      estraverse: 5.3.0

  eslint-visitor-keys@3.4.3: {}

  eslint-visitor-keys@4.2.1: {}

  eslint@9.0.0:
    dependencies:
      '@eslint-community/eslint-utils': 4.9.0(eslint@9.0.0)
      '@eslint-community/regexpp': 4.12.2
      '@eslint/eslintrc': 3.3.1
      '@eslint/js': 9.0.0
      '@humanwhocodes/config-array': 0.12.3
      '@humanwhocodes/module-importer': 1.0.1
      '@nodelib/fs.walk': 1.2.8
      ajv: 6.12.6
      chalk: 4.1.2
      cross-spawn: 7.0.6
      debug: 4.4.3
      escape-string-regexp: 4.0.0
      eslint-scope: 8.4.0
      eslint-visitor-keys: 4.2.1
      espree: 10.4.0
      esquery: 1.6.0
      esutils: 2.0.3
      fast-deep-equal: 3.1.3
      file-entry-cache: 8.0.0
      find-up: 5.0.0
      glob-parent: 6.0.2
      graphemer: 1.4.0
      ignore: 5.3.2
      imurmurhash: 0.1.4
      is-glob: 4.0.3
      is-path-inside: 3.0.3
      json-stable-stringify-without-jsonify: 1.0.1
      levn: 0.4.1
      lodash.merge: 4.6.2
      minimatch: 3.1.2
      natural-compare: 1.4.0
      optionator: 0.9.4
      strip-ansi: 6.0.1
      text-table: 0.2.0
    transitivePeerDependencies:
      - supports-color

  eslint@9.39.1:
    dependencies:
      '@eslint-community/eslint-utils': 4.9.0(eslint@9.39.1)
      '@eslint-community/regexpp': 4.12.2
      '@eslint/config-array': 0.21.1
      '@eslint/config-helpers': 0.4.2
      '@eslint/core': 0.17.0
      '@eslint/eslintrc': 3.3.1
      '@eslint/js': 9.39.1
      '@eslint/plugin-kit': 0.4.1
      '@humanfs/node': 0.16.7
      '@humanwhocodes/module-importer': 1.0.1
      '@humanwhocodes/retry': 0.4.3
      '@types/estree': 1.0.8
      ajv: 6.12.6
      chalk: 4.1.2
      cross-spawn: 7.0.6
      debug: 4.4.3
      escape-string-regexp: 4.0.0
      eslint-scope: 8.4.0
      eslint-visitor-keys: 4.2.1
      espree: 10.4.0
      esquery: 1.6.0
      esutils: 2.0.3
      fast-deep-equal: 3.1.3
      file-entry-cache: 8.0.0
      find-up: 5.0.0
      glob-parent: 6.0.2
      ignore: 5.3.2
      imurmurhash: 0.1.4
      is-glob: 4.0.3
      json-stable-stringify-without-jsonify: 1.0.1
      lodash.merge: 4.6.2
      minimatch: 3.1.2
      natural-compare: 1.4.0
      optionator: 0.9.4
    transitivePeerDependencies:
      - supports-color

  espree@10.4.0:
    dependencies:
      acorn: 8.15.0
      acorn-jsx: 5.3.2(acorn@8.15.0)
      eslint-visitor-keys: 4.2.1

  esquery@1.6.0:
    dependencies:
      estraverse: 5.3.0

  esrecurse@4.3.0:
    dependencies:
      estraverse: 5.3.0

  estraverse@5.3.0: {}

  estree-walker@3.0.3:
    dependencies:
      '@types/estree': 1.0.8

  esutils@2.0.3: {}

  etag@1.8.1: {}

  expect-type@1.2.2: {}

  express-fileupload@1.5.2:
    dependencies:
      busboy: 1.6.0

  express@5.1.0:
    dependencies:
      accepts: 2.0.0
      body-parser: 2.2.1
      content-disposition: 1.0.0
      content-type: 1.0.5
      cookie: 0.7.2
      cookie-signature: 1.2.2
      debug: 4.4.3
      encodeurl: 2.0.0
      escape-html: 1.0.3
      etag: 1.8.1
      finalhandler: 2.1.0
      fresh: 2.0.0
      http-errors: 2.0.1
      merge-descriptors: 2.0.0
      mime-types: 3.0.1
      on-finished: 2.4.1
      once: 1.4.0
      parseurl: 1.3.3
      proxy-addr: 2.0.7
      qs: 6.14.0
      range-parser: 1.2.1
      router: 2.2.0
      send: 1.2.0
      serve-static: 2.2.0
      statuses: 2.0.2
      type-is: 2.0.1
      vary: 1.1.2
    transitivePeerDependencies:
      - supports-color

  express@5.2.0:
    dependencies:
      accepts: 2.0.0
      body-parser: 2.2.1
      content-disposition: 1.0.0
      content-type: 1.0.5
      cookie: 0.7.2
      cookie-signature: 1.2.2
      debug: 4.4.3
      depd: 2.0.0
      encodeurl: 2.0.0
      escape-html: 1.0.3
      etag: 1.8.1
      finalhandler: 2.1.0
      fresh: 2.0.0
      http-errors: 2.0.1
      merge-descriptors: 2.0.0
      mime-types: 3.0.1
      on-finished: 2.4.1
      once: 1.4.0
      parseurl: 1.3.3
      proxy-addr: 2.0.7
      qs: 6.14.0
      range-parser: 1.2.1
      router: 2.2.0
      send: 1.2.0
      serve-static: 2.2.0
      statuses: 2.0.2
      type-is: 2.0.1
      vary: 1.1.2
    transitivePeerDependencies:
      - supports-color

  fast-deep-equal@3.1.3: {}

  fast-diff@1.3.0: {}

  fast-glob@3.3.3:
    dependencies:
      '@nodelib/fs.stat': 2.0.5
      '@nodelib/fs.walk': 1.2.8
      glob-parent: 5.1.2
      merge2: 1.4.1
      micromatch: 4.0.8

  fast-json-stable-stringify@2.1.0: {}

  fast-levenshtein@2.0.6: {}

  fastq@1.19.1:
    dependencies:
      reusify: 1.1.0

  fdir@6.5.0(picomatch@4.0.3):
    optionalDependencies:
      picomatch: 4.0.3

  fflate@0.8.2: {}

  file-entry-cache@8.0.0:
    dependencies:
      flat-cache: 4.0.1

  fill-range@7.1.1:
    dependencies:
      to-regex-range: 5.0.1

  finalhandler@2.1.0:
    dependencies:
      debug: 4.4.3
      encodeurl: 2.0.0
      escape-html: 1.0.3
      on-finished: 2.4.1
      parseurl: 1.3.3
      statuses: 2.0.2
    transitivePeerDependencies:
      - supports-color

  find-up@5.0.0:
    dependencies:
      locate-path: 6.0.0
      path-exists: 4.0.0

  flat-cache@4.0.1:
    dependencies:
      flatted: 3.3.3
      keyv: 4.5.4

  flatted@3.3.3: {}

  forwarded@0.2.0: {}

  fresh@0.5.2: {}

  fresh@2.0.0: {}

  fsevents@2.3.3:
    optional: true

  function-bind@1.1.2: {}

  get-intrinsic@1.3.0:
    dependencies:
      call-bind-apply-helpers: 1.0.2
      es-define-property: 1.0.1
      es-errors: 1.3.0
      es-object-atoms: 1.1.1
      function-bind: 1.1.2
      get-proto: 1.0.1
      gopd: 1.2.0
      has-symbols: 1.1.0
      hasown: 2.0.2
      math-intrinsics: 1.1.0

  get-proto@1.0.1:
    dependencies:
      dunder-proto: 1.0.1
      es-object-atoms: 1.1.1

  get-tsconfig@4.13.0:
    dependencies:
      resolve-pkg-maps: 1.0.0

  glob-parent@5.1.2:
    dependencies:
      is-glob: 4.0.3

  glob-parent@6.0.2:
    dependencies:
      is-glob: 4.0.3

  globals@14.0.0: {}

  globby@11.1.0:
    dependencies:
      array-union: 2.1.0
      dir-glob: 3.0.1
      fast-glob: 3.3.3
      ignore: 5.3.2
      merge2: 1.4.1
      slash: 3.0.0

  gopd@1.2.0: {}

  graphemer@1.4.0: {}

  has-flag@4.0.0: {}

  has-symbols@1.1.0: {}

  hasown@2.0.2:
    dependencies:
      function-bind: 1.1.2

  hookable@5.5.3: {}

  html-escaper@2.0.2: {}

  http-errors@2.0.1:
    dependencies:
      depd: 2.0.0
      inherits: 2.0.4
      setprototypeof: 1.2.0
      statuses: 2.0.2
      toidentifier: 1.0.1

  husky@9.1.7: {}

  iconv-lite@0.7.0:
    dependencies:
      safer-buffer: 2.1.2

  ignore@5.3.2: {}

  ignore@7.0.5: {}

  import-fresh@3.3.1:
    dependencies:
      parent-module: 1.0.1
      resolve-from: 4.0.0

  import-without-cache@0.2.2: {}

  imurmurhash@0.1.4: {}

  inherits@2.0.4: {}

  ipaddr.js@1.9.1: {}

  is-extglob@2.1.1: {}

  is-glob@4.0.3:
    dependencies:
      is-extglob: 2.1.1

  is-number@7.0.0: {}

  is-path-inside@3.0.3: {}

  is-promise@4.0.0: {}

  isexe@2.0.0: {}

  istanbul-lib-coverage@3.2.2: {}

  istanbul-lib-report@3.0.1:
    dependencies:
      istanbul-lib-coverage: 3.2.2
      make-dir: 4.0.0
      supports-color: 7.2.0

  istanbul-lib-source-maps@5.0.6:
    dependencies:
      '@jridgewell/trace-mapping': 0.3.31
      debug: 4.4.3
      istanbul-lib-coverage: 3.2.2
    transitivePeerDependencies:
      - supports-color

  istanbul-reports@3.2.0:
    dependencies:
      html-escaper: 2.0.2
      istanbul-lib-report: 3.0.1

  js-tokens@9.0.1: {}

  js-yaml@4.1.1:
    dependencies:
      argparse: 2.0.1

  jsesc@3.1.0: {}

  json-buffer@3.0.1: {}

  json-schema-traverse@0.4.1: {}

  json-stable-stringify-without-jsonify@1.0.1: {}

  keyv@4.5.4:
    dependencies:
      json-buffer: 3.0.1

  levn@0.4.1:
    dependencies:
      prelude-ls: 1.2.1
      type-check: 0.4.0

  locate-path@6.0.0:
    dependencies:
      p-locate: 5.0.0

  lodash.merge@4.6.2: {}

  lodash.snakecase@4.1.1: {}

  lru-cache@11.2.1: {}

  magic-string@0.30.21:
    dependencies:
      '@jridgewell/sourcemap-codec': 1.5.5

  magicast@0.5.1:
    dependencies:
      '@babel/parser': 7.28.5
      '@babel/types': 7.28.5
      source-map-js: 1.2.1

  make-dir@4.0.0:
    dependencies:
      semver: 7.7.3

  math-intrinsics@1.1.0: {}

  media-typer@0.3.0: {}

  media-typer@1.1.0: {}

  merge-descriptors@1.0.3: {}

  merge-descriptors@2.0.0: {}

  merge2@1.4.1: {}

  methods@1.1.2: {}

  micromatch@4.0.8:
    dependencies:
      braces: 3.0.3
      picomatch: 2.3.1

  mime-db@1.52.0: {}

  mime-db@1.54.0: {}

  mime-types@2.1.35:
    dependencies:
      mime-db: 1.52.0

  mime-types@3.0.1:
    dependencies:
      mime-db: 1.54.0

  mime@1.6.0: {}

  minimatch@3.1.2:
    dependencies:
      brace-expansion: 1.1.12

  minimatch@9.0.5:
    dependencies:
      brace-expansion: 2.0.2

  ms@2.0.0: {}

  ms@2.1.3: {}

  nanoid@3.3.11: {}

  natural-compare@1.4.0: {}

  negotiator@0.6.3: {}

  negotiator@0.6.4: {}

  negotiator@1.0.0: {}

  node-forge@1.3.3: {}

  node-mocks-http@1.17.2(@types/express@5.0.6)(@types/node@24.10.1):
    dependencies:
      accepts: 1.3.8
      content-disposition: 0.5.4
      depd: 1.1.2
      fresh: 0.5.2
      merge-descriptors: 1.0.3
      methods: 1.1.2
      mime: 1.6.0
      parseurl: 1.3.3
      range-parser: 1.2.1
      type-is: 1.6.18
    optionalDependencies:
      '@types/express': 5.0.6
      '@types/node': 24.10.1

  object-assign@4.1.1: {}

  object-inspect@1.13.4: {}

  obug@2.1.1: {}

  on-finished@2.4.1:
    dependencies:
      ee-first: 1.1.1

  on-headers@1.1.0: {}

  once@1.4.0:
    dependencies:
      wrappy: 1.0.2

  openapi3-ts@4.5.0:
    dependencies:
      yaml: 2.8.1

  optionator@0.9.4:
    dependencies:
      deep-is: 0.1.4
      fast-levenshtein: 2.0.6
      levn: 0.4.1
      prelude-ls: 1.2.1
      type-check: 0.4.0
      word-wrap: 1.2.5

  p-limit@3.1.0:
    dependencies:
      yocto-queue: 0.1.0

  p-locate@5.0.0:
    dependencies:
      p-limit: 3.1.0

  parent-module@1.0.1:
    dependencies:
      callsites: 3.1.0

  parseurl@1.3.3: {}

  path-exists@4.0.0: {}

  path-key@3.1.1: {}

  path-to-regexp@8.3.0: {}

  path-type@4.0.0: {}

  pathe@2.0.3: {}

  picocolors@1.1.1: {}

  picomatch@2.3.1: {}

  picomatch@4.0.3: {}

  postcss@8.5.6:
    dependencies:
      nanoid: 3.3.11
      picocolors: 1.1.1
      source-map-js: 1.2.1

  prelude-ls@1.2.1: {}

  prettier-linter-helpers@1.0.0:
    dependencies:
      fast-diff: 1.3.0

  prettier@3.7.4: {}

  proxy-addr@2.0.7:
    dependencies:
      forwarded: 0.2.0
      ipaddr.js: 1.9.1

  punycode@2.3.1: {}

  qs@6.14.0:
    dependencies:
      side-channel: 1.1.0

  quansync@1.0.0: {}

  queue-microtask@1.2.3: {}

  ramda@0.32.0: {}

  range-parser@1.2.1: {}

  raw-body@3.0.2:
    dependencies:
      bytes: 3.1.2
      http-errors: 2.0.1
      iconv-lite: 0.7.0
      unpipe: 1.0.0

  resolve-from@4.0.0: {}

  resolve-pkg-maps@1.0.0: {}

  reusify@1.1.0: {}

  rolldown-plugin-dts@0.18.3(rolldown@1.0.0-beta.53)(typescript@5.9.3):
    dependencies:
      '@babel/generator': 7.28.5
      '@babel/parser': 7.28.5
      '@babel/types': 7.28.5
      ast-kit: 2.2.0
      birpc: 3.0.0
      dts-resolver: 2.1.3
      get-tsconfig: 4.13.0
      magic-string: 0.30.21
      obug: 2.1.1
      rolldown: 1.0.0-beta.53
    optionalDependencies:
      typescript: 5.9.3
    transitivePeerDependencies:
      - oxc-resolver

  rolldown@1.0.0-beta.53:
    dependencies:
      '@oxc-project/types': 0.101.0
      '@rolldown/pluginutils': 1.0.0-beta.53
    optionalDependencies:
      '@rolldown/binding-android-arm64': 1.0.0-beta.53
      '@rolldown/binding-darwin-arm64': 1.0.0-beta.53
      '@rolldown/binding-darwin-x64': 1.0.0-beta.53
      '@rolldown/binding-freebsd-x64': 1.0.0-beta.53
      '@rolldown/binding-linux-arm-gnueabihf': 1.0.0-beta.53
      '@rolldown/binding-linux-arm64-gnu': 1.0.0-beta.53
      '@rolldown/binding-linux-arm64-musl': 1.0.0-beta.53
      '@rolldown/binding-linux-x64-gnu': 1.0.0-beta.53
      '@rolldown/binding-linux-x64-musl': 1.0.0-beta.53
      '@rolldown/binding-openharmony-arm64': 1.0.0-beta.53
      '@rolldown/binding-wasm32-wasi': 1.0.0-beta.53
      '@rolldown/binding-win32-arm64-msvc': 1.0.0-beta.53
      '@rolldown/binding-win32-x64-msvc': 1.0.0-beta.53

  router@2.2.0:
    dependencies:
      debug: 4.4.3
      depd: 2.0.0
      is-promise: 4.0.0
      parseurl: 1.3.3
      path-to-regexp: 8.3.0
    transitivePeerDependencies:
      - supports-color

  run-parallel@1.2.0:
    dependencies:
      queue-microtask: 1.2.3

  safe-buffer@5.2.1: {}

  safer-buffer@2.1.2: {}

  semver@7.7.3: {}

  send@1.2.0:
    dependencies:
      debug: 4.4.3
      encodeurl: 2.0.0
      escape-html: 1.0.3
      etag: 1.8.1
      fresh: 2.0.0
      http-errors: 2.0.1
      mime-types: 3.0.1
      ms: 2.1.3
      on-finished: 2.4.1
      range-parser: 1.2.1
      statuses: 2.0.2
    transitivePeerDependencies:
      - supports-color

  serve-static@2.2.0:
    dependencies:
      encodeurl: 2.0.0
      escape-html: 1.0.3
      parseurl: 1.3.3
      send: 1.2.0
    transitivePeerDependencies:
      - supports-color

  setprototypeof@1.2.0: {}

  shebang-command@2.0.0:
    dependencies:
      shebang-regex: 3.0.0

  shebang-regex@3.0.0: {}

  side-channel-list@1.0.0:
    dependencies:
      es-errors: 1.3.0
      object-inspect: 1.13.4

  side-channel-map@1.0.1:
    dependencies:
      call-bound: 1.0.4
      es-errors: 1.3.0
      get-intrinsic: 1.3.0
      object-inspect: 1.13.4

  side-channel-weakmap@1.0.2:
    dependencies:
      call-bound: 1.0.4
      es-errors: 1.3.0
      get-intrinsic: 1.3.0
      object-inspect: 1.13.4
      side-channel-map: 1.0.1

  side-channel@1.1.0:
    dependencies:
      es-errors: 1.3.0
      object-inspect: 1.13.4
      side-channel-list: 1.0.0
      side-channel-map: 1.0.1
      side-channel-weakmap: 1.0.2

  siginfo@2.0.0: {}

  slash@3.0.0: {}

  snakify-ts@2.3.0:
    dependencies:
      lodash.snakecase: 4.1.1

  source-map-js@1.2.1: {}

  stackback@0.0.2: {}

  statuses@2.0.2: {}

  std-env@3.10.0: {}

  streamsearch@1.1.0: {}

  strip-ansi@6.0.1:
    dependencies:
      ansi-regex: 5.0.1

  strip-json-comments@3.1.1: {}

  supports-color@7.2.0:
    dependencies:
      has-flag: 4.0.0

  swagger-ui-dist@5.29.0:
    dependencies:
      '@scarf/scarf': empty-npm-package@1.0.0

  swagger-ui-express@5.0.1(express@5.2.0):
    dependencies:
      express: 5.2.0
      swagger-ui-dist: 5.29.0

  synckit@0.11.11:
    dependencies:
      '@pkgr/core': 0.2.9

  text-table@0.2.0: {}

  tinybench@2.9.0: {}

  tinyexec@1.0.2: {}

  tinyglobby@0.2.15:
    dependencies:
      fdir: 6.5.0(picomatch@4.0.3)
      picomatch: 4.0.3

  tinyrainbow@3.0.3: {}

  to-regex-range@5.0.1:
    dependencies:
      is-number: 7.0.0

  toidentifier@1.0.1: {}

  tree-kill@1.2.2: {}

  ts-api-utils@1.4.3(typescript@5.1.3):
    dependencies:
      typescript: 5.1.3

  ts-api-utils@2.1.0(typescript@5.9.3):
    dependencies:
      typescript: 5.9.3

  ts-toolbelt@9.6.0: {}

  tsdown@0.17.1(@arethetypeswrong/core@0.18.2)(synckit@0.11.11)(typescript@5.9.3):
    dependencies:
      ansis: 4.2.0
      cac: 6.7.14
      empathic: 2.0.0
      hookable: 5.5.3
      import-without-cache: 0.2.2
      obug: 2.1.1
      rolldown: 1.0.0-beta.53
      rolldown-plugin-dts: 0.18.3(rolldown@1.0.0-beta.53)(typescript@5.9.3)
      semver: 7.7.3
      tinyexec: 1.0.2
      tinyglobby: 0.2.15
      tree-kill: 1.2.2
<<<<<<< HEAD
      unconfig-core: 7.4.1
=======
      unconfig-core: 7.4.2
>>>>>>> e4d85d6c
      unrun: 0.2.17(synckit@0.11.11)
    optionalDependencies:
      '@arethetypeswrong/core': 0.18.2
      typescript: 5.9.3
    transitivePeerDependencies:
      - '@ts-macro/tsc'
      - '@typescript/native-preview'
      - oxc-resolver
      - synckit
      - vue-tsc

  tslib@2.8.1:
    optional: true

  type-check@0.4.0:
    dependencies:
      prelude-ls: 1.2.1

  type-is@1.6.18:
    dependencies:
      media-typer: 0.3.0
      mime-types: 2.1.35

  type-is@2.0.1:
    dependencies:
      content-type: 1.0.5
      media-typer: 1.1.0
      mime-types: 3.0.1

  types-ramda@0.31.0:
    dependencies:
      ts-toolbelt: 9.6.0

  typescript-eslint@8.0.0(eslint@9.0.0)(typescript@5.1.3):
    dependencies:
      '@typescript-eslint/eslint-plugin': 8.0.0(@typescript-eslint/parser@8.0.0(eslint@9.0.0)(typescript@5.1.3))(eslint@9.0.0)(typescript@5.1.3)
      '@typescript-eslint/parser': 8.0.0(eslint@9.0.0)(typescript@5.1.3)
      '@typescript-eslint/utils': 8.0.0(eslint@9.0.0)(typescript@5.1.3)
    optionalDependencies:
      typescript: 5.1.3
    transitivePeerDependencies:
      - eslint
      - supports-color

  typescript-eslint@8.48.1(eslint@9.39.1)(typescript@5.9.3):
    dependencies:
      '@typescript-eslint/eslint-plugin': 8.48.1(@typescript-eslint/parser@8.48.1(eslint@9.39.1)(typescript@5.9.3))(eslint@9.39.1)(typescript@5.9.3)
      '@typescript-eslint/parser': 8.48.1(eslint@9.39.1)(typescript@5.9.3)
      '@typescript-eslint/typescript-estree': 8.48.1(typescript@5.9.3)
      '@typescript-eslint/utils': 8.48.1(eslint@9.39.1)(typescript@5.9.3)
      eslint: 9.39.1
      typescript: 5.9.3
    transitivePeerDependencies:
      - supports-color

  typescript@5.1.3: {}

  typescript@5.6.1-rc: {}

  typescript@5.9.3: {}

  unconfig-core@7.4.2:
    dependencies:
      '@quansync/fs': 1.0.0
      quansync: 1.0.0

  undici-types@7.16.0: {}

  undici@7.16.0: {}

  unpipe@1.0.0: {}

  unrun@0.2.17(synckit@0.11.11):
    dependencies:
      '@oxc-project/runtime': 0.101.0
      rolldown: 1.0.0-beta.53
    optionalDependencies:
      synckit: 0.11.11

  uri-js@4.4.1:
    dependencies:
      punycode: 2.3.1

  validate-npm-package-name@5.0.1: {}

  vary@1.1.2: {}

  vite@8.0.0-beta.1(@types/node@24.10.1)(yaml@2.8.1):
    dependencies:
      '@oxc-project/runtime': 0.101.0
      fdir: 6.5.0(picomatch@4.0.3)
      lightningcss: empty-npm-package@1.0.0
      picomatch: 4.0.3
      postcss: 8.5.6
      rolldown: 1.0.0-beta.53
      tinyglobby: 0.2.15
    optionalDependencies:
      '@types/node': 24.10.1
      fsevents: 2.3.3
      yaml: 2.8.1

  vitest@4.0.15(@types/node@24.10.1)(yaml@2.8.1):
    dependencies:
      '@vitest/expect': 4.0.15
      '@vitest/mocker': 4.0.15(vite@8.0.0-beta.1(@types/node@24.10.1)(yaml@2.8.1))
      '@vitest/pretty-format': 4.0.15
      '@vitest/runner': 4.0.15
      '@vitest/snapshot': 4.0.15
      '@vitest/spy': 4.0.15
      '@vitest/utils': 4.0.15
      es-module-lexer: 1.7.0
      expect-type: 1.2.2
      magic-string: 0.30.21
      obug: 2.1.1
      pathe: 2.0.3
      picomatch: 4.0.3
      std-env: 3.10.0
      tinybench: 2.9.0
      tinyexec: 1.0.2
      tinyglobby: 0.2.15
      tinyrainbow: 3.0.3
      vite: 8.0.0-beta.1(@types/node@24.10.1)(yaml@2.8.1)
      why-is-node-running: 2.3.0
    optionalDependencies:
      '@types/node': 24.10.1
    transitivePeerDependencies:
      - esbuild
      - jiti
      - less
      - msw
      - sass
      - sass-embedded
      - stylus
      - sugarss
      - terser
      - tsx
      - yaml

  which@2.0.2:
    dependencies:
      isexe: 2.0.0

  why-is-node-running@2.3.0:
    dependencies:
      siginfo: 2.0.0
      stackback: 0.0.2

  word-wrap@1.2.5: {}

  wrappy@1.0.2: {}

  yaml@2.8.1: {}

  yocto-queue@0.1.0: {}

  zod@4.1.13: {}<|MERGE_RESOLUTION|>--- conflicted
+++ resolved
@@ -94,14 +94,7 @@
         version: 3.7.4
       tsdown:
         specifier: ^0.17.0
-<<<<<<< HEAD
-        version: 0.17.0(@arethetypeswrong/core@0.18.2)(synckit@0.11.11)(typescript@5.9.3)
-=======
         version: 0.17.1(@arethetypeswrong/core@0.18.2)(synckit@0.11.11)(typescript@5.9.3)
-      tsx:
-        specifier: ^4.19.4
-        version: 4.20.6
->>>>>>> e4d85d6c
       typescript-eslint:
         specifier: catalog:dev
         version: 8.48.1(eslint@9.39.1)(typescript@5.9.3)
@@ -3588,11 +3581,7 @@
       tinyexec: 1.0.2
       tinyglobby: 0.2.15
       tree-kill: 1.2.2
-<<<<<<< HEAD
-      unconfig-core: 7.4.1
-=======
       unconfig-core: 7.4.2
->>>>>>> e4d85d6c
       unrun: 0.2.17(synckit@0.11.11)
     optionalDependencies:
       '@arethetypeswrong/core': 0.18.2
