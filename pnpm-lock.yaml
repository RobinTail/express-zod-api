--- conflicted
+++ resolved
@@ -7,16 +7,8 @@
 catalogs:
   dev:
     '@typescript-eslint/rule-tester':
-<<<<<<< HEAD
-      specifier: ^8.35.0
-      version: 8.35.0
-=======
       specifier: ^8.35.1
       version: 8.35.1
-    undici:
-      specifier: ^6.19.8
-      version: 6.21.3
->>>>>>> 7aa5f600
   peer:
     '@types/compression':
       specifier: ^1.7.5
@@ -3026,21 +3018,13 @@
       chai: 5.2.0
       tinyrainbow: 2.0.0
 
-<<<<<<< HEAD
-  '@vitest/mocker@3.2.4(vite@7.0.0(@types/node@24.0.7)(tsx@4.20.3)(yaml@2.8.0))':
-=======
-  '@vitest/mocker@3.2.4(vite@6.3.5(@types/node@24.0.8)(tsx@4.20.3)(yaml@2.8.0))':
->>>>>>> 7aa5f600
+  '@vitest/mocker@3.2.4(vite@7.0.0(@types/node@24.0.8)(tsx@4.20.3)(yaml@2.8.0))':
     dependencies:
       '@vitest/spy': 3.2.4
       estree-walker: 3.0.3
       magic-string: 0.30.17
     optionalDependencies:
-<<<<<<< HEAD
-      vite: 7.0.0(@types/node@24.0.7)(tsx@4.20.3)(yaml@2.8.0)
-=======
-      vite: 6.3.5(@types/node@24.0.8)(tsx@4.20.3)(yaml@2.8.0)
->>>>>>> 7aa5f600
+      vite: 7.0.0(@types/node@24.0.8)(tsx@4.20.3)(yaml@2.8.0)
 
   '@vitest/pretty-format@3.2.4':
     dependencies:
@@ -4414,11 +4398,7 @@
       debug: 4.4.1
       es-module-lexer: 1.7.0
       pathe: 2.0.3
-<<<<<<< HEAD
-      vite: 7.0.0(@types/node@24.0.7)(tsx@4.20.3)(yaml@2.8.0)
-=======
-      vite: 6.3.5(@types/node@24.0.8)(tsx@4.20.3)(yaml@2.8.0)
->>>>>>> 7aa5f600
+      vite: 7.0.0(@types/node@24.0.8)(tsx@4.20.3)(yaml@2.8.0)
     transitivePeerDependencies:
       - '@types/node'
       - jiti
@@ -4433,11 +4413,7 @@
       - tsx
       - yaml
 
-<<<<<<< HEAD
-  vite@7.0.0(@types/node@24.0.7)(tsx@4.20.3)(yaml@2.8.0):
-=======
-  vite@6.3.5(@types/node@24.0.8)(tsx@4.20.3)(yaml@2.8.0):
->>>>>>> 7aa5f600
+  vite@7.0.0(@types/node@24.0.8)(tsx@4.20.3)(yaml@2.8.0):
     dependencies:
       esbuild: 0.25.5
       fdir: 6.4.6(picomatch@4.0.2)
@@ -4455,11 +4431,7 @@
     dependencies:
       '@types/chai': 5.2.2
       '@vitest/expect': 3.2.4
-<<<<<<< HEAD
-      '@vitest/mocker': 3.2.4(vite@7.0.0(@types/node@24.0.7)(tsx@4.20.3)(yaml@2.8.0))
-=======
-      '@vitest/mocker': 3.2.4(vite@6.3.5(@types/node@24.0.8)(tsx@4.20.3)(yaml@2.8.0))
->>>>>>> 7aa5f600
+      '@vitest/mocker': 3.2.4(vite@7.0.0(@types/node@24.0.8)(tsx@4.20.3)(yaml@2.8.0))
       '@vitest/pretty-format': 3.2.4
       '@vitest/runner': 3.2.4
       '@vitest/snapshot': 3.2.4
@@ -4477,13 +4449,8 @@
       tinyglobby: 0.2.14
       tinypool: 1.1.1
       tinyrainbow: 2.0.0
-<<<<<<< HEAD
-      vite: 7.0.0(@types/node@24.0.7)(tsx@4.20.3)(yaml@2.8.0)
-      vite-node: 3.2.4(@types/node@24.0.7)(tsx@4.20.3)(yaml@2.8.0)
-=======
-      vite: 6.3.5(@types/node@24.0.8)(tsx@4.20.3)(yaml@2.8.0)
+      vite: 7.0.0(@types/node@24.0.8)(tsx@4.20.3)(yaml@2.8.0)
       vite-node: 3.2.4(@types/node@24.0.8)(tsx@4.20.3)(yaml@2.8.0)
->>>>>>> 7aa5f600
       why-is-node-running: 2.3.0
     optionalDependencies:
       '@types/node': 24.0.8
