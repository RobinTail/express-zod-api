--- conflicted
+++ resolved
@@ -1120,13 +1120,8 @@
     resolution: {integrity: sha512-cgRwKKavoDKLTjO4FQTs3dRBePZp/2Y9Xpud0FhuCOTE86M2cniKN4CCXgRnsyXNMmQMifVHcv6SPaMtTx6ofQ==}
     engines: {node: ^12.20.0 || ^14.13.1 || >=16.0.0}
 
-<<<<<<< HEAD
   chai@6.0.1:
     resolution: {integrity: sha512-/JOoU2//6p5vCXh00FpNgtlw0LjvhGttaWc+y7wpW9yjBm3ys0dI8tSKZxIOgNruz5J0RleccatSIC3uxEZP0g==}
-=======
-  chai@5.3.3:
-    resolution: {integrity: sha512-4zNhdJD/iOjSH0A05ea+Ke6MU5mmpQcbQsSOkgdaUMJ9zTlDTD/GYlwohmIE2u0gaxHYiVHEn1Fw9mZ/ktJWgw==}
->>>>>>> b74911ef
     engines: {node: '>=18'}
 
   chalk@4.1.2:
@@ -2904,21 +2899,13 @@
   '@vitest/coverage-v8@4.0.0-beta.9(vitest@4.0.0-beta.9(@types/node@24.3.0)(jiti@2.5.1)(tsx@4.20.5)(yaml@2.8.1))':
     dependencies:
       '@bcoe/v8-coverage': 1.0.2
-<<<<<<< HEAD
       '@vitest/utils': 4.0.0-beta.9
-      ast-v8-to-istanbul: 0.3.4
-=======
       ast-v8-to-istanbul: 0.3.5
->>>>>>> b74911ef
       debug: 4.4.1
       istanbul-lib-coverage: 3.2.2
       istanbul-lib-report: 3.0.1
       istanbul-lib-source-maps: 5.0.6
       istanbul-reports: 3.2.0
-<<<<<<< HEAD
-=======
-      magic-string: 0.30.18
->>>>>>> b74911ef
       magicast: 0.3.5
       std-env: 3.9.0
       tinyrainbow: 2.0.0
@@ -2929,15 +2916,9 @@
   '@vitest/expect@4.0.0-beta.9':
     dependencies:
       '@types/chai': 5.2.2
-<<<<<<< HEAD
       '@vitest/spy': 4.0.0-beta.9
       '@vitest/utils': 4.0.0-beta.9
       chai: 6.0.1
-=======
-      '@vitest/spy': 3.2.4
-      '@vitest/utils': 3.2.4
-      chai: 5.3.3
->>>>>>> b74911ef
       tinyrainbow: 2.0.0
 
   '@vitest/mocker@4.0.0-beta.9(vite@7.1.3(@types/node@24.3.0)(jiti@2.5.1)(tsx@4.20.5)(yaml@2.8.1))':
@@ -2960,26 +2941,16 @@
 
   '@vitest/snapshot@4.0.0-beta.9':
     dependencies:
-<<<<<<< HEAD
       '@vitest/pretty-format': 4.0.0-beta.9
-      magic-string: 0.30.17
-=======
-      '@vitest/pretty-format': 3.2.4
       magic-string: 0.30.18
->>>>>>> b74911ef
       pathe: 2.0.3
 
   '@vitest/spy@4.0.0-beta.9': {}
 
   '@vitest/utils@4.0.0-beta.9':
     dependencies:
-<<<<<<< HEAD
       '@vitest/pretty-format': 4.0.0-beta.9
-      loupe: 3.2.0
-=======
-      '@vitest/pretty-format': 3.2.4
       loupe: 3.2.1
->>>>>>> b74911ef
       tinyrainbow: 2.0.0
 
   accepts@1.3.8:
@@ -3081,17 +3052,7 @@
 
   camelize-ts@3.0.0: {}
 
-<<<<<<< HEAD
   chai@6.0.1: {}
-=======
-  chai@5.3.3:
-    dependencies:
-      assertion-error: 2.0.1
-      check-error: 2.1.1
-      deep-eql: 5.0.2
-      loupe: 3.2.1
-      pathval: 2.0.1
->>>>>>> b74911ef
 
   chalk@4.1.2:
     dependencies:
@@ -4170,7 +4131,6 @@
 
   vitest@4.0.0-beta.9(@types/node@24.3.0)(jiti@2.5.1)(tsx@4.20.5)(yaml@2.8.1):
     dependencies:
-<<<<<<< HEAD
       '@vitest/expect': 4.0.0-beta.9
       '@vitest/mocker': 4.0.0-beta.9(vite@7.1.3(@types/node@24.3.0)(jiti@2.5.1)(tsx@4.20.5)(yaml@2.8.1))
       '@vitest/pretty-format': 4.0.0-beta.9
@@ -4178,17 +4138,6 @@
       '@vitest/snapshot': 4.0.0-beta.9
       '@vitest/spy': 4.0.0-beta.9
       '@vitest/utils': 4.0.0-beta.9
-=======
-      '@types/chai': 5.2.2
-      '@vitest/expect': 3.2.4
-      '@vitest/mocker': 3.2.4(vite@7.1.3(@types/node@24.3.0)(jiti@2.5.1)(tsx@4.20.5)(yaml@2.8.1))
-      '@vitest/pretty-format': 3.2.4
-      '@vitest/runner': 3.2.4
-      '@vitest/snapshot': 3.2.4
-      '@vitest/spy': 3.2.4
-      '@vitest/utils': 3.2.4
-      chai: 5.3.3
->>>>>>> b74911ef
       debug: 4.4.1
       es-module-lexer: 1.7.0
       expect-type: 1.2.2
