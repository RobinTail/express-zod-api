lockfileVersion: '9.0'

settings:
  autoInstallPeers: false
  excludeLinksFromLockfile: false

catalogs:
  dev:
    '@types/compression':
      specifier: ^1.8.1
      version: 1.8.1
    '@types/express':
      specifier: ^5.0.3
      version: 5.0.6
    '@types/express-fileupload':
      specifier: ^1.5.1
      version: 1.5.1
    '@types/http-errors':
      specifier: ^2.0.5
      version: 2.0.5
    '@types/ramda':
      specifier: ^0.31.0
      version: 0.31.1
    '@typescript-eslint/rule-tester':
      specifier: ^8.46.1
      version: 8.50.0
    camelize-ts:
      specifier: ^3.0.0
      version: 3.0.0
    compression:
      specifier: ^1.8.0
      version: 1.8.1
    express:
      specifier: ^5.2.0
      version: 5.2.1
    express-fileupload:
      specifier: ^1.5.1
      version: 1.5.2
    http-errors:
      specifier: ^2.0.1
      version: 2.0.1
    typescript:
      specifier: ^5.9.2
      version: 5.9.3
    typescript-eslint:
      specifier: ^8.46.1
      version: 8.50.0
    zod:
      specifier: ^4.2.0
      version: 4.2.1
  prod:
    ramda:
      specifier: ^0.32.0
      version: 0.32.0

overrides:
  '@scarf/scarf': npm:empty-npm-package@1.0.0
  lightningcss: npm:empty-npm-package@1.0.0
  vite: ^8.0.0-beta.1

importers:

  .:
    devDependencies:
      '@arethetypeswrong/core':
        specifier: ^0.18.2
        version: 0.18.2
      '@tsconfig/node20':
        specifier: ^20.1.5
        version: 20.1.8
      '@types/node':
        specifier: ^24.0.0
        version: 24.10.4
      '@vitest/coverage-v8':
        specifier: ^4.0.1
<<<<<<< HEAD
        version: 4.0.15(vitest@4.0.15(@types/node@24.10.2)(yaml@2.8.1))
=======
        version: 4.0.16(vitest@4.0.16(@types/node@24.10.4)(tsx@4.21.0)(yaml@2.8.1))
>>>>>>> 30bcbffa
      eslint:
        specifier: ^9.28.0
        version: 9.39.2
      eslint-config-prettier:
        specifier: ^10.1.5
        version: 10.1.8(eslint@9.39.2)
      eslint-plugin-allowed-dependencies:
        specifier: ^2.0.0
        version: 2.0.1(eslint@9.39.2)(typescript-eslint@8.50.0(eslint@9.39.2)(typescript@5.9.3))
      eslint-plugin-prettier:
        specifier: ^5.4.1
        version: 5.5.4(eslint-config-prettier@10.1.8(eslint@9.39.2))(eslint@9.39.2)(prettier@3.7.4)
      husky:
        specifier: ^9.0.5
        version: 9.1.7
      prettier:
        specifier: 3.7.4
        version: 3.7.4
      tsdown:
<<<<<<< HEAD
        specifier: ^0.17.0
        version: 0.17.2(@arethetypeswrong/core@0.18.2)(synckit@0.11.11)(typescript@5.9.3)
      typescript-eslint:
        specifier: catalog:dev
        version: 8.49.0(eslint@9.39.1)(typescript@5.9.3)
      unrun:
        specifier: ^0.2.17
        version: 0.2.19(synckit@0.11.11)
      vitest:
        specifier: ^4.0.1
        version: 4.0.15(@types/node@24.10.2)(yaml@2.8.1)
=======
        specifier: ^0.18.0
        version: 0.18.0(@arethetypeswrong/core@0.18.2)(synckit@0.11.11)(typescript@5.9.3)
      tsx:
        specifier: ^4.19.4
        version: 4.21.0
      typescript-eslint:
        specifier: catalog:dev
        version: 8.50.0(eslint@9.39.2)(typescript@5.9.3)
      vitest:
        specifier: ^4.0.1
        version: 4.0.16(@types/node@24.10.4)(tsx@4.21.0)(yaml@2.8.1)
>>>>>>> 30bcbffa

  cjs-test:
    devDependencies:
      express-zod-api:
        specifier: workspace:*
        version: link:../express-zod-api
      typescript:
        specifier: catalog:dev
        version: 5.9.3
      zod:
        specifier: catalog:dev
        version: 4.2.1

  compat-test:
    devDependencies:
      '@express-zod-api/migration':
        specifier: workspace:*
        version: link:../migration
      eslint:
        specifier: npm:eslint@9.0.0
        version: 9.0.0
      express:
        specifier: npm:express@5.1.0
        version: 5.1.0
      express-zod-api:
        specifier: workspace:*
        version: link:../express-zod-api
      http-errors:
        specifier: npm:http-errors@2.0.1
        version: 2.0.1
      typescript:
        specifier: npm:typescript@5.1.3
        version: 5.1.3
      typescript-eslint:
        specifier: npm:typescript-eslint@8.0.0
        version: 8.0.0(eslint@9.0.0)(typescript@5.1.3)
      zod:
        specifier: npm:zod@4.1.13
        version: 4.1.13

  esm-test:
    devDependencies:
      express-zod-api:
        specifier: workspace:*
        version: link:../express-zod-api
      zod:
        specifier: catalog:dev
        version: 4.2.1

  example:
    devDependencies:
      '@types/http-errors':
        specifier: catalog:dev
        version: 2.0.5
      '@types/swagger-ui-express':
        specifier: ^4.1.8
        version: 4.1.8
      compression:
        specifier: catalog:dev
        version: 1.8.1
      express-fileupload:
        specifier: catalog:dev
        version: 1.5.2
      express-zod-api:
        specifier: workspace:*
        version: link:../express-zod-api
      http-errors:
        specifier: catalog:dev
        version: 2.0.1
      qs:
        specifier: ^6.14.0
        version: 6.14.0
      swagger-ui-express:
        specifier: ^5.0.0
        version: 5.0.1(express@5.2.1)
      typescript:
        specifier: catalog:dev
        version: 5.9.3
      zod:
        specifier: catalog:dev
        version: 4.2.1

  express-zod-api:
    dependencies:
      '@express-zod-api/zod-plugin':
        specifier: workspace:^
        version: link:../zod-plugin
      ansis:
        specifier: ^4.1.0
        version: 4.2.0
      node-mocks-http:
        specifier: ^1.17.2
        version: 1.17.2(@types/express@5.0.6)(@types/node@24.10.4)
      openapi3-ts:
        specifier: ^4.5.0
        version: 4.5.0
      ramda:
        specifier: catalog:prod
        version: 0.32.0
    devDependencies:
      '@types/compression':
        specifier: catalog:dev
        version: 1.8.1
      '@types/cors':
        specifier: ^2.8.19
        version: 2.8.19
      '@types/depd':
        specifier: ^1.1.37
        version: 1.1.37
      '@types/express':
        specifier: catalog:dev
        version: 5.0.6
      '@types/express-fileupload':
        specifier: catalog:dev
        version: 1.5.1
      '@types/http-errors':
        specifier: catalog:dev
        version: 2.0.5
      '@types/node-forge':
        specifier: ^1.3.11
        version: 1.3.14
      '@types/ramda':
        specifier: catalog:dev
        version: 0.31.1
      camelize-ts:
        specifier: catalog:dev
        version: 3.0.0
      compression:
        specifier: catalog:dev
        version: 1.8.1
      cors:
        specifier: ^2.8.5
        version: 2.8.5
      depd:
        specifier: ^2.0.0
        version: 2.0.0
      express:
        specifier: catalog:dev
        version: 5.2.1
      express-fileupload:
        specifier: catalog:dev
        version: 1.5.2
      http-errors:
        specifier: catalog:dev
        version: 2.0.1
      node-forge:
        specifier: ^1.3.2
        version: 1.3.3
      snakify-ts:
        specifier: ^2.3.0
        version: 2.3.0
      typescript:
        specifier: catalog:dev
        version: 5.9.3
      undici:
        specifier: ^7.10.0
        version: 7.16.0
      zod:
        specifier: catalog:dev
        version: 4.2.1

  issue952-test:
    dependencies:
      '@types/express':
        specifier: catalog:dev
        version: 5.0.6
      '@types/express-fileupload':
        specifier: catalog:dev
        version: 1.5.1
      express-zod-api:
        specifier: workspace:*
        version: link:../express-zod-api
      typescript:
        specifier: catalog:dev
        version: 5.9.3
      zod:
        specifier: catalog:dev
        version: 4.2.1

  migration:
    devDependencies:
      '@typescript-eslint/rule-tester':
        specifier: catalog:dev
        version: 8.50.0(eslint@9.39.2)(typescript@5.9.3)

  zod-plugin:
    dependencies:
      ramda:
        specifier: catalog:prod
        version: 0.32.0
    devDependencies:
      '@types/ramda':
        specifier: catalog:dev
        version: 0.31.1
      camelize-ts:
        specifier: catalog:dev
        version: 3.0.0
      typescript:
        specifier: catalog:dev
        version: 5.9.3
      zod:
        specifier: catalog:dev
        version: 4.2.1

packages:

  '@andrewbranch/untar.js@1.0.3':
    resolution: {integrity: sha512-Jh15/qVmrLGhkKJBdXlK1+9tY4lZruYjsgkDFj08ZmDiWVBLJcqkok7Z0/R0In+i1rScBpJlSvrTS2Lm41Pbnw==}

  '@arethetypeswrong/core@0.18.2':
    resolution: {integrity: sha512-GiwTmBFOU1/+UVNqqCGzFJYfBXEytUkiI+iRZ6Qx7KmUVtLm00sYySkfe203C9QtPG11yOz1ZaMek8dT/xnlgg==}
    engines: {node: '>=20'}

  '@babel/generator@7.28.5':
    resolution: {integrity: sha512-3EwLFhZ38J4VyIP6WNtt2kUdW9dokXA9Cr4IVIFHuCpZ3H8/YFOl5JjZHisrn1fATPBmKKqXzDFvh9fUwHz6CQ==}
    engines: {node: '>=6.9.0'}

  '@babel/helper-string-parser@7.27.1':
    resolution: {integrity: sha512-qMlSxKbpRlAridDExk92nSobyDdpPijUq2DW6oDnUqd0iOGxmQjyqhMIihI9+zv4LPyZdRje2cavWPbCbWm3eA==}
    engines: {node: '>=6.9.0'}

  '@babel/helper-validator-identifier@7.28.5':
    resolution: {integrity: sha512-qSs4ifwzKJSV39ucNjsvc6WVHs6b7S03sOh2OcHF9UHfVPqWWALUsNUVzhSBiItjRZoLHx7nIarVjqKVusUZ1Q==}
    engines: {node: '>=6.9.0'}

  '@babel/parser@7.28.5':
    resolution: {integrity: sha512-KKBU1VGYR7ORr3At5HAtUQ+TV3SzRCXmA/8OdDZiLDBIZxVyzXuztPjfLd3BV1PRAQGCMWWSHYhL0F8d5uHBDQ==}
    engines: {node: '>=6.0.0'}
    hasBin: true

  '@babel/types@7.28.5':
    resolution: {integrity: sha512-qQ5m48eI/MFLQ5PxQj4PFaprjyCTLI37ElWMmNs0K8Lk3dVeOdNpB3ks8jc7yM5CDmVC73eMVk/trk3fgmrUpA==}
    engines: {node: '>=6.9.0'}

  '@bcoe/v8-coverage@1.0.2':
    resolution: {integrity: sha512-6zABk/ECA/QYSCQ1NGiVwwbQerUCZ+TQbp64Q3AgmfNvurHH0j8TtXa1qbShXA6qqkpAj4V5W8pP6mLe1mcMqA==}
    engines: {node: '>=18'}

  '@braidai/lang@1.1.2':
    resolution: {integrity: sha512-qBcknbBufNHlui137Hft8xauQMTZDKdophmLFv05r2eNmdIv/MlPuP4TdUknHG68UdWLgVZwgxVe735HzJNIwA==}

  '@emnapi/core@1.7.1':
    resolution: {integrity: sha512-o1uhUASyo921r2XtHYOHy7gdkGLge8ghBEQHMWmyJFoXlpU58kIrhhN3w26lpQb6dspetweapMn2CSNwQ8I4wg==}

  '@emnapi/runtime@1.7.1':
    resolution: {integrity: sha512-PVtJr5CmLwYAU9PZDMITZoR5iAOShYREoR45EyyLrbntV50mdePTgUn4AmOw90Ifcj+x2kRjdzr1HP3RrNiHGA==}

  '@emnapi/wasi-threads@1.1.0':
    resolution: {integrity: sha512-WI0DdZ8xFSbgMjR1sFsKABJ/C5OnRrjT06JXbZKexJGrDuPTzZdDYfFlsgcCXCyf+suG5QU2e/y1Wo2V/OapLQ==}

<<<<<<< HEAD
=======
  '@esbuild/aix-ppc64@0.27.1':
    resolution: {integrity: sha512-HHB50pdsBX6k47S4u5g/CaLjqS3qwaOVE5ILsq64jyzgMhLuCuZ8rGzM9yhsAjfjkbgUPMzZEPa7DAp7yz6vuA==}
    engines: {node: '>=18'}
    cpu: [ppc64]
    os: [aix]

  '@esbuild/android-arm64@0.27.1':
    resolution: {integrity: sha512-45fuKmAJpxnQWixOGCrS+ro4Uvb4Re9+UTieUY2f8AEc+t7d4AaZ6eUJ3Hva7dtrxAAWHtlEFsXFMAgNnGU9uQ==}
    engines: {node: '>=18'}
    cpu: [arm64]
    os: [android]

  '@esbuild/android-arm@0.27.1':
    resolution: {integrity: sha512-kFqa6/UcaTbGm/NncN9kzVOODjhZW8e+FRdSeypWe6j33gzclHtwlANs26JrupOntlcWmB0u8+8HZo8s7thHvg==}
    engines: {node: '>=18'}
    cpu: [arm]
    os: [android]

  '@esbuild/android-x64@0.27.1':
    resolution: {integrity: sha512-LBEpOz0BsgMEeHgenf5aqmn/lLNTFXVfoWMUox8CtWWYK9X4jmQzWjoGoNb8lmAYml/tQ/Ysvm8q7szu7BoxRQ==}
    engines: {node: '>=18'}
    cpu: [x64]
    os: [android]

  '@esbuild/darwin-arm64@0.27.1':
    resolution: {integrity: sha512-veg7fL8eMSCVKL7IW4pxb54QERtedFDfY/ASrumK/SbFsXnRazxY4YykN/THYqFnFwJ0aVjiUrVG2PwcdAEqQQ==}
    engines: {node: '>=18'}
    cpu: [arm64]
    os: [darwin]

  '@esbuild/darwin-x64@0.27.1':
    resolution: {integrity: sha512-+3ELd+nTzhfWb07Vol7EZ+5PTbJ/u74nC6iv4/lwIU99Ip5uuY6QoIf0Hn4m2HoV0qcnRivN3KSqc+FyCHjoVQ==}
    engines: {node: '>=18'}
    cpu: [x64]
    os: [darwin]

  '@esbuild/freebsd-arm64@0.27.1':
    resolution: {integrity: sha512-/8Rfgns4XD9XOSXlzUDepG8PX+AVWHliYlUkFI3K3GB6tqbdjYqdhcb4BKRd7C0BhZSoaCxhv8kTcBrcZWP+xg==}
    engines: {node: '>=18'}
    cpu: [arm64]
    os: [freebsd]

  '@esbuild/freebsd-x64@0.27.1':
    resolution: {integrity: sha512-GITpD8dK9C+r+5yRT/UKVT36h/DQLOHdwGVwwoHidlnA168oD3uxA878XloXebK4Ul3gDBBIvEdL7go9gCUFzQ==}
    engines: {node: '>=18'}
    cpu: [x64]
    os: [freebsd]

  '@esbuild/linux-arm64@0.27.1':
    resolution: {integrity: sha512-W9//kCrh/6in9rWIBdKaMtuTTzNj6jSeG/haWBADqLLa9P8O5YSRDzgD5y9QBok4AYlzS6ARHifAb75V6G670Q==}
    engines: {node: '>=18'}
    cpu: [arm64]
    os: [linux]

  '@esbuild/linux-arm@0.27.1':
    resolution: {integrity: sha512-ieMID0JRZY/ZeCrsFQ3Y3NlHNCqIhTprJfDgSB3/lv5jJZ8FX3hqPyXWhe+gvS5ARMBJ242PM+VNz/ctNj//eA==}
    engines: {node: '>=18'}
    cpu: [arm]
    os: [linux]

  '@esbuild/linux-ia32@0.27.1':
    resolution: {integrity: sha512-VIUV4z8GD8rtSVMfAj1aXFahsi/+tcoXXNYmXgzISL+KB381vbSTNdeZHHHIYqFyXcoEhu9n5cT+05tRv13rlw==}
    engines: {node: '>=18'}
    cpu: [ia32]
    os: [linux]

  '@esbuild/linux-loong64@0.27.1':
    resolution: {integrity: sha512-l4rfiiJRN7sTNI//ff65zJ9z8U+k6zcCg0LALU5iEWzY+a1mVZ8iWC1k5EsNKThZ7XCQ6YWtsZ8EWYm7r1UEsg==}
    engines: {node: '>=18'}
    cpu: [loong64]
    os: [linux]

  '@esbuild/linux-mips64el@0.27.1':
    resolution: {integrity: sha512-U0bEuAOLvO/DWFdygTHWY8C067FXz+UbzKgxYhXC0fDieFa0kDIra1FAhsAARRJbvEyso8aAqvPdNxzWuStBnA==}
    engines: {node: '>=18'}
    cpu: [mips64el]
    os: [linux]

  '@esbuild/linux-ppc64@0.27.1':
    resolution: {integrity: sha512-NzdQ/Xwu6vPSf/GkdmRNsOfIeSGnh7muundsWItmBsVpMoNPVpM61qNzAVY3pZ1glzzAxLR40UyYM23eaDDbYQ==}
    engines: {node: '>=18'}
    cpu: [ppc64]
    os: [linux]

  '@esbuild/linux-riscv64@0.27.1':
    resolution: {integrity: sha512-7zlw8p3IApcsN7mFw0O1Z1PyEk6PlKMu18roImfl3iQHTnr/yAfYv6s4hXPidbDoI2Q0pW+5xeoM4eTCC0UdrQ==}
    engines: {node: '>=18'}
    cpu: [riscv64]
    os: [linux]

  '@esbuild/linux-s390x@0.27.1':
    resolution: {integrity: sha512-cGj5wli+G+nkVQdZo3+7FDKC25Uh4ZVwOAK6A06Hsvgr8WqBBuOy/1s+PUEd/6Je+vjfm6stX0kmib5b/O2Ykw==}
    engines: {node: '>=18'}
    cpu: [s390x]
    os: [linux]

  '@esbuild/linux-x64@0.27.1':
    resolution: {integrity: sha512-z3H/HYI9MM0HTv3hQZ81f+AKb+yEoCRlUby1F80vbQ5XdzEMyY/9iNlAmhqiBKw4MJXwfgsh7ERGEOhrM1niMA==}
    engines: {node: '>=18'}
    cpu: [x64]
    os: [linux]

  '@esbuild/netbsd-arm64@0.27.1':
    resolution: {integrity: sha512-wzC24DxAvk8Em01YmVXyjl96Mr+ecTPyOuADAvjGg+fyBpGmxmcr2E5ttf7Im8D0sXZihpxzO1isus8MdjMCXQ==}
    engines: {node: '>=18'}
    cpu: [arm64]
    os: [netbsd]

  '@esbuild/netbsd-x64@0.27.1':
    resolution: {integrity: sha512-1YQ8ybGi2yIXswu6eNzJsrYIGFpnlzEWRl6iR5gMgmsrR0FcNoV1m9k9sc3PuP5rUBLshOZylc9nqSgymI+TYg==}
    engines: {node: '>=18'}
    cpu: [x64]
    os: [netbsd]

  '@esbuild/openbsd-arm64@0.27.1':
    resolution: {integrity: sha512-5Z+DzLCrq5wmU7RDaMDe2DVXMRm2tTDvX2KU14JJVBN2CT/qov7XVix85QoJqHltpvAOZUAc3ndU56HSMWrv8g==}
    engines: {node: '>=18'}
    cpu: [arm64]
    os: [openbsd]

  '@esbuild/openbsd-x64@0.27.1':
    resolution: {integrity: sha512-Q73ENzIdPF5jap4wqLtsfh8YbYSZ8Q0wnxplOlZUOyZy7B4ZKW8DXGWgTCZmF8VWD7Tciwv5F4NsRf6vYlZtqg==}
    engines: {node: '>=18'}
    cpu: [x64]
    os: [openbsd]

  '@esbuild/openharmony-arm64@0.27.1':
    resolution: {integrity: sha512-ajbHrGM/XiK+sXM0JzEbJAen+0E+JMQZ2l4RR4VFwvV9JEERx+oxtgkpoKv1SevhjavK2z2ReHk32pjzktWbGg==}
    engines: {node: '>=18'}
    cpu: [arm64]
    os: [openharmony]

  '@esbuild/sunos-x64@0.27.1':
    resolution: {integrity: sha512-IPUW+y4VIjuDVn+OMzHc5FV4GubIwPnsz6ubkvN8cuhEqH81NovB53IUlrlBkPMEPxvNnf79MGBoz8rZ2iW8HA==}
    engines: {node: '>=18'}
    cpu: [x64]
    os: [sunos]

  '@esbuild/win32-arm64@0.27.1':
    resolution: {integrity: sha512-RIVRWiljWA6CdVu8zkWcRmGP7iRRIIwvhDKem8UMBjPql2TXM5PkDVvvrzMtj1V+WFPB4K7zkIGM7VzRtFkjdg==}
    engines: {node: '>=18'}
    cpu: [arm64]
    os: [win32]

  '@esbuild/win32-ia32@0.27.1':
    resolution: {integrity: sha512-2BR5M8CPbptC1AK5JbJT1fWrHLvejwZidKx3UMSF0ecHMa+smhi16drIrCEggkgviBwLYd5nwrFLSl5Kho96RQ==}
    engines: {node: '>=18'}
    cpu: [ia32]
    os: [win32]

  '@esbuild/win32-x64@0.27.1':
    resolution: {integrity: sha512-d5X6RMYv6taIymSk8JBP+nxv8DQAMY6A51GPgusqLdK9wBz5wWIXy1KjTck6HnjE9hqJzJRdk+1p/t5soSbCtw==}
    engines: {node: '>=18'}
    cpu: [x64]
    os: [win32]

>>>>>>> 30bcbffa
  '@eslint-community/eslint-utils@4.9.0':
    resolution: {integrity: sha512-ayVFHdtZ+hsq1t2Dy24wCmGXGe4q9Gu3smhLYALJrr473ZH27MsnSL+LKUlimp4BWJqMDMLmPpx/Q9R3OAlL4g==}
    engines: {node: ^12.22.0 || ^14.17.0 || >=16.0.0}
    peerDependencies:
      eslint: ^6.0.0 || ^7.0.0 || >=8.0.0

  '@eslint-community/regexpp@4.12.2':
    resolution: {integrity: sha512-EriSTlt5OC9/7SXkRSCAhfSxxoSUgBm33OH+IkwbdpgoqsSsUg7y3uh+IICI/Qg4BBWr3U2i39RpmycbxMq4ew==}
    engines: {node: ^12.0.0 || ^14.0.0 || >=16.0.0}

  '@eslint/config-array@0.21.1':
    resolution: {integrity: sha512-aw1gNayWpdI/jSYVgzN5pL0cfzU02GT3NBpeT/DXbx1/1x7ZKxFPd9bwrzygx/qiwIQiJ1sw/zD8qY/kRvlGHA==}
    engines: {node: ^18.18.0 || ^20.9.0 || >=21.1.0}

  '@eslint/config-helpers@0.4.2':
    resolution: {integrity: sha512-gBrxN88gOIf3R7ja5K9slwNayVcZgK6SOUORm2uBzTeIEfeVaIhOpCtTox3P6R7o2jLFwLFTLnC7kU/RGcYEgw==}
    engines: {node: ^18.18.0 || ^20.9.0 || >=21.1.0}

  '@eslint/core@0.17.0':
    resolution: {integrity: sha512-yL/sLrpmtDaFEiUj1osRP4TI2MDz1AddJL+jZ7KSqvBuliN4xqYY54IfdN8qD8Toa6g1iloph1fxQNkjOxrrpQ==}
    engines: {node: ^18.18.0 || ^20.9.0 || >=21.1.0}

  '@eslint/eslintrc@3.3.3':
    resolution: {integrity: sha512-Kr+LPIUVKz2qkx1HAMH8q1q6azbqBAsXJUxBl/ODDuVPX45Z9DfwB8tPjTi6nNZ8BuM3nbJxC5zCAg5elnBUTQ==}
    engines: {node: ^18.18.0 || ^20.9.0 || >=21.1.0}

  '@eslint/js@9.0.0':
    resolution: {integrity: sha512-RThY/MnKrhubF6+s1JflwUjPEsnCEmYCWwqa/aRISKWNXGZ9epUwft4bUMM35SdKF9xvBrLydAM1RDHd1Z//ZQ==}
    engines: {node: ^18.18.0 || ^20.9.0 || >=21.1.0}

  '@eslint/js@9.39.2':
    resolution: {integrity: sha512-q1mjIoW1VX4IvSocvM/vbTiveKC4k9eLrajNEuSsmjymSDEbpGddtpfOoN7YGAqBK3NG+uqo8ia4PDTt8buCYA==}
    engines: {node: ^18.18.0 || ^20.9.0 || >=21.1.0}

  '@eslint/object-schema@2.1.7':
    resolution: {integrity: sha512-VtAOaymWVfZcmZbp6E2mympDIHvyjXs/12LqWYjVw6qjrfF+VK+fyG33kChz3nnK+SU5/NeHOqrTEHS8sXO3OA==}
    engines: {node: ^18.18.0 || ^20.9.0 || >=21.1.0}

  '@eslint/plugin-kit@0.4.1':
    resolution: {integrity: sha512-43/qtrDUokr7LJqoF2c3+RInu/t4zfrpYdoSDfYyhg52rwLV6TnOvdG4fXm7IkSB3wErkcmJS9iEhjVtOSEjjA==}
    engines: {node: ^18.18.0 || ^20.9.0 || >=21.1.0}

  '@humanfs/core@0.19.1':
    resolution: {integrity: sha512-5DyQ4+1JEUzejeK1JGICcideyfUbGixgS9jNgex5nqkW+cY7WZhxBigmieN5Qnw9ZosSNVC9KQKyb+GUaGyKUA==}
    engines: {node: '>=18.18.0'}

  '@humanfs/node@0.16.7':
    resolution: {integrity: sha512-/zUx+yOsIrG4Y43Eh2peDeKCxlRt/gET6aHfaKpuq267qXdYDFViVHfMaLyygZOnl0kGWxFIgsBy8QFuTLUXEQ==}
    engines: {node: '>=18.18.0'}

  '@humanwhocodes/config-array@0.12.3':
    resolution: {integrity: sha512-jsNnTBlMWuTpDkeE3on7+dWJi0D6fdDfeANj/w7MpS8ztROCoLvIO2nG0CcFj+E4k8j4QrSTh4Oryi3i2G669g==}
    engines: {node: '>=10.10.0'}
    deprecated: Use @eslint/config-array instead

  '@humanwhocodes/module-importer@1.0.1':
    resolution: {integrity: sha512-bxveV4V8v5Yb4ncFTT3rPSgZBOpCkjfK0y4oVVVJwIuDVBRMDXrPyXRL988i5ap9m9bnyEEjWfm5WkBmtffLfA==}
    engines: {node: '>=12.22'}

  '@humanwhocodes/object-schema@2.0.3':
    resolution: {integrity: sha512-93zYdMES/c1D69yZiKDBj0V24vqNzB/koF26KPaagAfd3P/4gUlh3Dys5ogAK+Exi9QyzlD8x/08Zt7wIKcDcA==}
    deprecated: Use @eslint/object-schema instead

  '@humanwhocodes/retry@0.4.3':
    resolution: {integrity: sha512-bV0Tgo9K4hfPCek+aMAn81RppFKv2ySDQeMoSZuvTASywNTnVJCArCZE2FWqpvIatKu7VMRLWlR1EazvVhDyhQ==}
    engines: {node: '>=18.18'}

  '@jridgewell/gen-mapping@0.3.13':
    resolution: {integrity: sha512-2kkt/7niJ6MgEPxF0bYdQ6etZaA+fQvDcLKckhy1yIQOzaoKjBBjSj63/aLVjYE3qhRt5dvM+uUyfCg6UKCBbA==}

  '@jridgewell/resolve-uri@3.1.2':
    resolution: {integrity: sha512-bRISgCIjP20/tbWSPWMEi54QVPRZExkuD9lJL+UIxUKtwVJA8wW1Trb1jMs1RFXo1CBTNZ/5hpC9QvmKWdopKw==}
    engines: {node: '>=6.0.0'}

  '@jridgewell/sourcemap-codec@1.5.5':
    resolution: {integrity: sha512-cYQ9310grqxueWbl+WuIUIaiUaDcj7WOq5fVhEljNVgRfOUhY9fy2zTvfoqWsnebh8Sl70VScFbICvJnLKB0Og==}

  '@jridgewell/trace-mapping@0.3.31':
    resolution: {integrity: sha512-zzNR+SdQSDJzc8joaeP8QQoCQr8NuYx2dIIytl1QeBEZHJ9uW6hebsrYgbz8hJwUQao3TWCMtmfV8Nu1twOLAw==}

  '@loaderkit/resolve@1.0.4':
    resolution: {integrity: sha512-rJzYKVcV4dxJv+vW6jlvagF8zvGxHJ2+HTr1e2qOejfmGhAApgJHl8Aog4mMszxceTRiKTTbnpgmTO1bEZHV/A==}

  '@napi-rs/wasm-runtime@1.1.0':
    resolution: {integrity: sha512-Fq6DJW+Bb5jaWE69/qOE0D1TUN9+6uWhCeZpdnSBk14pjLcCWR7Q8n49PTSPHazM37JqrsdpEthXy2xn6jWWiA==}

  '@nodelib/fs.scandir@2.1.5':
    resolution: {integrity: sha512-vq24Bq3ym5HEQm2NKCr3yXDwjc7vTsEThRDnkp2DK9p1uqLR+DHurm/NOTo0KG7HYHU7eppKZj3MyqYuMBf62g==}
    engines: {node: '>= 8'}

  '@nodelib/fs.stat@2.0.5':
    resolution: {integrity: sha512-RkhPPp2zrqDAQA/2jNhnztcPAlv64XdhIp7a7454A5ovI7Bukxgt7MX7udwAu3zg1DcpPU0rz3VV1SeaqvY4+A==}
    engines: {node: '>= 8'}

  '@nodelib/fs.walk@1.2.8':
    resolution: {integrity: sha512-oGB+UxlgWcgQkgwo8GcEGwemoTFt3FIO9ababBmaGwXIoBKZ+GTy0pP185beGg7Llih/NSHSV2XAs1lnznocSg==}
    engines: {node: '>= 8'}

  '@oxc-project/runtime@0.101.0':
    resolution: {integrity: sha512-t3qpfVZIqSiLQ5Kqt/MC4Ge/WCOGrrcagAdzTcDaggupjiGxUx4nJF2v6wUCXWSzWHn5Ns7XLv13fCJEwCOERQ==}
    engines: {node: ^20.19.0 || >=22.12.0}

  '@oxc-project/types@0.101.0':
    resolution: {integrity: sha512-nuFhqlUzJX+gVIPPfuE6xurd4lST3mdcWOhyK/rZO0B9XWMKm79SuszIQEnSMmmDhq1DC8WWVYGVd+6F93o1gQ==}

  '@pkgr/core@0.2.9':
    resolution: {integrity: sha512-QNqXyfVS2wm9hweSYD2O7F0G06uurj9kZ96TRQE5Y9hU7+tgdZwIkbAKc5Ocy1HxEY2kuDQa6cQ1WRs/O5LFKA==}
    engines: {node: ^12.20.0 || ^14.18.0 || >=16.0.0}

  '@quansync/fs@1.0.0':
    resolution: {integrity: sha512-4TJ3DFtlf1L5LDMaM6CanJ/0lckGNtJcMjQ1NAV6zDmA0tEHKZtxNKin8EgPaVX1YzljbxckyT2tJrpQKAtngQ==}

  '@rolldown/binding-android-arm64@1.0.0-beta.53':
    resolution: {integrity: sha512-Ok9V8o7o6YfSdTTYA/uHH30r3YtOxLD6G3wih/U9DO0ucBBFq8WPt/DslU53OgfteLRHITZny9N/qCUxMf9kjQ==}
    engines: {node: ^20.19.0 || >=22.12.0}
    cpu: [arm64]
    os: [android]

  '@rolldown/binding-darwin-arm64@1.0.0-beta.53':
    resolution: {integrity: sha512-yIsKqMz0CtRnVa6x3Pa+mzTihr4Ty+Z6HfPbZ7RVbk1Uxnco4+CUn7Qbm/5SBol1JD/7nvY8rphAgyAi7Lj6Vg==}
    engines: {node: ^20.19.0 || >=22.12.0}
    cpu: [arm64]
    os: [darwin]

  '@rolldown/binding-darwin-x64@1.0.0-beta.53':
    resolution: {integrity: sha512-GTXe+mxsCGUnJOFMhfGWmefP7Q9TpYUseHvhAhr21nCTgdS8jPsvirb0tJwM3lN0/u/cg7bpFNa16fQrjKrCjQ==}
    engines: {node: ^20.19.0 || >=22.12.0}
    cpu: [x64]
    os: [darwin]

  '@rolldown/binding-freebsd-x64@1.0.0-beta.53':
    resolution: {integrity: sha512-9Tmp7bBvKqyDkMcL4e089pH3RsjD3SUungjmqWtyhNOxoQMh0fSmINTyYV8KXtE+JkxYMPWvnEt+/mfpVCkk8w==}
    engines: {node: ^20.19.0 || >=22.12.0}
    cpu: [x64]
    os: [freebsd]

  '@rolldown/binding-linux-arm-gnueabihf@1.0.0-beta.53':
    resolution: {integrity: sha512-a1y5fiB0iovuzdbjUxa7+Zcvgv+mTmlGGC4XydVIsyl48eoxgaYkA3l9079hyTyhECsPq+mbr0gVQsFU11OJAQ==}
    engines: {node: ^20.19.0 || >=22.12.0}
    cpu: [arm]
    os: [linux]

  '@rolldown/binding-linux-arm64-gnu@1.0.0-beta.53':
    resolution: {integrity: sha512-bpIGX+ov9PhJYV+wHNXl9rzq4F0QvILiURn0y0oepbQx+7stmQsKA0DhPGwmhfvF856wq+gbM8L92SAa/CBcLg==}
    engines: {node: ^20.19.0 || >=22.12.0}
    cpu: [arm64]
    os: [linux]
    libc: [glibc]

  '@rolldown/binding-linux-arm64-musl@1.0.0-beta.53':
    resolution: {integrity: sha512-bGe5EBB8FVjHBR1mOLOPEFg1Lp3//7geqWkU5NIhxe+yH0W8FVrQ6WRYOap4SUTKdklD/dC4qPLREkMMQ855FA==}
    engines: {node: ^20.19.0 || >=22.12.0}
    cpu: [arm64]
    os: [linux]
    libc: [musl]

  '@rolldown/binding-linux-x64-gnu@1.0.0-beta.53':
    resolution: {integrity: sha512-qL+63WKVQs1CMvFedlPt0U9PiEKJOAL/bsHMKUDS6Vp2Q+YAv/QLPu8rcvkfIMvQ0FPU2WL0aX4eWwF6e/GAnA==}
    engines: {node: ^20.19.0 || >=22.12.0}
    cpu: [x64]
    os: [linux]
    libc: [glibc]

  '@rolldown/binding-linux-x64-musl@1.0.0-beta.53':
    resolution: {integrity: sha512-VGl9JIGjoJh3H8Mb+7xnVqODajBmrdOOb9lxWXdcmxyI+zjB2sux69br0hZJDTyLJfvBoYm439zPACYbCjGRmw==}
    engines: {node: ^20.19.0 || >=22.12.0}
    cpu: [x64]
    os: [linux]
    libc: [musl]

  '@rolldown/binding-openharmony-arm64@1.0.0-beta.53':
    resolution: {integrity: sha512-B4iIserJXuSnNzA5xBLFUIjTfhNy7d9sq4FUMQY3GhQWGVhS2RWWzzDnkSU6MUt7/aHUrep0CdQfXUJI9D3W7A==}
    engines: {node: ^20.19.0 || >=22.12.0}
    cpu: [arm64]
    os: [openharmony]

  '@rolldown/binding-wasm32-wasi@1.0.0-beta.53':
    resolution: {integrity: sha512-BUjAEgpABEJXilGq/BPh7jeU3WAJ5o15c1ZEgHaDWSz3LB881LQZnbNJHmUiM4d1JQWMYYyR1Y490IBHi2FPJg==}
    engines: {node: '>=14.0.0'}
    cpu: [wasm32]

  '@rolldown/binding-win32-arm64-msvc@1.0.0-beta.53':
    resolution: {integrity: sha512-s27uU7tpCWSjHBnxyVXHt3rMrQdJq5MHNv3BzsewCIroIw3DJFjMH1dzCPPMUFxnh1r52Nf9IJ/eWp6LDoyGcw==}
    engines: {node: ^20.19.0 || >=22.12.0}
    cpu: [arm64]
    os: [win32]

  '@rolldown/binding-win32-x64-msvc@1.0.0-beta.53':
    resolution: {integrity: sha512-cjWL/USPJ1g0en2htb4ssMjIycc36RvdQAx1WlXnS6DpULswiUTVXPDesTifSKYSyvx24E0YqQkEm0K/M2Z/AA==}
    engines: {node: ^20.19.0 || >=22.12.0}
    cpu: [x64]
    os: [win32]

  '@rolldown/pluginutils@1.0.0-beta.53':
    resolution: {integrity: sha512-vENRlFU4YbrwVqNDZ7fLvy+JR1CRkyr01jhSiDpE1u6py3OMzQfztQU2jxykW3ALNxO4kSlqIDeYyD0Y9RcQeQ==}

  '@standard-schema/spec@1.0.0':
    resolution: {integrity: sha512-m2bOd0f2RT9k8QJx1JN85cZYyH1RqFBdlwtkSlf4tBDYLCiiZnv1fIIwacK6cqwXavOydf0NPToMQgpKq+dVlA==}

  '@tsconfig/node20@20.1.8':
    resolution: {integrity: sha512-Em+IdPfByIzWRRpqWL4Z7ArLHZGxmc36BxE3jCz9nBFSm+5aLaPMZyjwu4yetvyKXeogWcxik4L1jB5JTWfw7A==}

  '@tybys/wasm-util@0.10.1':
    resolution: {integrity: sha512-9tTaPJLSiejZKx+Bmog4uSubteqTvFrVrURwkmHixBo0G4seD0zUxp98E1DzUBJxLQ3NPwXrGKDiVjwx/DpPsg==}

  '@types/body-parser@1.19.6':
    resolution: {integrity: sha512-HLFeCYgz89uk22N5Qg3dvGvsv46B8GLvKKo1zKG4NybA8U2DiEO3w9lqGg29t/tfLRJpJ6iQxnVw4OnB7MoM9g==}

  '@types/busboy@1.5.4':
    resolution: {integrity: sha512-kG7WrUuAKK0NoyxfQHsVE6j1m01s6kMma64E+OZenQABMQyTJop1DumUWcLwAQ2JzpefU7PDYoRDKl8uZosFjw==}

  '@types/chai@5.2.3':
    resolution: {integrity: sha512-Mw558oeA9fFbv65/y4mHtXDs9bPnFMZAL/jxdPFUpOHHIXX91mcgEHbS5Lahr+pwZFR8A7GQleRWeI6cGFC2UA==}

  '@types/compression@1.8.1':
    resolution: {integrity: sha512-kCFuWS0ebDbmxs0AXYn6e2r2nrGAb5KwQhknjSPSPgJcGd8+HVSILlUyFhGqML2gk39HcG7D1ydW9/qpYkN00Q==}

  '@types/connect@3.4.38':
    resolution: {integrity: sha512-K6uROf1LD88uDQqJCktA4yzL1YYAK6NgfsI0v/mTgyPKWsX1CnJ0XPSDhViejru1GcRkLWb8RlzFYJRqGUbaug==}

  '@types/cors@2.8.19':
    resolution: {integrity: sha512-mFNylyeyqN93lfe/9CSxOGREz8cpzAhH+E93xJ4xWQf62V8sQ/24reV2nyzUWM6H6Xji+GGHpkbLe7pVoUEskg==}

  '@types/deep-eql@4.0.2':
    resolution: {integrity: sha512-c9h9dVVMigMPc4bwTvC5dxqtqJZwQPePsWjPlpSOnojbor6pGqdk541lfA7AqFQr5pB1BRdq0juY9db81BwyFw==}

  '@types/depd@1.1.37':
    resolution: {integrity: sha512-PkEYFHnqDFgs+bJXJX0L8mq7sn3DWh+TP0m8BBJUJfZ2WcjRm7jd7Cq68jIJt+c31R1gX0cwSK1ZXOECvN97Rg==}

  '@types/estree@1.0.8':
    resolution: {integrity: sha512-dWHzHa2WqEXI/O1E9OjrocMTKJl2mSrEolh1Iomrv6U+JuNwaHXsXx9bLu5gG7BUWFIN0skIQJQ/L1rIex4X6w==}

  '@types/express-fileupload@1.5.1':
    resolution: {integrity: sha512-DllImBVI1lCyjl2klky/TEwk60mbNebgXv1669h66g9TfptWSrEFq5a/raHSutaFzjSm1tmn9ypdNfu4jPSixQ==}

  '@types/express-serve-static-core@5.1.0':
    resolution: {integrity: sha512-jnHMsrd0Mwa9Cf4IdOzbz543y4XJepXrbia2T4b6+spXC2We3t1y6K44D3mR8XMFSXMCf3/l7rCgddfx7UNVBA==}

  '@types/express@5.0.6':
    resolution: {integrity: sha512-sKYVuV7Sv9fbPIt/442koC7+IIwK5olP1KWeD88e/idgoJqDm3JV/YUiPwkoKK92ylff2MGxSz1CSjsXelx0YA==}

  '@types/http-errors@2.0.5':
    resolution: {integrity: sha512-r8Tayk8HJnX0FztbZN7oVqGccWgw98T/0neJphO91KkmOzug1KkofZURD4UaD5uH8AqcFLfdPErnBod0u71/qg==}

  '@types/json-schema@7.0.15':
    resolution: {integrity: sha512-5+fP8P8MFNC+AyZCDxrB2pkZFPGzqQWUzpSeuuVLvm8VMcorNYavBqoFcxK8bQz4Qsbn4oUEEem4wDLfcysGHA==}

  '@types/node-forge@1.3.14':
    resolution: {integrity: sha512-mhVF2BnD4BO+jtOp7z1CdzaK4mbuK0LLQYAvdOLqHTavxFNq4zA1EmYkpnFjP8HOUzedfQkRnp0E2ulSAYSzAw==}

  '@types/node@24.10.4':
    resolution: {integrity: sha512-vnDVpYPMzs4wunl27jHrfmwojOGKya0xyM3sH+UE5iv5uPS6vX7UIoh6m+vQc5LGBq52HBKPIn/zcSZVzeDEZg==}

  '@types/qs@6.14.0':
    resolution: {integrity: sha512-eOunJqu0K1923aExK6y8p6fsihYEn/BYuQ4g0CxAAgFc4b/ZLN4CrsRZ55srTdqoiLzU2B2evC+apEIxprEzkQ==}

  '@types/ramda@0.31.1':
    resolution: {integrity: sha512-Vt6sFXnuRpzaEj+yeutA0q3bcAsK7wdPuASIzR9LXqL4gJPyFw8im9qchlbp4ltuf3kDEIRmPJTD/Fkg60dn7g==}

  '@types/range-parser@1.2.7':
    resolution: {integrity: sha512-hKormJbkJqzQGhziax5PItDUTMAM9uE2XXQmM37dyd4hVM+5aVl7oVxMVUiVQn2oCQFN/LKCZdvSM0pFRqbSmQ==}

  '@types/send@1.2.1':
    resolution: {integrity: sha512-arsCikDvlU99zl1g69TcAB3mzZPpxgw0UQnaHeC1Nwb015xp8bknZv5rIfri9xTOcMuaVgvabfIRA7PSZVuZIQ==}

  '@types/serve-static@2.2.0':
    resolution: {integrity: sha512-8mam4H1NHLtu7nmtalF7eyBH14QyOASmcxHhSfEoRyr0nP/YdoesEtU+uSRvMe96TW/HPTtkoKqQLl53N7UXMQ==}

  '@types/swagger-ui-express@4.1.8':
    resolution: {integrity: sha512-AhZV8/EIreHFmBV5wAs0gzJUNq9JbbSXgJLQubCC0jtIo6prnI9MIRRxnU4MZX9RB9yXxF1V4R7jtLl/Wcj31g==}

  '@typescript-eslint/eslint-plugin@8.0.0':
    resolution: {integrity: sha512-STIZdwEQRXAHvNUS6ILDf5z3u95Gc8jzywunxSNqX00OooIemaaNIA0vEgynJlycL5AjabYLLrIyHd4iazyvtg==}
    engines: {node: ^18.18.0 || ^20.9.0 || >=21.1.0}
    peerDependencies:
      '@typescript-eslint/parser': ^8.0.0 || ^8.0.0-alpha.0
      eslint: ^8.57.0 || ^9.0.0
      typescript: '*'
    peerDependenciesMeta:
      typescript:
        optional: true

  '@typescript-eslint/eslint-plugin@8.50.0':
    resolution: {integrity: sha512-O7QnmOXYKVtPrfYzMolrCTfkezCJS9+ljLdKW/+DCvRsc3UAz+sbH6Xcsv7p30+0OwUbeWfUDAQE0vpabZ3QLg==}
    engines: {node: ^18.18.0 || ^20.9.0 || >=21.1.0}
    peerDependencies:
      '@typescript-eslint/parser': ^8.50.0
      eslint: ^8.57.0 || ^9.0.0
      typescript: '>=4.8.4 <6.0.0'

  '@typescript-eslint/parser@8.0.0':
    resolution: {integrity: sha512-pS1hdZ+vnrpDIxuFXYQpLTILglTjSYJ9MbetZctrUawogUsPdz31DIIRZ9+rab0LhYNTsk88w4fIzVheiTbWOQ==}
    engines: {node: ^18.18.0 || ^20.9.0 || >=21.1.0}
    peerDependencies:
      eslint: ^8.57.0 || ^9.0.0
      typescript: '*'
    peerDependenciesMeta:
      typescript:
        optional: true

  '@typescript-eslint/parser@8.50.0':
    resolution: {integrity: sha512-6/cmF2piao+f6wSxUsJLZjck7OQsYyRtcOZS02k7XINSNlz93v6emM8WutDQSXnroG2xwYlEVHJI+cPA7CPM3Q==}
    engines: {node: ^18.18.0 || ^20.9.0 || >=21.1.0}
    peerDependencies:
      eslint: ^8.57.0 || ^9.0.0
      typescript: '>=4.8.4 <6.0.0'

  '@typescript-eslint/project-service@8.50.0':
    resolution: {integrity: sha512-Cg/nQcL1BcoTijEWyx4mkVC56r8dj44bFDvBdygifuS20f3OZCHmFbjF34DPSi07kwlFvqfv/xOLnJ5DquxSGQ==}
    engines: {node: ^18.18.0 || ^20.9.0 || >=21.1.0}
    peerDependencies:
      typescript: '>=4.8.4 <6.0.0'

  '@typescript-eslint/rule-tester@8.50.0':
    resolution: {integrity: sha512-bX8PGNjsVKjCLuS/5u0OkJx2LGOx7itTmbUAuraXr4VNfw6+nhWQJrQZu9AyX6YZgcv0pn4E8QI/Hh8aMR5WnQ==}
    engines: {node: ^18.18.0 || ^20.9.0 || >=21.1.0}
    peerDependencies:
      eslint: ^8.57.0 || ^9.0.0

  '@typescript-eslint/scope-manager@8.0.0':
    resolution: {integrity: sha512-V0aa9Csx/ZWWv2IPgTfY7T4agYwJyILESu/PVqFtTFz9RIS823mAze+NbnBI8xiwdX3iqeQbcTYlvB04G9wyQw==}
    engines: {node: ^18.18.0 || ^20.9.0 || >=21.1.0}

  '@typescript-eslint/scope-manager@8.50.0':
    resolution: {integrity: sha512-xCwfuCZjhIqy7+HKxBLrDVT5q/iq7XBVBXLn57RTIIpelLtEIZHXAF/Upa3+gaCpeV1NNS5Z9A+ID6jn50VD4A==}
    engines: {node: ^18.18.0 || ^20.9.0 || >=21.1.0}

  '@typescript-eslint/tsconfig-utils@8.50.0':
    resolution: {integrity: sha512-vxd3G/ybKTSlm31MOA96gqvrRGv9RJ7LGtZCn2Vrc5htA0zCDvcMqUkifcjrWNNKXHUU3WCkYOzzVSFBd0wa2w==}
    engines: {node: ^18.18.0 || ^20.9.0 || >=21.1.0}
    peerDependencies:
      typescript: '>=4.8.4 <6.0.0'

  '@typescript-eslint/type-utils@8.0.0':
    resolution: {integrity: sha512-mJAFP2mZLTBwAn5WI4PMakpywfWFH5nQZezUQdSKV23Pqo6o9iShQg1hP2+0hJJXP2LnZkWPphdIq4juYYwCeg==}
    engines: {node: ^18.18.0 || ^20.9.0 || >=21.1.0}
    peerDependencies:
      typescript: '*'
    peerDependenciesMeta:
      typescript:
        optional: true

  '@typescript-eslint/type-utils@8.50.0':
    resolution: {integrity: sha512-7OciHT2lKCewR0mFoBrvZJ4AXTMe/sYOe87289WAViOocEmDjjv8MvIOT2XESuKj9jp8u3SZYUSh89QA4S1kQw==}
    engines: {node: ^18.18.0 || ^20.9.0 || >=21.1.0}
    peerDependencies:
      eslint: ^8.57.0 || ^9.0.0
      typescript: '>=4.8.4 <6.0.0'

  '@typescript-eslint/types@8.0.0':
    resolution: {integrity: sha512-wgdSGs9BTMWQ7ooeHtu5quddKKs5Z5dS+fHLbrQI+ID0XWJLODGMHRfhwImiHoeO2S5Wir2yXuadJN6/l4JRxw==}
    engines: {node: ^18.18.0 || ^20.9.0 || >=21.1.0}

  '@typescript-eslint/types@8.50.0':
    resolution: {integrity: sha512-iX1mgmGrXdANhhITbpp2QQM2fGehBse9LbTf0sidWK6yg/NE+uhV5dfU1g6EYPlcReYmkE9QLPq/2irKAmtS9w==}
    engines: {node: ^18.18.0 || ^20.9.0 || >=21.1.0}

  '@typescript-eslint/typescript-estree@8.0.0':
    resolution: {integrity: sha512-5b97WpKMX+Y43YKi4zVcCVLtK5F98dFls3Oxui8LbnmRsseKenbbDinmvxrWegKDMmlkIq/XHuyy0UGLtpCDKg==}
    engines: {node: ^18.18.0 || ^20.9.0 || >=21.1.0}
    peerDependencies:
      typescript: '*'
    peerDependenciesMeta:
      typescript:
        optional: true

  '@typescript-eslint/typescript-estree@8.50.0':
    resolution: {integrity: sha512-W7SVAGBR/IX7zm1t70Yujpbk+zdPq/u4soeFSknWFdXIFuWsBGBOUu/Tn/I6KHSKvSh91OiMuaSnYp3mtPt5IQ==}
    engines: {node: ^18.18.0 || ^20.9.0 || >=21.1.0}
    peerDependencies:
      typescript: '>=4.8.4 <6.0.0'

  '@typescript-eslint/utils@8.0.0':
    resolution: {integrity: sha512-k/oS/A/3QeGLRvOWCg6/9rATJL5rec7/5s1YmdS0ZU6LHveJyGFwBvLhSRBv6i9xaj7etmosp+l+ViN1I9Aj/Q==}
    engines: {node: ^18.18.0 || ^20.9.0 || >=21.1.0}
    peerDependencies:
      eslint: ^8.57.0 || ^9.0.0

  '@typescript-eslint/utils@8.50.0':
    resolution: {integrity: sha512-87KgUXET09CRjGCi2Ejxy3PULXna63/bMYv72tCAlDJC3Yqwln0HiFJ3VJMst2+mEtNtZu5oFvX4qJGjKsnAgg==}
    engines: {node: ^18.18.0 || ^20.9.0 || >=21.1.0}
    peerDependencies:
      eslint: ^8.57.0 || ^9.0.0
      typescript: '>=4.8.4 <6.0.0'

  '@typescript-eslint/visitor-keys@8.0.0':
    resolution: {integrity: sha512-oN0K4nkHuOyF3PVMyETbpP5zp6wfyOvm7tWhTMfoqxSSsPmJIh6JNASuZDlODE8eE+0EB9uar+6+vxr9DBTYOA==}
    engines: {node: ^18.18.0 || ^20.9.0 || >=21.1.0}

  '@typescript-eslint/visitor-keys@8.50.0':
    resolution: {integrity: sha512-Xzmnb58+Db78gT/CCj/PVCvK+zxbnsw6F+O1oheYszJbBSdEjVhQi3C/Xttzxgi/GLmpvOggRs1RFpiJ8+c34Q==}
    engines: {node: ^18.18.0 || ^20.9.0 || >=21.1.0}

  '@vitest/coverage-v8@4.0.16':
    resolution: {integrity: sha512-2rNdjEIsPRzsdu6/9Eq0AYAzYdpP6Bx9cje9tL3FE5XzXRQF1fNU9pe/1yE8fCrS0HD+fBtt6gLPh6LI57tX7A==}
    peerDependencies:
      '@vitest/browser': 4.0.16
      vitest: 4.0.16
    peerDependenciesMeta:
      '@vitest/browser':
        optional: true

  '@vitest/expect@4.0.16':
    resolution: {integrity: sha512-eshqULT2It7McaJkQGLkPjPjNph+uevROGuIMJdG3V+0BSR2w9u6J9Lwu+E8cK5TETlfou8GRijhafIMhXsimA==}

  '@vitest/mocker@4.0.16':
    resolution: {integrity: sha512-yb6k4AZxJTB+q9ycAvsoxGn+j/po0UaPgajllBgt1PzoMAAmJGYFdDk0uCcRcxb3BrME34I6u8gHZTQlkqSZpg==}
    peerDependencies:
      msw: ^2.4.9
      vite: ^8.0.0-beta.1
    peerDependenciesMeta:
      msw:
        optional: true
      vite:
        optional: true

  '@vitest/pretty-format@4.0.16':
    resolution: {integrity: sha512-eNCYNsSty9xJKi/UdVD8Ou16alu7AYiS2fCPRs0b1OdhJiV89buAXQLpTbe+X8V9L6qrs9CqyvU7OaAopJYPsA==}

  '@vitest/runner@4.0.16':
    resolution: {integrity: sha512-VWEDm5Wv9xEo80ctjORcTQRJ539EGPB3Pb9ApvVRAY1U/WkHXmmYISqU5E79uCwcW7xYUV38gwZD+RV755fu3Q==}

  '@vitest/snapshot@4.0.16':
    resolution: {integrity: sha512-sf6NcrYhYBsSYefxnry+DR8n3UV4xWZwWxYbCJUt2YdvtqzSPR7VfGrY0zsv090DAbjFZsi7ZaMi1KnSRyK1XA==}

  '@vitest/spy@4.0.16':
    resolution: {integrity: sha512-4jIOWjKP0ZUaEmJm00E0cOBLU+5WE0BpeNr3XN6TEF05ltro6NJqHWxXD0kA8/Zc8Nh23AT8WQxwNG+WeROupw==}

  '@vitest/utils@4.0.16':
    resolution: {integrity: sha512-h8z9yYhV3e1LEfaQ3zdypIrnAg/9hguReGZoS7Gl0aBG5xgA410zBqECqmaF/+RkTggRsfnzc1XaAHA6bmUufA==}

  accepts@1.3.8:
    resolution: {integrity: sha512-PYAthTa2m2VKxuvSD3DPC/Gy+U+sOA1LAuT8mkmRuvw+NACSaeXEQ+NHcVF7rONl6qcaxV3Uuemwawk+7+SJLw==}
    engines: {node: '>= 0.6'}

  accepts@2.0.0:
    resolution: {integrity: sha512-5cvg6CtKwfgdmVqY1WIiXKc3Q1bkRqGLi+2W/6ao+6Y7gu/RCwRuAhGEzh5B4KlszSuTLgZYuqFqo5bImjNKng==}
    engines: {node: '>= 0.6'}

  acorn-jsx@5.3.2:
    resolution: {integrity: sha512-rq9s+JNhf0IChjtDXxllJ7g41oZk5SlXtp0LHwyA5cejwn7vKmKp4pPri6YEePv2PU65sAsegbXtIinmDFDXgQ==}
    peerDependencies:
      acorn: ^6.0.0 || ^7.0.0 || ^8.0.0

  acorn@8.15.0:
    resolution: {integrity: sha512-NZyJarBfL7nWwIq+FDL6Zp/yHEhePMNnnJ0y3qfieCrmNvYct8uvtiV41UvlSe6apAfk0fY1FbWx+NwfmpvtTg==}
    engines: {node: '>=0.4.0'}
    hasBin: true

  ajv@6.12.6:
    resolution: {integrity: sha512-j3fVLgvTo527anyYyJOGTYJbG+vnnQYvE0m5mmkc1TK+nxAppkCLMIL0aZ4dblVCNoGShhm+kzE4ZUykBoMg4g==}

  ansi-regex@5.0.1:
    resolution: {integrity: sha512-quJQXlTSUGL2LH9SUXo8VwsY4soanhgo6LNSm84E1LBcE8s3O0wpdiRzyR9z/ZZJMlMWv37qOOb9pdJlMUEKFQ==}
    engines: {node: '>=8'}

  ansi-styles@4.3.0:
    resolution: {integrity: sha512-zbB9rCJAT1rbjiVDb2hqKFHNYLxgtk8NURxZ3IZwD3F6NtxbXZQCnnSi1Lkx+IDohdPlFp222wVALIheZJQSEg==}
    engines: {node: '>=8'}

  ansis@4.2.0:
    resolution: {integrity: sha512-HqZ5rWlFjGiV0tDm3UxxgNRqsOTniqoKZu0pIAfh7TZQMGuZK+hH0drySty0si0QXj1ieop4+SkSfPZBPPkHig==}
    engines: {node: '>=14'}

  argparse@2.0.1:
    resolution: {integrity: sha512-8+9WqebbFzpX9OR+Wa6O29asIogeRMzcGtAINdpMHHyAg10f05aSFVBbcEqGf/PXw1EjAZ+q2/bEBg3DvurK3Q==}

  array-union@2.1.0:
    resolution: {integrity: sha512-HGyxoOTYUyCM6stUe6EJgnd4EoewAI7zMdfqO+kGjnlZmBDz/cR5pf8r/cR4Wq60sL/p0IkcjUEEPwS3GFrIyw==}
    engines: {node: '>=8'}

  assertion-error@2.0.1:
    resolution: {integrity: sha512-Izi8RQcffqCeNVgFigKli1ssklIbpHnCYc6AknXGYoB6grJqyeby7jv12JUQgmTAnIDnbck1uxksT4dzN3PWBA==}
    engines: {node: '>=12'}

  ast-kit@2.2.0:
    resolution: {integrity: sha512-m1Q/RaVOnTp9JxPX+F+Zn7IcLYMzM8kZofDImfsKZd8MbR+ikdOzTeztStWqfrqIxZnYWryyI9ePm3NGjnZgGw==}
    engines: {node: '>=20.19.0'}

  ast-v8-to-istanbul@0.3.8:
    resolution: {integrity: sha512-szgSZqUxI5T8mLKvS7WTjF9is+MVbOeLADU73IseOcrqhxr/VAvy6wfoVE39KnKzA7JRhjF5eUagNlHwvZPlKQ==}

  balanced-match@1.0.2:
    resolution: {integrity: sha512-3oSeUO0TMV67hN1AmbXsK4yaqU7tjiHlbxRDZOpH0KW9+CeX4bRAaX0Anxt0tx2MrpRpWwQaPwIlISEJhYU5Pw==}

  birpc@3.0.0:
    resolution: {integrity: sha512-by+04pHuxpCEQcucAXqzopqfhyI8TLK5Qg5MST0cB6MP+JhHna9ollrtK9moVh27aq6Q6MEJgebD0cVm//yBkg==}

  body-parser@2.2.1:
    resolution: {integrity: sha512-nfDwkulwiZYQIGwxdy0RUmowMhKcFVcYXUU7m4QlKYim1rUtg83xm2yjZ40QjDuc291AJjjeSc9b++AWHSgSHw==}
    engines: {node: '>=18'}

  brace-expansion@1.1.12:
    resolution: {integrity: sha512-9T9UjW3r0UW5c1Q7GTwllptXwhvYmEzFhzMfZ9H7FQWt+uZePjZPjBP/W1ZEyZ1twGWom5/56TF4lPcqjnDHcg==}

  brace-expansion@2.0.2:
    resolution: {integrity: sha512-Jt0vHyM+jmUBqojB7E1NIYadt0vI0Qxjxd2TErW94wDz+E2LAm5vKMXXwg6ZZBTHPuUlDgQHKXvjGBdfcF1ZDQ==}

  braces@3.0.3:
    resolution: {integrity: sha512-yQbXgO/OSZVD2IsiLlro+7Hf6Q18EJrKSEsdoMzKePKXct3gvD8oLcOQdIzGupr5Fj+EDe8gO/lxc1BzfMpxvA==}
    engines: {node: '>=8'}

  busboy@1.6.0:
    resolution: {integrity: sha512-8SFQbg/0hQ9xy3UNTB0YEnsNBbWfhf7RtnzpL7TkBiTBRfrQ9Fxcnz7VJsleJpyp6rVLvXiuORqjlHi5q+PYuA==}
    engines: {node: '>=10.16.0'}

  bytes@3.1.2:
    resolution: {integrity: sha512-/Nf7TyzTx6S3yRJObOAV7956r8cr2+Oj8AC5dt8wSP3BQAoeX58NoHyCU8P8zGkNXStjTSi6fzO6F0pBdcYbEg==}
    engines: {node: '>= 0.8'}

  cac@6.7.14:
    resolution: {integrity: sha512-b6Ilus+c3RrdDk+JhLKUAQfzzgLEPy6wcXqS7f/xe1EETvsDP6GORG7SFuOs6cID5YkqchW/LXZbX5bc8j7ZcQ==}
    engines: {node: '>=8'}

  call-bind-apply-helpers@1.0.2:
    resolution: {integrity: sha512-Sp1ablJ0ivDkSzjcaJdxEunN5/XvksFJ2sMBFfq6x0ryhQV/2b/KwFe21cMpmHtPOSij8K99/wSfoEuTObmuMQ==}
    engines: {node: '>= 0.4'}

  call-bound@1.0.4:
    resolution: {integrity: sha512-+ys997U96po4Kx/ABpBCqhA9EuxJaQWDQg7295H4hBphv3IZg0boBKuwYpt4YXp6MZ5AmZQnU/tyMTlRpaSejg==}
    engines: {node: '>= 0.4'}

  callsites@3.1.0:
    resolution: {integrity: sha512-P8BjAsXvZS+VIDUI11hHCQEv74YT67YUi5JJFNWIqL235sBmjX4+qx9Muvls5ivyNENctx46xQLQ3aTuE7ssaQ==}
    engines: {node: '>=6'}

  camelize-ts@3.0.0:
    resolution: {integrity: sha512-cgRwKKavoDKLTjO4FQTs3dRBePZp/2Y9Xpud0FhuCOTE86M2cniKN4CCXgRnsyXNMmQMifVHcv6SPaMtTx6ofQ==}
    engines: {node: ^12.20.0 || ^14.13.1 || >=16.0.0}

  chai@6.2.1:
    resolution: {integrity: sha512-p4Z49OGG5W/WBCPSS/dH3jQ73kD6tiMmUM+bckNK6Jr5JHMG3k9bg/BvKR8lKmtVBKmOiuVaV2ws8s9oSbwysg==}
    engines: {node: '>=18'}

  chalk@4.1.2:
    resolution: {integrity: sha512-oKnbhFyRIXpUuez8iBMmyEa4nbj4IOQyuhc/wy9kY7/WVPcwIO9VA668Pu8RkO7+0G76SLROeyw9CpQ061i4mA==}
    engines: {node: '>=10'}

  cjs-module-lexer@1.4.3:
    resolution: {integrity: sha512-9z8TZaGM1pfswYeXrUpzPrkx8UnWYdhJclsiYMm6x/w5+nN+8Tf/LnAgfLGQCm59qAOxU8WwHEq2vNwF6i4j+Q==}

  color-convert@2.0.1:
    resolution: {integrity: sha512-RRECPsj7iu/xb5oKYcsFHSppFNnsj/52OVTRKb4zP5onXwVF3zVmmToNcOfGC+CRDpfK/U584fMg38ZHCaElKQ==}
    engines: {node: '>=7.0.0'}

  color-name@1.1.4:
    resolution: {integrity: sha512-dOy+3AuW3a2wNbZHIuMZpTcgjGuLU/uBL/ubcZF9OXbDo8ff4O8yVp5Bf0efS8uEoYo5q4Fx7dY9OgQGXgAsQA==}

  compressible@2.0.18:
    resolution: {integrity: sha512-AF3r7P5dWxL8MxyITRMlORQNaOA2IkAFaTr4k7BUumjPtRpGDTZpl0Pb1XCO6JeDCBdp126Cgs9sMxqSjgYyRg==}
    engines: {node: '>= 0.6'}

  compression@1.8.1:
    resolution: {integrity: sha512-9mAqGPHLakhCLeNyxPkK4xVo746zQ/czLH1Ky+vkitMnWfWZps8r0qXuwhwizagCRttsL4lfG4pIOvaWLpAP0w==}
    engines: {node: '>= 0.8.0'}

  concat-map@0.0.1:
    resolution: {integrity: sha512-/Srv4dswyQNBfohGpz9o6Yb3Gz3SrUDqBH5rTuhGR7ahtlbYKnVxw2bCFMRljaA7EXHaXZ8wsHdodFvbkhKmqg==}

  content-disposition@0.5.4:
    resolution: {integrity: sha512-FveZTNuGw04cxlAiWbzi6zTAL/lhehaWbTtgluJh4/E95DqMwTmha3KZN1aAWA8cFIhHzMZUvLevkw5Rqk+tSQ==}
    engines: {node: '>= 0.6'}

  content-disposition@1.0.1:
    resolution: {integrity: sha512-oIXISMynqSqm241k6kcQ5UwttDILMK4BiurCfGEREw6+X9jkkpEe5T9FZaApyLGGOnFuyMWZpdolTXMtvEJ08Q==}
    engines: {node: '>=18'}

  content-type@1.0.5:
    resolution: {integrity: sha512-nTjqfcBFEipKdXCv4YDQWCfmcLZKm81ldF0pAopTvyrFGVbcR6P/VAAd5G7N+0tTr8QqiU0tFadD6FK4NtJwOA==}
    engines: {node: '>= 0.6'}

  cookie-signature@1.2.2:
    resolution: {integrity: sha512-D76uU73ulSXrD1UXF4KE2TMxVVwhsnCgfAyTg9k8P6KGZjlXKrOLe4dJQKI3Bxi5wjesZoFXJWElNWBjPZMbhg==}
    engines: {node: '>=6.6.0'}

  cookie@0.7.2:
    resolution: {integrity: sha512-yki5XnKuf750l50uGTllt6kKILY4nQ1eNIQatoXEByZ5dWgnKqbnqmTrBE5B4N7lrMJKQ2ytWMiTO2o0v6Ew/w==}
    engines: {node: '>= 0.6'}

  cors@2.8.5:
    resolution: {integrity: sha512-KIHbLJqu73RGr/hnbrO9uBeixNGuvSQjul/jdFvS/KFSIH1hWVd1ng7zOHx+YrEfInLG7q4n6GHQ9cDtxv/P6g==}
    engines: {node: '>= 0.10'}

  cross-spawn@7.0.6:
    resolution: {integrity: sha512-uV2QOWP2nWzsy2aMp8aRibhi9dlzF5Hgh5SHaB9OiTGEyDTiJJyx0uy51QXdyWbtAHNua4XJzUKca3OzKUd3vA==}
    engines: {node: '>= 8'}

  debug@2.6.9:
    resolution: {integrity: sha512-bC7ElrdJaJnPbAP+1EotYvqZsb3ecl5wi6Bfi6BJTUcNowp6cvspg0jXznRTKDjm/E7AdgFBVeAPVMNcKGsHMA==}
    peerDependencies:
      supports-color: '*'
    peerDependenciesMeta:
      supports-color:
        optional: true

  debug@4.4.3:
    resolution: {integrity: sha512-RGwwWnwQvkVfavKVt22FGLw+xYSdzARwm0ru6DhTVA3umU5hZc28V3kO4stgYryrTlLpuvgI9GiijltAjNbcqA==}
    engines: {node: '>=6.0'}
    peerDependencies:
      supports-color: '*'
    peerDependenciesMeta:
      supports-color:
        optional: true

  deep-is@0.1.4:
    resolution: {integrity: sha512-oIPzksmTg4/MriiaYGO+okXDT7ztn/w3Eptv/+gSIdMdKsJo0u4CfYNFJPy+4SKMuCqGw2wxnA+URMg3t8a/bQ==}

  defu@6.1.4:
    resolution: {integrity: sha512-mEQCMmwJu317oSz8CwdIOdwf3xMif1ttiM8LTufzc3g6kR+9Pe236twL8j3IYT1F7GfRgGcW6MWxzZjLIkuHIg==}

  depd@1.1.2:
    resolution: {integrity: sha512-7emPTl6Dpo6JRXOXjLRxck+FlLRX5847cLKEn00PLAgc3g2hTZZgr+e4c2v6QpSmLeFP3n5yUo7ft6avBK/5jQ==}
    engines: {node: '>= 0.6'}

  depd@2.0.0:
    resolution: {integrity: sha512-g7nH6P6dyDioJogAAGprGpCtVImJhpPk/roCzdb3fIh61/s/nPsfR6onyMwkCAR/OlC3yBC0lESvUoQEAssIrw==}
    engines: {node: '>= 0.8'}

  dir-glob@3.0.1:
    resolution: {integrity: sha512-WkrWp9GR4KXfKGYzOLmTuGVi1UWFfws377n9cc55/tb6DuqyF6pcQ5AbiHEshaDpY9v6oaSr2XCDidGmMwdzIA==}
    engines: {node: '>=8'}

  dts-resolver@2.1.3:
    resolution: {integrity: sha512-bihc7jPC90VrosXNzK0LTE2cuLP6jr0Ro8jk+kMugHReJVLIpHz/xadeq3MhuwyO4TD4OA3L1Q8pBBFRc08Tsw==}
    engines: {node: '>=20.19.0'}
    peerDependencies:
      oxc-resolver: '>=11.0.0'
    peerDependenciesMeta:
      oxc-resolver:
        optional: true

  dunder-proto@1.0.1:
    resolution: {integrity: sha512-KIN/nDJBQRcXw0MLVhZE9iQHmG68qAVIBg9CqmUYjmQIhgij9U5MFvrqkUL5FbtyyzZuOeOt0zdeRe4UY7ct+A==}
    engines: {node: '>= 0.4'}

  ee-first@1.1.1:
    resolution: {integrity: sha512-WMwm9LhRUo+WUaRN+vRuETqG89IgZphVSNkdFgeb6sS/E4OrDIN7t48CAewSHXc6C8lefD8KKfr5vY61brQlow==}

  empathic@2.0.0:
    resolution: {integrity: sha512-i6UzDscO/XfAcNYD75CfICkmfLedpyPDdozrLMmQc5ORaQcdMoc21OnlEylMIqI7U8eniKrPMxxtj8k0vhmJhA==}
    engines: {node: '>=14'}

  empty-npm-package@1.0.0:
    resolution: {integrity: sha512-q4Mq/+XO7UNDdMiPpR/LIBIW1Zl4V0Z6UT9aKGqIAnBCtCb3lvZJM1KbDbdzdC8fKflwflModfjR29Nt0EpcwA==}

  encodeurl@2.0.0:
    resolution: {integrity: sha512-Q0n9HRi4m6JuGIV1eFlmvJB7ZEVxu93IrMyiMsGC0lrMJMWzRgx6WGquyfQgZVb31vhGgXnfmPNNXmxnOkRBrg==}
    engines: {node: '>= 0.8'}

  es-define-property@1.0.1:
    resolution: {integrity: sha512-e3nRfgfUZ4rNGL232gUgX06QNyyez04KdjFrF+LTRoOXmrOgFKDg4BCdsjW8EnT69eqdYGmRpJwiPVYNrCaW3g==}
    engines: {node: '>= 0.4'}

  es-errors@1.3.0:
    resolution: {integrity: sha512-Zf5H2Kxt2xjTvbJvP2ZWLEICxA6j+hAmMzIlypy4xcBg1vKVnx89Wy0GbS+kf5cwCVFFzdCFh2XSCFNULS6csw==}
    engines: {node: '>= 0.4'}

  es-module-lexer@1.7.0:
    resolution: {integrity: sha512-jEQoCwk8hyb2AZziIOLhDqpm5+2ww5uIE6lkO/6jcOCusfk6LhMHpXXfBLXTZ7Ydyt0j4VoUQv6uGNYbdW+kBA==}

  es-object-atoms@1.1.1:
    resolution: {integrity: sha512-FGgH2h8zKNim9ljj7dankFPcICIK9Cp5bm+c2gQSYePhpaG5+esrLODihIorn+Pe6FGJzWhXQotPv73jTaldXA==}
    engines: {node: '>= 0.4'}

<<<<<<< HEAD
=======
  esbuild@0.27.1:
    resolution: {integrity: sha512-yY35KZckJJuVVPXpvjgxiCuVEJT67F6zDeVTv4rizyPrfGBUpZQsvmxnN+C371c2esD/hNMjj4tpBhuueLN7aA==}
    engines: {node: '>=18'}
    hasBin: true

>>>>>>> 30bcbffa
  escape-html@1.0.3:
    resolution: {integrity: sha512-NiSupZ4OeuGwr68lGIeym/ksIZMJodUGOSCZ/FSnTxcrekbvqrgdUxlJOMpijaKZVjAJrWrGs/6Jy8OMuyj9ow==}

  escape-string-regexp@4.0.0:
    resolution: {integrity: sha512-TtpcNJ3XAzx3Gq8sWRzJaVajRs0uVxA2YAkdb1jm2YkPz4G6egUFAyA3n5vtEIZefPk5Wa4UXbKuS5fKkJWdgA==}
    engines: {node: '>=10'}

  eslint-config-prettier@10.1.8:
    resolution: {integrity: sha512-82GZUjRS0p/jganf6q1rEO25VSoHH0hKPCTrgillPjdI/3bgBhAE1QzHrHTizjpRvy6pGAvKjDJtk2pF9NDq8w==}
    hasBin: true
    peerDependencies:
      eslint: '>=7.0.0'

  eslint-plugin-allowed-dependencies@2.0.1:
    resolution: {integrity: sha512-kQCyZdnv3BgaAZO2PaW/LIhA0xyIbdQ4ImVTmZ7Wnljay5wCNRmdr9Y5p8YCedQ6VoI8Nwyl3eC74jZNBcGeWw==}
    engines: {node: ^20.19.0 || ^22.12.0 || ^24.0.0}
    peerDependencies:
      eslint: ^9.0.0
      typescript-eslint: ^8.0.0

  eslint-plugin-prettier@5.5.4:
    resolution: {integrity: sha512-swNtI95SToIz05YINMA6Ox5R057IMAmWZ26GqPxusAp1TZzj+IdY9tXNWWD3vkF/wEqydCONcwjTFpxybBqZsg==}
    engines: {node: ^14.18.0 || >=16.0.0}
    peerDependencies:
      '@types/eslint': '>=8.0.0'
      eslint: '>=8.0.0'
      eslint-config-prettier: '>= 7.0.0 <10.0.0 || >=10.1.0'
      prettier: '>=3.0.0'
    peerDependenciesMeta:
      '@types/eslint':
        optional: true
      eslint-config-prettier:
        optional: true

  eslint-scope@8.4.0:
    resolution: {integrity: sha512-sNXOfKCn74rt8RICKMvJS7XKV/Xk9kA7DyJr8mJik3S7Cwgy3qlkkmyS2uQB3jiJg6VNdZd/pDBJu0nvG2NlTg==}
    engines: {node: ^18.18.0 || ^20.9.0 || >=21.1.0}

  eslint-visitor-keys@3.4.3:
    resolution: {integrity: sha512-wpc+LXeiyiisxPlEkUzU6svyS1frIO3Mgxj1fdy7Pm8Ygzguax2N3Fa/D/ag1WqbOprdI+uY6wMUl8/a2G+iag==}
    engines: {node: ^12.22.0 || ^14.17.0 || >=16.0.0}

  eslint-visitor-keys@4.2.1:
    resolution: {integrity: sha512-Uhdk5sfqcee/9H/rCOJikYz67o0a2Tw2hGRPOG2Y1R2dg7brRe1uG0yaNQDHu+TO/uQPF/5eCapvYSmHUjt7JQ==}
    engines: {node: ^18.18.0 || ^20.9.0 || >=21.1.0}

  eslint@9.0.0:
    resolution: {integrity: sha512-IMryZ5SudxzQvuod6rUdIUz29qFItWx281VhtFVc2Psy/ZhlCeD/5DT6lBIJ4H3G+iamGJoTln1v+QSuPw0p7Q==}
    engines: {node: ^18.18.0 || ^20.9.0 || >=21.1.0}
    hasBin: true

  eslint@9.39.2:
    resolution: {integrity: sha512-LEyamqS7W5HB3ujJyvi0HQK/dtVINZvd5mAAp9eT5S/ujByGjiZLCzPcHVzuXbpJDJF/cxwHlfceVUDZ2lnSTw==}
    engines: {node: ^18.18.0 || ^20.9.0 || >=21.1.0}
    hasBin: true
    peerDependencies:
      jiti: '*'
    peerDependenciesMeta:
      jiti:
        optional: true

  espree@10.4.0:
    resolution: {integrity: sha512-j6PAQ2uUr79PZhBjP5C5fhl8e39FmRnOjsD5lGnWrFU8i2G776tBK7+nP8KuQUTTyAZUwfQqXAgrVH5MbH9CYQ==}
    engines: {node: ^18.18.0 || ^20.9.0 || >=21.1.0}

  esquery@1.6.0:
    resolution: {integrity: sha512-ca9pw9fomFcKPvFLXhBKUK90ZvGibiGOvRJNbjljY7s7uq/5YO4BOzcYtJqExdx99rF6aAcnRxHmcUHcz6sQsg==}
    engines: {node: '>=0.10'}

  esrecurse@4.3.0:
    resolution: {integrity: sha512-KmfKL3b6G+RXvP8N1vr3Tq1kL/oCFgn2NYXEtqP8/L3pKapUA4G8cFVaoF3SU323CD4XypR/ffioHmkti6/Tag==}
    engines: {node: '>=4.0'}

  estraverse@5.3.0:
    resolution: {integrity: sha512-MMdARuVEQziNTeJD8DgMqmhwR11BRQ/cBP+pLtYdSTnf3MIO8fFeiINEbX36ZdNlfU/7A9f3gUw49B3oQsvwBA==}
    engines: {node: '>=4.0'}

  estree-walker@3.0.3:
    resolution: {integrity: sha512-7RUKfXgSMMkzt6ZuXmqapOurLGPPfgj6l9uRZ7lRGolvk0y2yocc35LdcxKC5PQZdn2DMqioAQ2NoWcrTKmm6g==}

  esutils@2.0.3:
    resolution: {integrity: sha512-kVscqXk4OCp68SZ0dkgEKVi6/8ij300KBWTJq32P/dYeWTSwK41WyTxalN1eRmA5Z9UU/LX9D7FWSmV9SAYx6g==}
    engines: {node: '>=0.10.0'}

  etag@1.8.1:
    resolution: {integrity: sha512-aIL5Fx7mawVa300al2BnEE4iNvo1qETxLrPI/o05L7z6go7fCw1J6EQmbK4FmJ2AS7kgVF/KEZWufBfdClMcPg==}
    engines: {node: '>= 0.6'}

  expect-type@1.3.0:
    resolution: {integrity: sha512-knvyeauYhqjOYvQ66MznSMs83wmHrCycNEN6Ao+2AeYEfxUIkuiVxdEa1qlGEPK+We3n0THiDciYSsCcgW/DoA==}
    engines: {node: '>=12.0.0'}

  express-fileupload@1.5.2:
    resolution: {integrity: sha512-wxUJn2vTHvj/kZCVmc5/bJO15C7aSMyHeuXYY3geKpeKibaAoQGcEv5+sM6nHS2T7VF+QHS4hTWPiY2mKofEdg==}
    engines: {node: '>=12.0.0'}

  express@5.1.0:
    resolution: {integrity: sha512-DT9ck5YIRU+8GYzzU5kT3eHGA5iL+1Zd0EutOmTE9Dtk+Tvuzd23VBU+ec7HPNSTxXYO55gPV/hq4pSBJDjFpA==}
    engines: {node: '>= 18'}

  express@5.2.1:
    resolution: {integrity: sha512-hIS4idWWai69NezIdRt2xFVofaF4j+6INOpJlVOLDO8zXGpUVEVzIYk12UUi2JzjEzWL3IOAxcTubgz9Po0yXw==}
    engines: {node: '>= 18'}

  fast-deep-equal@3.1.3:
    resolution: {integrity: sha512-f3qQ9oQy9j2AhBe/H9VC91wLmKBCCU/gDOnKNAYG5hswO7BLKj09Hc5HYNz9cGI++xlpDCIgDaitVs03ATR84Q==}

  fast-diff@1.3.0:
    resolution: {integrity: sha512-VxPP4NqbUjj6MaAOafWeUn2cXWLcCtljklUtZf0Ind4XQ+QPtmA0b18zZy0jIQx+ExRVCR/ZQpBmik5lXshNsw==}

  fast-glob@3.3.3:
    resolution: {integrity: sha512-7MptL8U0cqcFdzIzwOTHoilX9x5BrNqye7Z/LuC7kCMRio1EMSyqRK3BEAUD7sXRq4iT4AzTVuZdhgQ2TCvYLg==}
    engines: {node: '>=8.6.0'}

  fast-json-stable-stringify@2.1.0:
    resolution: {integrity: sha512-lhd/wF+Lk98HZoTCtlVraHtfh5XYijIjalXck7saUtuanSDyLMxnHhSXEDJqHxD7msR8D0uCmqlkwjCV8xvwHw==}

  fast-levenshtein@2.0.6:
    resolution: {integrity: sha512-DCXu6Ifhqcks7TZKY3Hxp3y6qphY5SJZmrWMDrKcERSOXWQdMhU9Ig/PYrzyw/ul9jOIyh0N4M0tbC5hodg8dw==}

  fastq@1.19.1:
    resolution: {integrity: sha512-GwLTyxkCXjXbxqIhTsMI2Nui8huMPtnxg7krajPJAjnEG/iiOS7i+zCtWGZR9G0NBKbXKh6X9m9UIsYX/N6vvQ==}

  fdir@6.5.0:
    resolution: {integrity: sha512-tIbYtZbucOs0BRGqPJkshJUYdL+SDH7dVM8gjy+ERp3WAUjLEFJE+02kanyHtwjWOnwrKYBiwAmM0p4kLJAnXg==}
    engines: {node: '>=12.0.0'}
    peerDependencies:
      picomatch: ^3 || ^4
    peerDependenciesMeta:
      picomatch:
        optional: true

  fflate@0.8.2:
    resolution: {integrity: sha512-cPJU47OaAoCbg0pBvzsgpTPhmhqI5eJjh/JIu8tPj5q+T7iLvW/JAYUqmE7KOB4R1ZyEhzBaIQpQpardBF5z8A==}

  file-entry-cache@8.0.0:
    resolution: {integrity: sha512-XXTUwCvisa5oacNGRP9SfNtYBNAMi+RPwBFmblZEF7N7swHYQS6/Zfk7SRwx4D5j3CH211YNRco1DEMNVfZCnQ==}
    engines: {node: '>=16.0.0'}

  fill-range@7.1.1:
    resolution: {integrity: sha512-YsGpe3WHLK8ZYi4tWDg2Jy3ebRz2rXowDxnld4bkQB00cc/1Zw9AWnC0i9ztDJitivtQvaI9KaLyKrc+hBW0yg==}
    engines: {node: '>=8'}

  finalhandler@2.1.1:
    resolution: {integrity: sha512-S8KoZgRZN+a5rNwqTxlZZePjT/4cnm0ROV70LedRHZ0p8u9fRID0hJUZQpkKLzro8LfmC8sx23bY6tVNxv8pQA==}
    engines: {node: '>= 18.0.0'}

  find-up@5.0.0:
    resolution: {integrity: sha512-78/PXT1wlLLDgTzDs7sjq9hzz0vXD+zn+7wypEe4fXQxCmdmqfGsEPQxmiCSQI3ajFV91bVSsvNtrJRiW6nGng==}
    engines: {node: '>=10'}

  flat-cache@4.0.1:
    resolution: {integrity: sha512-f7ccFPK3SXFHpx15UIGyRJ/FJQctuKZ0zVuN3frBo4HnK3cay9VEW0R6yPYFHC0AgqhukPzKjq22t5DmAyqGyw==}
    engines: {node: '>=16'}

  flatted@3.3.3:
    resolution: {integrity: sha512-GX+ysw4PBCz0PzosHDepZGANEuFCMLrnRTiEy9McGjmkCQYwRq4A/X786G/fjM/+OjsWSU1ZrY5qyARZmO/uwg==}

  forwarded@0.2.0:
    resolution: {integrity: sha512-buRG0fpBtRHSTCOASe6hD258tEubFoRLb4ZNA6NxMVHNw2gOcwHo9wyablzMzOA5z9xA9L1KNjk/Nt6MT9aYow==}
    engines: {node: '>= 0.6'}

  fresh@0.5.2:
    resolution: {integrity: sha512-zJ2mQYM18rEFOudeV4GShTGIQ7RbzA7ozbU9I/XBpm7kqgMywgmylMwXHxZJmkVoYkna9d2pVXVXPdYTP9ej8Q==}
    engines: {node: '>= 0.6'}

  fresh@2.0.0:
    resolution: {integrity: sha512-Rx/WycZ60HOaqLKAi6cHRKKI7zxWbJ31MhntmtwMoaTeF7XFH9hhBp8vITaMidfljRQ6eYWCKkaTK+ykVJHP2A==}
    engines: {node: '>= 0.8'}

  fsevents@2.3.3:
    resolution: {integrity: sha512-5xoDfX+fL7faATnagmWPpbFtwh/R77WmMMqqHGS65C3vvB0YHrgF+B1YmZ3441tMj5n63k0212XNoJwzlhffQw==}
    engines: {node: ^8.16.0 || ^10.6.0 || >=11.0.0}
    os: [darwin]

  function-bind@1.1.2:
    resolution: {integrity: sha512-7XHNxH7qX9xG5mIwxkhumTox/MIRNcOgDrxWsMt2pAr23WHp6MrRlN7FBSFpCpr+oVO0F744iUgR82nJMfG2SA==}

  get-intrinsic@1.3.0:
    resolution: {integrity: sha512-9fSjSaos/fRIVIp+xSJlE6lfwhES7LNtKaCBIamHsjr2na1BiABJPo0mOjjz8GJDURarmCPGqaiVg5mfjb98CQ==}
    engines: {node: '>= 0.4'}

  get-proto@1.0.1:
    resolution: {integrity: sha512-sTSfBjoXBp89JvIKIefqw7U2CCebsc74kiY6awiGogKtoSGbgjYE/G/+l9sF3MWFPNc9IcoOC4ODfKHfxFmp0g==}
    engines: {node: '>= 0.4'}

  get-tsconfig@4.13.0:
    resolution: {integrity: sha512-1VKTZJCwBrvbd+Wn3AOgQP/2Av+TfTCOlE4AcRJE72W1ksZXbAx8PPBR9RzgTeSPzlPMHrbANMH3LbltH73wxQ==}

  glob-parent@5.1.2:
    resolution: {integrity: sha512-AOIgSQCepiJYwP3ARnGx+5VnTu2HBYdzbGP45eLw1vr3zB3vZLeyed1sC9hnbcOc9/SrMyM5RPQrkGz4aS9Zow==}
    engines: {node: '>= 6'}

  glob-parent@6.0.2:
    resolution: {integrity: sha512-XxwI8EOhVQgWp6iDL+3b0r86f4d6AX6zSU55HfB4ydCEuXLXc5FcYeOu+nnGftS4TEju/11rt4KJPTMgbfmv4A==}
    engines: {node: '>=10.13.0'}

  globals@14.0.0:
    resolution: {integrity: sha512-oahGvuMGQlPw/ivIYBjVSrWAfWLBeku5tpPE2fOPLi+WHffIWbuh2tCjhyQhTBPMf5E9jDEH4FOmTYgYwbKwtQ==}
    engines: {node: '>=18'}

  globby@11.1.0:
    resolution: {integrity: sha512-jhIXaOzy1sb8IyocaruWSn1TjmnBVs8Ayhcy83rmxNJ8q2uWKCAj3CnJY+KpGSXCueAPc0i05kVvVKtP1t9S3g==}
    engines: {node: '>=10'}

  gopd@1.2.0:
    resolution: {integrity: sha512-ZUKRh6/kUFoAiTAtTYPZJ3hw9wNxx+BIBOijnlG9PnrJsCcSjs1wyyD6vJpaYtgnzDrKYRSqf3OO6Rfa93xsRg==}
    engines: {node: '>= 0.4'}

  graphemer@1.4.0:
    resolution: {integrity: sha512-EtKwoO6kxCL9WO5xipiHTZlSzBm7WLT627TqC/uVRd0HKmq8NXyebnNYxDoBi7wt8eTWrUrKXCOVaFq9x1kgag==}

  has-flag@4.0.0:
    resolution: {integrity: sha512-EykJT/Q1KjTWctppgIAgfSO0tKVuZUjhgMr17kqTumMl6Afv3EISleU7qZUzoXDFTAHTDC4NOoG/ZxU3EvlMPQ==}
    engines: {node: '>=8'}

  has-symbols@1.1.0:
    resolution: {integrity: sha512-1cDNdwJ2Jaohmb3sg4OmKaMBwuC48sYni5HUw2DvsC8LjGTLK9h+eb1X6RyuOHe4hT0ULCW68iomhjUoKUqlPQ==}
    engines: {node: '>= 0.4'}

  hasown@2.0.2:
    resolution: {integrity: sha512-0hJU9SCPvmMzIBdZFqNPXWa6dqh7WdH0cII9y+CyS8rG3nL48Bclra9HmKhVVUHyPWNH5Y7xDwAB7bfgSjkUMQ==}
    engines: {node: '>= 0.4'}

  hookable@5.5.3:
    resolution: {integrity: sha512-Yc+BQe8SvoXH1643Qez1zqLRmbA5rCL+sSmk6TVos0LWVfNIB7PGncdlId77WzLGSIB5KaWgTaNTs2lNVEI6VQ==}

  html-escaper@2.0.2:
    resolution: {integrity: sha512-H2iMtd0I4Mt5eYiapRdIDjp+XzelXQ0tFE4JS7YFwFevXXMmOp9myNrUvCg0D6ws8iqkRPBfKHgbwig1SmlLfg==}

  http-errors@2.0.1:
    resolution: {integrity: sha512-4FbRdAX+bSdmo4AUFuS0WNiPz8NgFt+r8ThgNWmlrjQjt1Q7ZR9+zTlce2859x4KSXrwIsaeTqDoKQmtP8pLmQ==}
    engines: {node: '>= 0.8'}

  husky@9.1.7:
    resolution: {integrity: sha512-5gs5ytaNjBrh5Ow3zrvdUUY+0VxIuWVL4i9irt6friV+BqdCfmV11CQTWMiBYWHbXhco+J1kHfTOUkePhCDvMA==}
    engines: {node: '>=18'}
    hasBin: true

  iconv-lite@0.7.0:
    resolution: {integrity: sha512-cf6L2Ds3h57VVmkZe+Pn+5APsT7FpqJtEhhieDCvrE2MK5Qk9MyffgQyuxQTm6BChfeZNtcOLHp9IcWRVcIcBQ==}
    engines: {node: '>=0.10.0'}

  ignore@5.3.2:
    resolution: {integrity: sha512-hsBTNUqQTDwkWtcdYI2i06Y/nUBEsNEDJKjWdigLvegy8kDuJAS8uRlpkkcQpyEXL0Z/pjDy5HBmMjRCJ2gq+g==}
    engines: {node: '>= 4'}

  ignore@7.0.5:
    resolution: {integrity: sha512-Hs59xBNfUIunMFgWAbGX5cq6893IbWg4KnrjbYwX3tx0ztorVgTDA6B2sxf8ejHJ4wz8BqGUMYlnzNBer5NvGg==}
    engines: {node: '>= 4'}

  import-fresh@3.3.1:
    resolution: {integrity: sha512-TR3KfrTZTYLPB6jUjfx6MF9WcWrHL9su5TObK4ZkYgBdWKPOFoSoQIdEuTuR82pmtxH2spWG9h6etwfr1pLBqQ==}
    engines: {node: '>=6'}

  import-without-cache@0.2.3:
    resolution: {integrity: sha512-roCvX171VqJ7+7pQt1kSRfwaJvFAC2zhThJWXal1rN8EqzPS3iapkAoNpHh4lM8Na1BDen+n9rVfo73RN+Y87g==}
    engines: {node: '>=20.19.0'}

  imurmurhash@0.1.4:
    resolution: {integrity: sha512-JmXMZ6wuvDmLiHEml9ykzqO6lwFbof0GG4IkcGaENdCRDDmMVnny7s5HsIgHCbaq0w2MyPhDqkhTUgS2LU2PHA==}
    engines: {node: '>=0.8.19'}

  inherits@2.0.4:
    resolution: {integrity: sha512-k/vGaX4/Yla3WzyMCvTQOXYeIHvqOKtnqBduzTHpzpQZzAskKMhZ2K+EnBiSM9zGSoIFeMpXKxa4dYeZIQqewQ==}

  ipaddr.js@1.9.1:
    resolution: {integrity: sha512-0KI/607xoxSToH7GjN1FfSbLoU0+btTicjsQSWQlh/hZykN8KpmMf7uYwPW3R+akZ6R/w18ZlXSHBYXiYUPO3g==}
    engines: {node: '>= 0.10'}

  is-extglob@2.1.1:
    resolution: {integrity: sha512-SbKbANkN603Vi4jEZv49LeVJMn4yGwsbzZworEoyEiutsN3nJYdbO36zfhGJ6QEDpOZIFkDtnq5JRxmvl3jsoQ==}
    engines: {node: '>=0.10.0'}

  is-glob@4.0.3:
    resolution: {integrity: sha512-xelSayHH36ZgE7ZWhli7pW34hNbNl8Ojv5KVmkJD4hBdD3th8Tfk9vYasLM+mXWOZhFkgZfxhLSnrwRr4elSSg==}
    engines: {node: '>=0.10.0'}

  is-number@7.0.0:
    resolution: {integrity: sha512-41Cifkg6e8TylSpdtTpeLVMqvSBEVzTttHvERD741+pnZ8ANv0004MRL43QKPDlK9cGvNp6NZWZUBlbGXYxxng==}
    engines: {node: '>=0.12.0'}

  is-path-inside@3.0.3:
    resolution: {integrity: sha512-Fd4gABb+ycGAmKou8eMftCupSir5lRxqf4aD/vd0cD2qc4HL07OjCeuHMr8Ro4CoMaeCKDB0/ECBOVWjTwUvPQ==}
    engines: {node: '>=8'}

  is-promise@4.0.0:
    resolution: {integrity: sha512-hvpoI6korhJMnej285dSg6nu1+e6uxs7zG3BYAm5byqDsgJNWwxzM6z6iZiAgQR4TJ30JmBTOwqZUw3WlyH3AQ==}

  isexe@2.0.0:
    resolution: {integrity: sha512-RHxMLp9lnKHGHRng9QFhRCMbYAcVpn69smSGcq3f36xjgVVWThj4qqLbTLlq7Ssj8B+fIQ1EuCEGI2lKsyQeIw==}

  istanbul-lib-coverage@3.2.2:
    resolution: {integrity: sha512-O8dpsF+r0WV/8MNRKfnmrtCWhuKjxrq2w+jpzBL5UZKTi2LeVWnWOmWRxFlesJONmc+wLAGvKQZEOanko0LFTg==}
    engines: {node: '>=8'}

  istanbul-lib-report@3.0.1:
    resolution: {integrity: sha512-GCfE1mtsHGOELCU8e/Z7YWzpmybrx/+dSTfLrvY8qRmaY6zXTKWn6WQIjaAFw069icm6GVMNkgu0NzI4iPZUNw==}
    engines: {node: '>=10'}

  istanbul-lib-source-maps@5.0.6:
    resolution: {integrity: sha512-yg2d+Em4KizZC5niWhQaIomgf5WlL4vOOjZ5xGCmF8SnPE/mDWWXgvRExdcpCgh9lLRRa1/fSYp2ymmbJ1pI+A==}
    engines: {node: '>=10'}

  istanbul-reports@3.2.0:
    resolution: {integrity: sha512-HGYWWS/ehqTV3xN10i23tkPkpH46MLCIMFNCaaKNavAXTF1RkqxawEPtnjnGZ6XKSInBKkiOA5BKS+aZiY3AvA==}
    engines: {node: '>=8'}

  js-tokens@9.0.1:
    resolution: {integrity: sha512-mxa9E9ITFOt0ban3j6L5MpjwegGz6lBQmM1IJkWeBZGcMxto50+eWdjC/52xDbS2vy0k7vIMK0Fe2wfL9OQSpQ==}

  js-yaml@4.1.1:
    resolution: {integrity: sha512-qQKT4zQxXl8lLwBtHMWwaTcGfFOZviOJet3Oy/xmGk2gZH677CJM9EvtfdSkgWcATZhj/55JZ0rmy3myCT5lsA==}
    hasBin: true

  jsesc@3.1.0:
    resolution: {integrity: sha512-/sM3dO2FOzXjKQhJuo0Q173wf2KOo8t4I8vHy6lF9poUp7bKT0/NHE8fPX23PwfhnykfqnC2xRxOnVw5XuGIaA==}
    engines: {node: '>=6'}
    hasBin: true

  json-buffer@3.0.1:
    resolution: {integrity: sha512-4bV5BfR2mqfQTJm+V5tPPdf+ZpuhiIvTuAB5g8kcrXOZpTT/QwwVRWBywX1ozr6lEuPdbHxwaJlm9G6mI2sfSQ==}

  json-schema-traverse@0.4.1:
    resolution: {integrity: sha512-xbbCH5dCYU5T8LcEhhuh7HJ88HXuW3qsI3Y0zOZFKfZEHcpWiHU/Jxzk629Brsab/mMiHQti9wMP+845RPe3Vg==}

  json-stable-stringify-without-jsonify@1.0.1:
    resolution: {integrity: sha512-Bdboy+l7tA3OGW6FjyFHWkP5LuByj1Tk33Ljyq0axyzdk9//JSi2u3fP1QSmd1KNwq6VOKYGlAu87CisVir6Pw==}

  keyv@4.5.4:
    resolution: {integrity: sha512-oxVHkHR/EJf2CNXnWxRLW6mg7JyCCUcG0DtEGmL2ctUo1PNTin1PUil+r/+4r5MpVgC/fn1kjsx7mjSujKqIpw==}

  levn@0.4.1:
    resolution: {integrity: sha512-+bT2uH4E5LGE7h/n3evcS/sQlJXCpIp6ym8OWJ5eV6+67Dsql/LaaT7qJBAt2rzfoa/5QBGBhxDix1dMt2kQKQ==}
    engines: {node: '>= 0.8.0'}

  locate-path@6.0.0:
    resolution: {integrity: sha512-iPZK6eYjbxRu3uB4/WZ3EsEIMJFMqAoopl3R+zuq0UjcAm/MO6KCweDgPfP3elTztoKP3KtnVHxTn2NHBSDVUw==}
    engines: {node: '>=10'}

  lodash.merge@4.6.2:
    resolution: {integrity: sha512-0KpjqXRVvrYyCsX1swR/XTK0va6VQkQM6MNo7PqW77ByjAhoARA8EfrP1N4+KlKj8YS0ZUCtRT/YUuhyYDujIQ==}

  lodash.snakecase@4.1.1:
    resolution: {integrity: sha512-QZ1d4xoBHYUeuouhEq3lk3Uq7ldgyFXGBhg04+oRLnIz8o9T65Eh+8YdroUwn846zchkA9yDsDl5CVVaV2nqYw==}

  lru-cache@11.2.1:
    resolution: {integrity: sha512-r8LA6i4LP4EeWOhqBaZZjDWwehd1xUJPCJd9Sv300H0ZmcUER4+JPh7bqqZeqs1o5pgtgvXm+d9UGrB5zZGDiQ==}
    engines: {node: 20 || >=22}

  magic-string@0.30.21:
    resolution: {integrity: sha512-vd2F4YUyEXKGcLHoq+TEyCjxueSeHnFxyyjNp80yg0XV4vUhnDer/lvvlqM/arB5bXQN5K2/3oinyCRyx8T2CQ==}

  magicast@0.5.1:
    resolution: {integrity: sha512-xrHS24IxaLrvuo613F719wvOIv9xPHFWQHuvGUBmPnCA/3MQxKI3b+r7n1jAoDHmsbC5bRhTZYR77invLAxVnw==}

  make-dir@4.0.0:
    resolution: {integrity: sha512-hXdUTZYIVOt1Ex//jAQi+wTZZpUpwBj/0QsOzqegb3rGMMeJiSEu5xLHnYfBrRV4RH2+OCSOO95Is/7x1WJ4bw==}
    engines: {node: '>=10'}

  math-intrinsics@1.1.0:
    resolution: {integrity: sha512-/IXtbwEk5HTPyEwyKX6hGkYXxM9nbj64B+ilVJnC/R6B0pH5G4V3b0pVbL7DBj4tkhBAppbQUlf6F6Xl9LHu1g==}
    engines: {node: '>= 0.4'}

  media-typer@0.3.0:
    resolution: {integrity: sha512-dq+qelQ9akHpcOl/gUVRTxVIOkAJ1wR3QAvb4RsVjS8oVoFjDGTc679wJYmUmknUF5HwMLOgb5O+a3KxfWapPQ==}
    engines: {node: '>= 0.6'}

  media-typer@1.1.0:
    resolution: {integrity: sha512-aisnrDP4GNe06UcKFnV5bfMNPBUw4jsLGaWwWfnH3v02GnBuXX2MCVn5RbrWo0j3pczUilYblq7fQ7Nw2t5XKw==}
    engines: {node: '>= 0.8'}

  merge-descriptors@1.0.3:
    resolution: {integrity: sha512-gaNvAS7TZ897/rVaZ0nMtAyxNyi/pdbjbAwUpFQpN70GqnVfOiXpeUUMKRBmzXaSQ8DdTX4/0ms62r2K+hE6mQ==}

  merge-descriptors@2.0.0:
    resolution: {integrity: sha512-Snk314V5ayFLhp3fkUREub6WtjBfPdCPY1Ln8/8munuLuiYhsABgBVWsozAG+MWMbVEvcdcpbi9R7ww22l9Q3g==}
    engines: {node: '>=18'}

  merge2@1.4.1:
    resolution: {integrity: sha512-8q7VEgMJW4J8tcfVPy8g09NcQwZdbwFEqhe/WZkoIzjn/3TGDwtOCYtXGxA3O8tPzpczCCDgv+P2P5y00ZJOOg==}
    engines: {node: '>= 8'}

  methods@1.1.2:
    resolution: {integrity: sha512-iclAHeNqNm68zFtnZ0e+1L2yUIdvzNoauKU4WBA3VvH/vPFieF7qfRlwUZU+DA9P9bPXIS90ulxoUoCH23sV2w==}
    engines: {node: '>= 0.6'}

  micromatch@4.0.8:
    resolution: {integrity: sha512-PXwfBhYu0hBCPw8Dn0E+WDYb7af3dSLVWKi3HGv84IdF4TyFoC0ysxFd0Goxw7nSv4T/PzEJQxsYsEiFCKo2BA==}
    engines: {node: '>=8.6'}

  mime-db@1.52.0:
    resolution: {integrity: sha512-sPU4uV7dYlvtWJxwwxHD0PuihVNiE7TyAbQ5SWxDCB9mUYvOgroQOwYQQOKPJ8CIbE+1ETVlOoK1UC2nU3gYvg==}
    engines: {node: '>= 0.6'}

  mime-db@1.54.0:
    resolution: {integrity: sha512-aU5EJuIN2WDemCcAp2vFBfp/m4EAhWJnUNSSw0ixs7/kXbd6Pg64EmwJkNdFhB8aWt1sH2CTXrLxo/iAGV3oPQ==}
    engines: {node: '>= 0.6'}

  mime-types@2.1.35:
    resolution: {integrity: sha512-ZDY+bPm5zTTF+YpCrAU9nK0UgICYPT0QtT1NZWFv4s++TNkcgVaT0g6+4R2uI4MjQjzysHB1zxuWL50hzaeXiw==}
    engines: {node: '>= 0.6'}

  mime-types@3.0.2:
    resolution: {integrity: sha512-Lbgzdk0h4juoQ9fCKXW4by0UJqj+nOOrI9MJ1sSj4nI8aI2eo1qmvQEie4VD1glsS250n15LsWsYtCugiStS5A==}
    engines: {node: '>=18'}

  mime@1.6.0:
    resolution: {integrity: sha512-x0Vn8spI+wuJ1O6S7gnbaQg8Pxh4NNHb7KSINmEWKiPE4RKOplvijn+NkmYmmRgP68mc70j2EbeTFRsrswaQeg==}
    engines: {node: '>=4'}
    hasBin: true

  minimatch@3.1.2:
    resolution: {integrity: sha512-J7p63hRiAjw1NDEww1W7i37+ByIrOWO5XQQAzZ3VOcL0PNybwpfmV/N05zFAzwQ9USyEcX6t3UO+K5aqBQOIHw==}

  minimatch@9.0.5:
    resolution: {integrity: sha512-G6T0ZX48xgozx7587koeX9Ys2NYy6Gmv//P89sEte9V9whIapMNF4idKxnW2QtCcLiTWlb/wfCabAtAFWhhBow==}
    engines: {node: '>=16 || 14 >=14.17'}

  ms@2.0.0:
    resolution: {integrity: sha512-Tpp60P6IUJDTuOq/5Z8cdskzJujfwqfOTkrwIwj7IRISpnkJnT6SyJ4PCPnGMoFjC9ddhal5KVIYtAt97ix05A==}

  ms@2.1.3:
    resolution: {integrity: sha512-6FlzubTLZG3J2a/NVCAleEhjzq5oxgHyaCU9yYXvcLsvoVaHJq/s5xXI6/XXP6tz7R9xAOtHnSO/tXtF3WRTlA==}

  nanoid@3.3.11:
    resolution: {integrity: sha512-N8SpfPUnUp1bK+PMYW8qSWdl9U+wwNWI4QKxOYDy9JAro3WMX7p2OeVRF9v+347pnakNevPmiHhNmZ2HbFA76w==}
    engines: {node: ^10 || ^12 || ^13.7 || ^14 || >=15.0.1}
    hasBin: true

  natural-compare@1.4.0:
    resolution: {integrity: sha512-OWND8ei3VtNC9h7V60qff3SVobHr996CTwgxubgyQYEpg290h9J0buyECNNJexkFm5sOajh5G116RYA1c8ZMSw==}

  negotiator@0.6.3:
    resolution: {integrity: sha512-+EUsqGPLsM+j/zdChZjsnX51g4XrHFOIXwfnCVPGlQk/k5giakcKsuxCObBRu6DSm9opw/O6slWbJdghQM4bBg==}
    engines: {node: '>= 0.6'}

  negotiator@0.6.4:
    resolution: {integrity: sha512-myRT3DiWPHqho5PrJaIRyaMv2kgYf0mUVgBNOYMuCH5Ki1yEiQaf/ZJuQ62nvpc44wL5WDbTX7yGJi1Neevw8w==}
    engines: {node: '>= 0.6'}

  negotiator@1.0.0:
    resolution: {integrity: sha512-8Ofs/AUQh8MaEcrlq5xOX0CQ9ypTF5dl78mjlMNfOK08fzpgTHQRQPBxcPlEtIw0yRpws+Zo/3r+5WRby7u3Gg==}
    engines: {node: '>= 0.6'}

  node-forge@1.3.3:
    resolution: {integrity: sha512-rLvcdSyRCyouf6jcOIPe/BgwG/d7hKjzMKOas33/pHEr6gbq18IK9zV7DiPvzsz0oBJPme6qr6H6kGZuI9/DZg==}
    engines: {node: '>= 6.13.0'}

  node-mocks-http@1.17.2:
    resolution: {integrity: sha512-HVxSnjNzE9NzoWMx9T9z4MLqwMpLwVvA0oVZ+L+gXskYXEJ6tFn3Kx4LargoB6ie7ZlCLplv7QbWO6N+MysWGA==}
    engines: {node: '>=14'}
    peerDependencies:
      '@types/express': ^4.17.21 || ^5.0.0
      '@types/node': '*'
    peerDependenciesMeta:
      '@types/express':
        optional: true
      '@types/node':
        optional: true

  object-assign@4.1.1:
    resolution: {integrity: sha512-rJgTQnkUnH1sFw8yT6VSU3zD3sWmu6sZhIseY8VX+GRu3P6F7Fu+JNDoXfklElbLJSnc3FUQHVe4cU5hj+BcUg==}
    engines: {node: '>=0.10.0'}

  object-inspect@1.13.4:
    resolution: {integrity: sha512-W67iLl4J2EXEGTbfeHCffrjDfitvLANg0UlX3wFUUSTx92KXRFegMHUVgSqE+wvhAbi4WqjGg9czysTV2Epbew==}
    engines: {node: '>= 0.4'}

  obug@2.1.1:
    resolution: {integrity: sha512-uTqF9MuPraAQ+IsnPf366RG4cP9RtUi7MLO1N3KEc+wb0a6yKpeL0lmk2IB1jY5KHPAlTc6T/JRdC/YqxHNwkQ==}

  on-finished@2.4.1:
    resolution: {integrity: sha512-oVlzkg3ENAhCk2zdv7IJwd/QUD4z2RxRwpkcGY8psCVcCYZNq4wYnVWALHM+brtuJjePWiYF/ClmuDr8Ch5+kg==}
    engines: {node: '>= 0.8'}

  on-headers@1.1.0:
    resolution: {integrity: sha512-737ZY3yNnXy37FHkQxPzt4UZ2UWPWiCZWLvFZ4fu5cueciegX0zGPnrlY6bwRg4FdQOe9YU8MkmJwGhoMybl8A==}
    engines: {node: '>= 0.8'}

  once@1.4.0:
    resolution: {integrity: sha512-lNaJgI+2Q5URQBkccEKHTQOPaXdUxnZZElQTZY0MFUAuaEqe1E+Nyvgdz/aIyNi6Z9MzO5dv1H8n58/GELp3+w==}

  openapi3-ts@4.5.0:
    resolution: {integrity: sha512-jaL+HgTq2Gj5jRcfdutgRGLosCy/hT8sQf6VOy+P+g36cZOjI1iukdPnijC+4CmeRzg/jEllJUboEic2FhxhtQ==}

  optionator@0.9.4:
    resolution: {integrity: sha512-6IpQ7mKUxRcZNLIObR0hz7lxsapSSIYNZJwXPGeF0mTVqGKFIXj1DQcMoT22S3ROcLyY/rz0PWaWZ9ayWmad9g==}
    engines: {node: '>= 0.8.0'}

  p-limit@3.1.0:
    resolution: {integrity: sha512-TYOanM3wGwNGsZN2cVTYPArw454xnXj5qmWF1bEoAc4+cU/ol7GVh7odevjp1FNHduHc3KZMcFduxU5Xc6uJRQ==}
    engines: {node: '>=10'}

  p-locate@5.0.0:
    resolution: {integrity: sha512-LaNjtRWUBY++zB5nE/NwcaoMylSPk+S+ZHNB1TzdbMJMny6dynpAGt7X/tl/QYq3TIeE6nxHppbo2LGymrG5Pw==}
    engines: {node: '>=10'}

  parent-module@1.0.1:
    resolution: {integrity: sha512-GQ2EWRpQV8/o+Aw8YqtfZZPfNRWZYkbidE9k5rpl/hC3vtHHBfGm2Ifi6qWV+coDGkrUKZAxE3Lot5kcsRlh+g==}
    engines: {node: '>=6'}

  parseurl@1.3.3:
    resolution: {integrity: sha512-CiyeOxFT/JZyN5m0z9PfXw4SCBJ6Sygz1Dpl0wqjlhDEGGBP1GnsUVEL0p63hoG1fcj3fHynXi9NYO4nWOL+qQ==}
    engines: {node: '>= 0.8'}

  path-exists@4.0.0:
    resolution: {integrity: sha512-ak9Qy5Q7jYb2Wwcey5Fpvg2KoAc/ZIhLSLOSBmRmygPsGwkVVt0fZa0qrtMz+m6tJTAHfZQ8FnmB4MG4LWy7/w==}
    engines: {node: '>=8'}

  path-key@3.1.1:
    resolution: {integrity: sha512-ojmeN0qd+y0jszEtoY48r0Peq5dwMEkIlCOu6Q5f41lfkswXuKtYrhgoTpLnyIcHm24Uhqx+5Tqm2InSwLhE6Q==}
    engines: {node: '>=8'}

  path-to-regexp@8.3.0:
    resolution: {integrity: sha512-7jdwVIRtsP8MYpdXSwOS0YdD0Du+qOoF/AEPIt88PcCFrZCzx41oxku1jD88hZBwbNUIEfpqvuhjFaMAqMTWnA==}

  path-type@4.0.0:
    resolution: {integrity: sha512-gDKb8aZMDeD/tZWs9P6+q0J9Mwkdl6xMV8TjnGP3qJVJ06bdMgkbBlLU8IdfOsIsFz2BW1rNVT3XuNEl8zPAvw==}
    engines: {node: '>=8'}

  pathe@2.0.3:
    resolution: {integrity: sha512-WUjGcAqP1gQacoQe+OBJsFA7Ld4DyXuUIjZ5cc75cLHvJ7dtNsTugphxIADwspS+AraAUePCKrSVtPLFj/F88w==}

  picocolors@1.1.1:
    resolution: {integrity: sha512-xceH2snhtb5M9liqDsmEw56le376mTZkEX/jEb/RxNFyegNul7eNslCXP9FDj/Lcu0X8KEyMceP2ntpaHrDEVA==}

  picomatch@2.3.1:
    resolution: {integrity: sha512-JU3teHTNjmE2VCGFzuY8EXzCDVwEqB2a8fsIvwaStHhAWJEeVd1o1QD80CU6+ZdEXXSLbSsuLwJjkCBWqRQUVA==}
    engines: {node: '>=8.6'}

  picomatch@4.0.3:
    resolution: {integrity: sha512-5gTmgEY/sqK6gFXLIsQNH19lWb4ebPDLA4SdLP7dsWkIXHWlG66oPuVvXSGFPppYZz8ZDZq0dYYrbHfBCVUb1Q==}
    engines: {node: '>=12'}

  postcss@8.5.6:
    resolution: {integrity: sha512-3Ybi1tAuwAP9s0r1UQ2J4n5Y0G05bJkpUIO0/bI9MhwmD70S5aTWbXGBwxHrelT+XM1k6dM0pk+SwNkpTRN7Pg==}
    engines: {node: ^10 || ^12 || >=14}

  prelude-ls@1.2.1:
    resolution: {integrity: sha512-vkcDPrRZo1QZLbn5RLGPpg/WmIQ65qoWWhcGKf/b5eplkkarX0m9z8ppCat4mlOqUsWpyNuYgO3VRyrYHSzX5g==}
    engines: {node: '>= 0.8.0'}

  prettier-linter-helpers@1.0.0:
    resolution: {integrity: sha512-GbK2cP9nraSSUF9N2XwUwqfzlAFlMNYYl+ShE/V+H8a9uNl/oUqB1w2EL54Jh0OlyRSd8RfWYJ3coVS4TROP2w==}
    engines: {node: '>=6.0.0'}

  prettier@3.7.4:
    resolution: {integrity: sha512-v6UNi1+3hSlVvv8fSaoUbggEM5VErKmmpGA7Pl3HF8V6uKY7rvClBOJlH6yNwQtfTueNkGVpOv/mtWL9L4bgRA==}
    engines: {node: '>=14'}
    hasBin: true

  proxy-addr@2.0.7:
    resolution: {integrity: sha512-llQsMLSUDUPT44jdrU/O37qlnifitDP+ZwrmmZcoSKyLKvtZxpyV0n2/bD/N4tBAAZ/gJEdZU7KMraoK1+XYAg==}
    engines: {node: '>= 0.10'}

  punycode@2.3.1:
    resolution: {integrity: sha512-vYt7UD1U9Wg6138shLtLOvdAu+8DsC/ilFtEVHcH+wydcSpNE20AfSOduf6MkRFahL5FY7X1oU7nKVZFtfq8Fg==}
    engines: {node: '>=6'}

  qs@6.14.0:
    resolution: {integrity: sha512-YWWTjgABSKcvs/nWBi9PycY/JiPJqOD4JA6o9Sej2AtvSGarXxKC3OQSk4pAarbdQlKAh5D4FCQkJNkW+GAn3w==}
    engines: {node: '>=0.6'}

  quansync@1.0.0:
    resolution: {integrity: sha512-5xZacEEufv3HSTPQuchrvV6soaiACMFnq1H8wkVioctoH3TRha9Sz66lOxRwPK/qZj7HPiSveih9yAyh98gvqA==}

  queue-microtask@1.2.3:
    resolution: {integrity: sha512-NuaNSa6flKT5JaSYQzJok04JzTL1CA6aGhv5rfLW3PgqA+M2ChpZQnAC8h8i4ZFkBS8X5RqkDBHA7r4hej3K9A==}

  ramda@0.32.0:
    resolution: {integrity: sha512-GQWAHhxhxWBWA8oIBr1XahFVjQ9Fic6MK9ikijfd4TZHfE2+urfk+irVlR5VOn48uwMgM+loRRBJd6Yjsbc0zQ==}

  range-parser@1.2.1:
    resolution: {integrity: sha512-Hrgsx+orqoygnmhFbKaHE6c296J+HTAQXoxEF6gNupROmmGJRoyzfG3ccAveqCBrwr/2yxQ5BVd/GTl5agOwSg==}
    engines: {node: '>= 0.6'}

  raw-body@3.0.2:
    resolution: {integrity: sha512-K5zQjDllxWkf7Z5xJdV0/B0WTNqx6vxG70zJE4N0kBs4LovmEYWJzQGxC9bS9RAKu3bgM40lrd5zoLJ12MQ5BA==}
    engines: {node: '>= 0.10'}

  resolve-from@4.0.0:
    resolution: {integrity: sha512-pb/MYmXstAkysRFx8piNI1tGFNQIFA3vkE3Gq4EuA1dF6gHp/+vgZqsCGJapvy8N3Q+4o7FwvquPJcnZ7RYy4g==}
    engines: {node: '>=4'}

  resolve-pkg-maps@1.0.0:
    resolution: {integrity: sha512-seS2Tj26TBVOC2NIc2rOe2y2ZO7efxITtLZcGSOnHHNOQ7CkiUBfw0Iw2ck6xkIhPwLhKNLS8BO+hEpngQlqzw==}

  reusify@1.1.0:
    resolution: {integrity: sha512-g6QUff04oZpHs0eG5p83rFLhHeV00ug/Yf9nZM6fLeUrPguBTkTQOdpAWWspMh55TZfVQDPaN3NQJfbVRAxdIw==}
    engines: {iojs: '>=1.0.0', node: '>=0.10.0'}

  rolldown-plugin-dts@0.18.3:
    resolution: {integrity: sha512-rd1LZ0Awwfyn89UndUF/HoFF4oH9a5j+2ZeuKSJYM80vmeN/p0gslYMnHTQHBEXPhUlvAlqGA3tVgXB/1qFNDg==}
    engines: {node: '>=20.19.0'}
    peerDependencies:
      '@ts-macro/tsc': ^0.3.6
      '@typescript/native-preview': '>=7.0.0-dev.20250601.1'
      rolldown: ^1.0.0-beta.51
      typescript: ^5.0.0
      vue-tsc: ~3.1.0
    peerDependenciesMeta:
      '@ts-macro/tsc':
        optional: true
      '@typescript/native-preview':
        optional: true
      typescript:
        optional: true
      vue-tsc:
        optional: true

  rolldown@1.0.0-beta.53:
    resolution: {integrity: sha512-Qd9c2p0XKZdgT5AYd+KgAMggJ8ZmCs3JnS9PTMWkyUfteKlfmKtxJbWTHkVakxwXs1Ub7jrRYVeFeF7N0sQxyw==}
    engines: {node: ^20.19.0 || >=22.12.0}
    hasBin: true

  router@2.2.0:
    resolution: {integrity: sha512-nLTrUKm2UyiL7rlhapu/Zl45FwNgkZGaCpZbIHajDYgwlJCOzLSk+cIPAnsEqV955GjILJnKbdQC1nVPz+gAYQ==}
    engines: {node: '>= 18'}

  run-parallel@1.2.0:
    resolution: {integrity: sha512-5l4VyZR86LZ/lDxZTR6jqL8AFE2S0IFLMP26AbjsLVADxHdhB/c0GUsH+y39UfCi3dzz8OlQuPmnaJOMoDHQBA==}

  safe-buffer@5.2.1:
    resolution: {integrity: sha512-rp3So07KcdmmKbGvgaNxQSJr7bGVSVk5S9Eq1F+ppbRo70+YeaDxkw5Dd8NPN+GD6bjnYm2VuPuCXmpuYvmCXQ==}

  safer-buffer@2.1.2:
    resolution: {integrity: sha512-YZo3K82SD7Riyi0E1EQPojLz7kpepnSQI9IyPbHHg1XXXevb5dJI7tpyN2ADxGcQbHG7vcyRHk0cbwqcQriUtg==}

  semver@7.7.3:
    resolution: {integrity: sha512-SdsKMrI9TdgjdweUSR9MweHA4EJ8YxHn8DFaDisvhVlUOe4BF1tLD7GAj0lIqWVl+dPb/rExr0Btby5loQm20Q==}
    engines: {node: '>=10'}
    hasBin: true

  send@1.2.0:
    resolution: {integrity: sha512-uaW0WwXKpL9blXE2o0bRhoL2EGXIrZxQ2ZQ4mgcfoBxdFmQold+qWsD2jLrfZ0trjKL6vOw0j//eAwcALFjKSw==}
    engines: {node: '>= 18'}

  serve-static@2.2.0:
    resolution: {integrity: sha512-61g9pCh0Vnh7IutZjtLGGpTA355+OPn2TyDv/6ivP2h/AdAVX9azsoxmg2/M6nZeQZNYBEwIcsne1mJd9oQItQ==}
    engines: {node: '>= 18'}

  setprototypeof@1.2.0:
    resolution: {integrity: sha512-E5LDX7Wrp85Kil5bhZv46j8jOeboKq5JMmYM3gVGdGH8xFpPWXUMsNrlODCrkoxMEeNi/XZIwuRvY4XNwYMJpw==}

  shebang-command@2.0.0:
    resolution: {integrity: sha512-kHxr2zZpYtdmrN1qDjrrX/Z1rR1kG8Dx+gkpK1G4eXmvXswmcE1hTWBWYUzlraYw1/yZp6YuDY77YtvbN0dmDA==}
    engines: {node: '>=8'}

  shebang-regex@3.0.0:
    resolution: {integrity: sha512-7++dFhtcx3353uBaq8DDR4NuxBetBzC7ZQOhmTQInHEd6bSrXdiEyzCvG07Z44UYdLShWUyXt5M/yhz8ekcb1A==}
    engines: {node: '>=8'}

  side-channel-list@1.0.0:
    resolution: {integrity: sha512-FCLHtRD/gnpCiCHEiJLOwdmFP+wzCmDEkc9y7NsYxeF4u7Btsn1ZuwgwJGxImImHicJArLP4R0yX4c2KCrMrTA==}
    engines: {node: '>= 0.4'}

  side-channel-map@1.0.1:
    resolution: {integrity: sha512-VCjCNfgMsby3tTdo02nbjtM/ewra6jPHmpThenkTYh8pG9ucZ/1P8So4u4FGBek/BjpOVsDCMoLA/iuBKIFXRA==}
    engines: {node: '>= 0.4'}

  side-channel-weakmap@1.0.2:
    resolution: {integrity: sha512-WPS/HvHQTYnHisLo9McqBHOJk2FkHO/tlpvldyrnem4aeQp4hai3gythswg6p01oSoTl58rcpiFAjF2br2Ak2A==}
    engines: {node: '>= 0.4'}

  side-channel@1.1.0:
    resolution: {integrity: sha512-ZX99e6tRweoUXqR+VBrslhda51Nh5MTQwou5tnUDgbtyM0dBgmhEDtWGP/xbKn6hqfPRHujUNwz5fy/wbbhnpw==}
    engines: {node: '>= 0.4'}

  siginfo@2.0.0:
    resolution: {integrity: sha512-ybx0WO1/8bSBLEWXZvEd7gMW3Sn3JFlW3TvX1nREbDLRNQNaeNN8WK0meBwPdAaOI7TtRRRJn/Es1zhrrCHu7g==}

  slash@3.0.0:
    resolution: {integrity: sha512-g9Q1haeby36OSStwb4ntCGGGaKsaVSjQ68fBxoQcutl5fS1vuY18H3wSt3jFyFtrkx+Kz0V1G85A4MyAdDMi2Q==}
    engines: {node: '>=8'}

  snakify-ts@2.3.0:
    resolution: {integrity: sha512-PM8KdclwOt3Blvu5rPmFS1jjBC9hP33MNONh4/EvyXH5BD5s1HMLi5W66J1Ozx7TOqw8ESvoPgnTg0mthbj8DA==}
    engines: {node: ^12.20.0 || ^14.13.1 || >=16.0.0}

  source-map-js@1.2.1:
    resolution: {integrity: sha512-UXWMKhLOwVKb728IUtQPXxfYU+usdybtUrK/8uGE8CQMvrhOpwvzDBwj0QhSL7MQc7vIsISBG8VQ8+IDQxpfQA==}
    engines: {node: '>=0.10.0'}

  stackback@0.0.2:
    resolution: {integrity: sha512-1XMJE5fQo1jGH6Y/7ebnwPOBEkIEnT4QF32d5R1+VXdXveM0IBMJt8zfaxX1P3QhVwrYe+576+jkANtSS2mBbw==}

  statuses@2.0.2:
    resolution: {integrity: sha512-DvEy55V3DB7uknRo+4iOGT5fP1slR8wQohVdknigZPMpMstaKJQWhwiYBACJE3Ul2pTnATihhBYnRhZQHGBiRw==}
    engines: {node: '>= 0.8'}

  std-env@3.10.0:
    resolution: {integrity: sha512-5GS12FdOZNliM5mAOxFRg7Ir0pWz8MdpYm6AY6VPkGpbA7ZzmbzNcBJQ0GPvvyWgcY7QAhCgf9Uy89I03faLkg==}

  streamsearch@1.1.0:
    resolution: {integrity: sha512-Mcc5wHehp9aXz1ax6bZUyY5afg9u2rv5cqQI3mRrYkGC8rW2hM02jWuwjtL++LS5qinSyhj2QfLyNsuc+VsExg==}
    engines: {node: '>=10.0.0'}

  strip-ansi@6.0.1:
    resolution: {integrity: sha512-Y38VPSHcqkFrCpFnQ9vuSXmquuv5oXOKpGeT6aGrr3o3Gc9AlVa6JBfUSOCnbxGGZF+/0ooI7KrPuUSztUdU5A==}
    engines: {node: '>=8'}

  strip-json-comments@3.1.1:
    resolution: {integrity: sha512-6fPc+R4ihwqP6N/aIv2f1gMH8lOVtWQHoqC4yK6oSDVVocumAsfCqjkXnqiYMhmMwS/mEHLp7Vehlt3ql6lEig==}
    engines: {node: '>=8'}

  supports-color@7.2.0:
    resolution: {integrity: sha512-qpCAvRl9stuOHveKsn7HncJRvv501qIacKzQlO/+Lwxc9+0q2wLyv4Dfvt80/DPn2pqOBsJdDiogXGR9+OvwRw==}
    engines: {node: '>=8'}

  swagger-ui-dist@5.29.0:
    resolution: {integrity: sha512-gqs7Md3AxP4mbpXAq31o5QW+wGUZsUzVatg70yXpUR245dfIis5jAzufBd+UQM/w2xSfrhvA1eqsrgnl2PbezQ==}

  swagger-ui-express@5.0.1:
    resolution: {integrity: sha512-SrNU3RiBGTLLmFU8GIJdOdanJTl4TOmT27tt3bWWHppqYmAZ6IDuEuBvMU6nZq0zLEe6b/1rACXCgLZqO6ZfrA==}
    engines: {node: '>= v0.10.32'}
    peerDependencies:
      express: '>=4.0.0 || >=5.0.0-beta'

  synckit@0.11.11:
    resolution: {integrity: sha512-MeQTA1r0litLUf0Rp/iisCaL8761lKAZHaimlbGK4j0HysC4PLfqygQj9srcs0m2RdtDYnF8UuYyKpbjHYp7Jw==}
    engines: {node: ^14.18.0 || >=16.0.0}

  text-table@0.2.0:
    resolution: {integrity: sha512-N+8UisAXDGk8PFXP4HAzVR9nbfmVJ3zYLAWiTIoqC5v5isinhr+r5uaO8+7r3BMfuNIufIsA7RdpVgacC2cSpw==}

  tinybench@2.9.0:
    resolution: {integrity: sha512-0+DUvqWMValLmha6lr4kD8iAMK1HzV0/aKnCtWb9v9641TnP/MFb7Pc2bxoxQjTXAErryXVgUOfv2YqNllqGeg==}

  tinyexec@1.0.2:
    resolution: {integrity: sha512-W/KYk+NFhkmsYpuHq5JykngiOCnxeVL8v8dFnqxSD8qEEdRfXk1SDM6JzNqcERbcGYj9tMrDQBYV9cjgnunFIg==}
    engines: {node: '>=18'}

  tinyglobby@0.2.15:
    resolution: {integrity: sha512-j2Zq4NyQYG5XMST4cbs02Ak8iJUdxRM0XI5QyxXuZOzKOINmWurp3smXu3y5wDcJrptwpSjgXHzIQxR0omXljQ==}
    engines: {node: '>=12.0.0'}

  tinyrainbow@3.0.3:
    resolution: {integrity: sha512-PSkbLUoxOFRzJYjjxHJt9xro7D+iilgMX/C9lawzVuYiIdcihh9DXmVibBe8lmcFrRi/VzlPjBxbN7rH24q8/Q==}
    engines: {node: '>=14.0.0'}

  to-regex-range@5.0.1:
    resolution: {integrity: sha512-65P7iz6X5yEr1cwcgvQxbbIw7Uk3gOy5dIdtZ4rDveLqhrdJP+Li/Hx6tyK0NEb+2GCyneCMJiGqrADCSNk8sQ==}
    engines: {node: '>=8.0'}

  toidentifier@1.0.1:
    resolution: {integrity: sha512-o5sSPKEkg/DIQNmH43V0/uerLrpzVedkUh8tGNvaeXpfpuwjKenlSox/2O/BTlZUtEe+JG7s5YhEz608PlAHRA==}
    engines: {node: '>=0.6'}

  tree-kill@1.2.2:
    resolution: {integrity: sha512-L0Orpi8qGpRG//Nd+H90vFB+3iHnue1zSSGmNOOCh1GLJ7rUKVwV2HvijphGQS2UmhUZewS9VgvxYIdgr+fG1A==}
    hasBin: true

  ts-api-utils@1.4.3:
    resolution: {integrity: sha512-i3eMG77UTMD0hZhgRS562pv83RC6ukSAC2GMNWc+9dieh/+jDM5u5YG+NHX6VNDRHQcHwmsTHctP9LhbC3WxVw==}
    engines: {node: '>=16'}
    peerDependencies:
      typescript: '>=4.2.0'

  ts-api-utils@2.1.0:
    resolution: {integrity: sha512-CUgTZL1irw8u29bzrOD/nH85jqyc74D6SshFgujOIA7osm2Rz7dYH77agkx7H4FBNxDq7Cjf+IjaX/8zwFW+ZQ==}
    engines: {node: '>=18.12'}
    peerDependencies:
      typescript: '>=4.8.4'

  ts-toolbelt@9.6.0:
    resolution: {integrity: sha512-nsZd8ZeNUzukXPlJmTBwUAuABDe/9qtVDelJeT/qW0ow3ZS3BsQJtNkan1802aM9Uf68/Y8ljw86Hu0h5IUW3w==}

  tsdown@0.18.0:
    resolution: {integrity: sha512-Yotdh3NzizysnqR96xfpHFYtEntk1cZvSRHz8A+Pn3ZHNdTQa4fBQxh6HHzWZwfjdQv47xb7GCv6vEWMtxBirw==}
    engines: {node: '>=20.19.0'}
    hasBin: true
    peerDependencies:
      '@arethetypeswrong/core': ^0.18.1
      '@vitejs/devtools': ^0.0.0-alpha.19
      publint: ^0.3.0
      typescript: ^5.0.0
      unplugin-lightningcss: ^0.4.0
      unplugin-unused: ^0.5.0
    peerDependenciesMeta:
      '@arethetypeswrong/core':
        optional: true
      '@vitejs/devtools':
        optional: true
      publint:
        optional: true
      typescript:
        optional: true
      unplugin-lightningcss:
        optional: true
      unplugin-unused:
        optional: true

  tslib@2.8.1:
    resolution: {integrity: sha512-oJFu94HQb+KVduSUQL7wnpmqnfmLsOA/nAh6b6EH0wCEoK0/mPeXU6c3wKDV83MkOuHPRHtSXKKU99IBazS/2w==}

<<<<<<< HEAD
=======
  tsx@4.21.0:
    resolution: {integrity: sha512-5C1sg4USs1lfG0GFb2RLXsdpXqBSEhAaA/0kPL01wxzpMqLILNxIxIOKiILz+cdg/pLnOUxFYOR5yhHU666wbw==}
    engines: {node: '>=18.0.0'}
    hasBin: true

>>>>>>> 30bcbffa
  type-check@0.4.0:
    resolution: {integrity: sha512-XleUoc9uwGXqjWwXaUTZAmzMcFZ5858QA2vvx1Ur5xIcixXIP+8LnFDgRplU30us6teqdlskFfu+ae4K79Ooew==}
    engines: {node: '>= 0.8.0'}

  type-is@1.6.18:
    resolution: {integrity: sha512-TkRKr9sUTxEH8MdfuCSP7VizJyzRNMjj2J2do2Jr3Kym598JVdEksuzPQCnlFPW4ky9Q+iA+ma9BGm06XQBy8g==}
    engines: {node: '>= 0.6'}

  type-is@2.0.1:
    resolution: {integrity: sha512-OZs6gsjF4vMp32qrCbiVSkrFmXtG/AZhY3t0iAMrMBiAZyV9oALtXO8hsrHbMXF9x6L3grlFuwW2oAz7cav+Gw==}
    engines: {node: '>= 0.6'}

  types-ramda@0.31.0:
    resolution: {integrity: sha512-vaoC35CRC3xvL8Z6HkshDbi6KWM1ezK0LHN0YyxXWUn9HKzBNg/T3xSGlJZjCYspnOD3jE7bcizsp0bUXZDxnQ==}

  typescript-eslint@8.0.0:
    resolution: {integrity: sha512-yQWBJutWL1PmpmDddIOl9/Mi6vZjqNCjqSGBMQ4vsc2Aiodk0SnbQQWPXbSy0HNuKCuGkw1+u4aQ2mO40TdhDQ==}
    engines: {node: ^18.18.0 || ^20.9.0 || >=21.1.0}
    peerDependencies:
      typescript: '*'
    peerDependenciesMeta:
      typescript:
        optional: true

  typescript-eslint@8.50.0:
    resolution: {integrity: sha512-Q1/6yNUmCpH94fbgMUMg2/BSAr/6U7GBk61kZTv1/asghQOWOjTlp9K8mixS5NcJmm2creY+UFfGeW/+OcA64A==}
    engines: {node: ^18.18.0 || ^20.9.0 || >=21.1.0}
    peerDependencies:
      eslint: ^8.57.0 || ^9.0.0
      typescript: '>=4.8.4 <6.0.0'

  typescript@5.1.3:
    resolution: {integrity: sha512-XH627E9vkeqhlZFQuL+UsyAXEnibT0kWR2FWONlr4sTjvxyJYnyefgrkyECLzM5NenmKzRAy2rR/OlYLA1HkZw==}
    engines: {node: '>=14.17'}
    hasBin: true

  typescript@5.6.1-rc:
    resolution: {integrity: sha512-E3b2+1zEFu84jB0YQi9BORDjz9+jGbwwy1Zi3G0LUNw7a7cePUrHMRNy8aPh53nXpkFGVHSxIZo5vKTfYaFiBQ==}
    engines: {node: '>=14.17'}
    hasBin: true

  typescript@5.9.3:
    resolution: {integrity: sha512-jl1vZzPDinLr9eUt3J/t7V6FgNEw9QjvBPdysz9KfQDD41fQrC2Y4vKQdiaUpFT4bXlb1RHhLpp8wtm6M5TgSw==}
    engines: {node: '>=14.17'}
    hasBin: true

  unconfig-core@7.4.2:
    resolution: {integrity: sha512-VgPCvLWugINbXvMQDf8Jh0mlbvNjNC6eSUziHsBCMpxR05OPrNrvDnyatdMjRgcHaaNsCqz+wjNXxNw1kRLHUg==}

  undici-types@7.16.0:
    resolution: {integrity: sha512-Zz+aZWSj8LE6zoxD+xrjh4VfkIG8Ya6LvYkZqtUQGJPZjYl53ypCaUwWqo7eI0x66KBGeRo+mlBEkMSeSZ38Nw==}

  undici@7.16.0:
    resolution: {integrity: sha512-QEg3HPMll0o3t2ourKwOeUAZ159Kn9mx5pnzHRQO8+Wixmh88YdZRiIwat0iNzNNXn0yoEtXJqFpyW7eM8BV7g==}
    engines: {node: '>=20.18.1'}

  unpipe@1.0.0:
    resolution: {integrity: sha512-pjy2bYhSsufwWlKwPc+l3cN7+wuJlK6uz0YdJEOlQDbl6jo/YlPi4mb8agUkVC8BF7V8NuzeyPNqRksA3hztKQ==}
    engines: {node: '>= 0.8'}

  unrun@0.2.19:
    resolution: {integrity: sha512-DbwbJ9BvPEb3BeZnIpP9S5tGLO/JIgPQ3JrpMRFIfZMZfMG19f26OlLbC2ml8RRdrI2ZA7z2t+at5tsIHbh6Qw==}
    engines: {node: '>=20.19.0'}
    hasBin: true
    peerDependencies:
      synckit: ^0.11.11
    peerDependenciesMeta:
      synckit:
        optional: true

  uri-js@4.4.1:
    resolution: {integrity: sha512-7rKUyy33Q1yc98pQ1DAmLtwX109F7TIfWlW1Ydo8Wl1ii1SeHieeh0HHfPeL2fMXK6z0s8ecKs9frCuLJvndBg==}

  validate-npm-package-name@5.0.1:
    resolution: {integrity: sha512-OljLrQ9SQdOUqTaQxqL5dEfZWrXExyyWsozYlAWFawPVNuD83igl7uJD2RTkNMbniIYgt8l81eCJGIdQF7avLQ==}
    engines: {node: ^14.17.0 || ^16.13.0 || >=18.0.0}

  vary@1.1.2:
    resolution: {integrity: sha512-BNGbWLfd0eUPabhkXUVm0j8uuvREyTh5ovRa/dyow/BqAbZJyC+5fU+IzQOzmAKzYqYRAISoRhdQr3eIZ/PXqg==}
    engines: {node: '>= 0.8'}

<<<<<<< HEAD
  vite@8.0.0-beta.1:
    resolution: {integrity: sha512-wWdn95sweG8/AEklHTAwZ9rwxZn77jQ72Flj2004oWpFBao9sTRXAntWEKKyp1qZXXLxNFRhr5Mp5tQIeR0SXA==}
=======
  vite@7.3.0:
    resolution: {integrity: sha512-dZwN5L1VlUBewiP6H9s2+B3e3Jg96D0vzN+Ry73sOefebhYr9f94wwkMNN/9ouoU8pV1BqA1d1zGk8928cx0rg==}
>>>>>>> 30bcbffa
    engines: {node: ^20.19.0 || >=22.12.0}
    hasBin: true
    peerDependencies:
      '@types/node': ^20.19.0 || >=22.12.0
      esbuild: ^0.25.0
      jiti: '>=1.21.0'
      less: ^4.0.0
      sass: ^1.70.0
      sass-embedded: ^1.70.0
      stylus: '>=0.54.8'
      sugarss: ^5.0.0
      terser: ^5.16.0
      tsx: ^4.8.1
      yaml: ^2.4.2
    peerDependenciesMeta:
      '@types/node':
        optional: true
      esbuild:
        optional: true
      jiti:
        optional: true
      less:
        optional: true
      sass:
        optional: true
      sass-embedded:
        optional: true
      stylus:
        optional: true
      sugarss:
        optional: true
      terser:
        optional: true
      tsx:
        optional: true
      yaml:
        optional: true

  vitest@4.0.16:
    resolution: {integrity: sha512-E4t7DJ9pESL6E3I8nFjPa4xGUd3PmiWDLsDztS2qXSJWfHtbQnwAWylaBvSNY48I3vr8PTqIZlyK8TE3V3CA4Q==}
    engines: {node: ^20.0.0 || ^22.0.0 || >=24.0.0}
    hasBin: true
    peerDependencies:
      '@edge-runtime/vm': '*'
      '@opentelemetry/api': ^1.9.0
      '@types/node': ^20.0.0 || ^22.0.0 || >=24.0.0
      '@vitest/browser-playwright': 4.0.16
      '@vitest/browser-preview': 4.0.16
      '@vitest/browser-webdriverio': 4.0.16
      '@vitest/ui': 4.0.16
      happy-dom: '*'
      jsdom: '*'
    peerDependenciesMeta:
      '@edge-runtime/vm':
        optional: true
      '@opentelemetry/api':
        optional: true
      '@types/node':
        optional: true
      '@vitest/browser-playwright':
        optional: true
      '@vitest/browser-preview':
        optional: true
      '@vitest/browser-webdriverio':
        optional: true
      '@vitest/ui':
        optional: true
      happy-dom:
        optional: true
      jsdom:
        optional: true

  which@2.0.2:
    resolution: {integrity: sha512-BLI3Tl1TW3Pvl70l3yq3Y64i+awpwXqsGBYWkkqMtnbXgrMD+yj7rhW0kuEDxzJaYXGjEW5ogapKNMEKNMjibA==}
    engines: {node: '>= 8'}
    hasBin: true

  why-is-node-running@2.3.0:
    resolution: {integrity: sha512-hUrmaWBdVDcxvYqnyh09zunKzROWjbZTiNy8dBEjkS7ehEDQibXJ7XvlmtbwuTclUiIyN+CyXQD4Vmko8fNm8w==}
    engines: {node: '>=8'}
    hasBin: true

  word-wrap@1.2.5:
    resolution: {integrity: sha512-BN22B5eaMMI9UMtjrGd5g5eCYPpCPDUy0FJXbYsaT5zYxjFOckS53SQDE3pWkVoWpHXVb3BrYcEN4Twa55B5cA==}
    engines: {node: '>=0.10.0'}

  wrappy@1.0.2:
    resolution: {integrity: sha512-l4Sp/DRseor9wL6EvV2+TuQn63dMkPjZ/sp9XkghTEbV9KlPS1xUsZ3u7/IQO4wxtcFB4bgpQPRcR3QCvezPcQ==}

  yaml@2.8.1:
    resolution: {integrity: sha512-lcYcMxX2PO9XMGvAJkJ3OsNMw+/7FKes7/hgerGUYWIoWu5j/+YQqcZr5JnPZWzOsEBgMbSbiSTn/dv/69Mkpw==}
    engines: {node: '>= 14.6'}
    hasBin: true

  yocto-queue@0.1.0:
    resolution: {integrity: sha512-rVksvsnNCdJ/ohGc6xgPwyN8eheCxsiLM8mxuE/t/mOVqJewPuO1miLpTHQiRgTKCLexL4MeAFVagts7HmNZ2Q==}
    engines: {node: '>=10'}

  zod@4.1.13:
    resolution: {integrity: sha512-AvvthqfqrAhNH9dnfmrfKzX5upOdjUVJYFqNSlkmGf64gRaTzlPwz99IHYnVs28qYAybvAlBV+H7pn0saFY4Ig==}

  zod@4.2.1:
    resolution: {integrity: sha512-0wZ1IRqGGhMP76gLqz8EyfBXKk0J2qo2+H3fi4mcUP/KtTocoX08nmIAHl1Z2kJIZbZee8KOpBCSNPRgauucjw==}

snapshots:

  '@andrewbranch/untar.js@1.0.3': {}

  '@arethetypeswrong/core@0.18.2':
    dependencies:
      '@andrewbranch/untar.js': 1.0.3
      '@loaderkit/resolve': 1.0.4
      cjs-module-lexer: 1.4.3
      fflate: 0.8.2
      lru-cache: 11.2.1
      semver: 7.7.3
      typescript: 5.6.1-rc
      validate-npm-package-name: 5.0.1

  '@babel/generator@7.28.5':
    dependencies:
      '@babel/parser': 7.28.5
      '@babel/types': 7.28.5
      '@jridgewell/gen-mapping': 0.3.13
      '@jridgewell/trace-mapping': 0.3.31
      jsesc: 3.1.0

  '@babel/helper-string-parser@7.27.1': {}

  '@babel/helper-validator-identifier@7.28.5': {}

  '@babel/parser@7.28.5':
    dependencies:
      '@babel/types': 7.28.5

  '@babel/types@7.28.5':
    dependencies:
      '@babel/helper-string-parser': 7.27.1
      '@babel/helper-validator-identifier': 7.28.5

  '@bcoe/v8-coverage@1.0.2': {}

  '@braidai/lang@1.1.2': {}

  '@emnapi/core@1.7.1':
    dependencies:
      '@emnapi/wasi-threads': 1.1.0
      tslib: 2.8.1
    optional: true

  '@emnapi/runtime@1.7.1':
    dependencies:
      tslib: 2.8.1
    optional: true

  '@emnapi/wasi-threads@1.1.0':
    dependencies:
      tslib: 2.8.1
    optional: true

<<<<<<< HEAD
=======
  '@esbuild/aix-ppc64@0.27.1':
    optional: true

  '@esbuild/android-arm64@0.27.1':
    optional: true

  '@esbuild/android-arm@0.27.1':
    optional: true

  '@esbuild/android-x64@0.27.1':
    optional: true

  '@esbuild/darwin-arm64@0.27.1':
    optional: true

  '@esbuild/darwin-x64@0.27.1':
    optional: true

  '@esbuild/freebsd-arm64@0.27.1':
    optional: true

  '@esbuild/freebsd-x64@0.27.1':
    optional: true

  '@esbuild/linux-arm64@0.27.1':
    optional: true

  '@esbuild/linux-arm@0.27.1':
    optional: true

  '@esbuild/linux-ia32@0.27.1':
    optional: true

  '@esbuild/linux-loong64@0.27.1':
    optional: true

  '@esbuild/linux-mips64el@0.27.1':
    optional: true

  '@esbuild/linux-ppc64@0.27.1':
    optional: true

  '@esbuild/linux-riscv64@0.27.1':
    optional: true

  '@esbuild/linux-s390x@0.27.1':
    optional: true

  '@esbuild/linux-x64@0.27.1':
    optional: true

  '@esbuild/netbsd-arm64@0.27.1':
    optional: true

  '@esbuild/netbsd-x64@0.27.1':
    optional: true

  '@esbuild/openbsd-arm64@0.27.1':
    optional: true

  '@esbuild/openbsd-x64@0.27.1':
    optional: true

  '@esbuild/openharmony-arm64@0.27.1':
    optional: true

  '@esbuild/sunos-x64@0.27.1':
    optional: true

  '@esbuild/win32-arm64@0.27.1':
    optional: true

  '@esbuild/win32-ia32@0.27.1':
    optional: true

  '@esbuild/win32-x64@0.27.1':
    optional: true

>>>>>>> 30bcbffa
  '@eslint-community/eslint-utils@4.9.0(eslint@9.0.0)':
    dependencies:
      eslint: 9.0.0
      eslint-visitor-keys: 3.4.3

  '@eslint-community/eslint-utils@4.9.0(eslint@9.39.2)':
    dependencies:
      eslint: 9.39.2
      eslint-visitor-keys: 3.4.3

  '@eslint-community/regexpp@4.12.2': {}

  '@eslint/config-array@0.21.1':
    dependencies:
      '@eslint/object-schema': 2.1.7
      debug: 4.4.3
      minimatch: 3.1.2
    transitivePeerDependencies:
      - supports-color

  '@eslint/config-helpers@0.4.2':
    dependencies:
      '@eslint/core': 0.17.0

  '@eslint/core@0.17.0':
    dependencies:
      '@types/json-schema': 7.0.15

  '@eslint/eslintrc@3.3.3':
    dependencies:
      ajv: 6.12.6
      debug: 4.4.3
      espree: 10.4.0
      globals: 14.0.0
      ignore: 5.3.2
      import-fresh: 3.3.1
      js-yaml: 4.1.1
      minimatch: 3.1.2
      strip-json-comments: 3.1.1
    transitivePeerDependencies:
      - supports-color

  '@eslint/js@9.0.0': {}

  '@eslint/js@9.39.2': {}

  '@eslint/object-schema@2.1.7': {}

  '@eslint/plugin-kit@0.4.1':
    dependencies:
      '@eslint/core': 0.17.0
      levn: 0.4.1

  '@humanfs/core@0.19.1': {}

  '@humanfs/node@0.16.7':
    dependencies:
      '@humanfs/core': 0.19.1
      '@humanwhocodes/retry': 0.4.3

  '@humanwhocodes/config-array@0.12.3':
    dependencies:
      '@humanwhocodes/object-schema': 2.0.3
      debug: 4.4.3
      minimatch: 3.1.2
    transitivePeerDependencies:
      - supports-color

  '@humanwhocodes/module-importer@1.0.1': {}

  '@humanwhocodes/object-schema@2.0.3': {}

  '@humanwhocodes/retry@0.4.3': {}

  '@jridgewell/gen-mapping@0.3.13':
    dependencies:
      '@jridgewell/sourcemap-codec': 1.5.5
      '@jridgewell/trace-mapping': 0.3.31

  '@jridgewell/resolve-uri@3.1.2': {}

  '@jridgewell/sourcemap-codec@1.5.5': {}

  '@jridgewell/trace-mapping@0.3.31':
    dependencies:
      '@jridgewell/resolve-uri': 3.1.2
      '@jridgewell/sourcemap-codec': 1.5.5

  '@loaderkit/resolve@1.0.4':
    dependencies:
      '@braidai/lang': 1.1.2

  '@napi-rs/wasm-runtime@1.1.0':
    dependencies:
      '@emnapi/core': 1.7.1
      '@emnapi/runtime': 1.7.1
      '@tybys/wasm-util': 0.10.1
    optional: true

  '@nodelib/fs.scandir@2.1.5':
    dependencies:
      '@nodelib/fs.stat': 2.0.5
      run-parallel: 1.2.0

  '@nodelib/fs.stat@2.0.5': {}

  '@nodelib/fs.walk@1.2.8':
    dependencies:
      '@nodelib/fs.scandir': 2.1.5
      fastq: 1.19.1

  '@oxc-project/runtime@0.101.0': {}

  '@oxc-project/types@0.101.0': {}

  '@pkgr/core@0.2.9': {}

  '@quansync/fs@1.0.0':
    dependencies:
      quansync: 1.0.0

  '@rolldown/binding-android-arm64@1.0.0-beta.53':
    optional: true

  '@rolldown/binding-darwin-arm64@1.0.0-beta.53':
    optional: true

  '@rolldown/binding-darwin-x64@1.0.0-beta.53':
    optional: true

  '@rolldown/binding-freebsd-x64@1.0.0-beta.53':
    optional: true

  '@rolldown/binding-linux-arm-gnueabihf@1.0.0-beta.53':
    optional: true

  '@rolldown/binding-linux-arm64-gnu@1.0.0-beta.53':
    optional: true

  '@rolldown/binding-linux-arm64-musl@1.0.0-beta.53':
    optional: true

  '@rolldown/binding-linux-x64-gnu@1.0.0-beta.53':
    optional: true

  '@rolldown/binding-linux-x64-musl@1.0.0-beta.53':
    optional: true

  '@rolldown/binding-openharmony-arm64@1.0.0-beta.53':
    optional: true

  '@rolldown/binding-wasm32-wasi@1.0.0-beta.53':
    dependencies:
      '@napi-rs/wasm-runtime': 1.1.0
    optional: true

  '@rolldown/binding-win32-arm64-msvc@1.0.0-beta.53':
    optional: true

  '@rolldown/binding-win32-x64-msvc@1.0.0-beta.53':
    optional: true

  '@rolldown/pluginutils@1.0.0-beta.53': {}

  '@standard-schema/spec@1.0.0': {}

  '@tsconfig/node20@20.1.8': {}

  '@tybys/wasm-util@0.10.1':
    dependencies:
      tslib: 2.8.1
    optional: true

  '@types/body-parser@1.19.6':
    dependencies:
      '@types/connect': 3.4.38
      '@types/node': 24.10.4

  '@types/busboy@1.5.4':
    dependencies:
      '@types/node': 24.10.4

  '@types/chai@5.2.3':
    dependencies:
      '@types/deep-eql': 4.0.2
      assertion-error: 2.0.1

  '@types/compression@1.8.1':
    dependencies:
      '@types/express': 5.0.6
      '@types/node': 24.10.4

  '@types/connect@3.4.38':
    dependencies:
      '@types/node': 24.10.4

  '@types/cors@2.8.19':
    dependencies:
      '@types/node': 24.10.4

  '@types/deep-eql@4.0.2': {}

  '@types/depd@1.1.37':
    dependencies:
      '@types/node': 24.10.4

  '@types/estree@1.0.8': {}

  '@types/express-fileupload@1.5.1':
    dependencies:
      '@types/busboy': 1.5.4
      '@types/express': 5.0.6

  '@types/express-serve-static-core@5.1.0':
    dependencies:
      '@types/node': 24.10.4
      '@types/qs': 6.14.0
      '@types/range-parser': 1.2.7
      '@types/send': 1.2.1

  '@types/express@5.0.6':
    dependencies:
      '@types/body-parser': 1.19.6
      '@types/express-serve-static-core': 5.1.0
      '@types/serve-static': 2.2.0

  '@types/http-errors@2.0.5': {}

  '@types/json-schema@7.0.15': {}

  '@types/node-forge@1.3.14':
    dependencies:
      '@types/node': 24.10.4

  '@types/node@24.10.4':
    dependencies:
      undici-types: 7.16.0

  '@types/qs@6.14.0': {}

  '@types/ramda@0.31.1':
    dependencies:
      types-ramda: 0.31.0

  '@types/range-parser@1.2.7': {}

  '@types/send@1.2.1':
    dependencies:
      '@types/node': 24.10.4

  '@types/serve-static@2.2.0':
    dependencies:
      '@types/http-errors': 2.0.5
      '@types/node': 24.10.4

  '@types/swagger-ui-express@4.1.8':
    dependencies:
      '@types/express': 5.0.6
      '@types/serve-static': 2.2.0

  '@typescript-eslint/eslint-plugin@8.0.0(@typescript-eslint/parser@8.0.0(eslint@9.0.0)(typescript@5.1.3))(eslint@9.0.0)(typescript@5.1.3)':
    dependencies:
      '@eslint-community/regexpp': 4.12.2
      '@typescript-eslint/parser': 8.0.0(eslint@9.0.0)(typescript@5.1.3)
      '@typescript-eslint/scope-manager': 8.0.0
      '@typescript-eslint/type-utils': 8.0.0(eslint@9.0.0)(typescript@5.1.3)
      '@typescript-eslint/utils': 8.0.0(eslint@9.0.0)(typescript@5.1.3)
      '@typescript-eslint/visitor-keys': 8.0.0
      eslint: 9.0.0
      graphemer: 1.4.0
      ignore: 5.3.2
      natural-compare: 1.4.0
      ts-api-utils: 1.4.3(typescript@5.1.3)
    optionalDependencies:
      typescript: 5.1.3
    transitivePeerDependencies:
      - supports-color

  '@typescript-eslint/eslint-plugin@8.50.0(@typescript-eslint/parser@8.50.0(eslint@9.39.2)(typescript@5.9.3))(eslint@9.39.2)(typescript@5.9.3)':
    dependencies:
      '@eslint-community/regexpp': 4.12.2
      '@typescript-eslint/parser': 8.50.0(eslint@9.39.2)(typescript@5.9.3)
      '@typescript-eslint/scope-manager': 8.50.0
      '@typescript-eslint/type-utils': 8.50.0(eslint@9.39.2)(typescript@5.9.3)
      '@typescript-eslint/utils': 8.50.0(eslint@9.39.2)(typescript@5.9.3)
      '@typescript-eslint/visitor-keys': 8.50.0
      eslint: 9.39.2
      ignore: 7.0.5
      natural-compare: 1.4.0
      ts-api-utils: 2.1.0(typescript@5.9.3)
      typescript: 5.9.3
    transitivePeerDependencies:
      - supports-color

  '@typescript-eslint/parser@8.0.0(eslint@9.0.0)(typescript@5.1.3)':
    dependencies:
      '@typescript-eslint/scope-manager': 8.0.0
      '@typescript-eslint/types': 8.0.0
      '@typescript-eslint/typescript-estree': 8.0.0(typescript@5.1.3)
      '@typescript-eslint/visitor-keys': 8.0.0
      debug: 4.4.3
      eslint: 9.0.0
    optionalDependencies:
      typescript: 5.1.3
    transitivePeerDependencies:
      - supports-color

  '@typescript-eslint/parser@8.50.0(eslint@9.39.2)(typescript@5.9.3)':
    dependencies:
      '@typescript-eslint/scope-manager': 8.50.0
      '@typescript-eslint/types': 8.50.0
      '@typescript-eslint/typescript-estree': 8.50.0(typescript@5.9.3)
      '@typescript-eslint/visitor-keys': 8.50.0
      debug: 4.4.3
      eslint: 9.39.2
      typescript: 5.9.3
    transitivePeerDependencies:
      - supports-color

  '@typescript-eslint/project-service@8.50.0(typescript@5.9.3)':
    dependencies:
      '@typescript-eslint/tsconfig-utils': 8.50.0(typescript@5.9.3)
      '@typescript-eslint/types': 8.50.0
      debug: 4.4.3
      typescript: 5.9.3
    transitivePeerDependencies:
      - supports-color

  '@typescript-eslint/rule-tester@8.50.0(eslint@9.39.2)(typescript@5.9.3)':
    dependencies:
      '@typescript-eslint/parser': 8.50.0(eslint@9.39.2)(typescript@5.9.3)
      '@typescript-eslint/typescript-estree': 8.50.0(typescript@5.9.3)
      '@typescript-eslint/utils': 8.50.0(eslint@9.39.2)(typescript@5.9.3)
      ajv: 6.12.6
      eslint: 9.39.2
      json-stable-stringify-without-jsonify: 1.0.1
      lodash.merge: 4.6.2
      semver: 7.7.3
    transitivePeerDependencies:
      - supports-color
      - typescript

  '@typescript-eslint/scope-manager@8.0.0':
    dependencies:
      '@typescript-eslint/types': 8.0.0
      '@typescript-eslint/visitor-keys': 8.0.0

  '@typescript-eslint/scope-manager@8.50.0':
    dependencies:
      '@typescript-eslint/types': 8.50.0
      '@typescript-eslint/visitor-keys': 8.50.0

  '@typescript-eslint/tsconfig-utils@8.50.0(typescript@5.9.3)':
    dependencies:
      typescript: 5.9.3

  '@typescript-eslint/type-utils@8.0.0(eslint@9.0.0)(typescript@5.1.3)':
    dependencies:
      '@typescript-eslint/typescript-estree': 8.0.0(typescript@5.1.3)
      '@typescript-eslint/utils': 8.0.0(eslint@9.0.0)(typescript@5.1.3)
      debug: 4.4.3
      ts-api-utils: 1.4.3(typescript@5.1.3)
    optionalDependencies:
      typescript: 5.1.3
    transitivePeerDependencies:
      - eslint
      - supports-color

  '@typescript-eslint/type-utils@8.50.0(eslint@9.39.2)(typescript@5.9.3)':
    dependencies:
      '@typescript-eslint/types': 8.50.0
      '@typescript-eslint/typescript-estree': 8.50.0(typescript@5.9.3)
      '@typescript-eslint/utils': 8.50.0(eslint@9.39.2)(typescript@5.9.3)
      debug: 4.4.3
      eslint: 9.39.2
      ts-api-utils: 2.1.0(typescript@5.9.3)
      typescript: 5.9.3
    transitivePeerDependencies:
      - supports-color

  '@typescript-eslint/types@8.0.0': {}

  '@typescript-eslint/types@8.50.0': {}

  '@typescript-eslint/typescript-estree@8.0.0(typescript@5.1.3)':
    dependencies:
      '@typescript-eslint/types': 8.0.0
      '@typescript-eslint/visitor-keys': 8.0.0
      debug: 4.4.3
      globby: 11.1.0
      is-glob: 4.0.3
      minimatch: 9.0.5
      semver: 7.7.3
      ts-api-utils: 1.4.3(typescript@5.1.3)
    optionalDependencies:
      typescript: 5.1.3
    transitivePeerDependencies:
      - supports-color

  '@typescript-eslint/typescript-estree@8.50.0(typescript@5.9.3)':
    dependencies:
      '@typescript-eslint/project-service': 8.50.0(typescript@5.9.3)
      '@typescript-eslint/tsconfig-utils': 8.50.0(typescript@5.9.3)
      '@typescript-eslint/types': 8.50.0
      '@typescript-eslint/visitor-keys': 8.50.0
      debug: 4.4.3
      minimatch: 9.0.5
      semver: 7.7.3
      tinyglobby: 0.2.15
      ts-api-utils: 2.1.0(typescript@5.9.3)
      typescript: 5.9.3
    transitivePeerDependencies:
      - supports-color

  '@typescript-eslint/utils@8.0.0(eslint@9.0.0)(typescript@5.1.3)':
    dependencies:
      '@eslint-community/eslint-utils': 4.9.0(eslint@9.0.0)
      '@typescript-eslint/scope-manager': 8.0.0
      '@typescript-eslint/types': 8.0.0
      '@typescript-eslint/typescript-estree': 8.0.0(typescript@5.1.3)
      eslint: 9.0.0
    transitivePeerDependencies:
      - supports-color
      - typescript

  '@typescript-eslint/utils@8.50.0(eslint@9.39.2)(typescript@5.9.3)':
    dependencies:
      '@eslint-community/eslint-utils': 4.9.0(eslint@9.39.2)
      '@typescript-eslint/scope-manager': 8.50.0
      '@typescript-eslint/types': 8.50.0
      '@typescript-eslint/typescript-estree': 8.50.0(typescript@5.9.3)
      eslint: 9.39.2
      typescript: 5.9.3
    transitivePeerDependencies:
      - supports-color

  '@typescript-eslint/visitor-keys@8.0.0':
    dependencies:
      '@typescript-eslint/types': 8.0.0
      eslint-visitor-keys: 3.4.3

  '@typescript-eslint/visitor-keys@8.50.0':
    dependencies:
      '@typescript-eslint/types': 8.50.0
      eslint-visitor-keys: 4.2.1

<<<<<<< HEAD
  '@vitest/coverage-v8@4.0.15(vitest@4.0.15(@types/node@24.10.2)(yaml@2.8.1))':
=======
  '@vitest/coverage-v8@4.0.16(vitest@4.0.16(@types/node@24.10.4)(tsx@4.21.0)(yaml@2.8.1))':
>>>>>>> 30bcbffa
    dependencies:
      '@bcoe/v8-coverage': 1.0.2
      '@vitest/utils': 4.0.16
      ast-v8-to-istanbul: 0.3.8
      istanbul-lib-coverage: 3.2.2
      istanbul-lib-report: 3.0.1
      istanbul-lib-source-maps: 5.0.6
      istanbul-reports: 3.2.0
      magicast: 0.5.1
      obug: 2.1.1
      std-env: 3.10.0
      tinyrainbow: 3.0.3
<<<<<<< HEAD
      vitest: 4.0.15(@types/node@24.10.2)(yaml@2.8.1)
=======
      vitest: 4.0.16(@types/node@24.10.4)(tsx@4.21.0)(yaml@2.8.1)
>>>>>>> 30bcbffa
    transitivePeerDependencies:
      - supports-color

  '@vitest/expect@4.0.16':
    dependencies:
      '@standard-schema/spec': 1.0.0
      '@types/chai': 5.2.3
      '@vitest/spy': 4.0.16
      '@vitest/utils': 4.0.16
      chai: 6.2.1
      tinyrainbow: 3.0.3

<<<<<<< HEAD
  '@vitest/mocker@4.0.15(vite@8.0.0-beta.1(@types/node@24.10.2)(yaml@2.8.1))':
=======
  '@vitest/mocker@4.0.16(vite@7.3.0(@types/node@24.10.4)(tsx@4.21.0)(yaml@2.8.1))':
>>>>>>> 30bcbffa
    dependencies:
      '@vitest/spy': 4.0.16
      estree-walker: 3.0.3
      magic-string: 0.30.21
    optionalDependencies:
<<<<<<< HEAD
      vite: 8.0.0-beta.1(@types/node@24.10.2)(yaml@2.8.1)
=======
      vite: 7.3.0(@types/node@24.10.4)(tsx@4.21.0)(yaml@2.8.1)
>>>>>>> 30bcbffa

  '@vitest/pretty-format@4.0.16':
    dependencies:
      tinyrainbow: 3.0.3

  '@vitest/runner@4.0.16':
    dependencies:
      '@vitest/utils': 4.0.16
      pathe: 2.0.3

  '@vitest/snapshot@4.0.16':
    dependencies:
      '@vitest/pretty-format': 4.0.16
      magic-string: 0.30.21
      pathe: 2.0.3

  '@vitest/spy@4.0.16': {}

  '@vitest/utils@4.0.16':
    dependencies:
      '@vitest/pretty-format': 4.0.16
      tinyrainbow: 3.0.3

  accepts@1.3.8:
    dependencies:
      mime-types: 2.1.35
      negotiator: 0.6.3

  accepts@2.0.0:
    dependencies:
      mime-types: 3.0.2
      negotiator: 1.0.0

  acorn-jsx@5.3.2(acorn@8.15.0):
    dependencies:
      acorn: 8.15.0

  acorn@8.15.0: {}

  ajv@6.12.6:
    dependencies:
      fast-deep-equal: 3.1.3
      fast-json-stable-stringify: 2.1.0
      json-schema-traverse: 0.4.1
      uri-js: 4.4.1

  ansi-regex@5.0.1: {}

  ansi-styles@4.3.0:
    dependencies:
      color-convert: 2.0.1

  ansis@4.2.0: {}

  argparse@2.0.1: {}

  array-union@2.1.0: {}

  assertion-error@2.0.1: {}

  ast-kit@2.2.0:
    dependencies:
      '@babel/parser': 7.28.5
      pathe: 2.0.3

  ast-v8-to-istanbul@0.3.8:
    dependencies:
      '@jridgewell/trace-mapping': 0.3.31
      estree-walker: 3.0.3
      js-tokens: 9.0.1

  balanced-match@1.0.2: {}

  birpc@3.0.0: {}

  body-parser@2.2.1:
    dependencies:
      bytes: 3.1.2
      content-type: 1.0.5
      debug: 4.4.3
      http-errors: 2.0.1
      iconv-lite: 0.7.0
      on-finished: 2.4.1
      qs: 6.14.0
      raw-body: 3.0.2
      type-is: 2.0.1
    transitivePeerDependencies:
      - supports-color

  brace-expansion@1.1.12:
    dependencies:
      balanced-match: 1.0.2
      concat-map: 0.0.1

  brace-expansion@2.0.2:
    dependencies:
      balanced-match: 1.0.2

  braces@3.0.3:
    dependencies:
      fill-range: 7.1.1

  busboy@1.6.0:
    dependencies:
      streamsearch: 1.1.0

  bytes@3.1.2: {}

  cac@6.7.14: {}

  call-bind-apply-helpers@1.0.2:
    dependencies:
      es-errors: 1.3.0
      function-bind: 1.1.2

  call-bound@1.0.4:
    dependencies:
      call-bind-apply-helpers: 1.0.2
      get-intrinsic: 1.3.0

  callsites@3.1.0: {}

  camelize-ts@3.0.0: {}

  chai@6.2.1: {}

  chalk@4.1.2:
    dependencies:
      ansi-styles: 4.3.0
      supports-color: 7.2.0

  cjs-module-lexer@1.4.3: {}

  color-convert@2.0.1:
    dependencies:
      color-name: 1.1.4

  color-name@1.1.4: {}

  compressible@2.0.18:
    dependencies:
      mime-db: 1.54.0

  compression@1.8.1:
    dependencies:
      bytes: 3.1.2
      compressible: 2.0.18
      debug: 2.6.9
      negotiator: 0.6.4
      on-headers: 1.1.0
      safe-buffer: 5.2.1
      vary: 1.1.2
    transitivePeerDependencies:
      - supports-color

  concat-map@0.0.1: {}

  content-disposition@0.5.4:
    dependencies:
      safe-buffer: 5.2.1

  content-disposition@1.0.1: {}

  content-type@1.0.5: {}

  cookie-signature@1.2.2: {}

  cookie@0.7.2: {}

  cors@2.8.5:
    dependencies:
      object-assign: 4.1.1
      vary: 1.1.2

  cross-spawn@7.0.6:
    dependencies:
      path-key: 3.1.1
      shebang-command: 2.0.0
      which: 2.0.2

  debug@2.6.9:
    dependencies:
      ms: 2.0.0

  debug@4.4.3:
    dependencies:
      ms: 2.1.3

  deep-is@0.1.4: {}

  defu@6.1.4: {}

  depd@1.1.2: {}

  depd@2.0.0: {}

  dir-glob@3.0.1:
    dependencies:
      path-type: 4.0.0

  dts-resolver@2.1.3: {}

  dunder-proto@1.0.1:
    dependencies:
      call-bind-apply-helpers: 1.0.2
      es-errors: 1.3.0
      gopd: 1.2.0

  ee-first@1.1.1: {}

  empathic@2.0.0: {}

  empty-npm-package@1.0.0: {}

  encodeurl@2.0.0: {}

  es-define-property@1.0.1: {}

  es-errors@1.3.0: {}

  es-module-lexer@1.7.0: {}

  es-object-atoms@1.1.1:
    dependencies:
      es-errors: 1.3.0

<<<<<<< HEAD
=======
  esbuild@0.27.1:
    optionalDependencies:
      '@esbuild/aix-ppc64': 0.27.1
      '@esbuild/android-arm': 0.27.1
      '@esbuild/android-arm64': 0.27.1
      '@esbuild/android-x64': 0.27.1
      '@esbuild/darwin-arm64': 0.27.1
      '@esbuild/darwin-x64': 0.27.1
      '@esbuild/freebsd-arm64': 0.27.1
      '@esbuild/freebsd-x64': 0.27.1
      '@esbuild/linux-arm': 0.27.1
      '@esbuild/linux-arm64': 0.27.1
      '@esbuild/linux-ia32': 0.27.1
      '@esbuild/linux-loong64': 0.27.1
      '@esbuild/linux-mips64el': 0.27.1
      '@esbuild/linux-ppc64': 0.27.1
      '@esbuild/linux-riscv64': 0.27.1
      '@esbuild/linux-s390x': 0.27.1
      '@esbuild/linux-x64': 0.27.1
      '@esbuild/netbsd-arm64': 0.27.1
      '@esbuild/netbsd-x64': 0.27.1
      '@esbuild/openbsd-arm64': 0.27.1
      '@esbuild/openbsd-x64': 0.27.1
      '@esbuild/openharmony-arm64': 0.27.1
      '@esbuild/sunos-x64': 0.27.1
      '@esbuild/win32-arm64': 0.27.1
      '@esbuild/win32-ia32': 0.27.1
      '@esbuild/win32-x64': 0.27.1

>>>>>>> 30bcbffa
  escape-html@1.0.3: {}

  escape-string-regexp@4.0.0: {}

  eslint-config-prettier@10.1.8(eslint@9.39.2):
    dependencies:
      eslint: 9.39.2

  eslint-plugin-allowed-dependencies@2.0.1(eslint@9.39.2)(typescript-eslint@8.50.0(eslint@9.39.2)(typescript@5.9.3)):
    dependencies:
      eslint: 9.39.2
      ramda: 0.32.0
      typescript-eslint: 8.50.0(eslint@9.39.2)(typescript@5.9.3)

  eslint-plugin-prettier@5.5.4(eslint-config-prettier@10.1.8(eslint@9.39.2))(eslint@9.39.2)(prettier@3.7.4):
    dependencies:
      eslint: 9.39.2
      prettier: 3.7.4
      prettier-linter-helpers: 1.0.0
      synckit: 0.11.11
    optionalDependencies:
      eslint-config-prettier: 10.1.8(eslint@9.39.2)

  eslint-scope@8.4.0:
    dependencies:
      esrecurse: 4.3.0
      estraverse: 5.3.0

  eslint-visitor-keys@3.4.3: {}

  eslint-visitor-keys@4.2.1: {}

  eslint@9.0.0:
    dependencies:
      '@eslint-community/eslint-utils': 4.9.0(eslint@9.0.0)
      '@eslint-community/regexpp': 4.12.2
      '@eslint/eslintrc': 3.3.3
      '@eslint/js': 9.0.0
      '@humanwhocodes/config-array': 0.12.3
      '@humanwhocodes/module-importer': 1.0.1
      '@nodelib/fs.walk': 1.2.8
      ajv: 6.12.6
      chalk: 4.1.2
      cross-spawn: 7.0.6
      debug: 4.4.3
      escape-string-regexp: 4.0.0
      eslint-scope: 8.4.0
      eslint-visitor-keys: 4.2.1
      espree: 10.4.0
      esquery: 1.6.0
      esutils: 2.0.3
      fast-deep-equal: 3.1.3
      file-entry-cache: 8.0.0
      find-up: 5.0.0
      glob-parent: 6.0.2
      graphemer: 1.4.0
      ignore: 5.3.2
      imurmurhash: 0.1.4
      is-glob: 4.0.3
      is-path-inside: 3.0.3
      json-stable-stringify-without-jsonify: 1.0.1
      levn: 0.4.1
      lodash.merge: 4.6.2
      minimatch: 3.1.2
      natural-compare: 1.4.0
      optionator: 0.9.4
      strip-ansi: 6.0.1
      text-table: 0.2.0
    transitivePeerDependencies:
      - supports-color

  eslint@9.39.2:
    dependencies:
      '@eslint-community/eslint-utils': 4.9.0(eslint@9.39.2)
      '@eslint-community/regexpp': 4.12.2
      '@eslint/config-array': 0.21.1
      '@eslint/config-helpers': 0.4.2
      '@eslint/core': 0.17.0
      '@eslint/eslintrc': 3.3.3
      '@eslint/js': 9.39.2
      '@eslint/plugin-kit': 0.4.1
      '@humanfs/node': 0.16.7
      '@humanwhocodes/module-importer': 1.0.1
      '@humanwhocodes/retry': 0.4.3
      '@types/estree': 1.0.8
      ajv: 6.12.6
      chalk: 4.1.2
      cross-spawn: 7.0.6
      debug: 4.4.3
      escape-string-regexp: 4.0.0
      eslint-scope: 8.4.0
      eslint-visitor-keys: 4.2.1
      espree: 10.4.0
      esquery: 1.6.0
      esutils: 2.0.3
      fast-deep-equal: 3.1.3
      file-entry-cache: 8.0.0
      find-up: 5.0.0
      glob-parent: 6.0.2
      ignore: 5.3.2
      imurmurhash: 0.1.4
      is-glob: 4.0.3
      json-stable-stringify-without-jsonify: 1.0.1
      lodash.merge: 4.6.2
      minimatch: 3.1.2
      natural-compare: 1.4.0
      optionator: 0.9.4
    transitivePeerDependencies:
      - supports-color

  espree@10.4.0:
    dependencies:
      acorn: 8.15.0
      acorn-jsx: 5.3.2(acorn@8.15.0)
      eslint-visitor-keys: 4.2.1

  esquery@1.6.0:
    dependencies:
      estraverse: 5.3.0

  esrecurse@4.3.0:
    dependencies:
      estraverse: 5.3.0

  estraverse@5.3.0: {}

  estree-walker@3.0.3:
    dependencies:
      '@types/estree': 1.0.8

  esutils@2.0.3: {}

  etag@1.8.1: {}

  expect-type@1.3.0: {}

  express-fileupload@1.5.2:
    dependencies:
      busboy: 1.6.0

  express@5.1.0:
    dependencies:
      accepts: 2.0.0
      body-parser: 2.2.1
      content-disposition: 1.0.1
      content-type: 1.0.5
      cookie: 0.7.2
      cookie-signature: 1.2.2
      debug: 4.4.3
      encodeurl: 2.0.0
      escape-html: 1.0.3
      etag: 1.8.1
      finalhandler: 2.1.1
      fresh: 2.0.0
      http-errors: 2.0.1
      merge-descriptors: 2.0.0
      mime-types: 3.0.2
      on-finished: 2.4.1
      once: 1.4.0
      parseurl: 1.3.3
      proxy-addr: 2.0.7
      qs: 6.14.0
      range-parser: 1.2.1
      router: 2.2.0
      send: 1.2.0
      serve-static: 2.2.0
      statuses: 2.0.2
      type-is: 2.0.1
      vary: 1.1.2
    transitivePeerDependencies:
      - supports-color

  express@5.2.1:
    dependencies:
      accepts: 2.0.0
      body-parser: 2.2.1
      content-disposition: 1.0.1
      content-type: 1.0.5
      cookie: 0.7.2
      cookie-signature: 1.2.2
      debug: 4.4.3
      depd: 2.0.0
      encodeurl: 2.0.0
      escape-html: 1.0.3
      etag: 1.8.1
      finalhandler: 2.1.1
      fresh: 2.0.0
      http-errors: 2.0.1
      merge-descriptors: 2.0.0
      mime-types: 3.0.2
      on-finished: 2.4.1
      once: 1.4.0
      parseurl: 1.3.3
      proxy-addr: 2.0.7
      qs: 6.14.0
      range-parser: 1.2.1
      router: 2.2.0
      send: 1.2.0
      serve-static: 2.2.0
      statuses: 2.0.2
      type-is: 2.0.1
      vary: 1.1.2
    transitivePeerDependencies:
      - supports-color

  fast-deep-equal@3.1.3: {}

  fast-diff@1.3.0: {}

  fast-glob@3.3.3:
    dependencies:
      '@nodelib/fs.stat': 2.0.5
      '@nodelib/fs.walk': 1.2.8
      glob-parent: 5.1.2
      merge2: 1.4.1
      micromatch: 4.0.8

  fast-json-stable-stringify@2.1.0: {}

  fast-levenshtein@2.0.6: {}

  fastq@1.19.1:
    dependencies:
      reusify: 1.1.0

  fdir@6.5.0(picomatch@4.0.3):
    optionalDependencies:
      picomatch: 4.0.3

  fflate@0.8.2: {}

  file-entry-cache@8.0.0:
    dependencies:
      flat-cache: 4.0.1

  fill-range@7.1.1:
    dependencies:
      to-regex-range: 5.0.1

  finalhandler@2.1.1:
    dependencies:
      debug: 4.4.3
      encodeurl: 2.0.0
      escape-html: 1.0.3
      on-finished: 2.4.1
      parseurl: 1.3.3
      statuses: 2.0.2
    transitivePeerDependencies:
      - supports-color

  find-up@5.0.0:
    dependencies:
      locate-path: 6.0.0
      path-exists: 4.0.0

  flat-cache@4.0.1:
    dependencies:
      flatted: 3.3.3
      keyv: 4.5.4

  flatted@3.3.3: {}

  forwarded@0.2.0: {}

  fresh@0.5.2: {}

  fresh@2.0.0: {}

  fsevents@2.3.3:
    optional: true

  function-bind@1.1.2: {}

  get-intrinsic@1.3.0:
    dependencies:
      call-bind-apply-helpers: 1.0.2
      es-define-property: 1.0.1
      es-errors: 1.3.0
      es-object-atoms: 1.1.1
      function-bind: 1.1.2
      get-proto: 1.0.1
      gopd: 1.2.0
      has-symbols: 1.1.0
      hasown: 2.0.2
      math-intrinsics: 1.1.0

  get-proto@1.0.1:
    dependencies:
      dunder-proto: 1.0.1
      es-object-atoms: 1.1.1

  get-tsconfig@4.13.0:
    dependencies:
      resolve-pkg-maps: 1.0.0

  glob-parent@5.1.2:
    dependencies:
      is-glob: 4.0.3

  glob-parent@6.0.2:
    dependencies:
      is-glob: 4.0.3

  globals@14.0.0: {}

  globby@11.1.0:
    dependencies:
      array-union: 2.1.0
      dir-glob: 3.0.1
      fast-glob: 3.3.3
      ignore: 5.3.2
      merge2: 1.4.1
      slash: 3.0.0

  gopd@1.2.0: {}

  graphemer@1.4.0: {}

  has-flag@4.0.0: {}

  has-symbols@1.1.0: {}

  hasown@2.0.2:
    dependencies:
      function-bind: 1.1.2

  hookable@5.5.3: {}

  html-escaper@2.0.2: {}

  http-errors@2.0.1:
    dependencies:
      depd: 2.0.0
      inherits: 2.0.4
      setprototypeof: 1.2.0
      statuses: 2.0.2
      toidentifier: 1.0.1

  husky@9.1.7: {}

  iconv-lite@0.7.0:
    dependencies:
      safer-buffer: 2.1.2

  ignore@5.3.2: {}

  ignore@7.0.5: {}

  import-fresh@3.3.1:
    dependencies:
      parent-module: 1.0.1
      resolve-from: 4.0.0

  import-without-cache@0.2.3: {}

  imurmurhash@0.1.4: {}

  inherits@2.0.4: {}

  ipaddr.js@1.9.1: {}

  is-extglob@2.1.1: {}

  is-glob@4.0.3:
    dependencies:
      is-extglob: 2.1.1

  is-number@7.0.0: {}

  is-path-inside@3.0.3: {}

  is-promise@4.0.0: {}

  isexe@2.0.0: {}

  istanbul-lib-coverage@3.2.2: {}

  istanbul-lib-report@3.0.1:
    dependencies:
      istanbul-lib-coverage: 3.2.2
      make-dir: 4.0.0
      supports-color: 7.2.0

  istanbul-lib-source-maps@5.0.6:
    dependencies:
      '@jridgewell/trace-mapping': 0.3.31
      debug: 4.4.3
      istanbul-lib-coverage: 3.2.2
    transitivePeerDependencies:
      - supports-color

  istanbul-reports@3.2.0:
    dependencies:
      html-escaper: 2.0.2
      istanbul-lib-report: 3.0.1

  js-tokens@9.0.1: {}

  js-yaml@4.1.1:
    dependencies:
      argparse: 2.0.1

  jsesc@3.1.0: {}

  json-buffer@3.0.1: {}

  json-schema-traverse@0.4.1: {}

  json-stable-stringify-without-jsonify@1.0.1: {}

  keyv@4.5.4:
    dependencies:
      json-buffer: 3.0.1

  levn@0.4.1:
    dependencies:
      prelude-ls: 1.2.1
      type-check: 0.4.0

  locate-path@6.0.0:
    dependencies:
      p-locate: 5.0.0

  lodash.merge@4.6.2: {}

  lodash.snakecase@4.1.1: {}

  lru-cache@11.2.1: {}

  magic-string@0.30.21:
    dependencies:
      '@jridgewell/sourcemap-codec': 1.5.5

  magicast@0.5.1:
    dependencies:
      '@babel/parser': 7.28.5
      '@babel/types': 7.28.5
      source-map-js: 1.2.1

  make-dir@4.0.0:
    dependencies:
      semver: 7.7.3

  math-intrinsics@1.1.0: {}

  media-typer@0.3.0: {}

  media-typer@1.1.0: {}

  merge-descriptors@1.0.3: {}

  merge-descriptors@2.0.0: {}

  merge2@1.4.1: {}

  methods@1.1.2: {}

  micromatch@4.0.8:
    dependencies:
      braces: 3.0.3
      picomatch: 2.3.1

  mime-db@1.52.0: {}

  mime-db@1.54.0: {}

  mime-types@2.1.35:
    dependencies:
      mime-db: 1.52.0

  mime-types@3.0.2:
    dependencies:
      mime-db: 1.54.0

  mime@1.6.0: {}

  minimatch@3.1.2:
    dependencies:
      brace-expansion: 1.1.12

  minimatch@9.0.5:
    dependencies:
      brace-expansion: 2.0.2

  ms@2.0.0: {}

  ms@2.1.3: {}

  nanoid@3.3.11: {}

  natural-compare@1.4.0: {}

  negotiator@0.6.3: {}

  negotiator@0.6.4: {}

  negotiator@1.0.0: {}

  node-forge@1.3.3: {}

  node-mocks-http@1.17.2(@types/express@5.0.6)(@types/node@24.10.4):
    dependencies:
      accepts: 1.3.8
      content-disposition: 0.5.4
      depd: 1.1.2
      fresh: 0.5.2
      merge-descriptors: 1.0.3
      methods: 1.1.2
      mime: 1.6.0
      parseurl: 1.3.3
      range-parser: 1.2.1
      type-is: 1.6.18
    optionalDependencies:
      '@types/express': 5.0.6
      '@types/node': 24.10.4

  object-assign@4.1.1: {}

  object-inspect@1.13.4: {}

  obug@2.1.1: {}

  on-finished@2.4.1:
    dependencies:
      ee-first: 1.1.1

  on-headers@1.1.0: {}

  once@1.4.0:
    dependencies:
      wrappy: 1.0.2

  openapi3-ts@4.5.0:
    dependencies:
      yaml: 2.8.1

  optionator@0.9.4:
    dependencies:
      deep-is: 0.1.4
      fast-levenshtein: 2.0.6
      levn: 0.4.1
      prelude-ls: 1.2.1
      type-check: 0.4.0
      word-wrap: 1.2.5

  p-limit@3.1.0:
    dependencies:
      yocto-queue: 0.1.0

  p-locate@5.0.0:
    dependencies:
      p-limit: 3.1.0

  parent-module@1.0.1:
    dependencies:
      callsites: 3.1.0

  parseurl@1.3.3: {}

  path-exists@4.0.0: {}

  path-key@3.1.1: {}

  path-to-regexp@8.3.0: {}

  path-type@4.0.0: {}

  pathe@2.0.3: {}

  picocolors@1.1.1: {}

  picomatch@2.3.1: {}

  picomatch@4.0.3: {}

  postcss@8.5.6:
    dependencies:
      nanoid: 3.3.11
      picocolors: 1.1.1
      source-map-js: 1.2.1

  prelude-ls@1.2.1: {}

  prettier-linter-helpers@1.0.0:
    dependencies:
      fast-diff: 1.3.0

  prettier@3.7.4: {}

  proxy-addr@2.0.7:
    dependencies:
      forwarded: 0.2.0
      ipaddr.js: 1.9.1

  punycode@2.3.1: {}

  qs@6.14.0:
    dependencies:
      side-channel: 1.1.0

  quansync@1.0.0: {}

  queue-microtask@1.2.3: {}

  ramda@0.32.0: {}

  range-parser@1.2.1: {}

  raw-body@3.0.2:
    dependencies:
      bytes: 3.1.2
      http-errors: 2.0.1
      iconv-lite: 0.7.0
      unpipe: 1.0.0

  resolve-from@4.0.0: {}

  resolve-pkg-maps@1.0.0: {}

  reusify@1.1.0: {}

  rolldown-plugin-dts@0.18.3(rolldown@1.0.0-beta.53)(typescript@5.9.3):
    dependencies:
      '@babel/generator': 7.28.5
      '@babel/parser': 7.28.5
      '@babel/types': 7.28.5
      ast-kit: 2.2.0
      birpc: 3.0.0
      dts-resolver: 2.1.3
      get-tsconfig: 4.13.0
      magic-string: 0.30.21
      obug: 2.1.1
      rolldown: 1.0.0-beta.53
    optionalDependencies:
      typescript: 5.9.3
    transitivePeerDependencies:
      - oxc-resolver

  rolldown@1.0.0-beta.53:
    dependencies:
      '@oxc-project/types': 0.101.0
      '@rolldown/pluginutils': 1.0.0-beta.53
    optionalDependencies:
      '@rolldown/binding-android-arm64': 1.0.0-beta.53
      '@rolldown/binding-darwin-arm64': 1.0.0-beta.53
      '@rolldown/binding-darwin-x64': 1.0.0-beta.53
      '@rolldown/binding-freebsd-x64': 1.0.0-beta.53
      '@rolldown/binding-linux-arm-gnueabihf': 1.0.0-beta.53
      '@rolldown/binding-linux-arm64-gnu': 1.0.0-beta.53
      '@rolldown/binding-linux-arm64-musl': 1.0.0-beta.53
      '@rolldown/binding-linux-x64-gnu': 1.0.0-beta.53
      '@rolldown/binding-linux-x64-musl': 1.0.0-beta.53
      '@rolldown/binding-openharmony-arm64': 1.0.0-beta.53
      '@rolldown/binding-wasm32-wasi': 1.0.0-beta.53
      '@rolldown/binding-win32-arm64-msvc': 1.0.0-beta.53
      '@rolldown/binding-win32-x64-msvc': 1.0.0-beta.53

  router@2.2.0:
    dependencies:
      debug: 4.4.3
      depd: 2.0.0
      is-promise: 4.0.0
      parseurl: 1.3.3
      path-to-regexp: 8.3.0
    transitivePeerDependencies:
      - supports-color

  run-parallel@1.2.0:
    dependencies:
      queue-microtask: 1.2.3

  safe-buffer@5.2.1: {}

  safer-buffer@2.1.2: {}

  semver@7.7.3: {}

  send@1.2.0:
    dependencies:
      debug: 4.4.3
      encodeurl: 2.0.0
      escape-html: 1.0.3
      etag: 1.8.1
      fresh: 2.0.0
      http-errors: 2.0.1
      mime-types: 3.0.2
      ms: 2.1.3
      on-finished: 2.4.1
      range-parser: 1.2.1
      statuses: 2.0.2
    transitivePeerDependencies:
      - supports-color

  serve-static@2.2.0:
    dependencies:
      encodeurl: 2.0.0
      escape-html: 1.0.3
      parseurl: 1.3.3
      send: 1.2.0
    transitivePeerDependencies:
      - supports-color

  setprototypeof@1.2.0: {}

  shebang-command@2.0.0:
    dependencies:
      shebang-regex: 3.0.0

  shebang-regex@3.0.0: {}

  side-channel-list@1.0.0:
    dependencies:
      es-errors: 1.3.0
      object-inspect: 1.13.4

  side-channel-map@1.0.1:
    dependencies:
      call-bound: 1.0.4
      es-errors: 1.3.0
      get-intrinsic: 1.3.0
      object-inspect: 1.13.4

  side-channel-weakmap@1.0.2:
    dependencies:
      call-bound: 1.0.4
      es-errors: 1.3.0
      get-intrinsic: 1.3.0
      object-inspect: 1.13.4
      side-channel-map: 1.0.1

  side-channel@1.1.0:
    dependencies:
      es-errors: 1.3.0
      object-inspect: 1.13.4
      side-channel-list: 1.0.0
      side-channel-map: 1.0.1
      side-channel-weakmap: 1.0.2

  siginfo@2.0.0: {}

  slash@3.0.0: {}

  snakify-ts@2.3.0:
    dependencies:
      lodash.snakecase: 4.1.1

  source-map-js@1.2.1: {}

  stackback@0.0.2: {}

  statuses@2.0.2: {}

  std-env@3.10.0: {}

  streamsearch@1.1.0: {}

  strip-ansi@6.0.1:
    dependencies:
      ansi-regex: 5.0.1

  strip-json-comments@3.1.1: {}

  supports-color@7.2.0:
    dependencies:
      has-flag: 4.0.0

  swagger-ui-dist@5.29.0:
    dependencies:
      '@scarf/scarf': empty-npm-package@1.0.0

  swagger-ui-express@5.0.1(express@5.2.1):
    dependencies:
      express: 5.2.1
      swagger-ui-dist: 5.29.0

  synckit@0.11.11:
    dependencies:
      '@pkgr/core': 0.2.9

  text-table@0.2.0: {}

  tinybench@2.9.0: {}

  tinyexec@1.0.2: {}

  tinyglobby@0.2.15:
    dependencies:
      fdir: 6.5.0(picomatch@4.0.3)
      picomatch: 4.0.3

  tinyrainbow@3.0.3: {}

  to-regex-range@5.0.1:
    dependencies:
      is-number: 7.0.0

  toidentifier@1.0.1: {}

  tree-kill@1.2.2: {}

  ts-api-utils@1.4.3(typescript@5.1.3):
    dependencies:
      typescript: 5.1.3

  ts-api-utils@2.1.0(typescript@5.9.3):
    dependencies:
      typescript: 5.9.3

  ts-toolbelt@9.6.0: {}

  tsdown@0.18.0(@arethetypeswrong/core@0.18.2)(synckit@0.11.11)(typescript@5.9.3):
    dependencies:
      ansis: 4.2.0
      cac: 6.7.14
      defu: 6.1.4
      empathic: 2.0.0
      hookable: 5.5.3
      import-without-cache: 0.2.3
      obug: 2.1.1
      rolldown: 1.0.0-beta.53
      rolldown-plugin-dts: 0.18.3(rolldown@1.0.0-beta.53)(typescript@5.9.3)
      semver: 7.7.3
      tinyexec: 1.0.2
      tinyglobby: 0.2.15
      tree-kill: 1.2.2
      unconfig-core: 7.4.2
      unrun: 0.2.19(synckit@0.11.11)
    optionalDependencies:
      '@arethetypeswrong/core': 0.18.2
      typescript: 5.9.3
    transitivePeerDependencies:
      - '@ts-macro/tsc'
      - '@typescript/native-preview'
      - oxc-resolver
      - synckit
      - vue-tsc

  tslib@2.8.1:
    optional: true

<<<<<<< HEAD
=======
  tsx@4.21.0:
    dependencies:
      esbuild: 0.27.1
      get-tsconfig: 4.13.0
    optionalDependencies:
      fsevents: 2.3.3

>>>>>>> 30bcbffa
  type-check@0.4.0:
    dependencies:
      prelude-ls: 1.2.1

  type-is@1.6.18:
    dependencies:
      media-typer: 0.3.0
      mime-types: 2.1.35

  type-is@2.0.1:
    dependencies:
      content-type: 1.0.5
      media-typer: 1.1.0
      mime-types: 3.0.2

  types-ramda@0.31.0:
    dependencies:
      ts-toolbelt: 9.6.0

  typescript-eslint@8.0.0(eslint@9.0.0)(typescript@5.1.3):
    dependencies:
      '@typescript-eslint/eslint-plugin': 8.0.0(@typescript-eslint/parser@8.0.0(eslint@9.0.0)(typescript@5.1.3))(eslint@9.0.0)(typescript@5.1.3)
      '@typescript-eslint/parser': 8.0.0(eslint@9.0.0)(typescript@5.1.3)
      '@typescript-eslint/utils': 8.0.0(eslint@9.0.0)(typescript@5.1.3)
    optionalDependencies:
      typescript: 5.1.3
    transitivePeerDependencies:
      - eslint
      - supports-color

  typescript-eslint@8.50.0(eslint@9.39.2)(typescript@5.9.3):
    dependencies:
      '@typescript-eslint/eslint-plugin': 8.50.0(@typescript-eslint/parser@8.50.0(eslint@9.39.2)(typescript@5.9.3))(eslint@9.39.2)(typescript@5.9.3)
      '@typescript-eslint/parser': 8.50.0(eslint@9.39.2)(typescript@5.9.3)
      '@typescript-eslint/typescript-estree': 8.50.0(typescript@5.9.3)
      '@typescript-eslint/utils': 8.50.0(eslint@9.39.2)(typescript@5.9.3)
      eslint: 9.39.2
      typescript: 5.9.3
    transitivePeerDependencies:
      - supports-color

  typescript@5.1.3: {}

  typescript@5.6.1-rc: {}

  typescript@5.9.3: {}

  unconfig-core@7.4.2:
    dependencies:
      '@quansync/fs': 1.0.0
      quansync: 1.0.0

  undici-types@7.16.0: {}

  undici@7.16.0: {}

  unpipe@1.0.0: {}

  unrun@0.2.19(synckit@0.11.11):
    dependencies:
      rolldown: 1.0.0-beta.53
    optionalDependencies:
      synckit: 0.11.11

  uri-js@4.4.1:
    dependencies:
      punycode: 2.3.1

  validate-npm-package-name@5.0.1: {}

  vary@1.1.2: {}

<<<<<<< HEAD
  vite@8.0.0-beta.1(@types/node@24.10.2)(yaml@2.8.1):
    dependencies:
      '@oxc-project/runtime': 0.101.0
=======
  vite@7.3.0(@types/node@24.10.4)(tsx@4.21.0)(yaml@2.8.1):
    dependencies:
      esbuild: 0.27.1
>>>>>>> 30bcbffa
      fdir: 6.5.0(picomatch@4.0.3)
      lightningcss: empty-npm-package@1.0.0
      picomatch: 4.0.3
      postcss: 8.5.6
      rolldown: 1.0.0-beta.53
      tinyglobby: 0.2.15
    optionalDependencies:
      '@types/node': 24.10.4
      fsevents: 2.3.3
<<<<<<< HEAD
      yaml: 2.8.1

  vitest@4.0.15(@types/node@24.10.2)(yaml@2.8.1):
    dependencies:
      '@vitest/expect': 4.0.15
      '@vitest/mocker': 4.0.15(vite@8.0.0-beta.1(@types/node@24.10.2)(yaml@2.8.1))
      '@vitest/pretty-format': 4.0.15
      '@vitest/runner': 4.0.15
      '@vitest/snapshot': 4.0.15
      '@vitest/spy': 4.0.15
      '@vitest/utils': 4.0.15
=======
      tsx: 4.21.0
      yaml: 2.8.1

  vitest@4.0.16(@types/node@24.10.4)(tsx@4.21.0)(yaml@2.8.1):
    dependencies:
      '@vitest/expect': 4.0.16
      '@vitest/mocker': 4.0.16(vite@7.3.0(@types/node@24.10.4)(tsx@4.21.0)(yaml@2.8.1))
      '@vitest/pretty-format': 4.0.16
      '@vitest/runner': 4.0.16
      '@vitest/snapshot': 4.0.16
      '@vitest/spy': 4.0.16
      '@vitest/utils': 4.0.16
>>>>>>> 30bcbffa
      es-module-lexer: 1.7.0
      expect-type: 1.3.0
      magic-string: 0.30.21
      obug: 2.1.1
      pathe: 2.0.3
      picomatch: 4.0.3
      std-env: 3.10.0
      tinybench: 2.9.0
      tinyexec: 1.0.2
      tinyglobby: 0.2.15
      tinyrainbow: 3.0.3
<<<<<<< HEAD
      vite: 8.0.0-beta.1(@types/node@24.10.2)(yaml@2.8.1)
=======
      vite: 7.3.0(@types/node@24.10.4)(tsx@4.21.0)(yaml@2.8.1)
>>>>>>> 30bcbffa
      why-is-node-running: 2.3.0
    optionalDependencies:
      '@types/node': 24.10.4
    transitivePeerDependencies:
      - esbuild
      - jiti
      - less
      - msw
      - sass
      - sass-embedded
      - stylus
      - sugarss
      - terser
      - tsx
      - yaml

  which@2.0.2:
    dependencies:
      isexe: 2.0.0

  why-is-node-running@2.3.0:
    dependencies:
      siginfo: 2.0.0
      stackback: 0.0.2

  word-wrap@1.2.5: {}

  wrappy@1.0.2: {}

  yaml@2.8.1: {}

  yocto-queue@0.1.0: {}

  zod@4.1.13: {}

  zod@4.2.1: {}<|MERGE_RESOLUTION|>--- conflicted
+++ resolved
@@ -73,11 +73,7 @@
         version: 24.10.4
       '@vitest/coverage-v8':
         specifier: ^4.0.1
-<<<<<<< HEAD
-        version: 4.0.15(vitest@4.0.15(@types/node@24.10.2)(yaml@2.8.1))
-=======
-        version: 4.0.16(vitest@4.0.16(@types/node@24.10.4)(tsx@4.21.0)(yaml@2.8.1))
->>>>>>> 30bcbffa
+        version: 4.0.16(vitest@4.0.16(@types/node@24.10.4)(yaml@2.8.1))
       eslint:
         specifier: ^9.28.0
         version: 9.39.2
@@ -97,31 +93,17 @@
         specifier: 3.7.4
         version: 3.7.4
       tsdown:
-<<<<<<< HEAD
-        specifier: ^0.17.0
-        version: 0.17.2(@arethetypeswrong/core@0.18.2)(synckit@0.11.11)(typescript@5.9.3)
+        specifier: ^0.18.0
+        version: 0.18.0(@arethetypeswrong/core@0.18.2)(synckit@0.11.11)(typescript@5.9.3)
       typescript-eslint:
         specifier: catalog:dev
-        version: 8.49.0(eslint@9.39.1)(typescript@5.9.3)
+        version: 8.50.0(eslint@9.39.2)(typescript@5.9.3)
       unrun:
         specifier: ^0.2.17
         version: 0.2.19(synckit@0.11.11)
       vitest:
         specifier: ^4.0.1
-        version: 4.0.15(@types/node@24.10.2)(yaml@2.8.1)
-=======
-        specifier: ^0.18.0
-        version: 0.18.0(@arethetypeswrong/core@0.18.2)(synckit@0.11.11)(typescript@5.9.3)
-      tsx:
-        specifier: ^4.19.4
-        version: 4.21.0
-      typescript-eslint:
-        specifier: catalog:dev
-        version: 8.50.0(eslint@9.39.2)(typescript@5.9.3)
-      vitest:
-        specifier: ^4.0.1
-        version: 4.0.16(@types/node@24.10.4)(tsx@4.21.0)(yaml@2.8.1)
->>>>>>> 30bcbffa
+        version: 4.0.16(@types/node@24.10.4)(yaml@2.8.1)
 
   cjs-test:
     devDependencies:
@@ -372,165 +354,6 @@
   '@emnapi/wasi-threads@1.1.0':
     resolution: {integrity: sha512-WI0DdZ8xFSbgMjR1sFsKABJ/C5OnRrjT06JXbZKexJGrDuPTzZdDYfFlsgcCXCyf+suG5QU2e/y1Wo2V/OapLQ==}
 
-<<<<<<< HEAD
-=======
-  '@esbuild/aix-ppc64@0.27.1':
-    resolution: {integrity: sha512-HHB50pdsBX6k47S4u5g/CaLjqS3qwaOVE5ILsq64jyzgMhLuCuZ8rGzM9yhsAjfjkbgUPMzZEPa7DAp7yz6vuA==}
-    engines: {node: '>=18'}
-    cpu: [ppc64]
-    os: [aix]
-
-  '@esbuild/android-arm64@0.27.1':
-    resolution: {integrity: sha512-45fuKmAJpxnQWixOGCrS+ro4Uvb4Re9+UTieUY2f8AEc+t7d4AaZ6eUJ3Hva7dtrxAAWHtlEFsXFMAgNnGU9uQ==}
-    engines: {node: '>=18'}
-    cpu: [arm64]
-    os: [android]
-
-  '@esbuild/android-arm@0.27.1':
-    resolution: {integrity: sha512-kFqa6/UcaTbGm/NncN9kzVOODjhZW8e+FRdSeypWe6j33gzclHtwlANs26JrupOntlcWmB0u8+8HZo8s7thHvg==}
-    engines: {node: '>=18'}
-    cpu: [arm]
-    os: [android]
-
-  '@esbuild/android-x64@0.27.1':
-    resolution: {integrity: sha512-LBEpOz0BsgMEeHgenf5aqmn/lLNTFXVfoWMUox8CtWWYK9X4jmQzWjoGoNb8lmAYml/tQ/Ysvm8q7szu7BoxRQ==}
-    engines: {node: '>=18'}
-    cpu: [x64]
-    os: [android]
-
-  '@esbuild/darwin-arm64@0.27.1':
-    resolution: {integrity: sha512-veg7fL8eMSCVKL7IW4pxb54QERtedFDfY/ASrumK/SbFsXnRazxY4YykN/THYqFnFwJ0aVjiUrVG2PwcdAEqQQ==}
-    engines: {node: '>=18'}
-    cpu: [arm64]
-    os: [darwin]
-
-  '@esbuild/darwin-x64@0.27.1':
-    resolution: {integrity: sha512-+3ELd+nTzhfWb07Vol7EZ+5PTbJ/u74nC6iv4/lwIU99Ip5uuY6QoIf0Hn4m2HoV0qcnRivN3KSqc+FyCHjoVQ==}
-    engines: {node: '>=18'}
-    cpu: [x64]
-    os: [darwin]
-
-  '@esbuild/freebsd-arm64@0.27.1':
-    resolution: {integrity: sha512-/8Rfgns4XD9XOSXlzUDepG8PX+AVWHliYlUkFI3K3GB6tqbdjYqdhcb4BKRd7C0BhZSoaCxhv8kTcBrcZWP+xg==}
-    engines: {node: '>=18'}
-    cpu: [arm64]
-    os: [freebsd]
-
-  '@esbuild/freebsd-x64@0.27.1':
-    resolution: {integrity: sha512-GITpD8dK9C+r+5yRT/UKVT36h/DQLOHdwGVwwoHidlnA168oD3uxA878XloXebK4Ul3gDBBIvEdL7go9gCUFzQ==}
-    engines: {node: '>=18'}
-    cpu: [x64]
-    os: [freebsd]
-
-  '@esbuild/linux-arm64@0.27.1':
-    resolution: {integrity: sha512-W9//kCrh/6in9rWIBdKaMtuTTzNj6jSeG/haWBADqLLa9P8O5YSRDzgD5y9QBok4AYlzS6ARHifAb75V6G670Q==}
-    engines: {node: '>=18'}
-    cpu: [arm64]
-    os: [linux]
-
-  '@esbuild/linux-arm@0.27.1':
-    resolution: {integrity: sha512-ieMID0JRZY/ZeCrsFQ3Y3NlHNCqIhTprJfDgSB3/lv5jJZ8FX3hqPyXWhe+gvS5ARMBJ242PM+VNz/ctNj//eA==}
-    engines: {node: '>=18'}
-    cpu: [arm]
-    os: [linux]
-
-  '@esbuild/linux-ia32@0.27.1':
-    resolution: {integrity: sha512-VIUV4z8GD8rtSVMfAj1aXFahsi/+tcoXXNYmXgzISL+KB381vbSTNdeZHHHIYqFyXcoEhu9n5cT+05tRv13rlw==}
-    engines: {node: '>=18'}
-    cpu: [ia32]
-    os: [linux]
-
-  '@esbuild/linux-loong64@0.27.1':
-    resolution: {integrity: sha512-l4rfiiJRN7sTNI//ff65zJ9z8U+k6zcCg0LALU5iEWzY+a1mVZ8iWC1k5EsNKThZ7XCQ6YWtsZ8EWYm7r1UEsg==}
-    engines: {node: '>=18'}
-    cpu: [loong64]
-    os: [linux]
-
-  '@esbuild/linux-mips64el@0.27.1':
-    resolution: {integrity: sha512-U0bEuAOLvO/DWFdygTHWY8C067FXz+UbzKgxYhXC0fDieFa0kDIra1FAhsAARRJbvEyso8aAqvPdNxzWuStBnA==}
-    engines: {node: '>=18'}
-    cpu: [mips64el]
-    os: [linux]
-
-  '@esbuild/linux-ppc64@0.27.1':
-    resolution: {integrity: sha512-NzdQ/Xwu6vPSf/GkdmRNsOfIeSGnh7muundsWItmBsVpMoNPVpM61qNzAVY3pZ1glzzAxLR40UyYM23eaDDbYQ==}
-    engines: {node: '>=18'}
-    cpu: [ppc64]
-    os: [linux]
-
-  '@esbuild/linux-riscv64@0.27.1':
-    resolution: {integrity: sha512-7zlw8p3IApcsN7mFw0O1Z1PyEk6PlKMu18roImfl3iQHTnr/yAfYv6s4hXPidbDoI2Q0pW+5xeoM4eTCC0UdrQ==}
-    engines: {node: '>=18'}
-    cpu: [riscv64]
-    os: [linux]
-
-  '@esbuild/linux-s390x@0.27.1':
-    resolution: {integrity: sha512-cGj5wli+G+nkVQdZo3+7FDKC25Uh4ZVwOAK6A06Hsvgr8WqBBuOy/1s+PUEd/6Je+vjfm6stX0kmib5b/O2Ykw==}
-    engines: {node: '>=18'}
-    cpu: [s390x]
-    os: [linux]
-
-  '@esbuild/linux-x64@0.27.1':
-    resolution: {integrity: sha512-z3H/HYI9MM0HTv3hQZ81f+AKb+yEoCRlUby1F80vbQ5XdzEMyY/9iNlAmhqiBKw4MJXwfgsh7ERGEOhrM1niMA==}
-    engines: {node: '>=18'}
-    cpu: [x64]
-    os: [linux]
-
-  '@esbuild/netbsd-arm64@0.27.1':
-    resolution: {integrity: sha512-wzC24DxAvk8Em01YmVXyjl96Mr+ecTPyOuADAvjGg+fyBpGmxmcr2E5ttf7Im8D0sXZihpxzO1isus8MdjMCXQ==}
-    engines: {node: '>=18'}
-    cpu: [arm64]
-    os: [netbsd]
-
-  '@esbuild/netbsd-x64@0.27.1':
-    resolution: {integrity: sha512-1YQ8ybGi2yIXswu6eNzJsrYIGFpnlzEWRl6iR5gMgmsrR0FcNoV1m9k9sc3PuP5rUBLshOZylc9nqSgymI+TYg==}
-    engines: {node: '>=18'}
-    cpu: [x64]
-    os: [netbsd]
-
-  '@esbuild/openbsd-arm64@0.27.1':
-    resolution: {integrity: sha512-5Z+DzLCrq5wmU7RDaMDe2DVXMRm2tTDvX2KU14JJVBN2CT/qov7XVix85QoJqHltpvAOZUAc3ndU56HSMWrv8g==}
-    engines: {node: '>=18'}
-    cpu: [arm64]
-    os: [openbsd]
-
-  '@esbuild/openbsd-x64@0.27.1':
-    resolution: {integrity: sha512-Q73ENzIdPF5jap4wqLtsfh8YbYSZ8Q0wnxplOlZUOyZy7B4ZKW8DXGWgTCZmF8VWD7Tciwv5F4NsRf6vYlZtqg==}
-    engines: {node: '>=18'}
-    cpu: [x64]
-    os: [openbsd]
-
-  '@esbuild/openharmony-arm64@0.27.1':
-    resolution: {integrity: sha512-ajbHrGM/XiK+sXM0JzEbJAen+0E+JMQZ2l4RR4VFwvV9JEERx+oxtgkpoKv1SevhjavK2z2ReHk32pjzktWbGg==}
-    engines: {node: '>=18'}
-    cpu: [arm64]
-    os: [openharmony]
-
-  '@esbuild/sunos-x64@0.27.1':
-    resolution: {integrity: sha512-IPUW+y4VIjuDVn+OMzHc5FV4GubIwPnsz6ubkvN8cuhEqH81NovB53IUlrlBkPMEPxvNnf79MGBoz8rZ2iW8HA==}
-    engines: {node: '>=18'}
-    cpu: [x64]
-    os: [sunos]
-
-  '@esbuild/win32-arm64@0.27.1':
-    resolution: {integrity: sha512-RIVRWiljWA6CdVu8zkWcRmGP7iRRIIwvhDKem8UMBjPql2TXM5PkDVvvrzMtj1V+WFPB4K7zkIGM7VzRtFkjdg==}
-    engines: {node: '>=18'}
-    cpu: [arm64]
-    os: [win32]
-
-  '@esbuild/win32-ia32@0.27.1':
-    resolution: {integrity: sha512-2BR5M8CPbptC1AK5JbJT1fWrHLvejwZidKx3UMSF0ecHMa+smhi16drIrCEggkgviBwLYd5nwrFLSl5Kho96RQ==}
-    engines: {node: '>=18'}
-    cpu: [ia32]
-    os: [win32]
-
-  '@esbuild/win32-x64@0.27.1':
-    resolution: {integrity: sha512-d5X6RMYv6taIymSk8JBP+nxv8DQAMY6A51GPgusqLdK9wBz5wWIXy1KjTck6HnjE9hqJzJRdk+1p/t5soSbCtw==}
-    engines: {node: '>=18'}
-    cpu: [x64]
-    os: [win32]
-
->>>>>>> 30bcbffa
   '@eslint-community/eslint-utils@4.9.0':
     resolution: {integrity: sha512-ayVFHdtZ+hsq1t2Dy24wCmGXGe4q9Gu3smhLYALJrr473ZH27MsnSL+LKUlimp4BWJqMDMLmPpx/Q9R3OAlL4g==}
     engines: {node: ^12.22.0 || ^14.17.0 || >=16.0.0}
@@ -1195,14 +1018,6 @@
     resolution: {integrity: sha512-FGgH2h8zKNim9ljj7dankFPcICIK9Cp5bm+c2gQSYePhpaG5+esrLODihIorn+Pe6FGJzWhXQotPv73jTaldXA==}
     engines: {node: '>= 0.4'}
 
-<<<<<<< HEAD
-=======
-  esbuild@0.27.1:
-    resolution: {integrity: sha512-yY35KZckJJuVVPXpvjgxiCuVEJT67F6zDeVTv4rizyPrfGBUpZQsvmxnN+C371c2esD/hNMjj4tpBhuueLN7aA==}
-    engines: {node: '>=18'}
-    hasBin: true
-
->>>>>>> 30bcbffa
   escape-html@1.0.3:
     resolution: {integrity: sha512-NiSupZ4OeuGwr68lGIeym/ksIZMJodUGOSCZ/FSnTxcrekbvqrgdUxlJOMpijaKZVjAJrWrGs/6Jy8OMuyj9ow==}
 
@@ -1999,14 +1814,6 @@
   tslib@2.8.1:
     resolution: {integrity: sha512-oJFu94HQb+KVduSUQL7wnpmqnfmLsOA/nAh6b6EH0wCEoK0/mPeXU6c3wKDV83MkOuHPRHtSXKKU99IBazS/2w==}
 
-<<<<<<< HEAD
-=======
-  tsx@4.21.0:
-    resolution: {integrity: sha512-5C1sg4USs1lfG0GFb2RLXsdpXqBSEhAaA/0kPL01wxzpMqLILNxIxIOKiILz+cdg/pLnOUxFYOR5yhHU666wbw==}
-    engines: {node: '>=18.0.0'}
-    hasBin: true
-
->>>>>>> 30bcbffa
   type-check@0.4.0:
     resolution: {integrity: sha512-XleUoc9uwGXqjWwXaUTZAmzMcFZ5858QA2vvx1Ur5xIcixXIP+8LnFDgRplU30us6teqdlskFfu+ae4K79Ooew==}
     engines: {node: '>= 0.8.0'}
@@ -2088,13 +1895,8 @@
     resolution: {integrity: sha512-BNGbWLfd0eUPabhkXUVm0j8uuvREyTh5ovRa/dyow/BqAbZJyC+5fU+IzQOzmAKzYqYRAISoRhdQr3eIZ/PXqg==}
     engines: {node: '>= 0.8'}
 
-<<<<<<< HEAD
   vite@8.0.0-beta.1:
     resolution: {integrity: sha512-wWdn95sweG8/AEklHTAwZ9rwxZn77jQ72Flj2004oWpFBao9sTRXAntWEKKyp1qZXXLxNFRhr5Mp5tQIeR0SXA==}
-=======
-  vite@7.3.0:
-    resolution: {integrity: sha512-dZwN5L1VlUBewiP6H9s2+B3e3Jg96D0vzN+Ry73sOefebhYr9f94wwkMNN/9ouoU8pV1BqA1d1zGk8928cx0rg==}
->>>>>>> 30bcbffa
     engines: {node: ^20.19.0 || >=22.12.0}
     hasBin: true
     peerDependencies:
@@ -2255,87 +2057,6 @@
       tslib: 2.8.1
     optional: true
 
-<<<<<<< HEAD
-=======
-  '@esbuild/aix-ppc64@0.27.1':
-    optional: true
-
-  '@esbuild/android-arm64@0.27.1':
-    optional: true
-
-  '@esbuild/android-arm@0.27.1':
-    optional: true
-
-  '@esbuild/android-x64@0.27.1':
-    optional: true
-
-  '@esbuild/darwin-arm64@0.27.1':
-    optional: true
-
-  '@esbuild/darwin-x64@0.27.1':
-    optional: true
-
-  '@esbuild/freebsd-arm64@0.27.1':
-    optional: true
-
-  '@esbuild/freebsd-x64@0.27.1':
-    optional: true
-
-  '@esbuild/linux-arm64@0.27.1':
-    optional: true
-
-  '@esbuild/linux-arm@0.27.1':
-    optional: true
-
-  '@esbuild/linux-ia32@0.27.1':
-    optional: true
-
-  '@esbuild/linux-loong64@0.27.1':
-    optional: true
-
-  '@esbuild/linux-mips64el@0.27.1':
-    optional: true
-
-  '@esbuild/linux-ppc64@0.27.1':
-    optional: true
-
-  '@esbuild/linux-riscv64@0.27.1':
-    optional: true
-
-  '@esbuild/linux-s390x@0.27.1':
-    optional: true
-
-  '@esbuild/linux-x64@0.27.1':
-    optional: true
-
-  '@esbuild/netbsd-arm64@0.27.1':
-    optional: true
-
-  '@esbuild/netbsd-x64@0.27.1':
-    optional: true
-
-  '@esbuild/openbsd-arm64@0.27.1':
-    optional: true
-
-  '@esbuild/openbsd-x64@0.27.1':
-    optional: true
-
-  '@esbuild/openharmony-arm64@0.27.1':
-    optional: true
-
-  '@esbuild/sunos-x64@0.27.1':
-    optional: true
-
-  '@esbuild/win32-arm64@0.27.1':
-    optional: true
-
-  '@esbuild/win32-ia32@0.27.1':
-    optional: true
-
-  '@esbuild/win32-x64@0.27.1':
-    optional: true
-
->>>>>>> 30bcbffa
   '@eslint-community/eslint-utils@4.9.0(eslint@9.0.0)':
     dependencies:
       eslint: 9.0.0
@@ -2782,11 +2503,7 @@
       '@typescript-eslint/types': 8.50.0
       eslint-visitor-keys: 4.2.1
 
-<<<<<<< HEAD
-  '@vitest/coverage-v8@4.0.15(vitest@4.0.15(@types/node@24.10.2)(yaml@2.8.1))':
-=======
-  '@vitest/coverage-v8@4.0.16(vitest@4.0.16(@types/node@24.10.4)(tsx@4.21.0)(yaml@2.8.1))':
->>>>>>> 30bcbffa
+  '@vitest/coverage-v8@4.0.16(vitest@4.0.16(@types/node@24.10.4)(yaml@2.8.1))':
     dependencies:
       '@bcoe/v8-coverage': 1.0.2
       '@vitest/utils': 4.0.16
@@ -2799,11 +2516,7 @@
       obug: 2.1.1
       std-env: 3.10.0
       tinyrainbow: 3.0.3
-<<<<<<< HEAD
-      vitest: 4.0.15(@types/node@24.10.2)(yaml@2.8.1)
-=======
-      vitest: 4.0.16(@types/node@24.10.4)(tsx@4.21.0)(yaml@2.8.1)
->>>>>>> 30bcbffa
+      vitest: 4.0.16(@types/node@24.10.4)(yaml@2.8.1)
     transitivePeerDependencies:
       - supports-color
 
@@ -2816,21 +2529,13 @@
       chai: 6.2.1
       tinyrainbow: 3.0.3
 
-<<<<<<< HEAD
-  '@vitest/mocker@4.0.15(vite@8.0.0-beta.1(@types/node@24.10.2)(yaml@2.8.1))':
-=======
-  '@vitest/mocker@4.0.16(vite@7.3.0(@types/node@24.10.4)(tsx@4.21.0)(yaml@2.8.1))':
->>>>>>> 30bcbffa
+  '@vitest/mocker@4.0.16(vite@8.0.0-beta.1(@types/node@24.10.4)(yaml@2.8.1))':
     dependencies:
       '@vitest/spy': 4.0.16
       estree-walker: 3.0.3
       magic-string: 0.30.21
     optionalDependencies:
-<<<<<<< HEAD
-      vite: 8.0.0-beta.1(@types/node@24.10.2)(yaml@2.8.1)
-=======
-      vite: 7.3.0(@types/node@24.10.4)(tsx@4.21.0)(yaml@2.8.1)
->>>>>>> 30bcbffa
+      vite: 8.0.0-beta.1(@types/node@24.10.4)(yaml@2.8.1)
 
   '@vitest/pretty-format@4.0.16':
     dependencies:
@@ -3057,38 +2762,6 @@
     dependencies:
       es-errors: 1.3.0
 
-<<<<<<< HEAD
-=======
-  esbuild@0.27.1:
-    optionalDependencies:
-      '@esbuild/aix-ppc64': 0.27.1
-      '@esbuild/android-arm': 0.27.1
-      '@esbuild/android-arm64': 0.27.1
-      '@esbuild/android-x64': 0.27.1
-      '@esbuild/darwin-arm64': 0.27.1
-      '@esbuild/darwin-x64': 0.27.1
-      '@esbuild/freebsd-arm64': 0.27.1
-      '@esbuild/freebsd-x64': 0.27.1
-      '@esbuild/linux-arm': 0.27.1
-      '@esbuild/linux-arm64': 0.27.1
-      '@esbuild/linux-ia32': 0.27.1
-      '@esbuild/linux-loong64': 0.27.1
-      '@esbuild/linux-mips64el': 0.27.1
-      '@esbuild/linux-ppc64': 0.27.1
-      '@esbuild/linux-riscv64': 0.27.1
-      '@esbuild/linux-s390x': 0.27.1
-      '@esbuild/linux-x64': 0.27.1
-      '@esbuild/netbsd-arm64': 0.27.1
-      '@esbuild/netbsd-x64': 0.27.1
-      '@esbuild/openbsd-arm64': 0.27.1
-      '@esbuild/openbsd-x64': 0.27.1
-      '@esbuild/openharmony-arm64': 0.27.1
-      '@esbuild/sunos-x64': 0.27.1
-      '@esbuild/win32-arm64': 0.27.1
-      '@esbuild/win32-ia32': 0.27.1
-      '@esbuild/win32-x64': 0.27.1
-
->>>>>>> 30bcbffa
   escape-html@1.0.3: {}
 
   escape-string-regexp@4.0.0: {}
@@ -3929,16 +3602,6 @@
   tslib@2.8.1:
     optional: true
 
-<<<<<<< HEAD
-=======
-  tsx@4.21.0:
-    dependencies:
-      esbuild: 0.27.1
-      get-tsconfig: 4.13.0
-    optionalDependencies:
-      fsevents: 2.3.3
-
->>>>>>> 30bcbffa
   type-check@0.4.0:
     dependencies:
       prelude-ls: 1.2.1
@@ -4011,15 +3674,9 @@
 
   vary@1.1.2: {}
 
-<<<<<<< HEAD
-  vite@8.0.0-beta.1(@types/node@24.10.2)(yaml@2.8.1):
+  vite@8.0.0-beta.1(@types/node@24.10.4)(yaml@2.8.1):
     dependencies:
       '@oxc-project/runtime': 0.101.0
-=======
-  vite@7.3.0(@types/node@24.10.4)(tsx@4.21.0)(yaml@2.8.1):
-    dependencies:
-      esbuild: 0.27.1
->>>>>>> 30bcbffa
       fdir: 6.5.0(picomatch@4.0.3)
       lightningcss: empty-npm-package@1.0.0
       picomatch: 4.0.3
@@ -4029,32 +3686,17 @@
     optionalDependencies:
       '@types/node': 24.10.4
       fsevents: 2.3.3
-<<<<<<< HEAD
       yaml: 2.8.1
 
-  vitest@4.0.15(@types/node@24.10.2)(yaml@2.8.1):
-    dependencies:
-      '@vitest/expect': 4.0.15
-      '@vitest/mocker': 4.0.15(vite@8.0.0-beta.1(@types/node@24.10.2)(yaml@2.8.1))
-      '@vitest/pretty-format': 4.0.15
-      '@vitest/runner': 4.0.15
-      '@vitest/snapshot': 4.0.15
-      '@vitest/spy': 4.0.15
-      '@vitest/utils': 4.0.15
-=======
-      tsx: 4.21.0
-      yaml: 2.8.1
-
-  vitest@4.0.16(@types/node@24.10.4)(tsx@4.21.0)(yaml@2.8.1):
+  vitest@4.0.16(@types/node@24.10.4)(yaml@2.8.1):
     dependencies:
       '@vitest/expect': 4.0.16
-      '@vitest/mocker': 4.0.16(vite@7.3.0(@types/node@24.10.4)(tsx@4.21.0)(yaml@2.8.1))
+      '@vitest/mocker': 4.0.16(vite@8.0.0-beta.1(@types/node@24.10.4)(yaml@2.8.1))
       '@vitest/pretty-format': 4.0.16
       '@vitest/runner': 4.0.16
       '@vitest/snapshot': 4.0.16
       '@vitest/spy': 4.0.16
       '@vitest/utils': 4.0.16
->>>>>>> 30bcbffa
       es-module-lexer: 1.7.0
       expect-type: 1.3.0
       magic-string: 0.30.21
@@ -4066,11 +3708,7 @@
       tinyexec: 1.0.2
       tinyglobby: 0.2.15
       tinyrainbow: 3.0.3
-<<<<<<< HEAD
-      vite: 8.0.0-beta.1(@types/node@24.10.2)(yaml@2.8.1)
-=======
-      vite: 7.3.0(@types/node@24.10.4)(tsx@4.21.0)(yaml@2.8.1)
->>>>>>> 30bcbffa
+      vite: 8.0.0-beta.1(@types/node@24.10.4)(yaml@2.8.1)
       why-is-node-running: 2.3.0
     optionalDependencies:
       '@types/node': 24.10.4
