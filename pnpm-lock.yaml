--- conflicted
+++ resolved
@@ -47,15 +47,11 @@
       version: 8.39.0
     zod:
       specifier: ^4.0.0
-<<<<<<< HEAD
-      version: 4.0.14
+      version: 4.0.15
   prod:
     ramda:
       specifier: ^0.31.3
       version: 0.31.3
-=======
-      version: 4.0.15
->>>>>>> df192b7d
 
 overrides:
   '@scarf/scarf': npm:empty-npm-package@1.0.0
@@ -307,7 +303,7 @@
         version: 5.9.2
       zod:
         specifier: catalog:dev
-        version: 4.0.14
+        version: 4.0.15
 
 packages:
 
