--- conflicted
+++ resolved
@@ -73,11 +73,7 @@
         version: 24.10.2
       '@vitest/coverage-v8':
         specifier: ^4.0.1
-<<<<<<< HEAD
-        version: 4.0.15(vitest@4.0.15(@types/node@24.10.1)(yaml@2.8.1))
-=======
-        version: 4.0.15(vitest@4.0.15(@types/node@24.10.2)(tsx@4.20.6)(yaml@2.8.1))
->>>>>>> fcdb08cd
+        version: 4.0.15(vitest@4.0.15(@types/node@24.10.2)(yaml@2.8.1))
       eslint:
         specifier: ^9.28.0
         version: 9.39.1
@@ -107,11 +103,7 @@
         version: 0.2.19(synckit@0.11.11)
       vitest:
         specifier: ^4.0.1
-<<<<<<< HEAD
-        version: 4.0.15(@types/node@24.10.1)(yaml@2.8.1)
-=======
-        version: 4.0.15(@types/node@24.10.2)(tsx@4.20.6)(yaml@2.8.1)
->>>>>>> fcdb08cd
+        version: 4.0.15(@types/node@24.10.2)(yaml@2.8.1)
 
   cjs-test:
     devDependencies:
@@ -2505,11 +2497,7 @@
       '@typescript-eslint/types': 8.49.0
       eslint-visitor-keys: 4.2.1
 
-<<<<<<< HEAD
-  '@vitest/coverage-v8@4.0.15(vitest@4.0.15(@types/node@24.10.1)(yaml@2.8.1))':
-=======
-  '@vitest/coverage-v8@4.0.15(vitest@4.0.15(@types/node@24.10.2)(tsx@4.20.6)(yaml@2.8.1))':
->>>>>>> fcdb08cd
+  '@vitest/coverage-v8@4.0.15(vitest@4.0.15(@types/node@24.10.2)(yaml@2.8.1))':
     dependencies:
       '@bcoe/v8-coverage': 1.0.2
       '@vitest/utils': 4.0.15
@@ -2522,11 +2510,7 @@
       obug: 2.1.1
       std-env: 3.10.0
       tinyrainbow: 3.0.3
-<<<<<<< HEAD
-      vitest: 4.0.15(@types/node@24.10.1)(yaml@2.8.1)
-=======
-      vitest: 4.0.15(@types/node@24.10.2)(tsx@4.20.6)(yaml@2.8.1)
->>>>>>> fcdb08cd
+      vitest: 4.0.15(@types/node@24.10.2)(yaml@2.8.1)
     transitivePeerDependencies:
       - supports-color
 
@@ -2539,21 +2523,13 @@
       chai: 6.2.1
       tinyrainbow: 3.0.3
 
-<<<<<<< HEAD
-  '@vitest/mocker@4.0.15(vite@8.0.0-beta.1(@types/node@24.10.1)(yaml@2.8.1))':
-=======
-  '@vitest/mocker@4.0.15(vite@7.2.6(@types/node@24.10.2)(tsx@4.20.6)(yaml@2.8.1))':
->>>>>>> fcdb08cd
+  '@vitest/mocker@4.0.15(vite@8.0.0-beta.1(@types/node@24.10.2)(yaml@2.8.1))':
     dependencies:
       '@vitest/spy': 4.0.15
       estree-walker: 3.0.3
       magic-string: 0.30.21
     optionalDependencies:
-<<<<<<< HEAD
-      vite: 8.0.0-beta.1(@types/node@24.10.1)(yaml@2.8.1)
-=======
-      vite: 7.2.6(@types/node@24.10.2)(tsx@4.20.6)(yaml@2.8.1)
->>>>>>> fcdb08cd
+      vite: 8.0.0-beta.1(@types/node@24.10.2)(yaml@2.8.1)
 
   '@vitest/pretty-format@4.0.15':
     dependencies:
@@ -3691,11 +3667,7 @@
 
   vary@1.1.2: {}
 
-<<<<<<< HEAD
-  vite@8.0.0-beta.1(@types/node@24.10.1)(yaml@2.8.1):
-=======
-  vite@7.2.6(@types/node@24.10.2)(tsx@4.20.6)(yaml@2.8.1):
->>>>>>> fcdb08cd
+  vite@8.0.0-beta.1(@types/node@24.10.2)(yaml@2.8.1):
     dependencies:
       '@oxc-project/runtime': 0.101.0
       fdir: 6.5.0(picomatch@4.0.3)
@@ -3709,17 +3681,10 @@
       fsevents: 2.3.3
       yaml: 2.8.1
 
-<<<<<<< HEAD
-  vitest@4.0.15(@types/node@24.10.1)(yaml@2.8.1):
+  vitest@4.0.15(@types/node@24.10.2)(yaml@2.8.1):
     dependencies:
       '@vitest/expect': 4.0.15
-      '@vitest/mocker': 4.0.15(vite@8.0.0-beta.1(@types/node@24.10.1)(yaml@2.8.1))
-=======
-  vitest@4.0.15(@types/node@24.10.2)(tsx@4.20.6)(yaml@2.8.1):
-    dependencies:
-      '@vitest/expect': 4.0.15
-      '@vitest/mocker': 4.0.15(vite@7.2.6(@types/node@24.10.2)(tsx@4.20.6)(yaml@2.8.1))
->>>>>>> fcdb08cd
+      '@vitest/mocker': 4.0.15(vite@8.0.0-beta.1(@types/node@24.10.2)(yaml@2.8.1))
       '@vitest/pretty-format': 4.0.15
       '@vitest/runner': 4.0.15
       '@vitest/snapshot': 4.0.15
@@ -3736,11 +3701,7 @@
       tinyexec: 1.0.2
       tinyglobby: 0.2.15
       tinyrainbow: 3.0.3
-<<<<<<< HEAD
-      vite: 8.0.0-beta.1(@types/node@24.10.1)(yaml@2.8.1)
-=======
-      vite: 7.2.6(@types/node@24.10.2)(tsx@4.20.6)(yaml@2.8.1)
->>>>>>> fcdb08cd
+      vite: 8.0.0-beta.1(@types/node@24.10.2)(yaml@2.8.1)
       why-is-node-running: 2.3.0
     optionalDependencies:
       '@types/node': 24.10.2
