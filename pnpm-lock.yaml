lockfileVersion: '9.0'

settings:
  autoInstallPeers: false
  excludeLinksFromLockfile: false

catalogs:
  dev:
    '@types/compression':
      specifier: ^1.8.1
      version: 1.8.1
    '@types/express':
      specifier: ^5.0.3
      version: 5.0.3
    '@types/express-fileupload':
      specifier: ^1.5.1
      version: 1.5.1
    '@types/http-errors':
      specifier: ^2.0.5
      version: 2.0.5
    '@typescript-eslint/rule-tester':
      specifier: ^8.35.1
      version: 8.36.0
    compression:
      specifier: ^1.8.0
      version: 1.8.0
    express:
      specifier: ^5.1.0
      version: 5.1.0
    express-fileupload:
      specifier: ^1.5.1
      version: 1.5.2
    http-errors:
      specifier: ^2.0.0
      version: 2.0.0
    typescript:
      specifier: ^5.8.3
      version: 5.8.3
    typescript-eslint:
      specifier: ^8.35.1
      version: 8.36.0
    undici:
      specifier: ^6.19.8
      version: 6.21.3
    zod:
      specifier: ^4.0.0
      version: 4.0.5

overrides:
  '@scarf/scarf': npm:empty-npm-package@1.0.0
  vite: ^6

importers:

  .:
    devDependencies:
      '@arethetypeswrong/cli':
        specifier: ^0.18.2
        version: 0.18.2
      '@tsconfig/node20':
        specifier: ^20.1.5
        version: 20.1.6
      '@types/node':
        specifier: ^24.0.0
        version: 24.0.13
      '@vitest/coverage-v8':
<<<<<<< HEAD
        specifier: ^4.0.0-beta.2
        version: 4.0.0-beta.2(vitest@4.0.0-beta.2(@types/node@24.0.8)(tsx@4.20.3)(yaml@2.8.0))
=======
        specifier: ^3.2.3
        version: 3.2.4(vitest@3.2.4(@types/node@24.0.13)(tsx@4.20.3)(yaml@2.8.0))
>>>>>>> 09679a59
      eslint:
        specifier: ^9.28.0
        version: 9.31.0
      eslint-config-prettier:
        specifier: ^10.1.5
        version: 10.1.5(eslint@9.31.0)
      eslint-plugin-allowed-dependencies:
        specifier: ^1.3.1
        version: 1.3.1(eslint@9.31.0)(typescript-eslint@8.36.0(eslint@9.31.0)(typescript@5.8.3))
      eslint-plugin-prettier:
        specifier: ^5.4.1
        version: 5.5.1(eslint-config-prettier@10.1.5(eslint@9.31.0))(eslint@9.31.0)(prettier@3.6.2)
      husky:
        specifier: ^9.0.5
        version: 9.1.7
      prettier:
        specifier: 3.6.2
        version: 3.6.2
      tsup:
        specifier: ^8.5.0
        version: 8.5.0(postcss@8.5.6)(tsx@4.20.3)(typescript@5.8.3)(yaml@2.8.0)
      tsx:
        specifier: ^4.19.4
        version: 4.20.3
      typescript-eslint:
        specifier: catalog:dev
        version: 8.36.0(eslint@9.31.0)(typescript@5.8.3)
      vitest:
<<<<<<< HEAD
        specifier: ^4.0.0-beta.2
        version: 4.0.0-beta.2(@types/node@24.0.8)(tsx@4.20.3)(yaml@2.8.0)
=======
        specifier: ^3.2.3
        version: 3.2.4(@types/node@24.0.13)(tsx@4.20.3)(yaml@2.8.0)
>>>>>>> 09679a59

  cjs-test:
    devDependencies:
      express-zod-api:
        specifier: workspace:*
        version: link:../express-zod-api
      zod:
        specifier: catalog:dev
        version: 4.0.5

  compat-test:
    devDependencies:
      '@express-zod-api/migration':
        specifier: workspace:*
        version: link:../migration
      eslint:
        specifier: npm:eslint@9.0.0
        version: 9.0.0
      express:
        specifier: npm:express@5.1.0
        version: 5.1.0
      express-zod-api:
        specifier: workspace:*
        version: link:../express-zod-api
      http-errors:
        specifier: npm:http-errors@2.0.0
        version: 2.0.0
      typescript:
        specifier: npm:typescript@5.1.3
        version: 5.1.3
      typescript-eslint:
        specifier: npm:typescript-eslint@8.0.0
        version: 8.0.0(eslint@9.0.0)(typescript@5.1.3)
      zod:
        specifier: npm:zod@3.25.35
        version: 3.25.35

  esm-test:
    devDependencies:
      express-zod-api:
        specifier: workspace:*
        version: link:../express-zod-api
      zod:
        specifier: catalog:dev
        version: 4.0.5

  example:
    devDependencies:
      '@types/http-errors':
        specifier: catalog:dev
        version: 2.0.5
      '@types/swagger-ui-express':
        specifier: ^4.1.8
        version: 4.1.8
      express-zod-api:
        specifier: workspace:*
        version: link:../express-zod-api
      http-errors:
        specifier: catalog:dev
        version: 2.0.0
      swagger-ui-express:
        specifier: ^5.0.0
        version: 5.0.1(express@5.1.0)
      typescript:
        specifier: catalog:dev
        version: 5.8.3
      undici:
        specifier: catalog:dev
        version: 6.21.3
      zod:
        specifier: catalog:dev
        version: 4.0.5

  express-zod-api:
    dependencies:
      ansis:
        specifier: ^4.1.0
        version: 4.1.0
      node-mocks-http:
        specifier: ^1.17.2
        version: 1.17.2(@types/express@5.0.3)(@types/node@24.0.13)
      openapi3-ts:
        specifier: ^4.5.0
        version: 4.5.0
      ramda:
        specifier: ^0.31.3
        version: 0.31.3
    devDependencies:
      '@types/compression':
        specifier: catalog:dev
        version: 1.8.1
      '@types/cors':
        specifier: ^2.8.19
        version: 2.8.19
      '@types/depd':
        specifier: ^1.1.37
        version: 1.1.37
      '@types/express':
        specifier: catalog:dev
        version: 5.0.3
      '@types/express-fileupload':
        specifier: catalog:dev
        version: 1.5.1
      '@types/http-errors':
        specifier: catalog:dev
        version: 2.0.5
      '@types/node-forge':
        specifier: ^1.3.11
        version: 1.3.13
      '@types/ramda':
        specifier: ^0.30.0
        version: 0.30.2
      '@types/semver':
        specifier: ^7.7.0
        version: 7.7.0
      camelize-ts:
        specifier: ^3.0.0
        version: 3.0.0
      compression:
        specifier: catalog:dev
        version: 1.8.0
      cors:
        specifier: ^2.8.5
        version: 2.8.5
      depd:
        specifier: ^2.0.0
        version: 2.0.0
      express:
        specifier: catalog:dev
        version: 5.1.0
      express-fileupload:
        specifier: catalog:dev
        version: 1.5.2
      http-errors:
        specifier: catalog:dev
        version: 2.0.0
      node-forge:
        specifier: ^1.3.1
        version: 1.3.1
      semver:
        specifier: ^7.7.2
        version: 7.7.2
      snakify-ts:
        specifier: ^2.3.0
        version: 2.3.0
      typescript:
        specifier: catalog:dev
        version: 5.8.3
      undici:
        specifier: catalog:dev
        version: 6.21.3
      zod:
        specifier: catalog:dev
        version: 4.0.5

  issue952-test:
    dependencies:
      '@types/express':
        specifier: catalog:dev
        version: 5.0.3
      '@types/express-fileupload':
        specifier: catalog:dev
        version: 1.5.1
      express-zod-api:
        specifier: workspace:*
        version: link:../express-zod-api
      typescript:
        specifier: catalog:dev
        version: 5.8.3
      zod:
        specifier: catalog:dev
        version: 4.0.5

  migration:
    devDependencies:
      '@typescript-eslint/rule-tester':
        specifier: catalog:dev
        version: 8.36.0(eslint@9.31.0)(typescript@5.8.3)

packages:

  '@ampproject/remapping@2.3.0':
    resolution: {integrity: sha512-30iZtAPgz+LTIYoeivqYo853f02jBYSd5uGnGpkFV0M3xOt9aN73erkgYAmZU43x4VfqcnLxW9Kpg3R5LC4YYw==}
    engines: {node: '>=6.0.0'}

  '@andrewbranch/untar.js@1.0.3':
    resolution: {integrity: sha512-Jh15/qVmrLGhkKJBdXlK1+9tY4lZruYjsgkDFj08ZmDiWVBLJcqkok7Z0/R0In+i1rScBpJlSvrTS2Lm41Pbnw==}

  '@arethetypeswrong/cli@0.18.2':
    resolution: {integrity: sha512-PcFM20JNlevEDKBg4Re29Rtv2xvjvQZzg7ENnrWFSS0PHgdP2njibVFw+dRUhNkPgNfac9iUqO0ohAXqQL4hbw==}
    engines: {node: '>=20'}
    hasBin: true

  '@arethetypeswrong/core@0.18.2':
    resolution: {integrity: sha512-GiwTmBFOU1/+UVNqqCGzFJYfBXEytUkiI+iRZ6Qx7KmUVtLm00sYySkfe203C9QtPG11yOz1ZaMek8dT/xnlgg==}
    engines: {node: '>=20'}

  '@babel/helper-string-parser@7.27.1':
    resolution: {integrity: sha512-qMlSxKbpRlAridDExk92nSobyDdpPijUq2DW6oDnUqd0iOGxmQjyqhMIihI9+zv4LPyZdRje2cavWPbCbWm3eA==}
    engines: {node: '>=6.9.0'}

  '@babel/helper-validator-identifier@7.27.1':
    resolution: {integrity: sha512-D2hP9eA+Sqx1kBZgzxZh0y1trbuU+JoDkiEwqhQ36nodYqJwyEIhPSdMNd7lOm/4io72luTPWH20Yda0xOuUow==}
    engines: {node: '>=6.9.0'}

  '@babel/parser@7.28.0':
    resolution: {integrity: sha512-jVZGvOxOuNSsuQuLRTh13nU0AogFlw32w/MT+LV6D3sP5WdbW61E77RnkbaO2dUvmPAYrBDJXGn5gGS6tH4j8g==}
    engines: {node: '>=6.0.0'}
    hasBin: true

  '@babel/types@7.28.1':
    resolution: {integrity: sha512-x0LvFTekgSX+83TI28Y9wYPUfzrnl2aT5+5QLnO6v7mSJYtEEevuDRN0F0uSHRk1G1IWZC43o00Y0xDDrpBGPQ==}
    engines: {node: '>=6.9.0'}

  '@bcoe/v8-coverage@1.0.2':
    resolution: {integrity: sha512-6zABk/ECA/QYSCQ1NGiVwwbQerUCZ+TQbp64Q3AgmfNvurHH0j8TtXa1qbShXA6qqkpAj4V5W8pP6mLe1mcMqA==}
    engines: {node: '>=18'}

  '@braidai/lang@1.1.1':
    resolution: {integrity: sha512-5uM+no3i3DafVgkoW7ayPhEGHNNBZCSj5TrGDQt0ayEKQda5f3lAXlmQg0MR5E0gKgmTzUUEtSWHsEC3h9jUcg==}

  '@colors/colors@1.5.0':
    resolution: {integrity: sha512-ooWCrlZP11i8GImSjTHYHLkvFDP48nS4+204nGb1RiX/WXYHmJA2III9/e2DWVabCESdW7hBAEzHRqUn9OUVvQ==}
    engines: {node: '>=0.1.90'}

  '@esbuild/aix-ppc64@0.25.6':
    resolution: {integrity: sha512-ShbM/3XxwuxjFiuVBHA+d3j5dyac0aEVVq1oluIDf71hUw0aRF59dV/efUsIwFnR6m8JNM2FjZOzmaZ8yG61kw==}
    engines: {node: '>=18'}
    cpu: [ppc64]
    os: [aix]

  '@esbuild/android-arm64@0.25.6':
    resolution: {integrity: sha512-hd5zdUarsK6strW+3Wxi5qWws+rJhCCbMiC9QZyzoxfk5uHRIE8T287giQxzVpEvCwuJ9Qjg6bEjcRJcgfLqoA==}
    engines: {node: '>=18'}
    cpu: [arm64]
    os: [android]

  '@esbuild/android-arm@0.25.6':
    resolution: {integrity: sha512-S8ToEOVfg++AU/bHwdksHNnyLyVM+eMVAOf6yRKFitnwnbwwPNqKr3srzFRe7nzV69RQKb5DgchIX5pt3L53xg==}
    engines: {node: '>=18'}
    cpu: [arm]
    os: [android]

  '@esbuild/android-x64@0.25.6':
    resolution: {integrity: sha512-0Z7KpHSr3VBIO9A/1wcT3NTy7EB4oNC4upJ5ye3R7taCc2GUdeynSLArnon5G8scPwaU866d3H4BCrE5xLW25A==}
    engines: {node: '>=18'}
    cpu: [x64]
    os: [android]

  '@esbuild/darwin-arm64@0.25.6':
    resolution: {integrity: sha512-FFCssz3XBavjxcFxKsGy2DYK5VSvJqa6y5HXljKzhRZ87LvEi13brPrf/wdyl/BbpbMKJNOr1Sd0jtW4Ge1pAA==}
    engines: {node: '>=18'}
    cpu: [arm64]
    os: [darwin]

  '@esbuild/darwin-x64@0.25.6':
    resolution: {integrity: sha512-GfXs5kry/TkGM2vKqK2oyiLFygJRqKVhawu3+DOCk7OxLy/6jYkWXhlHwOoTb0WqGnWGAS7sooxbZowy+pK9Yg==}
    engines: {node: '>=18'}
    cpu: [x64]
    os: [darwin]

  '@esbuild/freebsd-arm64@0.25.6':
    resolution: {integrity: sha512-aoLF2c3OvDn2XDTRvn8hN6DRzVVpDlj2B/F66clWd/FHLiHaG3aVZjxQX2DYphA5y/evbdGvC6Us13tvyt4pWg==}
    engines: {node: '>=18'}
    cpu: [arm64]
    os: [freebsd]

  '@esbuild/freebsd-x64@0.25.6':
    resolution: {integrity: sha512-2SkqTjTSo2dYi/jzFbU9Plt1vk0+nNg8YC8rOXXea+iA3hfNJWebKYPs3xnOUf9+ZWhKAaxnQNUf2X9LOpeiMQ==}
    engines: {node: '>=18'}
    cpu: [x64]
    os: [freebsd]

  '@esbuild/linux-arm64@0.25.6':
    resolution: {integrity: sha512-b967hU0gqKd9Drsh/UuAm21Khpoh6mPBSgz8mKRq4P5mVK8bpA+hQzmm/ZwGVULSNBzKdZPQBRT3+WuVavcWsQ==}
    engines: {node: '>=18'}
    cpu: [arm64]
    os: [linux]

  '@esbuild/linux-arm@0.25.6':
    resolution: {integrity: sha512-SZHQlzvqv4Du5PrKE2faN0qlbsaW/3QQfUUc6yO2EjFcA83xnwm91UbEEVx4ApZ9Z5oG8Bxz4qPE+HFwtVcfyw==}
    engines: {node: '>=18'}
    cpu: [arm]
    os: [linux]

  '@esbuild/linux-ia32@0.25.6':
    resolution: {integrity: sha512-aHWdQ2AAltRkLPOsKdi3xv0mZ8fUGPdlKEjIEhxCPm5yKEThcUjHpWB1idN74lfXGnZ5SULQSgtr5Qos5B0bPw==}
    engines: {node: '>=18'}
    cpu: [ia32]
    os: [linux]

  '@esbuild/linux-loong64@0.25.6':
    resolution: {integrity: sha512-VgKCsHdXRSQ7E1+QXGdRPlQ/e08bN6WMQb27/TMfV+vPjjTImuT9PmLXupRlC90S1JeNNW5lzkAEO/McKeJ2yg==}
    engines: {node: '>=18'}
    cpu: [loong64]
    os: [linux]

  '@esbuild/linux-mips64el@0.25.6':
    resolution: {integrity: sha512-WViNlpivRKT9/py3kCmkHnn44GkGXVdXfdc4drNmRl15zVQ2+D2uFwdlGh6IuK5AAnGTo2qPB1Djppj+t78rzw==}
    engines: {node: '>=18'}
    cpu: [mips64el]
    os: [linux]

  '@esbuild/linux-ppc64@0.25.6':
    resolution: {integrity: sha512-wyYKZ9NTdmAMb5730I38lBqVu6cKl4ZfYXIs31Baf8aoOtB4xSGi3THmDYt4BTFHk7/EcVixkOV2uZfwU3Q2Jw==}
    engines: {node: '>=18'}
    cpu: [ppc64]
    os: [linux]

  '@esbuild/linux-riscv64@0.25.6':
    resolution: {integrity: sha512-KZh7bAGGcrinEj4qzilJ4hqTY3Dg2U82c8bv+e1xqNqZCrCyc+TL9AUEn5WGKDzm3CfC5RODE/qc96OcbIe33w==}
    engines: {node: '>=18'}
    cpu: [riscv64]
    os: [linux]

  '@esbuild/linux-s390x@0.25.6':
    resolution: {integrity: sha512-9N1LsTwAuE9oj6lHMyyAM+ucxGiVnEqUdp4v7IaMmrwb06ZTEVCIs3oPPplVsnjPfyjmxwHxHMF8b6vzUVAUGw==}
    engines: {node: '>=18'}
    cpu: [s390x]
    os: [linux]

  '@esbuild/linux-x64@0.25.6':
    resolution: {integrity: sha512-A6bJB41b4lKFWRKNrWoP2LHsjVzNiaurf7wyj/XtFNTsnPuxwEBWHLty+ZE0dWBKuSK1fvKgrKaNjBS7qbFKig==}
    engines: {node: '>=18'}
    cpu: [x64]
    os: [linux]

  '@esbuild/netbsd-arm64@0.25.6':
    resolution: {integrity: sha512-IjA+DcwoVpjEvyxZddDqBY+uJ2Snc6duLpjmkXm/v4xuS3H+3FkLZlDm9ZsAbF9rsfP3zeA0/ArNDORZgrxR/Q==}
    engines: {node: '>=18'}
    cpu: [arm64]
    os: [netbsd]

  '@esbuild/netbsd-x64@0.25.6':
    resolution: {integrity: sha512-dUXuZr5WenIDlMHdMkvDc1FAu4xdWixTCRgP7RQLBOkkGgwuuzaGSYcOpW4jFxzpzL1ejb8yF620UxAqnBrR9g==}
    engines: {node: '>=18'}
    cpu: [x64]
    os: [netbsd]

  '@esbuild/openbsd-arm64@0.25.6':
    resolution: {integrity: sha512-l8ZCvXP0tbTJ3iaqdNf3pjaOSd5ex/e6/omLIQCVBLmHTlfXW3zAxQ4fnDmPLOB1x9xrcSi/xtCWFwCZRIaEwg==}
    engines: {node: '>=18'}
    cpu: [arm64]
    os: [openbsd]

  '@esbuild/openbsd-x64@0.25.6':
    resolution: {integrity: sha512-hKrmDa0aOFOr71KQ/19JC7az1P0GWtCN1t2ahYAf4O007DHZt/dW8ym5+CUdJhQ/qkZmI1HAF8KkJbEFtCL7gw==}
    engines: {node: '>=18'}
    cpu: [x64]
    os: [openbsd]

  '@esbuild/openharmony-arm64@0.25.6':
    resolution: {integrity: sha512-+SqBcAWoB1fYKmpWoQP4pGtx+pUUC//RNYhFdbcSA16617cchuryuhOCRpPsjCblKukAckWsV+aQ3UKT/RMPcA==}
    engines: {node: '>=18'}
    cpu: [arm64]
    os: [openharmony]

  '@esbuild/sunos-x64@0.25.6':
    resolution: {integrity: sha512-dyCGxv1/Br7MiSC42qinGL8KkG4kX0pEsdb0+TKhmJZgCUDBGmyo1/ArCjNGiOLiIAgdbWgmWgib4HoCi5t7kA==}
    engines: {node: '>=18'}
    cpu: [x64]
    os: [sunos]

  '@esbuild/win32-arm64@0.25.6':
    resolution: {integrity: sha512-42QOgcZeZOvXfsCBJF5Afw73t4veOId//XD3i+/9gSkhSV6Gk3VPlWncctI+JcOyERv85FUo7RxuxGy+z8A43Q==}
    engines: {node: '>=18'}
    cpu: [arm64]
    os: [win32]

  '@esbuild/win32-ia32@0.25.6':
    resolution: {integrity: sha512-4AWhgXmDuYN7rJI6ORB+uU9DHLq/erBbuMoAuB4VWJTu5KtCgcKYPynF0YI1VkBNuEfjNlLrFr9KZPJzrtLkrQ==}
    engines: {node: '>=18'}
    cpu: [ia32]
    os: [win32]

  '@esbuild/win32-x64@0.25.6':
    resolution: {integrity: sha512-NgJPHHbEpLQgDH2MjQu90pzW/5vvXIZ7KOnPyNBm92A6WgZ/7b6fJyUBjoumLqeOQQGqY2QjQxRo97ah4Sj0cA==}
    engines: {node: '>=18'}
    cpu: [x64]
    os: [win32]

  '@eslint-community/eslint-utils@4.7.0':
    resolution: {integrity: sha512-dyybb3AcajC7uha6CvhdVRJqaKyn7w2YKqKyAN37NKYgZT36w+iRb0Dymmc5qEJ549c/S31cMMSFd75bteCpCw==}
    engines: {node: ^12.22.0 || ^14.17.0 || >=16.0.0}
    peerDependencies:
      eslint: ^6.0.0 || ^7.0.0 || >=8.0.0

  '@eslint-community/regexpp@4.12.1':
    resolution: {integrity: sha512-CCZCDJuduB9OUkFkY2IgppNZMi2lBQgD2qzwXkEia16cge2pijY/aXi96CJMquDMn3nJdlPV1A5KrJEXwfLNzQ==}
    engines: {node: ^12.0.0 || ^14.0.0 || >=16.0.0}

  '@eslint/config-array@0.21.0':
    resolution: {integrity: sha512-ENIdc4iLu0d93HeYirvKmrzshzofPw6VkZRKQGe9Nv46ZnWUzcF1xV01dcvEg/1wXUR61OmmlSfyeyO7EvjLxQ==}
    engines: {node: ^18.18.0 || ^20.9.0 || >=21.1.0}

  '@eslint/config-helpers@0.3.0':
    resolution: {integrity: sha512-ViuymvFmcJi04qdZeDc2whTHryouGcDlaxPqarTD0ZE10ISpxGUVZGZDx4w01upyIynL3iu6IXH2bS1NhclQMw==}
    engines: {node: ^18.18.0 || ^20.9.0 || >=21.1.0}

  '@eslint/core@0.15.1':
    resolution: {integrity: sha512-bkOp+iumZCCbt1K1CmWf0R9pM5yKpDv+ZXtvSyQpudrI9kuFLp+bM2WOPXImuD/ceQuaa8f5pj93Y7zyECIGNA==}
    engines: {node: ^18.18.0 || ^20.9.0 || >=21.1.0}

  '@eslint/eslintrc@3.3.1':
    resolution: {integrity: sha512-gtF186CXhIl1p4pJNGZw8Yc6RlshoePRvE0X91oPGb3vZ8pM3qOS9W9NGPat9LziaBV7XrJWGylNQXkGcnM3IQ==}
    engines: {node: ^18.18.0 || ^20.9.0 || >=21.1.0}

  '@eslint/js@9.0.0':
    resolution: {integrity: sha512-RThY/MnKrhubF6+s1JflwUjPEsnCEmYCWwqa/aRISKWNXGZ9epUwft4bUMM35SdKF9xvBrLydAM1RDHd1Z//ZQ==}
    engines: {node: ^18.18.0 || ^20.9.0 || >=21.1.0}

  '@eslint/js@9.31.0':
    resolution: {integrity: sha512-LOm5OVt7D4qiKCqoiPbA7LWmI+tbw1VbTUowBcUMgQSuM6poJufkFkYDcQpo5KfgD39TnNySV26QjOh7VFpSyw==}
    engines: {node: ^18.18.0 || ^20.9.0 || >=21.1.0}

  '@eslint/object-schema@2.1.6':
    resolution: {integrity: sha512-RBMg5FRL0I0gs51M/guSAj5/e14VQ4tpZnQNWwuDT66P14I43ItmPfIZRhO9fUVIPOAQXU47atlywZ/czoqFPA==}
    engines: {node: ^18.18.0 || ^20.9.0 || >=21.1.0}

  '@eslint/plugin-kit@0.3.3':
    resolution: {integrity: sha512-1+WqvgNMhmlAambTvT3KPtCl/Ibr68VldY2XY40SL1CE0ZXiakFR/cbTspaF5HsnpDMvcYYoJHfl4980NBjGag==}
    engines: {node: ^18.18.0 || ^20.9.0 || >=21.1.0}

  '@humanfs/core@0.19.1':
    resolution: {integrity: sha512-5DyQ4+1JEUzejeK1JGICcideyfUbGixgS9jNgex5nqkW+cY7WZhxBigmieN5Qnw9ZosSNVC9KQKyb+GUaGyKUA==}
    engines: {node: '>=18.18.0'}

  '@humanfs/node@0.16.6':
    resolution: {integrity: sha512-YuI2ZHQL78Q5HbhDiBA1X4LmYdXCKCMQIfw0pw7piHJwyREFebJUvrQN4cMssyES6x+vfUbx1CIpaQUKYdQZOw==}
    engines: {node: '>=18.18.0'}

  '@humanwhocodes/config-array@0.12.3':
    resolution: {integrity: sha512-jsNnTBlMWuTpDkeE3on7+dWJi0D6fdDfeANj/w7MpS8ztROCoLvIO2nG0CcFj+E4k8j4QrSTh4Oryi3i2G669g==}
    engines: {node: '>=10.10.0'}
    deprecated: Use @eslint/config-array instead

  '@humanwhocodes/module-importer@1.0.1':
    resolution: {integrity: sha512-bxveV4V8v5Yb4ncFTT3rPSgZBOpCkjfK0y4oVVVJwIuDVBRMDXrPyXRL988i5ap9m9bnyEEjWfm5WkBmtffLfA==}
    engines: {node: '>=12.22'}

  '@humanwhocodes/object-schema@2.0.3':
    resolution: {integrity: sha512-93zYdMES/c1D69yZiKDBj0V24vqNzB/koF26KPaagAfd3P/4gUlh3Dys5ogAK+Exi9QyzlD8x/08Zt7wIKcDcA==}
    deprecated: Use @eslint/object-schema instead

  '@humanwhocodes/retry@0.3.1':
    resolution: {integrity: sha512-JBxkERygn7Bv/GbN5Rv8Ul6LVknS+5Bp6RgDC/O8gEBU/yeH5Ui5C/OlWrTb6qct7LjjfT6Re2NxB0ln0yYybA==}
    engines: {node: '>=18.18'}

  '@humanwhocodes/retry@0.4.3':
    resolution: {integrity: sha512-bV0Tgo9K4hfPCek+aMAn81RppFKv2ySDQeMoSZuvTASywNTnVJCArCZE2FWqpvIatKu7VMRLWlR1EazvVhDyhQ==}
    engines: {node: '>=18.18'}

  '@isaacs/cliui@8.0.2':
    resolution: {integrity: sha512-O8jcjabXaleOG9DQ0+ARXWZBTfnP4WNAqzuiJK7ll44AmxGKv/J2M4TPjxjY3znBCfvBXFzucm1twdyFybFqEA==}
    engines: {node: '>=12'}

<<<<<<< HEAD
  '@jridgewell/gen-mapping@0.3.8':
    resolution: {integrity: sha512-imAbBGkb+ebQyxKgzv5Hu2nmROxoDOXHh80evxdoXNOrvAnVx7zimzc1Oo5h9RlfV4vPXaE2iM5pOFbvOCClWA==}
    engines: {node: '>=6.0.0'}
=======
  '@istanbuljs/schema@0.1.3':
    resolution: {integrity: sha512-ZXRY4jNvVgSVQ8DL3LTcakaAtXwTVUxE81hslsyD2AtoXW/wVob10HkOJ1X/pAlcI7D+2YoZKg5do8G/w6RYgA==}
    engines: {node: '>=8'}

  '@jridgewell/gen-mapping@0.3.12':
    resolution: {integrity: sha512-OuLGC46TjB5BbN1dH8JULVVZY4WTdkF7tV9Ys6wLL1rubZnCMstOhNHueU5bLCrnRuDhKPDM4g6sw4Bel5Gzqg==}
>>>>>>> 09679a59

  '@jridgewell/resolve-uri@3.1.2':
    resolution: {integrity: sha512-bRISgCIjP20/tbWSPWMEi54QVPRZExkuD9lJL+UIxUKtwVJA8wW1Trb1jMs1RFXo1CBTNZ/5hpC9QvmKWdopKw==}
    engines: {node: '>=6.0.0'}

  '@jridgewell/sourcemap-codec@1.5.4':
    resolution: {integrity: sha512-VT2+G1VQs/9oz078bLrYbecdZKs912zQlkelYpuf+SXF+QvZDYJlbx/LSx+meSAwdDFnF8FVXW92AVjjkVmgFw==}

  '@jridgewell/trace-mapping@0.3.29':
    resolution: {integrity: sha512-uw6guiW/gcAGPDhLmd77/6lW8QLeiV5RUTsAX46Db6oLhGaVj4lhnPwb184s1bkc8kdVg/+h988dro8GRDpmYQ==}

  '@loaderkit/resolve@1.0.4':
    resolution: {integrity: sha512-rJzYKVcV4dxJv+vW6jlvagF8zvGxHJ2+HTr1e2qOejfmGhAApgJHl8Aog4mMszxceTRiKTTbnpgmTO1bEZHV/A==}

  '@nodelib/fs.scandir@2.1.5':
    resolution: {integrity: sha512-vq24Bq3ym5HEQm2NKCr3yXDwjc7vTsEThRDnkp2DK9p1uqLR+DHurm/NOTo0KG7HYHU7eppKZj3MyqYuMBf62g==}
    engines: {node: '>= 8'}

  '@nodelib/fs.stat@2.0.5':
    resolution: {integrity: sha512-RkhPPp2zrqDAQA/2jNhnztcPAlv64XdhIp7a7454A5ovI7Bukxgt7MX7udwAu3zg1DcpPU0rz3VV1SeaqvY4+A==}
    engines: {node: '>= 8'}

  '@nodelib/fs.walk@1.2.8':
    resolution: {integrity: sha512-oGB+UxlgWcgQkgwo8GcEGwemoTFt3FIO9ababBmaGwXIoBKZ+GTy0pP185beGg7Llih/NSHSV2XAs1lnznocSg==}
    engines: {node: '>= 8'}

  '@pkgjs/parseargs@0.11.0':
    resolution: {integrity: sha512-+1VkjdD0QBLPodGrJUeqarH8VAIvQODIbwh9XpP5Syisf7YoQgsJKPNFoqqLQlu+VQ/tVSshMR6loPMn8U+dPg==}
    engines: {node: '>=14'}

  '@pkgr/core@0.2.7':
    resolution: {integrity: sha512-YLT9Zo3oNPJoBjBc4q8G2mjU4tqIbf5CEOORbUUr48dCD9q3umJ3IPlVqOqDakPfd2HuwccBaqlGhN4Gmr5OWg==}
    engines: {node: ^12.20.0 || ^14.18.0 || >=16.0.0}

  '@rollup/rollup-android-arm-eabi@4.45.0':
    resolution: {integrity: sha512-2o/FgACbji4tW1dzXOqAV15Eu7DdgbKsF2QKcxfG4xbh5iwU7yr5RRP5/U+0asQliSYv5M4o7BevlGIoSL0LXg==}
    cpu: [arm]
    os: [android]

  '@rollup/rollup-android-arm64@4.45.0':
    resolution: {integrity: sha512-PSZ0SvMOjEAxwZeTx32eI/j5xSYtDCRxGu5k9zvzoY77xUNssZM+WV6HYBLROpY5CkXsbQjvz40fBb7WPwDqtQ==}
    cpu: [arm64]
    os: [android]

  '@rollup/rollup-darwin-arm64@4.45.0':
    resolution: {integrity: sha512-BA4yPIPssPB2aRAWzmqzQ3y2/KotkLyZukVB7j3psK/U3nVJdceo6qr9pLM2xN6iRP/wKfxEbOb1yrlZH6sYZg==}
    cpu: [arm64]
    os: [darwin]

  '@rollup/rollup-darwin-x64@4.45.0':
    resolution: {integrity: sha512-Pr2o0lvTwsiG4HCr43Zy9xXrHspyMvsvEw4FwKYqhli4FuLE5FjcZzuQ4cfPe0iUFCvSQG6lACI0xj74FDZKRA==}
    cpu: [x64]
    os: [darwin]

  '@rollup/rollup-freebsd-arm64@4.45.0':
    resolution: {integrity: sha512-lYE8LkE5h4a/+6VnnLiL14zWMPnx6wNbDG23GcYFpRW1V9hYWHAw9lBZ6ZUIrOaoK7NliF1sdwYGiVmziUF4vA==}
    cpu: [arm64]
    os: [freebsd]

  '@rollup/rollup-freebsd-x64@4.45.0':
    resolution: {integrity: sha512-PVQWZK9sbzpvqC9Q0GlehNNSVHR+4m7+wET+7FgSnKG3ci5nAMgGmr9mGBXzAuE5SvguCKJ6mHL6vq1JaJ/gvw==}
    cpu: [x64]
    os: [freebsd]

  '@rollup/rollup-linux-arm-gnueabihf@4.45.0':
    resolution: {integrity: sha512-hLrmRl53prCcD+YXTfNvXd776HTxNh8wPAMllusQ+amcQmtgo3V5i/nkhPN6FakW+QVLoUUr2AsbtIRPFU3xIA==}
    cpu: [arm]
    os: [linux]

  '@rollup/rollup-linux-arm-musleabihf@4.45.0':
    resolution: {integrity: sha512-XBKGSYcrkdiRRjl+8XvrUR3AosXU0NvF7VuqMsm7s5nRy+nt58ZMB19Jdp1RdqewLcaYnpk8zeVs/4MlLZEJxw==}
    cpu: [arm]
    os: [linux]

  '@rollup/rollup-linux-arm64-gnu@4.45.0':
    resolution: {integrity: sha512-fRvZZPUiBz7NztBE/2QnCS5AtqLVhXmUOPj9IHlfGEXkapgImf4W9+FSkL8cWqoAjozyUzqFmSc4zh2ooaeF6g==}
    cpu: [arm64]
    os: [linux]

  '@rollup/rollup-linux-arm64-musl@4.45.0':
    resolution: {integrity: sha512-Btv2WRZOcUGi8XU80XwIvzTg4U6+l6D0V6sZTrZx214nrwxw5nAi8hysaXj/mctyClWgesyuxbeLylCBNauimg==}
    cpu: [arm64]
    os: [linux]

  '@rollup/rollup-linux-loongarch64-gnu@4.45.0':
    resolution: {integrity: sha512-Li0emNnwtUZdLwHjQPBxn4VWztcrw/h7mgLyHiEI5Z0MhpeFGlzaiBHpSNVOMB/xucjXTTcO+dhv469Djr16KA==}
    cpu: [loong64]
    os: [linux]

  '@rollup/rollup-linux-powerpc64le-gnu@4.45.0':
    resolution: {integrity: sha512-sB8+pfkYx2kvpDCfd63d5ScYT0Fz1LO6jIb2zLZvmK9ob2D8DeVqrmBDE0iDK8KlBVmsTNzrjr3G1xV4eUZhSw==}
    cpu: [ppc64]
    os: [linux]

  '@rollup/rollup-linux-riscv64-gnu@4.45.0':
    resolution: {integrity: sha512-5GQ6PFhh7E6jQm70p1aW05G2cap5zMOvO0se5JMecHeAdj5ZhWEHbJ4hiKpfi1nnnEdTauDXxPgXae/mqjow9w==}
    cpu: [riscv64]
    os: [linux]

  '@rollup/rollup-linux-riscv64-musl@4.45.0':
    resolution: {integrity: sha512-N/euLsBd1rekWcuduakTo/dJw6U6sBP3eUq+RXM9RNfPuWTvG2w/WObDkIvJ2KChy6oxZmOSC08Ak2OJA0UiAA==}
    cpu: [riscv64]
    os: [linux]

  '@rollup/rollup-linux-s390x-gnu@4.45.0':
    resolution: {integrity: sha512-2l9sA7d7QdikL0xQwNMO3xURBUNEWyHVHfAsHsUdq+E/pgLTUcCE+gih5PCdmyHmfTDeXUWVhqL0WZzg0nua3g==}
    cpu: [s390x]
    os: [linux]

  '@rollup/rollup-linux-x64-gnu@4.45.0':
    resolution: {integrity: sha512-XZdD3fEEQcwG2KrJDdEQu7NrHonPxxaV0/w2HpvINBdcqebz1aL+0vM2WFJq4DeiAVT6F5SUQas65HY5JDqoPw==}
    cpu: [x64]
    os: [linux]

  '@rollup/rollup-linux-x64-musl@4.45.0':
    resolution: {integrity: sha512-7ayfgvtmmWgKWBkCGg5+xTQ0r5V1owVm67zTrsEY1008L5ro7mCyGYORomARt/OquB9KY7LpxVBZes+oSniAAQ==}
    cpu: [x64]
    os: [linux]

  '@rollup/rollup-win32-arm64-msvc@4.45.0':
    resolution: {integrity: sha512-B+IJgcBnE2bm93jEW5kHisqvPITs4ddLOROAcOc/diBgrEiQJJ6Qcjby75rFSmH5eMGrqJryUgJDhrfj942apQ==}
    cpu: [arm64]
    os: [win32]

  '@rollup/rollup-win32-ia32-msvc@4.45.0':
    resolution: {integrity: sha512-+CXwwG66g0/FpWOnP/v1HnrGVSOygK/osUbu3wPRy8ECXjoYKjRAyfxYpDQOfghC5qPJYLPH0oN4MCOjwgdMug==}
    cpu: [ia32]
    os: [win32]

  '@rollup/rollup-win32-x64-msvc@4.45.0':
    resolution: {integrity: sha512-SRf1cytG7wqcHVLrBc9VtPK4pU5wxiB/lNIkNmW2ApKXIg+RpqwHfsaEK+e7eH4A1BpI6BX/aBWXxZCIrJg3uA==}
    cpu: [x64]
    os: [win32]

  '@sindresorhus/is@4.6.0':
    resolution: {integrity: sha512-t09vSN3MdfsyCHoFcTRCH/iUtG7OJ0CsjzB8cjAmKc/va/kIgeDI/TxsigdncE/4be734m0cvIYwNaV4i2XqAw==}
    engines: {node: '>=10'}

  '@tsconfig/node20@20.1.6':
    resolution: {integrity: sha512-sz+Hqx9zwZDpZIV871WSbUzSqNIsXzghZydypnfgzPKLltVJfkINfUeTct31n/tTSa9ZE1ZOfKdRre1uHHquYQ==}

  '@types/body-parser@1.19.5':
    resolution: {integrity: sha512-fB3Zu92ucau0iQ0JMCFQE7b/dv8Ot07NI3KaZIkIUNXq82k4eBAqUaneXfleGY9JWskeS9y+u0nXMyspcuQrCg==}

  '@types/busboy@1.5.4':
    resolution: {integrity: sha512-kG7WrUuAKK0NoyxfQHsVE6j1m01s6kMma64E+OZenQABMQyTJop1DumUWcLwAQ2JzpefU7PDYoRDKl8uZosFjw==}

  '@types/chai@5.2.2':
    resolution: {integrity: sha512-8kB30R7Hwqf40JPiKhVzodJs2Qc1ZJ5zuT3uzw5Hq/dhNCl3G3l83jfpdI1e20BP348+fV7VIL/+FxaXkqBmWg==}

  '@types/compression@1.8.1':
    resolution: {integrity: sha512-kCFuWS0ebDbmxs0AXYn6e2r2nrGAb5KwQhknjSPSPgJcGd8+HVSILlUyFhGqML2gk39HcG7D1ydW9/qpYkN00Q==}

  '@types/connect@3.4.38':
    resolution: {integrity: sha512-K6uROf1LD88uDQqJCktA4yzL1YYAK6NgfsI0v/mTgyPKWsX1CnJ0XPSDhViejru1GcRkLWb8RlzFYJRqGUbaug==}

  '@types/cors@2.8.19':
    resolution: {integrity: sha512-mFNylyeyqN93lfe/9CSxOGREz8cpzAhH+E93xJ4xWQf62V8sQ/24reV2nyzUWM6H6Xji+GGHpkbLe7pVoUEskg==}

  '@types/deep-eql@4.0.2':
    resolution: {integrity: sha512-c9h9dVVMigMPc4bwTvC5dxqtqJZwQPePsWjPlpSOnojbor6pGqdk541lfA7AqFQr5pB1BRdq0juY9db81BwyFw==}

  '@types/depd@1.1.37':
    resolution: {integrity: sha512-PkEYFHnqDFgs+bJXJX0L8mq7sn3DWh+TP0m8BBJUJfZ2WcjRm7jd7Cq68jIJt+c31R1gX0cwSK1ZXOECvN97Rg==}

  '@types/estree@1.0.8':
    resolution: {integrity: sha512-dWHzHa2WqEXI/O1E9OjrocMTKJl2mSrEolh1Iomrv6U+JuNwaHXsXx9bLu5gG7BUWFIN0skIQJQ/L1rIex4X6w==}

  '@types/express-fileupload@1.5.1':
    resolution: {integrity: sha512-DllImBVI1lCyjl2klky/TEwk60mbNebgXv1669h66g9TfptWSrEFq5a/raHSutaFzjSm1tmn9ypdNfu4jPSixQ==}

  '@types/express-serve-static-core@5.0.6':
    resolution: {integrity: sha512-3xhRnjJPkULekpSzgtoNYYcTWgEZkp4myc+Saevii5JPnHNvHMRlBSHDbs7Bh1iPPoVTERHEZXyhyLbMEsExsA==}

  '@types/express@5.0.3':
    resolution: {integrity: sha512-wGA0NX93b19/dZC1J18tKWVIYWyyF2ZjT9vin/NRu0qzzvfVzWjs04iq2rQ3H65vCTQYlRqs3YHfY7zjdV+9Kw==}

  '@types/http-errors@2.0.5':
    resolution: {integrity: sha512-r8Tayk8HJnX0FztbZN7oVqGccWgw98T/0neJphO91KkmOzug1KkofZURD4UaD5uH8AqcFLfdPErnBod0u71/qg==}

  '@types/json-schema@7.0.15':
    resolution: {integrity: sha512-5+fP8P8MFNC+AyZCDxrB2pkZFPGzqQWUzpSeuuVLvm8VMcorNYavBqoFcxK8bQz4Qsbn4oUEEem4wDLfcysGHA==}

  '@types/mime@1.3.5':
    resolution: {integrity: sha512-/pyBZWSLD2n0dcHE3hq8s8ZvcETHtEuF+3E7XVt0Ig2nvsVQXdghHVcEkIWjy9A0wKfTn97a/PSDYohKIlnP/w==}

  '@types/node-forge@1.3.13':
    resolution: {integrity: sha512-zePQJSW5QkwSHKRApqWCVKeKoSOt4xvEnLENZPjyvm9Ezdf/EyDeJM7jqLzOwjVICQQzvLZ63T55MKdJB5H6ww==}

  '@types/node@24.0.13':
    resolution: {integrity: sha512-Qm9OYVOFHFYg3wJoTSrz80hoec5Lia/dPp84do3X7dZvLikQvM1YpmvTBEdIr/e+U8HTkFjLHLnl78K/qjf+jQ==}

  '@types/qs@6.14.0':
    resolution: {integrity: sha512-eOunJqu0K1923aExK6y8p6fsihYEn/BYuQ4g0CxAAgFc4b/ZLN4CrsRZ55srTdqoiLzU2B2evC+apEIxprEzkQ==}

  '@types/ramda@0.30.2':
    resolution: {integrity: sha512-PyzHvjCalm2BRYjAU6nIB3TprYwMNOUY/7P/N8bSzp9W/yM2YrtGtAnnVtaCNSeOZ8DzKyFDvaqQs7LnWwwmBA==}

  '@types/range-parser@1.2.7':
    resolution: {integrity: sha512-hKormJbkJqzQGhziax5PItDUTMAM9uE2XXQmM37dyd4hVM+5aVl7oVxMVUiVQn2oCQFN/LKCZdvSM0pFRqbSmQ==}

  '@types/semver@7.7.0':
    resolution: {integrity: sha512-k107IF4+Xr7UHjwDc7Cfd6PRQfbdkiRabXGRjo07b4WyPahFBZCZ1sE+BNxYIJPPg73UkfOsVOLwqVc/6ETrIA==}

  '@types/send@0.17.4':
    resolution: {integrity: sha512-x2EM6TJOybec7c52BX0ZspPodMsQUd5L6PRwOunVyVUhXiBSKf3AezDL8Dgvgt5o0UfKNfuA0eMLr2wLT4AiBA==}

  '@types/serve-static@1.15.7':
    resolution: {integrity: sha512-W8Ym+h8nhuRwaKPaDw34QUkwsGi6Rc4yYqvKFo5rm2FUEhCFbzVWrxXUxuKK8TASjWsysJY0nsmNCGhCOIsrOw==}

  '@types/swagger-ui-express@4.1.8':
    resolution: {integrity: sha512-AhZV8/EIreHFmBV5wAs0gzJUNq9JbbSXgJLQubCC0jtIo6prnI9MIRRxnU4MZX9RB9yXxF1V4R7jtLl/Wcj31g==}

  '@typescript-eslint/eslint-plugin@8.0.0':
    resolution: {integrity: sha512-STIZdwEQRXAHvNUS6ILDf5z3u95Gc8jzywunxSNqX00OooIemaaNIA0vEgynJlycL5AjabYLLrIyHd4iazyvtg==}
    engines: {node: ^18.18.0 || ^20.9.0 || >=21.1.0}
    peerDependencies:
      '@typescript-eslint/parser': ^8.0.0 || ^8.0.0-alpha.0
      eslint: ^8.57.0 || ^9.0.0
      typescript: '*'
    peerDependenciesMeta:
      typescript:
        optional: true

  '@typescript-eslint/eslint-plugin@8.36.0':
    resolution: {integrity: sha512-lZNihHUVB6ZZiPBNgOQGSxUASI7UJWhT8nHyUGCnaQ28XFCw98IfrMCG3rUl1uwUWoAvodJQby2KTs79UTcrAg==}
    engines: {node: ^18.18.0 || ^20.9.0 || >=21.1.0}
    peerDependencies:
      '@typescript-eslint/parser': ^8.36.0
      eslint: ^8.57.0 || ^9.0.0
      typescript: '>=4.8.4 <5.9.0'

  '@typescript-eslint/parser@8.0.0':
    resolution: {integrity: sha512-pS1hdZ+vnrpDIxuFXYQpLTILglTjSYJ9MbetZctrUawogUsPdz31DIIRZ9+rab0LhYNTsk88w4fIzVheiTbWOQ==}
    engines: {node: ^18.18.0 || ^20.9.0 || >=21.1.0}
    peerDependencies:
      eslint: ^8.57.0 || ^9.0.0
      typescript: '*'
    peerDependenciesMeta:
      typescript:
        optional: true

  '@typescript-eslint/parser@8.36.0':
    resolution: {integrity: sha512-FuYgkHwZLuPbZjQHzJXrtXreJdFMKl16BFYyRrLxDhWr6Qr7Kbcu2s1Yhu8tsiMXw1S0W1pjfFfYEt+R604s+Q==}
    engines: {node: ^18.18.0 || ^20.9.0 || >=21.1.0}
    peerDependencies:
      eslint: ^8.57.0 || ^9.0.0
      typescript: '>=4.8.4 <5.9.0'

  '@typescript-eslint/project-service@8.36.0':
    resolution: {integrity: sha512-JAhQFIABkWccQYeLMrHadu/fhpzmSQ1F1KXkpzqiVxA/iYI6UnRt2trqXHt1sYEcw1mxLnB9rKMsOxXPxowN/g==}
    engines: {node: ^18.18.0 || ^20.9.0 || >=21.1.0}
    peerDependencies:
      typescript: '>=4.8.4 <5.9.0'

  '@typescript-eslint/rule-tester@8.36.0':
    resolution: {integrity: sha512-kJLgQZkUYyCKf/P7MpWEGk96WzsFPVq1f/8ac9flg7jzyxHyodfla9blrzTKb0bIH+HeLJRcfoz3tXww/y8RSA==}
    engines: {node: ^18.18.0 || ^20.9.0 || >=21.1.0}
    peerDependencies:
      eslint: ^8.57.0 || ^9.0.0

  '@typescript-eslint/scope-manager@8.0.0':
    resolution: {integrity: sha512-V0aa9Csx/ZWWv2IPgTfY7T4agYwJyILESu/PVqFtTFz9RIS823mAze+NbnBI8xiwdX3iqeQbcTYlvB04G9wyQw==}
    engines: {node: ^18.18.0 || ^20.9.0 || >=21.1.0}

  '@typescript-eslint/scope-manager@8.36.0':
    resolution: {integrity: sha512-wCnapIKnDkN62fYtTGv2+RY8FlnBYA3tNm0fm91kc2BjPhV2vIjwwozJ7LToaLAyb1ca8BxrS7vT+Pvvf7RvqA==}
    engines: {node: ^18.18.0 || ^20.9.0 || >=21.1.0}

  '@typescript-eslint/tsconfig-utils@8.36.0':
    resolution: {integrity: sha512-Nhh3TIEgN18mNbdXpd5Q8mSCBnrZQeY9V7Ca3dqYvNDStNIGRmJA6dmrIPMJ0kow3C7gcQbpsG2rPzy1Ks/AnA==}
    engines: {node: ^18.18.0 || ^20.9.0 || >=21.1.0}
    peerDependencies:
      typescript: '>=4.8.4 <5.9.0'

  '@typescript-eslint/type-utils@8.0.0':
    resolution: {integrity: sha512-mJAFP2mZLTBwAn5WI4PMakpywfWFH5nQZezUQdSKV23Pqo6o9iShQg1hP2+0hJJXP2LnZkWPphdIq4juYYwCeg==}
    engines: {node: ^18.18.0 || ^20.9.0 || >=21.1.0}
    peerDependencies:
      typescript: '*'
    peerDependenciesMeta:
      typescript:
        optional: true

  '@typescript-eslint/type-utils@8.36.0':
    resolution: {integrity: sha512-5aaGYG8cVDd6cxfk/ynpYzxBRZJk7w/ymto6uiyUFtdCozQIsQWh7M28/6r57Fwkbweng8qAzoMCPwSJfWlmsg==}
    engines: {node: ^18.18.0 || ^20.9.0 || >=21.1.0}
    peerDependencies:
      eslint: ^8.57.0 || ^9.0.0
      typescript: '>=4.8.4 <5.9.0'

  '@typescript-eslint/types@8.0.0':
    resolution: {integrity: sha512-wgdSGs9BTMWQ7ooeHtu5quddKKs5Z5dS+fHLbrQI+ID0XWJLODGMHRfhwImiHoeO2S5Wir2yXuadJN6/l4JRxw==}
    engines: {node: ^18.18.0 || ^20.9.0 || >=21.1.0}

  '@typescript-eslint/types@8.36.0':
    resolution: {integrity: sha512-xGms6l5cTJKQPZOKM75Dl9yBfNdGeLRsIyufewnxT4vZTrjC0ImQT4fj8QmtJK84F58uSh5HVBSANwcfiXxABQ==}
    engines: {node: ^18.18.0 || ^20.9.0 || >=21.1.0}

  '@typescript-eslint/typescript-estree@8.0.0':
    resolution: {integrity: sha512-5b97WpKMX+Y43YKi4zVcCVLtK5F98dFls3Oxui8LbnmRsseKenbbDinmvxrWegKDMmlkIq/XHuyy0UGLtpCDKg==}
    engines: {node: ^18.18.0 || ^20.9.0 || >=21.1.0}
    peerDependencies:
      typescript: '*'
    peerDependenciesMeta:
      typescript:
        optional: true

  '@typescript-eslint/typescript-estree@8.36.0':
    resolution: {integrity: sha512-JaS8bDVrfVJX4av0jLpe4ye0BpAaUW7+tnS4Y4ETa3q7NoZgzYbN9zDQTJ8kPb5fQ4n0hliAt9tA4Pfs2zA2Hg==}
    engines: {node: ^18.18.0 || ^20.9.0 || >=21.1.0}
    peerDependencies:
      typescript: '>=4.8.4 <5.9.0'

  '@typescript-eslint/utils@8.0.0':
    resolution: {integrity: sha512-k/oS/A/3QeGLRvOWCg6/9rATJL5rec7/5s1YmdS0ZU6LHveJyGFwBvLhSRBv6i9xaj7etmosp+l+ViN1I9Aj/Q==}
    engines: {node: ^18.18.0 || ^20.9.0 || >=21.1.0}
    peerDependencies:
      eslint: ^8.57.0 || ^9.0.0

  '@typescript-eslint/utils@8.36.0':
    resolution: {integrity: sha512-VOqmHu42aEMT+P2qYjylw6zP/3E/HvptRwdn/PZxyV27KhZg2IOszXod4NcXisWzPAGSS4trE/g4moNj6XmH2g==}
    engines: {node: ^18.18.0 || ^20.9.0 || >=21.1.0}
    peerDependencies:
      eslint: ^8.57.0 || ^9.0.0
      typescript: '>=4.8.4 <5.9.0'

  '@typescript-eslint/visitor-keys@8.0.0':
    resolution: {integrity: sha512-oN0K4nkHuOyF3PVMyETbpP5zp6wfyOvm7tWhTMfoqxSSsPmJIh6JNASuZDlODE8eE+0EB9uar+6+vxr9DBTYOA==}
    engines: {node: ^18.18.0 || ^20.9.0 || >=21.1.0}

  '@typescript-eslint/visitor-keys@8.36.0':
    resolution: {integrity: sha512-vZrhV2lRPWDuGoxcmrzRZyxAggPL+qp3WzUrlZD+slFueDiYHxeBa34dUXPuC0RmGKzl4lS5kFJYvKCq9cnNDA==}
    engines: {node: ^18.18.0 || ^20.9.0 || >=21.1.0}

  '@vitest/coverage-v8@4.0.0-beta.2':
    resolution: {integrity: sha512-UOknIOkIt05jnJyixC6ajOnPeEtCKiK/RSRpEVB+V5+L331f2C1wF3RA2H00h59+a4TKBsA79Ypab3TViLLeew==}
    peerDependencies:
      '@vitest/browser': 4.0.0-beta.2
      vitest: 4.0.0-beta.2
    peerDependenciesMeta:
      '@vitest/browser':
        optional: true

  '@vitest/expect@4.0.0-beta.2':
    resolution: {integrity: sha512-ueltEsioQTNsVHCK/K+FiLvvjk0STDywGZK4Kaj39DOk+WrVb3VhXEgGPe7nEMg8lR2m5BwAHsgTXSXbJHqSKA==}

  '@vitest/mocker@4.0.0-beta.2':
    resolution: {integrity: sha512-s7wgIId6hV/uXiij/5jTHwNlMC9+x8JlLJGhu9eEKIqOVw2XsUPSTDjV6z4jBsm801HmNxUUCKUfOQlSmMrHBw==}
    peerDependencies:
      msw: ^2.4.9
<<<<<<< HEAD
      vite: ^6.0.0 || ^7.0.0-0
=======
      vite: ^6
>>>>>>> 09679a59
    peerDependenciesMeta:
      msw:
        optional: true
      vite:
        optional: true

  '@vitest/pretty-format@4.0.0-beta.2':
    resolution: {integrity: sha512-7UxHosFLnzcKNCZFPKJCeWekV2skUb3z/gvZ2Uf57KRcFfF6Gp90HvkCl+sfDGgELf9RhjRC412al6gQPOwA6g==}

  '@vitest/runner@4.0.0-beta.2':
    resolution: {integrity: sha512-5+kSs/a+BFwP3zoY7S+4KPO3FwTzI1ZfWaCrESieb13p6+a+B4jEBkMx4yyOS6fPVQchq/YrRHtbPVVTO1lemg==}

  '@vitest/snapshot@4.0.0-beta.2':
    resolution: {integrity: sha512-gFGfWU62QCkIqMIqWCrVO9KnTSLEJN/vgBgk/K9dDyVdyNwYtyDSYffj9QuxQrgq/hkeHKGmK9WDfywgZ7O+Dg==}

  '@vitest/spy@4.0.0-beta.2':
    resolution: {integrity: sha512-S8N2U+Z5LRyl9Mfp+0ITACIuAF6CfCpNLKjv9uT9X8TJXf1MJDN1dy5QWHIOU2eNg7B2B2c3Jabbn7Re/PfzLA==}

  '@vitest/utils@4.0.0-beta.2':
    resolution: {integrity: sha512-SJuRx8e+0TZBnhJGLRemzoVziJkGskgfhZoCiD27tLEoPUvE7kk7ygSQVGIkYBH/A7i/p+psbF1seMfxV2flOA==}

  accepts@1.3.8:
    resolution: {integrity: sha512-PYAthTa2m2VKxuvSD3DPC/Gy+U+sOA1LAuT8mkmRuvw+NACSaeXEQ+NHcVF7rONl6qcaxV3Uuemwawk+7+SJLw==}
    engines: {node: '>= 0.6'}

  accepts@2.0.0:
    resolution: {integrity: sha512-5cvg6CtKwfgdmVqY1WIiXKc3Q1bkRqGLi+2W/6ao+6Y7gu/RCwRuAhGEzh5B4KlszSuTLgZYuqFqo5bImjNKng==}
    engines: {node: '>= 0.6'}

  acorn-jsx@5.3.2:
    resolution: {integrity: sha512-rq9s+JNhf0IChjtDXxllJ7g41oZk5SlXtp0LHwyA5cejwn7vKmKp4pPri6YEePv2PU65sAsegbXtIinmDFDXgQ==}
    peerDependencies:
      acorn: ^6.0.0 || ^7.0.0 || ^8.0.0

  acorn@8.15.0:
    resolution: {integrity: sha512-NZyJarBfL7nWwIq+FDL6Zp/yHEhePMNnnJ0y3qfieCrmNvYct8uvtiV41UvlSe6apAfk0fY1FbWx+NwfmpvtTg==}
    engines: {node: '>=0.4.0'}
    hasBin: true

  ajv@6.12.6:
    resolution: {integrity: sha512-j3fVLgvTo527anyYyJOGTYJbG+vnnQYvE0m5mmkc1TK+nxAppkCLMIL0aZ4dblVCNoGShhm+kzE4ZUykBoMg4g==}

  ansi-escapes@7.0.0:
    resolution: {integrity: sha512-GdYO7a61mR0fOlAsvC9/rIHf7L96sBc6dEWzeOu+KAea5bZyQRPIpojrVoI4AXGJS/ycu/fBTdLrUkA4ODrvjw==}
    engines: {node: '>=18'}

  ansi-regex@5.0.1:
    resolution: {integrity: sha512-quJQXlTSUGL2LH9SUXo8VwsY4soanhgo6LNSm84E1LBcE8s3O0wpdiRzyR9z/ZZJMlMWv37qOOb9pdJlMUEKFQ==}
    engines: {node: '>=8'}

  ansi-regex@6.1.0:
    resolution: {integrity: sha512-7HSX4QQb4CspciLpVFwyRe79O3xsIZDDLER21kERQ71oaPodF8jL725AgJMFAYbooIqolJoRLuM81SpeUkpkvA==}
    engines: {node: '>=12'}

  ansi-styles@4.3.0:
    resolution: {integrity: sha512-zbB9rCJAT1rbjiVDb2hqKFHNYLxgtk8NURxZ3IZwD3F6NtxbXZQCnnSi1Lkx+IDohdPlFp222wVALIheZJQSEg==}
    engines: {node: '>=8'}

  ansi-styles@6.2.1:
    resolution: {integrity: sha512-bN798gFfQX+viw3R7yrGWRqnrN2oRkEkUjjl4JNn4E8GxxbjtG3FbrEIIY3l8/hrwUwIeCZvi4QuOTP4MErVug==}
    engines: {node: '>=12'}

  ansis@4.1.0:
    resolution: {integrity: sha512-BGcItUBWSMRgOCe+SVZJ+S7yTRG0eGt9cXAHev72yuGcY23hnLA7Bky5L/xLyPINoSN95geovfBkqoTlNZYa7w==}
    engines: {node: '>=14'}

  any-promise@1.3.0:
    resolution: {integrity: sha512-7UvmKalWRt1wgjL1RrGxoSJW/0QZFIegpeGvZG9kjp8vrRu55XTHbwnqq2GpXm9uLbcuhxm3IqX9OB4MZR1b2A==}

  argparse@2.0.1:
    resolution: {integrity: sha512-8+9WqebbFzpX9OR+Wa6O29asIogeRMzcGtAINdpMHHyAg10f05aSFVBbcEqGf/PXw1EjAZ+q2/bEBg3DvurK3Q==}

  array-union@2.1.0:
    resolution: {integrity: sha512-HGyxoOTYUyCM6stUe6EJgnd4EoewAI7zMdfqO+kGjnlZmBDz/cR5pf8r/cR4Wq60sL/p0IkcjUEEPwS3GFrIyw==}
    engines: {node: '>=8'}

  assertion-error@2.0.1:
    resolution: {integrity: sha512-Izi8RQcffqCeNVgFigKli1ssklIbpHnCYc6AknXGYoB6grJqyeby7jv12JUQgmTAnIDnbck1uxksT4dzN3PWBA==}
    engines: {node: '>=12'}

  ast-v8-to-istanbul@0.3.3:
    resolution: {integrity: sha512-MuXMrSLVVoA6sYN/6Hke18vMzrT4TZNbZIj/hvh0fnYFpO+/kFXcLIaiPwXXWaQUPg4yJD8fj+lfJ7/1EBconw==}

  balanced-match@1.0.2:
    resolution: {integrity: sha512-3oSeUO0TMV67hN1AmbXsK4yaqU7tjiHlbxRDZOpH0KW9+CeX4bRAaX0Anxt0tx2MrpRpWwQaPwIlISEJhYU5Pw==}

  body-parser@2.2.0:
    resolution: {integrity: sha512-02qvAaxv8tp7fBa/mw1ga98OGm+eCbqzJOKoRt70sLmfEEi+jyBYVTDGfCL/k06/4EMk/z01gCe7HoCH/f2LTg==}
    engines: {node: '>=18'}

  brace-expansion@1.1.12:
    resolution: {integrity: sha512-9T9UjW3r0UW5c1Q7GTwllptXwhvYmEzFhzMfZ9H7FQWt+uZePjZPjBP/W1ZEyZ1twGWom5/56TF4lPcqjnDHcg==}

  brace-expansion@2.0.2:
    resolution: {integrity: sha512-Jt0vHyM+jmUBqojB7E1NIYadt0vI0Qxjxd2TErW94wDz+E2LAm5vKMXXwg6ZZBTHPuUlDgQHKXvjGBdfcF1ZDQ==}

  braces@3.0.3:
    resolution: {integrity: sha512-yQbXgO/OSZVD2IsiLlro+7Hf6Q18EJrKSEsdoMzKePKXct3gvD8oLcOQdIzGupr5Fj+EDe8gO/lxc1BzfMpxvA==}
    engines: {node: '>=8'}

  bundle-require@5.1.0:
    resolution: {integrity: sha512-3WrrOuZiyaaZPWiEt4G3+IffISVC9HYlWueJEBWED4ZH4aIAC2PnkdnuRrR94M+w6yGWn4AglWtJtBI8YqvgoA==}
    engines: {node: ^12.20.0 || ^14.13.1 || >=16.0.0}
    peerDependencies:
      esbuild: '>=0.18'

  busboy@1.6.0:
    resolution: {integrity: sha512-8SFQbg/0hQ9xy3UNTB0YEnsNBbWfhf7RtnzpL7TkBiTBRfrQ9Fxcnz7VJsleJpyp6rVLvXiuORqjlHi5q+PYuA==}
    engines: {node: '>=10.16.0'}

  bytes@3.1.2:
    resolution: {integrity: sha512-/Nf7TyzTx6S3yRJObOAV7956r8cr2+Oj8AC5dt8wSP3BQAoeX58NoHyCU8P8zGkNXStjTSi6fzO6F0pBdcYbEg==}
    engines: {node: '>= 0.8'}

  cac@6.7.14:
    resolution: {integrity: sha512-b6Ilus+c3RrdDk+JhLKUAQfzzgLEPy6wcXqS7f/xe1EETvsDP6GORG7SFuOs6cID5YkqchW/LXZbX5bc8j7ZcQ==}
    engines: {node: '>=8'}

  call-bind-apply-helpers@1.0.2:
    resolution: {integrity: sha512-Sp1ablJ0ivDkSzjcaJdxEunN5/XvksFJ2sMBFfq6x0ryhQV/2b/KwFe21cMpmHtPOSij8K99/wSfoEuTObmuMQ==}
    engines: {node: '>= 0.4'}

  call-bound@1.0.4:
    resolution: {integrity: sha512-+ys997U96po4Kx/ABpBCqhA9EuxJaQWDQg7295H4hBphv3IZg0boBKuwYpt4YXp6MZ5AmZQnU/tyMTlRpaSejg==}
    engines: {node: '>= 0.4'}

  callsites@3.1.0:
    resolution: {integrity: sha512-P8BjAsXvZS+VIDUI11hHCQEv74YT67YUi5JJFNWIqL235sBmjX4+qx9Muvls5ivyNENctx46xQLQ3aTuE7ssaQ==}
    engines: {node: '>=6'}

  camelize-ts@3.0.0:
    resolution: {integrity: sha512-cgRwKKavoDKLTjO4FQTs3dRBePZp/2Y9Xpud0FhuCOTE86M2cniKN4CCXgRnsyXNMmQMifVHcv6SPaMtTx6ofQ==}
    engines: {node: ^12.20.0 || ^14.13.1 || >=16.0.0}

  chai@5.2.0:
    resolution: {integrity: sha512-mCuXncKXk5iCLhfhwTc0izo0gtEmpz5CtG2y8GiOINBlMVS6v8TMRc5TaLWKS6692m9+dVVfzgeVxR5UxWHTYw==}
    engines: {node: '>=12'}

  chalk@4.1.2:
    resolution: {integrity: sha512-oKnbhFyRIXpUuez8iBMmyEa4nbj4IOQyuhc/wy9kY7/WVPcwIO9VA668Pu8RkO7+0G76SLROeyw9CpQ061i4mA==}
    engines: {node: '>=10'}

  chalk@5.4.1:
    resolution: {integrity: sha512-zgVZuo2WcZgfUEmsn6eO3kINexW8RAE4maiQ8QNs8CtpPCSyMiYsULR3HQYkm3w8FIA3SberyMJMSldGsW+U3w==}
    engines: {node: ^12.17.0 || ^14.13 || >=16.0.0}

  char-regex@1.0.2:
    resolution: {integrity: sha512-kWWXztvZ5SBQV+eRgKFeh8q5sLuZY2+8WUIzlxWVTg+oGwY14qylx1KbKzHd8P6ZYkAg0xyIDU9JMHhyJMZ1jw==}
    engines: {node: '>=10'}

  check-error@2.1.1:
    resolution: {integrity: sha512-OAlb+T7V4Op9OwdkjmguYRqncdlx5JiofwOAUkmTF+jNdHwzTaTs4sRAGpzLF3oOz5xAyDGrPgeIDFQmDOTiJw==}
    engines: {node: '>= 16'}

  chokidar@4.0.3:
    resolution: {integrity: sha512-Qgzu8kfBvo+cA4962jnP1KkS6Dop5NS6g7R5LFYJr4b8Ub94PPQXUksCw9PvXoeXPRRddRNC5C1JQUR2SMGtnA==}
    engines: {node: '>= 14.16.0'}

  cjs-module-lexer@1.4.3:
    resolution: {integrity: sha512-9z8TZaGM1pfswYeXrUpzPrkx8UnWYdhJclsiYMm6x/w5+nN+8Tf/LnAgfLGQCm59qAOxU8WwHEq2vNwF6i4j+Q==}

  cli-highlight@2.1.11:
    resolution: {integrity: sha512-9KDcoEVwyUXrjcJNvHD0NFc/hiwe/WPVYIleQh2O1N2Zro5gWJZ/K+3DGn8w8P/F6FxOgzyC5bxDyHIgCSPhGg==}
    engines: {node: '>=8.0.0', npm: '>=5.0.0'}
    hasBin: true

  cli-table3@0.6.5:
    resolution: {integrity: sha512-+W/5efTR7y5HRD7gACw9yQjqMVvEMLBHmboM/kPWam+H+Hmyrgjh6YncVKK122YZkXrLudzTuAukUw9FnMf7IQ==}
    engines: {node: 10.* || >= 12.*}

  cliui@7.0.4:
    resolution: {integrity: sha512-OcRE68cOsVMXp1Yvonl/fzkQOyjLSu/8bhPDfQt0e0/Eb283TKP20Fs2MqoPsr9SwA595rRCA+QMzYc9nBP+JQ==}

  color-convert@2.0.1:
    resolution: {integrity: sha512-RRECPsj7iu/xb5oKYcsFHSppFNnsj/52OVTRKb4zP5onXwVF3zVmmToNcOfGC+CRDpfK/U584fMg38ZHCaElKQ==}
    engines: {node: '>=7.0.0'}

  color-name@1.1.4:
    resolution: {integrity: sha512-dOy+3AuW3a2wNbZHIuMZpTcgjGuLU/uBL/ubcZF9OXbDo8ff4O8yVp5Bf0efS8uEoYo5q4Fx7dY9OgQGXgAsQA==}

  commander@10.0.1:
    resolution: {integrity: sha512-y4Mg2tXshplEbSGzx7amzPwKKOCGuoSRP/CjEdwwk0FOGlUbq6lKuoyDZTNZkmxHdJtp54hdfY/JUrdL7Xfdug==}
    engines: {node: '>=14'}

  commander@4.1.1:
    resolution: {integrity: sha512-NOKm8xhkzAjzFx8B2v5OAHT+u5pRQc2UCa2Vq9jYL/31o2wi9mxBA7LIFs3sV5VSC49z6pEhfbMULvShKj26WA==}
    engines: {node: '>= 6'}

  compressible@2.0.18:
    resolution: {integrity: sha512-AF3r7P5dWxL8MxyITRMlORQNaOA2IkAFaTr4k7BUumjPtRpGDTZpl0Pb1XCO6JeDCBdp126Cgs9sMxqSjgYyRg==}
    engines: {node: '>= 0.6'}

  compression@1.8.0:
    resolution: {integrity: sha512-k6WLKfunuqCYD3t6AsuPGvQWaKwuLLh2/xHNcX4qE+vIfDNXpSqnrhwA7O53R7WVQUnt8dVAIW+YHr7xTgOgGA==}
    engines: {node: '>= 0.8.0'}

  concat-map@0.0.1:
    resolution: {integrity: sha512-/Srv4dswyQNBfohGpz9o6Yb3Gz3SrUDqBH5rTuhGR7ahtlbYKnVxw2bCFMRljaA7EXHaXZ8wsHdodFvbkhKmqg==}

  confbox@0.1.8:
    resolution: {integrity: sha512-RMtmw0iFkeR4YV+fUOSucriAQNb9g8zFR52MWCtl+cCZOFRNL6zeB395vPzFhEjjn4fMxXudmELnl/KF/WrK6w==}

  consola@3.4.2:
    resolution: {integrity: sha512-5IKcdX0nnYavi6G7TtOhwkYzyjfJlatbjMjuLSfE2kYT5pMDOilZ4OvMhi637CcDICTmz3wARPoyhqyX1Y+XvA==}
    engines: {node: ^14.18.0 || >=16.10.0}

  content-disposition@0.5.4:
    resolution: {integrity: sha512-FveZTNuGw04cxlAiWbzi6zTAL/lhehaWbTtgluJh4/E95DqMwTmha3KZN1aAWA8cFIhHzMZUvLevkw5Rqk+tSQ==}
    engines: {node: '>= 0.6'}

  content-disposition@1.0.0:
    resolution: {integrity: sha512-Au9nRL8VNUut/XSzbQA38+M78dzP4D+eqg3gfJHMIHHYa3bg067xj1KxMUWj+VULbiZMowKngFFbKczUrNJ1mg==}
    engines: {node: '>= 0.6'}

  content-type@1.0.5:
    resolution: {integrity: sha512-nTjqfcBFEipKdXCv4YDQWCfmcLZKm81ldF0pAopTvyrFGVbcR6P/VAAd5G7N+0tTr8QqiU0tFadD6FK4NtJwOA==}
    engines: {node: '>= 0.6'}

  cookie-signature@1.2.2:
    resolution: {integrity: sha512-D76uU73ulSXrD1UXF4KE2TMxVVwhsnCgfAyTg9k8P6KGZjlXKrOLe4dJQKI3Bxi5wjesZoFXJWElNWBjPZMbhg==}
    engines: {node: '>=6.6.0'}

  cookie@0.7.2:
    resolution: {integrity: sha512-yki5XnKuf750l50uGTllt6kKILY4nQ1eNIQatoXEByZ5dWgnKqbnqmTrBE5B4N7lrMJKQ2ytWMiTO2o0v6Ew/w==}
    engines: {node: '>= 0.6'}

  cors@2.8.5:
    resolution: {integrity: sha512-KIHbLJqu73RGr/hnbrO9uBeixNGuvSQjul/jdFvS/KFSIH1hWVd1ng7zOHx+YrEfInLG7q4n6GHQ9cDtxv/P6g==}
    engines: {node: '>= 0.10'}

  cross-spawn@7.0.6:
    resolution: {integrity: sha512-uV2QOWP2nWzsy2aMp8aRibhi9dlzF5Hgh5SHaB9OiTGEyDTiJJyx0uy51QXdyWbtAHNua4XJzUKca3OzKUd3vA==}
    engines: {node: '>= 8'}

  debug@2.6.9:
    resolution: {integrity: sha512-bC7ElrdJaJnPbAP+1EotYvqZsb3ecl5wi6Bfi6BJTUcNowp6cvspg0jXznRTKDjm/E7AdgFBVeAPVMNcKGsHMA==}
    peerDependencies:
      supports-color: '*'
    peerDependenciesMeta:
      supports-color:
        optional: true

  debug@4.4.1:
    resolution: {integrity: sha512-KcKCqiftBJcZr++7ykoDIEwSa3XWowTfNPo92BYxjXiyYEVrUQh2aLyhxBCwww+heortUFxEJYcRzosstTEBYQ==}
    engines: {node: '>=6.0'}
    peerDependencies:
      supports-color: '*'
    peerDependenciesMeta:
      supports-color:
        optional: true

  deep-eql@5.0.2:
    resolution: {integrity: sha512-h5k/5U50IJJFpzfL6nO9jaaumfjO/f2NjK/oYB2Djzm4p9L+3T9qWpZqZ2hAbLPuuYq9wrU08WQyBTL5GbPk5Q==}
    engines: {node: '>=6'}

  deep-is@0.1.4:
    resolution: {integrity: sha512-oIPzksmTg4/MriiaYGO+okXDT7ztn/w3Eptv/+gSIdMdKsJo0u4CfYNFJPy+4SKMuCqGw2wxnA+URMg3t8a/bQ==}

  depd@1.1.2:
    resolution: {integrity: sha512-7emPTl6Dpo6JRXOXjLRxck+FlLRX5847cLKEn00PLAgc3g2hTZZgr+e4c2v6QpSmLeFP3n5yUo7ft6avBK/5jQ==}
    engines: {node: '>= 0.6'}

  depd@2.0.0:
    resolution: {integrity: sha512-g7nH6P6dyDioJogAAGprGpCtVImJhpPk/roCzdb3fIh61/s/nPsfR6onyMwkCAR/OlC3yBC0lESvUoQEAssIrw==}
    engines: {node: '>= 0.8'}

  dir-glob@3.0.1:
    resolution: {integrity: sha512-WkrWp9GR4KXfKGYzOLmTuGVi1UWFfws377n9cc55/tb6DuqyF6pcQ5AbiHEshaDpY9v6oaSr2XCDidGmMwdzIA==}
    engines: {node: '>=8'}

  dunder-proto@1.0.1:
    resolution: {integrity: sha512-KIN/nDJBQRcXw0MLVhZE9iQHmG68qAVIBg9CqmUYjmQIhgij9U5MFvrqkUL5FbtyyzZuOeOt0zdeRe4UY7ct+A==}
    engines: {node: '>= 0.4'}

  eastasianwidth@0.2.0:
    resolution: {integrity: sha512-I88TYZWc9XiYHRQ4/3c5rjjfgkjhLyW2luGIheGERbNQ6OY7yTybanSpDXZa8y7VUP9YmDcYa+eyq4ca7iLqWA==}

  ee-first@1.1.1:
    resolution: {integrity: sha512-WMwm9LhRUo+WUaRN+vRuETqG89IgZphVSNkdFgeb6sS/E4OrDIN7t48CAewSHXc6C8lefD8KKfr5vY61brQlow==}

  emoji-regex@8.0.0:
    resolution: {integrity: sha512-MSjYzcWNOA0ewAHpz0MxpYFvwg6yjy1NG3xteoqz644VCo/RPgnr1/GGt+ic3iJTzQ8Eu3TdM14SawnVUmGE6A==}

  emoji-regex@9.2.2:
    resolution: {integrity: sha512-L18DaJsXSUk2+42pv8mLs5jJT2hqFkFE4j21wOmgbUqsZ2hL72NsUU785g9RXgo3s0ZNgVl42TiHp3ZtOv/Vyg==}

  emojilib@2.4.0:
    resolution: {integrity: sha512-5U0rVMU5Y2n2+ykNLQqMoqklN9ICBT/KsvC1Gz6vqHbz2AXXGkG+Pm5rMWk/8Vjrr/mY9985Hi8DYzn1F09Nyw==}

  empty-npm-package@1.0.0:
    resolution: {integrity: sha512-q4Mq/+XO7UNDdMiPpR/LIBIW1Zl4V0Z6UT9aKGqIAnBCtCb3lvZJM1KbDbdzdC8fKflwflModfjR29Nt0EpcwA==}

  encodeurl@2.0.0:
    resolution: {integrity: sha512-Q0n9HRi4m6JuGIV1eFlmvJB7ZEVxu93IrMyiMsGC0lrMJMWzRgx6WGquyfQgZVb31vhGgXnfmPNNXmxnOkRBrg==}
    engines: {node: '>= 0.8'}

  environment@1.1.0:
    resolution: {integrity: sha512-xUtoPkMggbz0MPyPiIWr1Kp4aeWJjDZ6SMvURhimjdZgsRuDplF5/s9hcgGhyXMhs+6vpnuoiZ2kFiu3FMnS8Q==}
    engines: {node: '>=18'}

  es-define-property@1.0.1:
    resolution: {integrity: sha512-e3nRfgfUZ4rNGL232gUgX06QNyyez04KdjFrF+LTRoOXmrOgFKDg4BCdsjW8EnT69eqdYGmRpJwiPVYNrCaW3g==}
    engines: {node: '>= 0.4'}

  es-errors@1.3.0:
    resolution: {integrity: sha512-Zf5H2Kxt2xjTvbJvP2ZWLEICxA6j+hAmMzIlypy4xcBg1vKVnx89Wy0GbS+kf5cwCVFFzdCFh2XSCFNULS6csw==}
    engines: {node: '>= 0.4'}

  es-module-lexer@1.7.0:
    resolution: {integrity: sha512-jEQoCwk8hyb2AZziIOLhDqpm5+2ww5uIE6lkO/6jcOCusfk6LhMHpXXfBLXTZ7Ydyt0j4VoUQv6uGNYbdW+kBA==}

  es-object-atoms@1.1.1:
    resolution: {integrity: sha512-FGgH2h8zKNim9ljj7dankFPcICIK9Cp5bm+c2gQSYePhpaG5+esrLODihIorn+Pe6FGJzWhXQotPv73jTaldXA==}
    engines: {node: '>= 0.4'}

  esbuild@0.25.6:
    resolution: {integrity: sha512-GVuzuUwtdsghE3ocJ9Bs8PNoF13HNQ5TXbEi2AhvVb8xU1Iwt9Fos9FEamfoee+u/TOsn7GUWc04lz46n2bbTg==}
    engines: {node: '>=18'}
    hasBin: true

  escalade@3.2.0:
    resolution: {integrity: sha512-WUj2qlxaQtO4g6Pq5c29GTcWGDyd8itL8zTlipgECz3JesAiiOKotd8JU6otB3PACgG6xkJUyVhboMS+bje/jA==}
    engines: {node: '>=6'}

  escape-html@1.0.3:
    resolution: {integrity: sha512-NiSupZ4OeuGwr68lGIeym/ksIZMJodUGOSCZ/FSnTxcrekbvqrgdUxlJOMpijaKZVjAJrWrGs/6Jy8OMuyj9ow==}

  escape-string-regexp@4.0.0:
    resolution: {integrity: sha512-TtpcNJ3XAzx3Gq8sWRzJaVajRs0uVxA2YAkdb1jm2YkPz4G6egUFAyA3n5vtEIZefPk5Wa4UXbKuS5fKkJWdgA==}
    engines: {node: '>=10'}

  eslint-config-prettier@10.1.5:
    resolution: {integrity: sha512-zc1UmCpNltmVY34vuLRV61r1K27sWuX39E+uyUnY8xS2Bex88VV9cugG+UZbRSRGtGyFboj+D8JODyme1plMpw==}
    hasBin: true
    peerDependencies:
      eslint: '>=7.0.0'

  eslint-plugin-allowed-dependencies@1.3.1:
    resolution: {integrity: sha512-AGv0PAY17xVRi0YKGl+q+DtgE+YY+8xyxZ5kGeHsIkKNEGyP1sAq3WflaG7SlrMm1AU9jZ7B1paEsU7UWyPAzg==}
    engines: {node: ^18.18.0 || ^20.9.0 || ^22.0.0 || ^24.0.0}
    peerDependencies:
      eslint: ^9.0.0
      typescript-eslint: ^8.0.0

  eslint-plugin-prettier@5.5.1:
    resolution: {integrity: sha512-dobTkHT6XaEVOo8IO90Q4DOSxnm3Y151QxPJlM/vKC0bVy+d6cVWQZLlFiuZPP0wS6vZwSKeJgKkcS+KfMBlRw==}
    engines: {node: ^14.18.0 || >=16.0.0}
    peerDependencies:
      '@types/eslint': '>=8.0.0'
      eslint: '>=8.0.0'
      eslint-config-prettier: '>= 7.0.0 <10.0.0 || >=10.1.0'
      prettier: '>=3.0.0'
    peerDependenciesMeta:
      '@types/eslint':
        optional: true
      eslint-config-prettier:
        optional: true

  eslint-scope@8.4.0:
    resolution: {integrity: sha512-sNXOfKCn74rt8RICKMvJS7XKV/Xk9kA7DyJr8mJik3S7Cwgy3qlkkmyS2uQB3jiJg6VNdZd/pDBJu0nvG2NlTg==}
    engines: {node: ^18.18.0 || ^20.9.0 || >=21.1.0}

  eslint-visitor-keys@3.4.3:
    resolution: {integrity: sha512-wpc+LXeiyiisxPlEkUzU6svyS1frIO3Mgxj1fdy7Pm8Ygzguax2N3Fa/D/ag1WqbOprdI+uY6wMUl8/a2G+iag==}
    engines: {node: ^12.22.0 || ^14.17.0 || >=16.0.0}

  eslint-visitor-keys@4.2.1:
    resolution: {integrity: sha512-Uhdk5sfqcee/9H/rCOJikYz67o0a2Tw2hGRPOG2Y1R2dg7brRe1uG0yaNQDHu+TO/uQPF/5eCapvYSmHUjt7JQ==}
    engines: {node: ^18.18.0 || ^20.9.0 || >=21.1.0}

  eslint@9.0.0:
    resolution: {integrity: sha512-IMryZ5SudxzQvuod6rUdIUz29qFItWx281VhtFVc2Psy/ZhlCeD/5DT6lBIJ4H3G+iamGJoTln1v+QSuPw0p7Q==}
    engines: {node: ^18.18.0 || ^20.9.0 || >=21.1.0}
    hasBin: true

  eslint@9.31.0:
    resolution: {integrity: sha512-QldCVh/ztyKJJZLr4jXNUByx3gR+TDYZCRXEktiZoUR3PGy4qCmSbkxcIle8GEwGpb5JBZazlaJ/CxLidXdEbQ==}
    engines: {node: ^18.18.0 || ^20.9.0 || >=21.1.0}
    hasBin: true
    peerDependencies:
      jiti: '*'
    peerDependenciesMeta:
      jiti:
        optional: true

  espree@10.4.0:
    resolution: {integrity: sha512-j6PAQ2uUr79PZhBjP5C5fhl8e39FmRnOjsD5lGnWrFU8i2G776tBK7+nP8KuQUTTyAZUwfQqXAgrVH5MbH9CYQ==}
    engines: {node: ^18.18.0 || ^20.9.0 || >=21.1.0}

  esquery@1.6.0:
    resolution: {integrity: sha512-ca9pw9fomFcKPvFLXhBKUK90ZvGibiGOvRJNbjljY7s7uq/5YO4BOzcYtJqExdx99rF6aAcnRxHmcUHcz6sQsg==}
    engines: {node: '>=0.10'}

  esrecurse@4.3.0:
    resolution: {integrity: sha512-KmfKL3b6G+RXvP8N1vr3Tq1kL/oCFgn2NYXEtqP8/L3pKapUA4G8cFVaoF3SU323CD4XypR/ffioHmkti6/Tag==}
    engines: {node: '>=4.0'}

  estraverse@5.3.0:
    resolution: {integrity: sha512-MMdARuVEQziNTeJD8DgMqmhwR11BRQ/cBP+pLtYdSTnf3MIO8fFeiINEbX36ZdNlfU/7A9f3gUw49B3oQsvwBA==}
    engines: {node: '>=4.0'}

  estree-walker@3.0.3:
    resolution: {integrity: sha512-7RUKfXgSMMkzt6ZuXmqapOurLGPPfgj6l9uRZ7lRGolvk0y2yocc35LdcxKC5PQZdn2DMqioAQ2NoWcrTKmm6g==}

  esutils@2.0.3:
    resolution: {integrity: sha512-kVscqXk4OCp68SZ0dkgEKVi6/8ij300KBWTJq32P/dYeWTSwK41WyTxalN1eRmA5Z9UU/LX9D7FWSmV9SAYx6g==}
    engines: {node: '>=0.10.0'}

  etag@1.8.1:
    resolution: {integrity: sha512-aIL5Fx7mawVa300al2BnEE4iNvo1qETxLrPI/o05L7z6go7fCw1J6EQmbK4FmJ2AS7kgVF/KEZWufBfdClMcPg==}
    engines: {node: '>= 0.6'}

  expect-type@1.2.1:
    resolution: {integrity: sha512-/kP8CAwxzLVEeFrMm4kMmy4CCDlpipyA7MYLVrdJIkV0fYF0UaigQHRsxHiuY/GEea+bh4KSv3TIlgr+2UL6bw==}
    engines: {node: '>=12.0.0'}

  express-fileupload@1.5.2:
    resolution: {integrity: sha512-wxUJn2vTHvj/kZCVmc5/bJO15C7aSMyHeuXYY3geKpeKibaAoQGcEv5+sM6nHS2T7VF+QHS4hTWPiY2mKofEdg==}
    engines: {node: '>=12.0.0'}

  express@5.1.0:
    resolution: {integrity: sha512-DT9ck5YIRU+8GYzzU5kT3eHGA5iL+1Zd0EutOmTE9Dtk+Tvuzd23VBU+ec7HPNSTxXYO55gPV/hq4pSBJDjFpA==}
    engines: {node: '>= 18'}

  fast-deep-equal@3.1.3:
    resolution: {integrity: sha512-f3qQ9oQy9j2AhBe/H9VC91wLmKBCCU/gDOnKNAYG5hswO7BLKj09Hc5HYNz9cGI++xlpDCIgDaitVs03ATR84Q==}

  fast-diff@1.3.0:
    resolution: {integrity: sha512-VxPP4NqbUjj6MaAOafWeUn2cXWLcCtljklUtZf0Ind4XQ+QPtmA0b18zZy0jIQx+ExRVCR/ZQpBmik5lXshNsw==}

  fast-glob@3.3.3:
    resolution: {integrity: sha512-7MptL8U0cqcFdzIzwOTHoilX9x5BrNqye7Z/LuC7kCMRio1EMSyqRK3BEAUD7sXRq4iT4AzTVuZdhgQ2TCvYLg==}
    engines: {node: '>=8.6.0'}

  fast-json-stable-stringify@2.1.0:
    resolution: {integrity: sha512-lhd/wF+Lk98HZoTCtlVraHtfh5XYijIjalXck7saUtuanSDyLMxnHhSXEDJqHxD7msR8D0uCmqlkwjCV8xvwHw==}

  fast-levenshtein@2.0.6:
    resolution: {integrity: sha512-DCXu6Ifhqcks7TZKY3Hxp3y6qphY5SJZmrWMDrKcERSOXWQdMhU9Ig/PYrzyw/ul9jOIyh0N4M0tbC5hodg8dw==}

  fastq@1.19.1:
    resolution: {integrity: sha512-GwLTyxkCXjXbxqIhTsMI2Nui8huMPtnxg7krajPJAjnEG/iiOS7i+zCtWGZR9G0NBKbXKh6X9m9UIsYX/N6vvQ==}

  fdir@6.4.6:
    resolution: {integrity: sha512-hiFoqpyZcfNm1yc4u8oWCf9A2c4D3QjCrks3zmoVKVxpQRzmPNar1hUJcBG2RQHvEVGDN+Jm81ZheVLAQMK6+w==}
    peerDependencies:
      picomatch: ^3 || ^4
    peerDependenciesMeta:
      picomatch:
        optional: true

  fflate@0.8.2:
    resolution: {integrity: sha512-cPJU47OaAoCbg0pBvzsgpTPhmhqI5eJjh/JIu8tPj5q+T7iLvW/JAYUqmE7KOB4R1ZyEhzBaIQpQpardBF5z8A==}

  file-entry-cache@8.0.0:
    resolution: {integrity: sha512-XXTUwCvisa5oacNGRP9SfNtYBNAMi+RPwBFmblZEF7N7swHYQS6/Zfk7SRwx4D5j3CH211YNRco1DEMNVfZCnQ==}
    engines: {node: '>=16.0.0'}

  fill-range@7.1.1:
    resolution: {integrity: sha512-YsGpe3WHLK8ZYi4tWDg2Jy3ebRz2rXowDxnld4bkQB00cc/1Zw9AWnC0i9ztDJitivtQvaI9KaLyKrc+hBW0yg==}
    engines: {node: '>=8'}

  finalhandler@2.1.0:
    resolution: {integrity: sha512-/t88Ty3d5JWQbWYgaOGCCYfXRwV1+be02WqYYlL6h0lEiUAMPM8o8qKGO01YIkOHzka2up08wvgYD0mDiI+q3Q==}
    engines: {node: '>= 0.8'}

  find-up@5.0.0:
    resolution: {integrity: sha512-78/PXT1wlLLDgTzDs7sjq9hzz0vXD+zn+7wypEe4fXQxCmdmqfGsEPQxmiCSQI3ajFV91bVSsvNtrJRiW6nGng==}
    engines: {node: '>=10'}

  fix-dts-default-cjs-exports@1.0.1:
    resolution: {integrity: sha512-pVIECanWFC61Hzl2+oOCtoJ3F17kglZC/6N94eRWycFgBH35hHx0Li604ZIzhseh97mf2p0cv7vVrOZGoqhlEg==}

  flat-cache@4.0.1:
    resolution: {integrity: sha512-f7ccFPK3SXFHpx15UIGyRJ/FJQctuKZ0zVuN3frBo4HnK3cay9VEW0R6yPYFHC0AgqhukPzKjq22t5DmAyqGyw==}
    engines: {node: '>=16'}

  flatted@3.3.3:
    resolution: {integrity: sha512-GX+ysw4PBCz0PzosHDepZGANEuFCMLrnRTiEy9McGjmkCQYwRq4A/X786G/fjM/+OjsWSU1ZrY5qyARZmO/uwg==}

  foreground-child@3.3.1:
    resolution: {integrity: sha512-gIXjKqtFuWEgzFRJA9WCQeSJLZDjgJUOMCMzxtvFq/37KojM1BFGufqsCy0r4qSQmYLsZYMeyRqzIWOMup03sw==}
    engines: {node: '>=14'}

  forwarded@0.2.0:
    resolution: {integrity: sha512-buRG0fpBtRHSTCOASe6hD258tEubFoRLb4ZNA6NxMVHNw2gOcwHo9wyablzMzOA5z9xA9L1KNjk/Nt6MT9aYow==}
    engines: {node: '>= 0.6'}

  fresh@0.5.2:
    resolution: {integrity: sha512-zJ2mQYM18rEFOudeV4GShTGIQ7RbzA7ozbU9I/XBpm7kqgMywgmylMwXHxZJmkVoYkna9d2pVXVXPdYTP9ej8Q==}
    engines: {node: '>= 0.6'}

  fresh@2.0.0:
    resolution: {integrity: sha512-Rx/WycZ60HOaqLKAi6cHRKKI7zxWbJ31MhntmtwMoaTeF7XFH9hhBp8vITaMidfljRQ6eYWCKkaTK+ykVJHP2A==}
    engines: {node: '>= 0.8'}

  fsevents@2.3.3:
    resolution: {integrity: sha512-5xoDfX+fL7faATnagmWPpbFtwh/R77WmMMqqHGS65C3vvB0YHrgF+B1YmZ3441tMj5n63k0212XNoJwzlhffQw==}
    engines: {node: ^8.16.0 || ^10.6.0 || >=11.0.0}
    os: [darwin]

  function-bind@1.1.2:
    resolution: {integrity: sha512-7XHNxH7qX9xG5mIwxkhumTox/MIRNcOgDrxWsMt2pAr23WHp6MrRlN7FBSFpCpr+oVO0F744iUgR82nJMfG2SA==}

  get-caller-file@2.0.5:
    resolution: {integrity: sha512-DyFP3BM/3YHTQOCUL/w0OZHR0lpKeGrxotcHWcqNEdnltqFwXVfhEBQ94eIo34AfQpo0rGki4cyIiftY06h2Fg==}
    engines: {node: 6.* || 8.* || >= 10.*}

  get-intrinsic@1.3.0:
    resolution: {integrity: sha512-9fSjSaos/fRIVIp+xSJlE6lfwhES7LNtKaCBIamHsjr2na1BiABJPo0mOjjz8GJDURarmCPGqaiVg5mfjb98CQ==}
    engines: {node: '>= 0.4'}

  get-proto@1.0.1:
    resolution: {integrity: sha512-sTSfBjoXBp89JvIKIefqw7U2CCebsc74kiY6awiGogKtoSGbgjYE/G/+l9sF3MWFPNc9IcoOC4ODfKHfxFmp0g==}
    engines: {node: '>= 0.4'}

  get-tsconfig@4.10.1:
    resolution: {integrity: sha512-auHyJ4AgMz7vgS8Hp3N6HXSmlMdUyhSUrfBF16w153rxtLIEOE+HGqaBppczZvnHLqQJfiHotCYpNhl0lUROFQ==}

  glob-parent@5.1.2:
    resolution: {integrity: sha512-AOIgSQCepiJYwP3ARnGx+5VnTu2HBYdzbGP45eLw1vr3zB3vZLeyed1sC9hnbcOc9/SrMyM5RPQrkGz4aS9Zow==}
    engines: {node: '>= 6'}

  glob-parent@6.0.2:
    resolution: {integrity: sha512-XxwI8EOhVQgWp6iDL+3b0r86f4d6AX6zSU55HfB4ydCEuXLXc5FcYeOu+nnGftS4TEju/11rt4KJPTMgbfmv4A==}
    engines: {node: '>=10.13.0'}

  glob@10.4.5:
    resolution: {integrity: sha512-7Bv8RF0k6xjo7d4A/PxYLbUCfb6c+Vpd2/mB2yRDlew7Jb5hEXiCD9ibfO7wpk8i4sevK6DFny9h7EYbM3/sHg==}
    hasBin: true

  globals@14.0.0:
    resolution: {integrity: sha512-oahGvuMGQlPw/ivIYBjVSrWAfWLBeku5tpPE2fOPLi+WHffIWbuh2tCjhyQhTBPMf5E9jDEH4FOmTYgYwbKwtQ==}
    engines: {node: '>=18'}

  globby@11.1.0:
    resolution: {integrity: sha512-jhIXaOzy1sb8IyocaruWSn1TjmnBVs8Ayhcy83rmxNJ8q2uWKCAj3CnJY+KpGSXCueAPc0i05kVvVKtP1t9S3g==}
    engines: {node: '>=10'}

  gopd@1.2.0:
    resolution: {integrity: sha512-ZUKRh6/kUFoAiTAtTYPZJ3hw9wNxx+BIBOijnlG9PnrJsCcSjs1wyyD6vJpaYtgnzDrKYRSqf3OO6Rfa93xsRg==}
    engines: {node: '>= 0.4'}

  graphemer@1.4.0:
    resolution: {integrity: sha512-EtKwoO6kxCL9WO5xipiHTZlSzBm7WLT627TqC/uVRd0HKmq8NXyebnNYxDoBi7wt8eTWrUrKXCOVaFq9x1kgag==}

  has-flag@4.0.0:
    resolution: {integrity: sha512-EykJT/Q1KjTWctppgIAgfSO0tKVuZUjhgMr17kqTumMl6Afv3EISleU7qZUzoXDFTAHTDC4NOoG/ZxU3EvlMPQ==}
    engines: {node: '>=8'}

  has-symbols@1.1.0:
    resolution: {integrity: sha512-1cDNdwJ2Jaohmb3sg4OmKaMBwuC48sYni5HUw2DvsC8LjGTLK9h+eb1X6RyuOHe4hT0ULCW68iomhjUoKUqlPQ==}
    engines: {node: '>= 0.4'}

  hasown@2.0.2:
    resolution: {integrity: sha512-0hJU9SCPvmMzIBdZFqNPXWa6dqh7WdH0cII9y+CyS8rG3nL48Bclra9HmKhVVUHyPWNH5Y7xDwAB7bfgSjkUMQ==}
    engines: {node: '>= 0.4'}

  highlight.js@10.7.3:
    resolution: {integrity: sha512-tzcUFauisWKNHaRkN4Wjl/ZA07gENAjFl3J/c480dprkGTg5EQstgaNFqBfUqCq54kZRIEcreTsAgF/m2quD7A==}

  html-escaper@2.0.2:
    resolution: {integrity: sha512-H2iMtd0I4Mt5eYiapRdIDjp+XzelXQ0tFE4JS7YFwFevXXMmOp9myNrUvCg0D6ws8iqkRPBfKHgbwig1SmlLfg==}

  http-errors@2.0.0:
    resolution: {integrity: sha512-FtwrG/euBzaEjYeRqOgly7G0qviiXoJWnvEH2Z1plBdXgbyjv34pHTSb9zoeHMyDy33+DWy5Wt9Wo+TURtOYSQ==}
    engines: {node: '>= 0.8'}

  husky@9.1.7:
    resolution: {integrity: sha512-5gs5ytaNjBrh5Ow3zrvdUUY+0VxIuWVL4i9irt6friV+BqdCfmV11CQTWMiBYWHbXhco+J1kHfTOUkePhCDvMA==}
    engines: {node: '>=18'}
    hasBin: true

  iconv-lite@0.6.3:
    resolution: {integrity: sha512-4fCk79wshMdzMp2rH06qWrJE4iolqLhCUH+OiuIgU++RB0+94NlDL81atO7GX55uUKueo0txHNtvEyI6D7WdMw==}
    engines: {node: '>=0.10.0'}

  ignore@5.3.2:
    resolution: {integrity: sha512-hsBTNUqQTDwkWtcdYI2i06Y/nUBEsNEDJKjWdigLvegy8kDuJAS8uRlpkkcQpyEXL0Z/pjDy5HBmMjRCJ2gq+g==}
    engines: {node: '>= 4'}

  ignore@7.0.5:
    resolution: {integrity: sha512-Hs59xBNfUIunMFgWAbGX5cq6893IbWg4KnrjbYwX3tx0ztorVgTDA6B2sxf8ejHJ4wz8BqGUMYlnzNBer5NvGg==}
    engines: {node: '>= 4'}

  import-fresh@3.3.1:
    resolution: {integrity: sha512-TR3KfrTZTYLPB6jUjfx6MF9WcWrHL9su5TObK4ZkYgBdWKPOFoSoQIdEuTuR82pmtxH2spWG9h6etwfr1pLBqQ==}
    engines: {node: '>=6'}

  imurmurhash@0.1.4:
    resolution: {integrity: sha512-JmXMZ6wuvDmLiHEml9ykzqO6lwFbof0GG4IkcGaENdCRDDmMVnny7s5HsIgHCbaq0w2MyPhDqkhTUgS2LU2PHA==}
    engines: {node: '>=0.8.19'}

  inherits@2.0.4:
    resolution: {integrity: sha512-k/vGaX4/Yla3WzyMCvTQOXYeIHvqOKtnqBduzTHpzpQZzAskKMhZ2K+EnBiSM9zGSoIFeMpXKxa4dYeZIQqewQ==}

  ipaddr.js@1.9.1:
    resolution: {integrity: sha512-0KI/607xoxSToH7GjN1FfSbLoU0+btTicjsQSWQlh/hZykN8KpmMf7uYwPW3R+akZ6R/w18ZlXSHBYXiYUPO3g==}
    engines: {node: '>= 0.10'}

  is-extglob@2.1.1:
    resolution: {integrity: sha512-SbKbANkN603Vi4jEZv49LeVJMn4yGwsbzZworEoyEiutsN3nJYdbO36zfhGJ6QEDpOZIFkDtnq5JRxmvl3jsoQ==}
    engines: {node: '>=0.10.0'}

  is-fullwidth-code-point@3.0.0:
    resolution: {integrity: sha512-zymm5+u+sCsSWyD9qNaejV3DFvhCKclKdizYaJUuHA83RLjb7nSuGnddCHGv0hk+KY7BMAlsWeK4Ueg6EV6XQg==}
    engines: {node: '>=8'}

  is-glob@4.0.3:
    resolution: {integrity: sha512-xelSayHH36ZgE7ZWhli7pW34hNbNl8Ojv5KVmkJD4hBdD3th8Tfk9vYasLM+mXWOZhFkgZfxhLSnrwRr4elSSg==}
    engines: {node: '>=0.10.0'}

  is-number@7.0.0:
    resolution: {integrity: sha512-41Cifkg6e8TylSpdtTpeLVMqvSBEVzTttHvERD741+pnZ8ANv0004MRL43QKPDlK9cGvNp6NZWZUBlbGXYxxng==}
    engines: {node: '>=0.12.0'}

  is-path-inside@3.0.3:
    resolution: {integrity: sha512-Fd4gABb+ycGAmKou8eMftCupSir5lRxqf4aD/vd0cD2qc4HL07OjCeuHMr8Ro4CoMaeCKDB0/ECBOVWjTwUvPQ==}
    engines: {node: '>=8'}

  is-promise@4.0.0:
    resolution: {integrity: sha512-hvpoI6korhJMnej285dSg6nu1+e6uxs7zG3BYAm5byqDsgJNWwxzM6z6iZiAgQR4TJ30JmBTOwqZUw3WlyH3AQ==}

  isexe@2.0.0:
    resolution: {integrity: sha512-RHxMLp9lnKHGHRng9QFhRCMbYAcVpn69smSGcq3f36xjgVVWThj4qqLbTLlq7Ssj8B+fIQ1EuCEGI2lKsyQeIw==}

  istanbul-lib-coverage@3.2.2:
    resolution: {integrity: sha512-O8dpsF+r0WV/8MNRKfnmrtCWhuKjxrq2w+jpzBL5UZKTi2LeVWnWOmWRxFlesJONmc+wLAGvKQZEOanko0LFTg==}
    engines: {node: '>=8'}

  istanbul-lib-report@3.0.1:
    resolution: {integrity: sha512-GCfE1mtsHGOELCU8e/Z7YWzpmybrx/+dSTfLrvY8qRmaY6zXTKWn6WQIjaAFw069icm6GVMNkgu0NzI4iPZUNw==}
    engines: {node: '>=10'}

  istanbul-lib-source-maps@5.0.6:
    resolution: {integrity: sha512-yg2d+Em4KizZC5niWhQaIomgf5WlL4vOOjZ5xGCmF8SnPE/mDWWXgvRExdcpCgh9lLRRa1/fSYp2ymmbJ1pI+A==}
    engines: {node: '>=10'}

  istanbul-reports@3.1.7:
    resolution: {integrity: sha512-BewmUXImeuRk2YY0PVbxgKAysvhRPUQE0h5QRM++nVWyubKGV0l8qQ5op8+B2DOmwSe63Jivj0BjkPQVf8fP5g==}
    engines: {node: '>=8'}

  jackspeak@3.4.3:
    resolution: {integrity: sha512-OGlZQpz2yfahA/Rd1Y8Cd9SIEsqvXkLVoSw/cgwhnhFMDbsQFeZYoJJ7bIZBS9BcamUW96asq/npPWugM+RQBw==}

  joycon@3.1.1:
    resolution: {integrity: sha512-34wB/Y7MW7bzjKRjUKTa46I2Z7eV62Rkhva+KkopW7Qvv/OSWBqvkSY7vusOPrNuZcUG3tApvdVgNB8POj3SPw==}
    engines: {node: '>=10'}

  js-tokens@9.0.1:
    resolution: {integrity: sha512-mxa9E9ITFOt0ban3j6L5MpjwegGz6lBQmM1IJkWeBZGcMxto50+eWdjC/52xDbS2vy0k7vIMK0Fe2wfL9OQSpQ==}

  js-yaml@4.1.0:
    resolution: {integrity: sha512-wpxZs9NoxZaJESJGIZTyDEaYpl0FKSA+FB9aJiyemKhMwkxQg63h4T1KJgUGHpTqPDNRcmmYLugrRjJlBtWvRA==}
    hasBin: true

  json-buffer@3.0.1:
    resolution: {integrity: sha512-4bV5BfR2mqfQTJm+V5tPPdf+ZpuhiIvTuAB5g8kcrXOZpTT/QwwVRWBywX1ozr6lEuPdbHxwaJlm9G6mI2sfSQ==}

  json-schema-traverse@0.4.1:
    resolution: {integrity: sha512-xbbCH5dCYU5T8LcEhhuh7HJ88HXuW3qsI3Y0zOZFKfZEHcpWiHU/Jxzk629Brsab/mMiHQti9wMP+845RPe3Vg==}

  json-stable-stringify-without-jsonify@1.0.1:
    resolution: {integrity: sha512-Bdboy+l7tA3OGW6FjyFHWkP5LuByj1Tk33Ljyq0axyzdk9//JSi2u3fP1QSmd1KNwq6VOKYGlAu87CisVir6Pw==}

  keyv@4.5.4:
    resolution: {integrity: sha512-oxVHkHR/EJf2CNXnWxRLW6mg7JyCCUcG0DtEGmL2ctUo1PNTin1PUil+r/+4r5MpVgC/fn1kjsx7mjSujKqIpw==}

  levn@0.4.1:
    resolution: {integrity: sha512-+bT2uH4E5LGE7h/n3evcS/sQlJXCpIp6ym8OWJ5eV6+67Dsql/LaaT7qJBAt2rzfoa/5QBGBhxDix1dMt2kQKQ==}
    engines: {node: '>= 0.8.0'}

  lilconfig@3.1.3:
    resolution: {integrity: sha512-/vlFKAoH5Cgt3Ie+JLhRbwOsCQePABiU3tJ1egGvyQ+33R/vcwM2Zl2QR/LzjsBeItPt3oSVXapn+m4nQDvpzw==}
    engines: {node: '>=14'}

  lines-and-columns@1.2.4:
    resolution: {integrity: sha512-7ylylesZQ/PV29jhEDl3Ufjo6ZX7gCqJr5F7PKrqc93v7fzSymt1BpwEU8nAUXs8qzzvqhbjhK5QZg6Mt/HkBg==}

  load-tsconfig@0.2.5:
    resolution: {integrity: sha512-IXO6OCs9yg8tMKzfPZ1YmheJbZCiEsnBdcB03l0OcfK9prKnJb96siuHCr5Fl37/yo9DnKU+TLpxzTUspw9shg==}
    engines: {node: ^12.20.0 || ^14.13.1 || >=16.0.0}

  locate-path@6.0.0:
    resolution: {integrity: sha512-iPZK6eYjbxRu3uB4/WZ3EsEIMJFMqAoopl3R+zuq0UjcAm/MO6KCweDgPfP3elTztoKP3KtnVHxTn2NHBSDVUw==}
    engines: {node: '>=10'}

  lodash.merge@4.6.2:
    resolution: {integrity: sha512-0KpjqXRVvrYyCsX1swR/XTK0va6VQkQM6MNo7PqW77ByjAhoARA8EfrP1N4+KlKj8YS0ZUCtRT/YUuhyYDujIQ==}

  lodash.snakecase@4.1.1:
    resolution: {integrity: sha512-QZ1d4xoBHYUeuouhEq3lk3Uq7ldgyFXGBhg04+oRLnIz8o9T65Eh+8YdroUwn846zchkA9yDsDl5CVVaV2nqYw==}

  lodash.sortby@4.7.0:
    resolution: {integrity: sha512-HDWXG8isMntAyRF5vZ7xKuEvOhT4AhlRt/3czTSjvGUxjYCBVRQY48ViDHyfYz9VIoBkW4TMGQNapx+l3RUwdA==}

  loupe@3.1.4:
    resolution: {integrity: sha512-wJzkKwJrheKtknCOKNEtDK4iqg/MxmZheEMtSTYvnzRdEYaZzmgH976nenp8WdJRdx5Vc1X/9MO0Oszl6ezeXg==}

  lru-cache@10.4.3:
    resolution: {integrity: sha512-JNAzZcXrCt42VGLuYz0zfAzDfAvJWW6AfYlDBQyDV5DClI2m5sAmK+OIO7s59XfsRsWHp02jAJrRadPRGTt6SQ==}

  lru-cache@11.1.0:
    resolution: {integrity: sha512-QIXZUBJUx+2zHUdQujWejBkcD9+cs94tLn0+YL8UrCh+D5sCXZ4c7LaEH48pNwRY3MLDgqUFyhlCyjJPf1WP0A==}
    engines: {node: 20 || >=22}

  magic-string@0.30.17:
    resolution: {integrity: sha512-sNPKHvyjVf7gyjwS4xGTaW/mCnF8wnjtifKBEhxfZ7E/S8tQ0rssrwGNn6q8JH/ohItJfSQp9mBtQYuTlH5QnA==}

  magicast@0.3.5:
    resolution: {integrity: sha512-L0WhttDl+2BOsybvEOLK7fW3UA0OQ0IQ2d6Zl2x/a6vVRs3bAY0ECOSHHeL5jD+SbOpOCUEi0y1DgHEn9Qn1AQ==}

  make-dir@4.0.0:
    resolution: {integrity: sha512-hXdUTZYIVOt1Ex//jAQi+wTZZpUpwBj/0QsOzqegb3rGMMeJiSEu5xLHnYfBrRV4RH2+OCSOO95Is/7x1WJ4bw==}
    engines: {node: '>=10'}

  marked-terminal@7.3.0:
    resolution: {integrity: sha512-t4rBvPsHc57uE/2nJOLmMbZCQ4tgAccAED3ngXQqW6g+TxA488JzJ+FK3lQkzBQOI1mRV/r/Kq+1ZlJ4D0owQw==}
    engines: {node: '>=16.0.0'}
    peerDependencies:
      marked: '>=1 <16'

  marked@9.1.6:
    resolution: {integrity: sha512-jcByLnIFkd5gSXZmjNvS1TlmRhCXZjIzHYlaGkPlLIekG55JDR2Z4va9tZwCiP+/RDERiNhMOFu01xd6O5ct1Q==}
    engines: {node: '>= 16'}
    hasBin: true

  math-intrinsics@1.1.0:
    resolution: {integrity: sha512-/IXtbwEk5HTPyEwyKX6hGkYXxM9nbj64B+ilVJnC/R6B0pH5G4V3b0pVbL7DBj4tkhBAppbQUlf6F6Xl9LHu1g==}
    engines: {node: '>= 0.4'}

  media-typer@0.3.0:
    resolution: {integrity: sha512-dq+qelQ9akHpcOl/gUVRTxVIOkAJ1wR3QAvb4RsVjS8oVoFjDGTc679wJYmUmknUF5HwMLOgb5O+a3KxfWapPQ==}
    engines: {node: '>= 0.6'}

  media-typer@1.1.0:
    resolution: {integrity: sha512-aisnrDP4GNe06UcKFnV5bfMNPBUw4jsLGaWwWfnH3v02GnBuXX2MCVn5RbrWo0j3pczUilYblq7fQ7Nw2t5XKw==}
    engines: {node: '>= 0.8'}

  merge-descriptors@1.0.3:
    resolution: {integrity: sha512-gaNvAS7TZ897/rVaZ0nMtAyxNyi/pdbjbAwUpFQpN70GqnVfOiXpeUUMKRBmzXaSQ8DdTX4/0ms62r2K+hE6mQ==}

  merge-descriptors@2.0.0:
    resolution: {integrity: sha512-Snk314V5ayFLhp3fkUREub6WtjBfPdCPY1Ln8/8munuLuiYhsABgBVWsozAG+MWMbVEvcdcpbi9R7ww22l9Q3g==}
    engines: {node: '>=18'}

  merge2@1.4.1:
    resolution: {integrity: sha512-8q7VEgMJW4J8tcfVPy8g09NcQwZdbwFEqhe/WZkoIzjn/3TGDwtOCYtXGxA3O8tPzpczCCDgv+P2P5y00ZJOOg==}
    engines: {node: '>= 8'}

  methods@1.1.2:
    resolution: {integrity: sha512-iclAHeNqNm68zFtnZ0e+1L2yUIdvzNoauKU4WBA3VvH/vPFieF7qfRlwUZU+DA9P9bPXIS90ulxoUoCH23sV2w==}
    engines: {node: '>= 0.6'}

  micromatch@4.0.8:
    resolution: {integrity: sha512-PXwfBhYu0hBCPw8Dn0E+WDYb7af3dSLVWKi3HGv84IdF4TyFoC0ysxFd0Goxw7nSv4T/PzEJQxsYsEiFCKo2BA==}
    engines: {node: '>=8.6'}

  mime-db@1.52.0:
    resolution: {integrity: sha512-sPU4uV7dYlvtWJxwwxHD0PuihVNiE7TyAbQ5SWxDCB9mUYvOgroQOwYQQOKPJ8CIbE+1ETVlOoK1UC2nU3gYvg==}
    engines: {node: '>= 0.6'}

  mime-db@1.54.0:
    resolution: {integrity: sha512-aU5EJuIN2WDemCcAp2vFBfp/m4EAhWJnUNSSw0ixs7/kXbd6Pg64EmwJkNdFhB8aWt1sH2CTXrLxo/iAGV3oPQ==}
    engines: {node: '>= 0.6'}

  mime-types@2.1.35:
    resolution: {integrity: sha512-ZDY+bPm5zTTF+YpCrAU9nK0UgICYPT0QtT1NZWFv4s++TNkcgVaT0g6+4R2uI4MjQjzysHB1zxuWL50hzaeXiw==}
    engines: {node: '>= 0.6'}

  mime-types@3.0.1:
    resolution: {integrity: sha512-xRc4oEhT6eaBpU1XF7AjpOFD+xQmXNB5OVKwp4tqCuBpHLS/ZbBDrc07mYTDqVMg6PfxUjjNp85O6Cd2Z/5HWA==}
    engines: {node: '>= 0.6'}

  mime@1.6.0:
    resolution: {integrity: sha512-x0Vn8spI+wuJ1O6S7gnbaQg8Pxh4NNHb7KSINmEWKiPE4RKOplvijn+NkmYmmRgP68mc70j2EbeTFRsrswaQeg==}
    engines: {node: '>=4'}
    hasBin: true

  minimatch@3.1.2:
    resolution: {integrity: sha512-J7p63hRiAjw1NDEww1W7i37+ByIrOWO5XQQAzZ3VOcL0PNybwpfmV/N05zFAzwQ9USyEcX6t3UO+K5aqBQOIHw==}

  minimatch@9.0.5:
    resolution: {integrity: sha512-G6T0ZX48xgozx7587koeX9Ys2NYy6Gmv//P89sEte9V9whIapMNF4idKxnW2QtCcLiTWlb/wfCabAtAFWhhBow==}
    engines: {node: '>=16 || 14 >=14.17'}

  minipass@7.1.2:
    resolution: {integrity: sha512-qOOzS1cBTWYF4BH8fVePDBOO9iptMnGUEZwNc/cMWnTV2nVLZ7VoNWEPHkYczZA0pdoA7dl6e7FL659nX9S2aw==}
    engines: {node: '>=16 || 14 >=14.17'}

  mlly@1.7.4:
    resolution: {integrity: sha512-qmdSIPC4bDJXgZTCR7XosJiNKySV7O215tsPtDN9iEO/7q/76b/ijtgRu/+epFXSJhijtTCCGp3DWS549P3xKw==}

  ms@2.0.0:
    resolution: {integrity: sha512-Tpp60P6IUJDTuOq/5Z8cdskzJujfwqfOTkrwIwj7IRISpnkJnT6SyJ4PCPnGMoFjC9ddhal5KVIYtAt97ix05A==}

  ms@2.1.3:
    resolution: {integrity: sha512-6FlzubTLZG3J2a/NVCAleEhjzq5oxgHyaCU9yYXvcLsvoVaHJq/s5xXI6/XXP6tz7R9xAOtHnSO/tXtF3WRTlA==}

  mz@2.7.0:
    resolution: {integrity: sha512-z81GNO7nnYMEhrGh9LeymoE4+Yr0Wn5McHIZMK5cfQCl+NDX08sCZgUc9/6MHni9IWuFLm1Z3HTCXu2z9fN62Q==}

  nanoid@3.3.11:
    resolution: {integrity: sha512-N8SpfPUnUp1bK+PMYW8qSWdl9U+wwNWI4QKxOYDy9JAro3WMX7p2OeVRF9v+347pnakNevPmiHhNmZ2HbFA76w==}
    engines: {node: ^10 || ^12 || ^13.7 || ^14 || >=15.0.1}
    hasBin: true

  natural-compare@1.4.0:
    resolution: {integrity: sha512-OWND8ei3VtNC9h7V60qff3SVobHr996CTwgxubgyQYEpg290h9J0buyECNNJexkFm5sOajh5G116RYA1c8ZMSw==}

  negotiator@0.6.3:
    resolution: {integrity: sha512-+EUsqGPLsM+j/zdChZjsnX51g4XrHFOIXwfnCVPGlQk/k5giakcKsuxCObBRu6DSm9opw/O6slWbJdghQM4bBg==}
    engines: {node: '>= 0.6'}

  negotiator@0.6.4:
    resolution: {integrity: sha512-myRT3DiWPHqho5PrJaIRyaMv2kgYf0mUVgBNOYMuCH5Ki1yEiQaf/ZJuQ62nvpc44wL5WDbTX7yGJi1Neevw8w==}
    engines: {node: '>= 0.6'}

  negotiator@1.0.0:
    resolution: {integrity: sha512-8Ofs/AUQh8MaEcrlq5xOX0CQ9ypTF5dl78mjlMNfOK08fzpgTHQRQPBxcPlEtIw0yRpws+Zo/3r+5WRby7u3Gg==}
    engines: {node: '>= 0.6'}

  node-emoji@2.2.0:
    resolution: {integrity: sha512-Z3lTE9pLaJF47NyMhd4ww1yFTAP8YhYI8SleJiHzM46Fgpm5cnNzSl9XfzFNqbaz+VlJrIj3fXQ4DeN1Rjm6cw==}
    engines: {node: '>=18'}

  node-forge@1.3.1:
    resolution: {integrity: sha512-dPEtOeMvF9VMcYV/1Wb8CPoVAXtp6MKMlcbAt4ddqmGqUJ6fQZFXkNZNkNlfevtNkGtaSoXf/vNNNSvgrdXwtA==}
    engines: {node: '>= 6.13.0'}

  node-mocks-http@1.17.2:
    resolution: {integrity: sha512-HVxSnjNzE9NzoWMx9T9z4MLqwMpLwVvA0oVZ+L+gXskYXEJ6tFn3Kx4LargoB6ie7ZlCLplv7QbWO6N+MysWGA==}
    engines: {node: '>=14'}
    peerDependencies:
      '@types/express': ^4.17.21 || ^5.0.0
      '@types/node': '*'
    peerDependenciesMeta:
      '@types/express':
        optional: true
      '@types/node':
        optional: true

  object-assign@4.1.1:
    resolution: {integrity: sha512-rJgTQnkUnH1sFw8yT6VSU3zD3sWmu6sZhIseY8VX+GRu3P6F7Fu+JNDoXfklElbLJSnc3FUQHVe4cU5hj+BcUg==}
    engines: {node: '>=0.10.0'}

  object-inspect@1.13.4:
    resolution: {integrity: sha512-W67iLl4J2EXEGTbfeHCffrjDfitvLANg0UlX3wFUUSTx92KXRFegMHUVgSqE+wvhAbi4WqjGg9czysTV2Epbew==}
    engines: {node: '>= 0.4'}

  on-finished@2.4.1:
    resolution: {integrity: sha512-oVlzkg3ENAhCk2zdv7IJwd/QUD4z2RxRwpkcGY8psCVcCYZNq4wYnVWALHM+brtuJjePWiYF/ClmuDr8Ch5+kg==}
    engines: {node: '>= 0.8'}

  on-headers@1.0.2:
    resolution: {integrity: sha512-pZAE+FJLoyITytdqK0U5s+FIpjN0JP3OzFi/u8Rx+EV5/W+JTWGXG8xFzevE7AjBfDqHv/8vL8qQsIhHnqRkrA==}
    engines: {node: '>= 0.8'}

  once@1.4.0:
    resolution: {integrity: sha512-lNaJgI+2Q5URQBkccEKHTQOPaXdUxnZZElQTZY0MFUAuaEqe1E+Nyvgdz/aIyNi6Z9MzO5dv1H8n58/GELp3+w==}

  openapi3-ts@4.5.0:
    resolution: {integrity: sha512-jaL+HgTq2Gj5jRcfdutgRGLosCy/hT8sQf6VOy+P+g36cZOjI1iukdPnijC+4CmeRzg/jEllJUboEic2FhxhtQ==}

  optionator@0.9.4:
    resolution: {integrity: sha512-6IpQ7mKUxRcZNLIObR0hz7lxsapSSIYNZJwXPGeF0mTVqGKFIXj1DQcMoT22S3ROcLyY/rz0PWaWZ9ayWmad9g==}
    engines: {node: '>= 0.8.0'}

  p-limit@3.1.0:
    resolution: {integrity: sha512-TYOanM3wGwNGsZN2cVTYPArw454xnXj5qmWF1bEoAc4+cU/ol7GVh7odevjp1FNHduHc3KZMcFduxU5Xc6uJRQ==}
    engines: {node: '>=10'}

  p-locate@5.0.0:
    resolution: {integrity: sha512-LaNjtRWUBY++zB5nE/NwcaoMylSPk+S+ZHNB1TzdbMJMny6dynpAGt7X/tl/QYq3TIeE6nxHppbo2LGymrG5Pw==}
    engines: {node: '>=10'}

  package-json-from-dist@1.0.1:
    resolution: {integrity: sha512-UEZIS3/by4OC8vL3P2dTXRETpebLI2NiI5vIrjaD/5UtrkFX/tNbwjTSRAGC/+7CAo2pIcBaRgWmcBBHcsaCIw==}

  parent-module@1.0.1:
    resolution: {integrity: sha512-GQ2EWRpQV8/o+Aw8YqtfZZPfNRWZYkbidE9k5rpl/hC3vtHHBfGm2Ifi6qWV+coDGkrUKZAxE3Lot5kcsRlh+g==}
    engines: {node: '>=6'}

  parse5-htmlparser2-tree-adapter@6.0.1:
    resolution: {integrity: sha512-qPuWvbLgvDGilKc5BoicRovlT4MtYT6JfJyBOMDsKoiT+GiuP5qyrPCnR9HcPECIJJmZh5jRndyNThnhhb/vlA==}

  parse5@5.1.1:
    resolution: {integrity: sha512-ugq4DFI0Ptb+WWjAdOK16+u/nHfiIrcE+sh8kZMaM0WllQKLI9rOUq6c2b7cwPkXdzfQESqvoqK6ug7U/Yyzug==}

  parse5@6.0.1:
    resolution: {integrity: sha512-Ofn/CTFzRGTTxwpNEs9PP93gXShHcTq255nzRYSKe8AkVpZY7e1fpmTfOyoIvjP5HG7Z2ZM7VS9PPhQGW2pOpw==}

  parseurl@1.3.3:
    resolution: {integrity: sha512-CiyeOxFT/JZyN5m0z9PfXw4SCBJ6Sygz1Dpl0wqjlhDEGGBP1GnsUVEL0p63hoG1fcj3fHynXi9NYO4nWOL+qQ==}
    engines: {node: '>= 0.8'}

  path-exists@4.0.0:
    resolution: {integrity: sha512-ak9Qy5Q7jYb2Wwcey5Fpvg2KoAc/ZIhLSLOSBmRmygPsGwkVVt0fZa0qrtMz+m6tJTAHfZQ8FnmB4MG4LWy7/w==}
    engines: {node: '>=8'}

  path-key@3.1.1:
    resolution: {integrity: sha512-ojmeN0qd+y0jszEtoY48r0Peq5dwMEkIlCOu6Q5f41lfkswXuKtYrhgoTpLnyIcHm24Uhqx+5Tqm2InSwLhE6Q==}
    engines: {node: '>=8'}

  path-scurry@1.11.1:
    resolution: {integrity: sha512-Xa4Nw17FS9ApQFJ9umLiJS4orGjm7ZzwUrwamcGQuHSzDyth9boKDaycYdDcZDuqYATXw4HFXgaqWTctW/v1HA==}
    engines: {node: '>=16 || 14 >=14.18'}

  path-to-regexp@8.2.0:
    resolution: {integrity: sha512-TdrF7fW9Rphjq4RjrW0Kp2AW0Ahwu9sRGTkS6bvDi0SCwZlEZYmcfDbEsTz8RVk0EHIS/Vd1bv3JhG+1xZuAyQ==}
    engines: {node: '>=16'}

  path-type@4.0.0:
    resolution: {integrity: sha512-gDKb8aZMDeD/tZWs9P6+q0J9Mwkdl6xMV8TjnGP3qJVJ06bdMgkbBlLU8IdfOsIsFz2BW1rNVT3XuNEl8zPAvw==}
    engines: {node: '>=8'}

  pathe@2.0.3:
    resolution: {integrity: sha512-WUjGcAqP1gQacoQe+OBJsFA7Ld4DyXuUIjZ5cc75cLHvJ7dtNsTugphxIADwspS+AraAUePCKrSVtPLFj/F88w==}

  pathval@2.0.0:
    resolution: {integrity: sha512-vE7JKRyES09KiunauX7nd2Q9/L7lhok4smP9RZTDeD4MVs72Dp2qNFVz39Nz5a0FVEW0BJR6C0DYrq6unoziZA==}
    engines: {node: '>= 14.16'}

  picocolors@1.1.1:
    resolution: {integrity: sha512-xceH2snhtb5M9liqDsmEw56le376mTZkEX/jEb/RxNFyegNul7eNslCXP9FDj/Lcu0X8KEyMceP2ntpaHrDEVA==}

  picomatch@2.3.1:
    resolution: {integrity: sha512-JU3teHTNjmE2VCGFzuY8EXzCDVwEqB2a8fsIvwaStHhAWJEeVd1o1QD80CU6+ZdEXXSLbSsuLwJjkCBWqRQUVA==}
    engines: {node: '>=8.6'}

  picomatch@4.0.2:
    resolution: {integrity: sha512-M7BAV6Rlcy5u+m6oPhAPFgJTzAioX/6B0DxyvDlo9l8+T3nLKbrczg2WLUyzd45L8RqfUMyGPzekbMvX2Ldkwg==}
    engines: {node: '>=12'}

  pirates@4.0.7:
    resolution: {integrity: sha512-TfySrs/5nm8fQJDcBDuUng3VOUKsd7S+zqvbOTiGXHfxX4wK31ard+hoNuvkicM/2YFzlpDgABOevKSsB4G/FA==}
    engines: {node: '>= 6'}

  pkg-types@1.3.1:
    resolution: {integrity: sha512-/Jm5M4RvtBFVkKWRu2BLUTNP8/M2a+UwuAX+ae4770q1qVGtfjG+WTCupoZixokjmHiry8uI+dlY8KXYV5HVVQ==}

  postcss-load-config@6.0.1:
    resolution: {integrity: sha512-oPtTM4oerL+UXmx+93ytZVN82RrlY/wPUV8IeDxFrzIjXOLF1pN+EmKPLbubvKHT2HC20xXsCAH2Z+CKV6Oz/g==}
    engines: {node: '>= 18'}
    peerDependencies:
      jiti: '>=1.21.0'
      postcss: '>=8.0.9'
      tsx: ^4.8.1
      yaml: ^2.4.2
    peerDependenciesMeta:
      jiti:
        optional: true
      postcss:
        optional: true
      tsx:
        optional: true
      yaml:
        optional: true

  postcss@8.5.6:
    resolution: {integrity: sha512-3Ybi1tAuwAP9s0r1UQ2J4n5Y0G05bJkpUIO0/bI9MhwmD70S5aTWbXGBwxHrelT+XM1k6dM0pk+SwNkpTRN7Pg==}
    engines: {node: ^10 || ^12 || >=14}

  prelude-ls@1.2.1:
    resolution: {integrity: sha512-vkcDPrRZo1QZLbn5RLGPpg/WmIQ65qoWWhcGKf/b5eplkkarX0m9z8ppCat4mlOqUsWpyNuYgO3VRyrYHSzX5g==}
    engines: {node: '>= 0.8.0'}

  prettier-linter-helpers@1.0.0:
    resolution: {integrity: sha512-GbK2cP9nraSSUF9N2XwUwqfzlAFlMNYYl+ShE/V+H8a9uNl/oUqB1w2EL54Jh0OlyRSd8RfWYJ3coVS4TROP2w==}
    engines: {node: '>=6.0.0'}

  prettier@3.6.2:
    resolution: {integrity: sha512-I7AIg5boAr5R0FFtJ6rCfD+LFsWHp81dolrFD8S79U9tb8Az2nGrJncnMSnys+bpQJfRUzqs9hnA81OAA3hCuQ==}
    engines: {node: '>=14'}
    hasBin: true

  proxy-addr@2.0.7:
    resolution: {integrity: sha512-llQsMLSUDUPT44jdrU/O37qlnifitDP+ZwrmmZcoSKyLKvtZxpyV0n2/bD/N4tBAAZ/gJEdZU7KMraoK1+XYAg==}
    engines: {node: '>= 0.10'}

  punycode@2.3.1:
    resolution: {integrity: sha512-vYt7UD1U9Wg6138shLtLOvdAu+8DsC/ilFtEVHcH+wydcSpNE20AfSOduf6MkRFahL5FY7X1oU7nKVZFtfq8Fg==}
    engines: {node: '>=6'}

  qs@6.14.0:
    resolution: {integrity: sha512-YWWTjgABSKcvs/nWBi9PycY/JiPJqOD4JA6o9Sej2AtvSGarXxKC3OQSk4pAarbdQlKAh5D4FCQkJNkW+GAn3w==}
    engines: {node: '>=0.6'}

  queue-microtask@1.2.3:
    resolution: {integrity: sha512-NuaNSa6flKT5JaSYQzJok04JzTL1CA6aGhv5rfLW3PgqA+M2ChpZQnAC8h8i4ZFkBS8X5RqkDBHA7r4hej3K9A==}

  ramda@0.31.3:
    resolution: {integrity: sha512-xKADKRNnqmDdX59PPKLm3gGmk1ZgNnj3k7DryqWwkamp4TJ6B36DdpyKEQ0EoEYmH2R62bV4Q+S0ym2z8N2f3Q==}

  range-parser@1.2.1:
    resolution: {integrity: sha512-Hrgsx+orqoygnmhFbKaHE6c296J+HTAQXoxEF6gNupROmmGJRoyzfG3ccAveqCBrwr/2yxQ5BVd/GTl5agOwSg==}
    engines: {node: '>= 0.6'}

  raw-body@3.0.0:
    resolution: {integrity: sha512-RmkhL8CAyCRPXCE28MMH0z2PNWQBNk2Q09ZdxM9IOOXwxwZbN+qbWaatPkdkWIKL2ZVDImrN/pK5HTRz2PcS4g==}
    engines: {node: '>= 0.8'}

  readdirp@4.1.2:
    resolution: {integrity: sha512-GDhwkLfywWL2s6vEjyhri+eXmfH6j1L7JE27WhqLeYzoh/A3DBaYGEj2H/HFZCn/kMfim73FXxEJTw06WtxQwg==}
    engines: {node: '>= 14.18.0'}

  require-directory@2.1.1:
    resolution: {integrity: sha512-fGxEI7+wsG9xrvdjsrlmL22OMTTiHRwAMroiEeMgq8gzoLC/PQr7RsRDSTLUg/bZAZtF+TVIkHc6/4RIKrui+Q==}
    engines: {node: '>=0.10.0'}

  resolve-from@4.0.0:
    resolution: {integrity: sha512-pb/MYmXstAkysRFx8piNI1tGFNQIFA3vkE3Gq4EuA1dF6gHp/+vgZqsCGJapvy8N3Q+4o7FwvquPJcnZ7RYy4g==}
    engines: {node: '>=4'}

  resolve-from@5.0.0:
    resolution: {integrity: sha512-qYg9KP24dD5qka9J47d0aVky0N+b4fTU89LN9iDnjB5waksiC49rvMB0PrUJQGoTmH50XPiqOvAjDfaijGxYZw==}
    engines: {node: '>=8'}

  resolve-pkg-maps@1.0.0:
    resolution: {integrity: sha512-seS2Tj26TBVOC2NIc2rOe2y2ZO7efxITtLZcGSOnHHNOQ7CkiUBfw0Iw2ck6xkIhPwLhKNLS8BO+hEpngQlqzw==}

  reusify@1.1.0:
    resolution: {integrity: sha512-g6QUff04oZpHs0eG5p83rFLhHeV00ug/Yf9nZM6fLeUrPguBTkTQOdpAWWspMh55TZfVQDPaN3NQJfbVRAxdIw==}
    engines: {iojs: '>=1.0.0', node: '>=0.10.0'}

  rollup@4.45.0:
    resolution: {integrity: sha512-WLjEcJRIo7i3WDDgOIJqVI2d+lAC3EwvOGy+Xfq6hs+GQuAA4Di/H72xmXkOhrIWFg2PFYSKZYfH0f4vfKXN4A==}
    engines: {node: '>=18.0.0', npm: '>=8.0.0'}
    hasBin: true

  router@2.2.0:
    resolution: {integrity: sha512-nLTrUKm2UyiL7rlhapu/Zl45FwNgkZGaCpZbIHajDYgwlJCOzLSk+cIPAnsEqV955GjILJnKbdQC1nVPz+gAYQ==}
    engines: {node: '>= 18'}

  run-parallel@1.2.0:
    resolution: {integrity: sha512-5l4VyZR86LZ/lDxZTR6jqL8AFE2S0IFLMP26AbjsLVADxHdhB/c0GUsH+y39UfCi3dzz8OlQuPmnaJOMoDHQBA==}

  safe-buffer@5.2.1:
    resolution: {integrity: sha512-rp3So07KcdmmKbGvgaNxQSJr7bGVSVk5S9Eq1F+ppbRo70+YeaDxkw5Dd8NPN+GD6bjnYm2VuPuCXmpuYvmCXQ==}

  safer-buffer@2.1.2:
    resolution: {integrity: sha512-YZo3K82SD7Riyi0E1EQPojLz7kpepnSQI9IyPbHHg1XXXevb5dJI7tpyN2ADxGcQbHG7vcyRHk0cbwqcQriUtg==}

  semver@7.7.2:
    resolution: {integrity: sha512-RF0Fw+rO5AMf9MAyaRXI4AV0Ulj5lMHqVxxdSgiVbixSCXoEmmX/jk0CuJw4+3SqroYO9VoUh+HcuJivvtJemA==}
    engines: {node: '>=10'}
    hasBin: true

  send@1.2.0:
    resolution: {integrity: sha512-uaW0WwXKpL9blXE2o0bRhoL2EGXIrZxQ2ZQ4mgcfoBxdFmQold+qWsD2jLrfZ0trjKL6vOw0j//eAwcALFjKSw==}
    engines: {node: '>= 18'}

  serve-static@2.2.0:
    resolution: {integrity: sha512-61g9pCh0Vnh7IutZjtLGGpTA355+OPn2TyDv/6ivP2h/AdAVX9azsoxmg2/M6nZeQZNYBEwIcsne1mJd9oQItQ==}
    engines: {node: '>= 18'}

  setprototypeof@1.2.0:
    resolution: {integrity: sha512-E5LDX7Wrp85Kil5bhZv46j8jOeboKq5JMmYM3gVGdGH8xFpPWXUMsNrlODCrkoxMEeNi/XZIwuRvY4XNwYMJpw==}

  shebang-command@2.0.0:
    resolution: {integrity: sha512-kHxr2zZpYtdmrN1qDjrrX/Z1rR1kG8Dx+gkpK1G4eXmvXswmcE1hTWBWYUzlraYw1/yZp6YuDY77YtvbN0dmDA==}
    engines: {node: '>=8'}

  shebang-regex@3.0.0:
    resolution: {integrity: sha512-7++dFhtcx3353uBaq8DDR4NuxBetBzC7ZQOhmTQInHEd6bSrXdiEyzCvG07Z44UYdLShWUyXt5M/yhz8ekcb1A==}
    engines: {node: '>=8'}

  side-channel-list@1.0.0:
    resolution: {integrity: sha512-FCLHtRD/gnpCiCHEiJLOwdmFP+wzCmDEkc9y7NsYxeF4u7Btsn1ZuwgwJGxImImHicJArLP4R0yX4c2KCrMrTA==}
    engines: {node: '>= 0.4'}

  side-channel-map@1.0.1:
    resolution: {integrity: sha512-VCjCNfgMsby3tTdo02nbjtM/ewra6jPHmpThenkTYh8pG9ucZ/1P8So4u4FGBek/BjpOVsDCMoLA/iuBKIFXRA==}
    engines: {node: '>= 0.4'}

  side-channel-weakmap@1.0.2:
    resolution: {integrity: sha512-WPS/HvHQTYnHisLo9McqBHOJk2FkHO/tlpvldyrnem4aeQp4hai3gythswg6p01oSoTl58rcpiFAjF2br2Ak2A==}
    engines: {node: '>= 0.4'}

  side-channel@1.1.0:
    resolution: {integrity: sha512-ZX99e6tRweoUXqR+VBrslhda51Nh5MTQwou5tnUDgbtyM0dBgmhEDtWGP/xbKn6hqfPRHujUNwz5fy/wbbhnpw==}
    engines: {node: '>= 0.4'}

  siginfo@2.0.0:
    resolution: {integrity: sha512-ybx0WO1/8bSBLEWXZvEd7gMW3Sn3JFlW3TvX1nREbDLRNQNaeNN8WK0meBwPdAaOI7TtRRRJn/Es1zhrrCHu7g==}

  signal-exit@4.1.0:
    resolution: {integrity: sha512-bzyZ1e88w9O1iNJbKnOlvYTrWPDl46O1bG0D3XInv+9tkPrxrN8jUUTiFlDkkmKWgn1M6CfIA13SuGqOa9Korw==}
    engines: {node: '>=14'}

  skin-tone@2.0.0:
    resolution: {integrity: sha512-kUMbT1oBJCpgrnKoSr0o6wPtvRWT9W9UKvGLwfJYO2WuahZRHOpEyL1ckyMGgMWh0UdpmaoFqKKD29WTomNEGA==}
    engines: {node: '>=8'}

  slash@3.0.0:
    resolution: {integrity: sha512-g9Q1haeby36OSStwb4ntCGGGaKsaVSjQ68fBxoQcutl5fS1vuY18H3wSt3jFyFtrkx+Kz0V1G85A4MyAdDMi2Q==}
    engines: {node: '>=8'}

  snakify-ts@2.3.0:
    resolution: {integrity: sha512-PM8KdclwOt3Blvu5rPmFS1jjBC9hP33MNONh4/EvyXH5BD5s1HMLi5W66J1Ozx7TOqw8ESvoPgnTg0mthbj8DA==}
    engines: {node: ^12.20.0 || ^14.13.1 || >=16.0.0}

  source-map-js@1.2.1:
    resolution: {integrity: sha512-UXWMKhLOwVKb728IUtQPXxfYU+usdybtUrK/8uGE8CQMvrhOpwvzDBwj0QhSL7MQc7vIsISBG8VQ8+IDQxpfQA==}
    engines: {node: '>=0.10.0'}

  source-map@0.8.0-beta.0:
    resolution: {integrity: sha512-2ymg6oRBpebeZi9UUNsgQ89bhx01TcTkmNTGnNO88imTmbSgy4nfujrgVEFKWpMTEGA11EDkTt7mqObTPdigIA==}
    engines: {node: '>= 8'}

  stackback@0.0.2:
    resolution: {integrity: sha512-1XMJE5fQo1jGH6Y/7ebnwPOBEkIEnT4QF32d5R1+VXdXveM0IBMJt8zfaxX1P3QhVwrYe+576+jkANtSS2mBbw==}

  statuses@2.0.1:
    resolution: {integrity: sha512-RwNA9Z/7PrK06rYLIzFMlaF+l73iwpzsqRIFgbMLbTcLD6cOao82TaWefPXQvB2fOC4AjuYSEndS7N/mTCbkdQ==}
    engines: {node: '>= 0.8'}

  std-env@3.9.0:
    resolution: {integrity: sha512-UGvjygr6F6tpH7o2qyqR6QYpwraIjKSdtzyBdyytFOHmPZY917kwdwLG0RbOjWOnKmnm3PeHjaoLLMie7kPLQw==}

  streamsearch@1.1.0:
    resolution: {integrity: sha512-Mcc5wHehp9aXz1ax6bZUyY5afg9u2rv5cqQI3mRrYkGC8rW2hM02jWuwjtL++LS5qinSyhj2QfLyNsuc+VsExg==}
    engines: {node: '>=10.0.0'}

  string-width@4.2.3:
    resolution: {integrity: sha512-wKyQRQpjJ0sIp62ErSZdGsjMJWsap5oRNihHhu6G7JVO/9jIB6UyevL+tXuOqrng8j/cxKTWyWUwvSTriiZz/g==}
    engines: {node: '>=8'}

  string-width@5.1.2:
    resolution: {integrity: sha512-HnLOCR3vjcY8beoNLtcjZ5/nxn2afmME6lhrDrebokqMap+XbeW8n9TXpPDOqdGK5qcI3oT0GKTW6wC7EMiVqA==}
    engines: {node: '>=12'}

  strip-ansi@6.0.1:
    resolution: {integrity: sha512-Y38VPSHcqkFrCpFnQ9vuSXmquuv5oXOKpGeT6aGrr3o3Gc9AlVa6JBfUSOCnbxGGZF+/0ooI7KrPuUSztUdU5A==}
    engines: {node: '>=8'}

  strip-ansi@7.1.0:
    resolution: {integrity: sha512-iq6eVVI64nQQTRYq2KtEg2d2uU7LElhTJwsH4YzIHZshxlgZms/wIc4VoDQTlG/IvVIrBKG06CrZnp0qv7hkcQ==}
    engines: {node: '>=12'}

  strip-json-comments@3.1.1:
    resolution: {integrity: sha512-6fPc+R4ihwqP6N/aIv2f1gMH8lOVtWQHoqC4yK6oSDVVocumAsfCqjkXnqiYMhmMwS/mEHLp7Vehlt3ql6lEig==}
    engines: {node: '>=8'}

  strip-literal@3.0.0:
    resolution: {integrity: sha512-TcccoMhJOM3OebGhSBEmp3UZ2SfDMZUEBdRA/9ynfLi8yYajyWX3JiXArcJt4Umh4vISpspkQIY8ZZoCqjbviA==}

  sucrase@3.35.0:
    resolution: {integrity: sha512-8EbVDiu9iN/nESwxeSxDKe0dunta1GOlHufmSSXxMD2z2/tMZpDMpvXQGsc+ajGo8y2uYUmixaSRUc/QPoQ0GA==}
    engines: {node: '>=16 || 14 >=14.17'}
    hasBin: true

  supports-color@7.2.0:
    resolution: {integrity: sha512-qpCAvRl9stuOHveKsn7HncJRvv501qIacKzQlO/+Lwxc9+0q2wLyv4Dfvt80/DPn2pqOBsJdDiogXGR9+OvwRw==}
    engines: {node: '>=8'}

  supports-hyperlinks@3.2.0:
    resolution: {integrity: sha512-zFObLMyZeEwzAoKCyu1B91U79K2t7ApXuQfo8OuxwXLDgcKxuwM+YvcbIhm6QWqz7mHUH1TVytR1PwVVjEuMig==}
    engines: {node: '>=14.18'}

  swagger-ui-dist@5.22.0:
    resolution: {integrity: sha512-8YlCSxiyb8uPFa7qoB1lRHYr1PBbT1NuV9RvQdFFPFPudRBTPf9coU5jl02KhzvrtmTEw4jXRgb0kg8pJvVuWQ==}

  swagger-ui-express@5.0.1:
    resolution: {integrity: sha512-SrNU3RiBGTLLmFU8GIJdOdanJTl4TOmT27tt3bWWHppqYmAZ6IDuEuBvMU6nZq0zLEe6b/1rACXCgLZqO6ZfrA==}
    engines: {node: '>= v0.10.32'}
    peerDependencies:
      express: '>=4.0.0 || >=5.0.0-beta'

  synckit@0.11.8:
    resolution: {integrity: sha512-+XZ+r1XGIJGeQk3VvXhT6xx/VpbHsRzsTkGgF6E5RX9TTXD0118l87puaEBZ566FhqblC6U0d4XnubznJDm30A==}
    engines: {node: ^14.18.0 || >=16.0.0}

  text-table@0.2.0:
    resolution: {integrity: sha512-N+8UisAXDGk8PFXP4HAzVR9nbfmVJ3zYLAWiTIoqC5v5isinhr+r5uaO8+7r3BMfuNIufIsA7RdpVgacC2cSpw==}

  thenify-all@1.6.0:
    resolution: {integrity: sha512-RNxQH/qI8/t3thXJDwcstUO4zeqo64+Uy/+sNVRBx4Xn2OX+OZ9oP+iJnNFqplFra2ZUVeKCSa2oVWi3T4uVmA==}
    engines: {node: '>=0.8'}

  thenify@3.3.1:
    resolution: {integrity: sha512-RVZSIV5IG10Hk3enotrhvz0T9em6cyHBLkH/YAZuKqd8hRkKhSfCGIcP2KUY0EPxndzANBmNllzWPwak+bheSw==}

  tinybench@2.9.0:
    resolution: {integrity: sha512-0+DUvqWMValLmha6lr4kD8iAMK1HzV0/aKnCtWb9v9641TnP/MFb7Pc2bxoxQjTXAErryXVgUOfv2YqNllqGeg==}

  tinyexec@0.3.2:
    resolution: {integrity: sha512-KQQR9yN7R5+OSwaK0XQoj22pwHoTlgYqmUscPYoknOoWCWfj/5/ABTMRi69FrKU5ffPVh5QcFikpWJI/P1ocHA==}

  tinyglobby@0.2.14:
    resolution: {integrity: sha512-tX5e7OM1HnYr2+a2C/4V0htOcSQcoSTH9KgJnVvNm5zm/cyEWKJ7j7YutsH9CxMdtOkkLFy2AHrMci9IM8IPZQ==}
    engines: {node: '>=12.0.0'}

  tinypool@1.1.1:
    resolution: {integrity: sha512-Zba82s87IFq9A9XmjiX5uZA/ARWDrB03OHlq+Vw1fSdt0I+4/Kutwy8BP4Y/y/aORMo61FQ0vIb5j44vSo5Pkg==}
    engines: {node: ^18.0.0 || >=20.0.0}

  tinyrainbow@2.0.0:
    resolution: {integrity: sha512-op4nsTR47R6p0vMUUoYl/a+ljLFVtlfaXkLQmqfLR1qHma1h/ysYk4hEXZ880bf2CYgTskvTa/e196Vd5dDQXw==}
    engines: {node: '>=14.0.0'}

  tinyspy@4.0.3:
    resolution: {integrity: sha512-t2T/WLB2WRgZ9EpE4jgPJ9w+i66UZfDc8wHh0xrwiRNN+UwH98GIJkTeZqX9rg0i0ptwzqW+uYeIF0T4F8LR7A==}
    engines: {node: '>=14.0.0'}

  to-regex-range@5.0.1:
    resolution: {integrity: sha512-65P7iz6X5yEr1cwcgvQxbbIw7Uk3gOy5dIdtZ4rDveLqhrdJP+Li/Hx6tyK0NEb+2GCyneCMJiGqrADCSNk8sQ==}
    engines: {node: '>=8.0'}

  toidentifier@1.0.1:
    resolution: {integrity: sha512-o5sSPKEkg/DIQNmH43V0/uerLrpzVedkUh8tGNvaeXpfpuwjKenlSox/2O/BTlZUtEe+JG7s5YhEz608PlAHRA==}
    engines: {node: '>=0.6'}

  tr46@1.0.1:
    resolution: {integrity: sha512-dTpowEjclQ7Kgx5SdBkqRzVhERQXov8/l9Ft9dVM9fmg0W0KQSVaXX9T4i6twCPNtYiZM53lpSSUAwJbFPOHxA==}

  tree-kill@1.2.2:
    resolution: {integrity: sha512-L0Orpi8qGpRG//Nd+H90vFB+3iHnue1zSSGmNOOCh1GLJ7rUKVwV2HvijphGQS2UmhUZewS9VgvxYIdgr+fG1A==}
    hasBin: true

  ts-api-utils@1.4.3:
    resolution: {integrity: sha512-i3eMG77UTMD0hZhgRS562pv83RC6ukSAC2GMNWc+9dieh/+jDM5u5YG+NHX6VNDRHQcHwmsTHctP9LhbC3WxVw==}
    engines: {node: '>=16'}
    peerDependencies:
      typescript: '>=4.2.0'

  ts-api-utils@2.1.0:
    resolution: {integrity: sha512-CUgTZL1irw8u29bzrOD/nH85jqyc74D6SshFgujOIA7osm2Rz7dYH77agkx7H4FBNxDq7Cjf+IjaX/8zwFW+ZQ==}
    engines: {node: '>=18.12'}
    peerDependencies:
      typescript: '>=4.8.4'

  ts-interface-checker@0.1.13:
    resolution: {integrity: sha512-Y/arvbn+rrz3JCKl9C4kVNfTfSm2/mEp5FSz5EsZSANGPSlQrpRI5M4PKF+mJnE52jOO90PnPSc3Ur3bTQw0gA==}

  ts-toolbelt@9.6.0:
    resolution: {integrity: sha512-nsZd8ZeNUzukXPlJmTBwUAuABDe/9qtVDelJeT/qW0ow3ZS3BsQJtNkan1802aM9Uf68/Y8ljw86Hu0h5IUW3w==}

  tsup@8.5.0:
    resolution: {integrity: sha512-VmBp77lWNQq6PfuMqCHD3xWl22vEoWsKajkF8t+yMBawlUS8JzEI+vOVMeuNZIuMML8qXRizFKi9oD5glKQVcQ==}
    engines: {node: '>=18'}
    hasBin: true
    peerDependencies:
      '@microsoft/api-extractor': ^7.36.0
      '@swc/core': ^1
      postcss: ^8.4.12
      typescript: '>=4.5.0'
    peerDependenciesMeta:
      '@microsoft/api-extractor':
        optional: true
      '@swc/core':
        optional: true
      postcss:
        optional: true
      typescript:
        optional: true

  tsx@4.20.3:
    resolution: {integrity: sha512-qjbnuR9Tr+FJOMBqJCW5ehvIo/buZq7vH7qD7JziU98h6l3qGy0a/yPFjwO+y0/T7GFpNgNAvEcPPVfyT8rrPQ==}
    engines: {node: '>=18.0.0'}
    hasBin: true

  type-check@0.4.0:
    resolution: {integrity: sha512-XleUoc9uwGXqjWwXaUTZAmzMcFZ5858QA2vvx1Ur5xIcixXIP+8LnFDgRplU30us6teqdlskFfu+ae4K79Ooew==}
    engines: {node: '>= 0.8.0'}

  type-is@1.6.18:
    resolution: {integrity: sha512-TkRKr9sUTxEH8MdfuCSP7VizJyzRNMjj2J2do2Jr3Kym598JVdEksuzPQCnlFPW4ky9Q+iA+ma9BGm06XQBy8g==}
    engines: {node: '>= 0.6'}

  type-is@2.0.1:
    resolution: {integrity: sha512-OZs6gsjF4vMp32qrCbiVSkrFmXtG/AZhY3t0iAMrMBiAZyV9oALtXO8hsrHbMXF9x6L3grlFuwW2oAz7cav+Gw==}
    engines: {node: '>= 0.6'}

  types-ramda@0.30.1:
    resolution: {integrity: sha512-1HTsf5/QVRmLzcGfldPFvkVsAdi1db1BBKzi7iW3KBUlOICg/nKnFS+jGqDJS3YD8VsWbAh7JiHeBvbsw8RPxA==}

  typescript-eslint@8.0.0:
    resolution: {integrity: sha512-yQWBJutWL1PmpmDddIOl9/Mi6vZjqNCjqSGBMQ4vsc2Aiodk0SnbQQWPXbSy0HNuKCuGkw1+u4aQ2mO40TdhDQ==}
    engines: {node: ^18.18.0 || ^20.9.0 || >=21.1.0}
    peerDependencies:
      typescript: '*'
    peerDependenciesMeta:
      typescript:
        optional: true

  typescript-eslint@8.36.0:
    resolution: {integrity: sha512-fTCqxthY+h9QbEgSIBfL9iV6CvKDFuoxg6bHPNpJ9HIUzS+jy2lCEyCmGyZRWEBSaykqcDPf1SJ+BfCI8DRopA==}
    engines: {node: ^18.18.0 || ^20.9.0 || >=21.1.0}
    peerDependencies:
      eslint: ^8.57.0 || ^9.0.0
      typescript: '>=4.8.4 <5.9.0'

  typescript@5.1.3:
    resolution: {integrity: sha512-XH627E9vkeqhlZFQuL+UsyAXEnibT0kWR2FWONlr4sTjvxyJYnyefgrkyECLzM5NenmKzRAy2rR/OlYLA1HkZw==}
    engines: {node: '>=14.17'}
    hasBin: true

  typescript@5.6.1-rc:
    resolution: {integrity: sha512-E3b2+1zEFu84jB0YQi9BORDjz9+jGbwwy1Zi3G0LUNw7a7cePUrHMRNy8aPh53nXpkFGVHSxIZo5vKTfYaFiBQ==}
    engines: {node: '>=14.17'}
    hasBin: true

  typescript@5.8.3:
    resolution: {integrity: sha512-p1diW6TqL9L07nNxvRMM7hMMw4c5XOo/1ibL4aAIGmSAt9slTE1Xgw5KWuof2uTOvCg9BY7ZRi+GaF+7sfgPeQ==}
    engines: {node: '>=14.17'}
    hasBin: true

  ufo@1.6.1:
    resolution: {integrity: sha512-9a4/uxlTWJ4+a5i0ooc1rU7C7YOw3wT+UGqdeNNHWnOF9qcMBgLRS+4IYUqbczewFx4mLEig6gawh7X6mFlEkA==}

  undici-types@7.8.0:
    resolution: {integrity: sha512-9UJ2xGDvQ43tYyVMpuHlsgApydB8ZKfVYTsLDhXkFL/6gfkp+U8xTGdh8pMJv1SpZna0zxG1DwsKZsreLbXBxw==}

  undici@6.21.3:
    resolution: {integrity: sha512-gBLkYIlEnSp8pFbT64yFgGE6UIB9tAkhukC23PmMDCe5Nd+cRqKxSjw5y54MK2AZMgZfJWMaNE4nYUHgi1XEOw==}
    engines: {node: '>=18.17'}

  unicode-emoji-modifier-base@1.0.0:
    resolution: {integrity: sha512-yLSH4py7oFH3oG/9K+XWrz1pSi3dfUrWEnInbxMfArOfc1+33BlGPQtLsOYwvdMy11AwUBetYuaRxSPqgkq+8g==}
    engines: {node: '>=4'}

  unpipe@1.0.0:
    resolution: {integrity: sha512-pjy2bYhSsufwWlKwPc+l3cN7+wuJlK6uz0YdJEOlQDbl6jo/YlPi4mb8agUkVC8BF7V8NuzeyPNqRksA3hztKQ==}
    engines: {node: '>= 0.8'}

  uri-js@4.4.1:
    resolution: {integrity: sha512-7rKUyy33Q1yc98pQ1DAmLtwX109F7TIfWlW1Ydo8Wl1ii1SeHieeh0HHfPeL2fMXK6z0s8ecKs9frCuLJvndBg==}

  validate-npm-package-name@5.0.1:
    resolution: {integrity: sha512-OljLrQ9SQdOUqTaQxqL5dEfZWrXExyyWsozYlAWFawPVNuD83igl7uJD2RTkNMbniIYgt8l81eCJGIdQF7avLQ==}
    engines: {node: ^14.17.0 || ^16.13.0 || >=18.0.0}

  vary@1.1.2:
    resolution: {integrity: sha512-BNGbWLfd0eUPabhkXUVm0j8uuvREyTh5ovRa/dyow/BqAbZJyC+5fU+IzQOzmAKzYqYRAISoRhdQr3eIZ/PXqg==}
    engines: {node: '>= 0.8'}

  vite-node@4.0.0-beta.2:
    resolution: {integrity: sha512-FSYo8LrMkY3oBk/zPgkdAje+t12ZHfeVUnKbHyIPK3IVD9ek1ly+JZGu0GJG2eI4QW9zANl2EM7JZX2PWf56Eg==}
    engines: {node: ^18.0.0 || ^20.0.0 || >=22.0.0}
    hasBin: true

  vite@6.3.5:
    resolution: {integrity: sha512-cZn6NDFE7wdTpINgs++ZJ4N49W2vRp8LCKrn3Ob1kYNtOo21vfDoaV5GzBfLU4MovSAB8uNRm4jgzVQZ+mBzPQ==}
    engines: {node: ^18.0.0 || ^20.0.0 || >=22.0.0}
    hasBin: true
    peerDependencies:
      '@types/node': ^18.0.0 || ^20.0.0 || >=22.0.0
      jiti: '>=1.21.0'
      less: '*'
      lightningcss: ^1.21.0
      sass: '*'
      sass-embedded: '*'
      stylus: '*'
      sugarss: '*'
      terser: ^5.16.0
      tsx: ^4.8.1
      yaml: ^2.4.2
    peerDependenciesMeta:
      '@types/node':
        optional: true
      jiti:
        optional: true
      less:
        optional: true
      lightningcss:
        optional: true
      sass:
        optional: true
      sass-embedded:
        optional: true
      stylus:
        optional: true
      sugarss:
        optional: true
      terser:
        optional: true
      tsx:
        optional: true
      yaml:
        optional: true

  vitest@4.0.0-beta.2:
    resolution: {integrity: sha512-gcuC/+u1i6uPAqnYd/5HiHOW998s2DoiqUi0prRzY5vLyw2hWsqmd9EEqeK8ejUVR1zxh+sRLD4qOc9fJq9l3Q==}
    engines: {node: ^18.0.0 || ^20.0.0 || >=22.0.0}
    hasBin: true
    peerDependencies:
      '@edge-runtime/vm': '*'
      '@types/debug': ^4.1.12
      '@types/node': ^18.0.0 || ^20.0.0 || >=22.0.0
      '@vitest/browser': 4.0.0-beta.2
      '@vitest/ui': 4.0.0-beta.2
      happy-dom: '*'
      jsdom: '*'
    peerDependenciesMeta:
      '@edge-runtime/vm':
        optional: true
      '@types/debug':
        optional: true
      '@types/node':
        optional: true
      '@vitest/browser':
        optional: true
      '@vitest/ui':
        optional: true
      happy-dom:
        optional: true
      jsdom:
        optional: true

  webidl-conversions@4.0.2:
    resolution: {integrity: sha512-YQ+BmxuTgd6UXZW3+ICGfyqRyHXVlD5GtQr5+qjiNW7bF0cqrzX500HVXPBOvgXb5YnzDd+h0zqyv61KUD7+Sg==}

  whatwg-url@7.1.0:
    resolution: {integrity: sha512-WUu7Rg1DroM7oQvGWfOiAK21n74Gg+T4elXEQYkOhtyLeWiJFoOGLXPKI/9gzIie9CtwVLm8wtw6YJdKyxSjeg==}

  which@2.0.2:
    resolution: {integrity: sha512-BLI3Tl1TW3Pvl70l3yq3Y64i+awpwXqsGBYWkkqMtnbXgrMD+yj7rhW0kuEDxzJaYXGjEW5ogapKNMEKNMjibA==}
    engines: {node: '>= 8'}
    hasBin: true

  why-is-node-running@2.3.0:
    resolution: {integrity: sha512-hUrmaWBdVDcxvYqnyh09zunKzROWjbZTiNy8dBEjkS7ehEDQibXJ7XvlmtbwuTclUiIyN+CyXQD4Vmko8fNm8w==}
    engines: {node: '>=8'}
    hasBin: true

  word-wrap@1.2.5:
    resolution: {integrity: sha512-BN22B5eaMMI9UMtjrGd5g5eCYPpCPDUy0FJXbYsaT5zYxjFOckS53SQDE3pWkVoWpHXVb3BrYcEN4Twa55B5cA==}
    engines: {node: '>=0.10.0'}

  wrap-ansi@7.0.0:
    resolution: {integrity: sha512-YVGIj2kamLSTxw6NsZjoBxfSwsn0ycdesmc4p+Q21c5zPuZ1pl+NfxVdxPtdHvmNVOQ6XSYG4AUtyt/Fi7D16Q==}
    engines: {node: '>=10'}

  wrap-ansi@8.1.0:
    resolution: {integrity: sha512-si7QWI6zUMq56bESFvagtmzMdGOtoxfR+Sez11Mobfc7tm+VkUckk9bW2UeffTGVUbOksxmSw0AA2gs8g71NCQ==}
    engines: {node: '>=12'}

  wrappy@1.0.2:
    resolution: {integrity: sha512-l4Sp/DRseor9wL6EvV2+TuQn63dMkPjZ/sp9XkghTEbV9KlPS1xUsZ3u7/IQO4wxtcFB4bgpQPRcR3QCvezPcQ==}

  y18n@5.0.8:
    resolution: {integrity: sha512-0pfFzegeDWJHJIAmTLRP2DwHjdF5s7jo9tuztdQxAhINCdvS+3nGINqPd00AphqJR/0LhANUS6/+7SCb98YOfA==}
    engines: {node: '>=10'}

  yaml@2.8.0:
    resolution: {integrity: sha512-4lLa/EcQCB0cJkyts+FpIRx5G/llPxfP6VQU5KByHEhLxY3IJCH0f0Hy1MHI8sClTvsIb8qwRJ6R/ZdlDJ/leQ==}
    engines: {node: '>= 14.6'}
    hasBin: true

  yargs-parser@20.2.9:
    resolution: {integrity: sha512-y11nGElTIV+CT3Zv9t7VKl+Q3hTQoT9a1Qzezhhl6Rp21gJ/IVTW7Z3y9EWXhuUBC2Shnf+DX0antecpAwSP8w==}
    engines: {node: '>=10'}

  yargs@16.2.0:
    resolution: {integrity: sha512-D1mvvtDG0L5ft/jGWkLpG1+m0eQxOfaBvTNELraWj22wSVUMWxZUvYgJYcKh6jGGIkJFhH4IZPQhR4TKpc8mBw==}
    engines: {node: '>=10'}

  yocto-queue@0.1.0:
    resolution: {integrity: sha512-rVksvsnNCdJ/ohGc6xgPwyN8eheCxsiLM8mxuE/t/mOVqJewPuO1miLpTHQiRgTKCLexL4MeAFVagts7HmNZ2Q==}
    engines: {node: '>=10'}

  zod@3.25.35:
    resolution: {integrity: sha512-Fe0Tz/mSbIraMd1/RR1jbtPMsrzX/SNwCmEpRqB0xB2YBnoRfQqyu4aIqWKWrx9C2XjF4SY47IVIt30+RVGSsw==}

  zod@4.0.5:
    resolution: {integrity: sha512-/5UuuRPStvHXu7RS+gmvRf4NXrNxpSllGwDnCBcJZtQsKrviYXm54yDGV2KYNLT5kq0lHGcl7lqWJLgSaG+tgA==}

snapshots:

  '@ampproject/remapping@2.3.0':
    dependencies:
      '@jridgewell/gen-mapping': 0.3.12
      '@jridgewell/trace-mapping': 0.3.29

  '@andrewbranch/untar.js@1.0.3': {}

  '@arethetypeswrong/cli@0.18.2':
    dependencies:
      '@arethetypeswrong/core': 0.18.2
      chalk: 4.1.2
      cli-table3: 0.6.5
      commander: 10.0.1
      marked: 9.1.6
      marked-terminal: 7.3.0(marked@9.1.6)
      semver: 7.7.2

  '@arethetypeswrong/core@0.18.2':
    dependencies:
      '@andrewbranch/untar.js': 1.0.3
      '@loaderkit/resolve': 1.0.4
      cjs-module-lexer: 1.4.3
      fflate: 0.8.2
      lru-cache: 11.1.0
      semver: 7.7.2
      typescript: 5.6.1-rc
      validate-npm-package-name: 5.0.1

  '@babel/helper-string-parser@7.27.1': {}

  '@babel/helper-validator-identifier@7.27.1': {}

  '@babel/parser@7.28.0':
    dependencies:
      '@babel/types': 7.28.1

  '@babel/types@7.28.1':
    dependencies:
      '@babel/helper-string-parser': 7.27.1
      '@babel/helper-validator-identifier': 7.27.1

  '@bcoe/v8-coverage@1.0.2': {}

  '@braidai/lang@1.1.1': {}

  '@colors/colors@1.5.0':
    optional: true

  '@esbuild/aix-ppc64@0.25.6':
    optional: true

  '@esbuild/android-arm64@0.25.6':
    optional: true

  '@esbuild/android-arm@0.25.6':
    optional: true

  '@esbuild/android-x64@0.25.6':
    optional: true

  '@esbuild/darwin-arm64@0.25.6':
    optional: true

  '@esbuild/darwin-x64@0.25.6':
    optional: true

  '@esbuild/freebsd-arm64@0.25.6':
    optional: true

  '@esbuild/freebsd-x64@0.25.6':
    optional: true

  '@esbuild/linux-arm64@0.25.6':
    optional: true

  '@esbuild/linux-arm@0.25.6':
    optional: true

  '@esbuild/linux-ia32@0.25.6':
    optional: true

  '@esbuild/linux-loong64@0.25.6':
    optional: true

  '@esbuild/linux-mips64el@0.25.6':
    optional: true

  '@esbuild/linux-ppc64@0.25.6':
    optional: true

  '@esbuild/linux-riscv64@0.25.6':
    optional: true

  '@esbuild/linux-s390x@0.25.6':
    optional: true

  '@esbuild/linux-x64@0.25.6':
    optional: true

  '@esbuild/netbsd-arm64@0.25.6':
    optional: true

  '@esbuild/netbsd-x64@0.25.6':
    optional: true

  '@esbuild/openbsd-arm64@0.25.6':
    optional: true

  '@esbuild/openbsd-x64@0.25.6':
    optional: true

  '@esbuild/openharmony-arm64@0.25.6':
    optional: true

  '@esbuild/sunos-x64@0.25.6':
    optional: true

  '@esbuild/win32-arm64@0.25.6':
    optional: true

  '@esbuild/win32-ia32@0.25.6':
    optional: true

  '@esbuild/win32-x64@0.25.6':
    optional: true

  '@eslint-community/eslint-utils@4.7.0(eslint@9.0.0)':
    dependencies:
      eslint: 9.0.0
      eslint-visitor-keys: 3.4.3

  '@eslint-community/eslint-utils@4.7.0(eslint@9.31.0)':
    dependencies:
      eslint: 9.31.0
      eslint-visitor-keys: 3.4.3

  '@eslint-community/regexpp@4.12.1': {}

  '@eslint/config-array@0.21.0':
    dependencies:
      '@eslint/object-schema': 2.1.6
      debug: 4.4.1
      minimatch: 3.1.2
    transitivePeerDependencies:
      - supports-color

  '@eslint/config-helpers@0.3.0': {}

  '@eslint/core@0.15.1':
    dependencies:
      '@types/json-schema': 7.0.15

  '@eslint/eslintrc@3.3.1':
    dependencies:
      ajv: 6.12.6
      debug: 4.4.1
      espree: 10.4.0
      globals: 14.0.0
      ignore: 5.3.2
      import-fresh: 3.3.1
      js-yaml: 4.1.0
      minimatch: 3.1.2
      strip-json-comments: 3.1.1
    transitivePeerDependencies:
      - supports-color

  '@eslint/js@9.0.0': {}

  '@eslint/js@9.31.0': {}

  '@eslint/object-schema@2.1.6': {}

  '@eslint/plugin-kit@0.3.3':
    dependencies:
      '@eslint/core': 0.15.1
      levn: 0.4.1

  '@humanfs/core@0.19.1': {}

  '@humanfs/node@0.16.6':
    dependencies:
      '@humanfs/core': 0.19.1
      '@humanwhocodes/retry': 0.3.1

  '@humanwhocodes/config-array@0.12.3':
    dependencies:
      '@humanwhocodes/object-schema': 2.0.3
      debug: 4.4.1
      minimatch: 3.1.2
    transitivePeerDependencies:
      - supports-color

  '@humanwhocodes/module-importer@1.0.1': {}

  '@humanwhocodes/object-schema@2.0.3': {}

  '@humanwhocodes/retry@0.3.1': {}

  '@humanwhocodes/retry@0.4.3': {}

  '@isaacs/cliui@8.0.2':
    dependencies:
      string-width: 5.1.2
      string-width-cjs: string-width@4.2.3
      strip-ansi: 7.1.0
      strip-ansi-cjs: strip-ansi@6.0.1
      wrap-ansi: 8.1.0
      wrap-ansi-cjs: wrap-ansi@7.0.0

<<<<<<< HEAD
  '@jridgewell/gen-mapping@0.3.8':
=======
  '@istanbuljs/schema@0.1.3': {}

  '@jridgewell/gen-mapping@0.3.12':
>>>>>>> 09679a59
    dependencies:
      '@jridgewell/sourcemap-codec': 1.5.4
      '@jridgewell/trace-mapping': 0.3.29

  '@jridgewell/resolve-uri@3.1.2': {}

  '@jridgewell/sourcemap-codec@1.5.4': {}

  '@jridgewell/trace-mapping@0.3.29':
    dependencies:
      '@jridgewell/resolve-uri': 3.1.2
      '@jridgewell/sourcemap-codec': 1.5.4

  '@loaderkit/resolve@1.0.4':
    dependencies:
      '@braidai/lang': 1.1.1

  '@nodelib/fs.scandir@2.1.5':
    dependencies:
      '@nodelib/fs.stat': 2.0.5
      run-parallel: 1.2.0

  '@nodelib/fs.stat@2.0.5': {}

  '@nodelib/fs.walk@1.2.8':
    dependencies:
      '@nodelib/fs.scandir': 2.1.5
      fastq: 1.19.1

  '@pkgjs/parseargs@0.11.0':
    optional: true

  '@pkgr/core@0.2.7': {}

  '@rollup/rollup-android-arm-eabi@4.45.0':
    optional: true

  '@rollup/rollup-android-arm64@4.45.0':
    optional: true

  '@rollup/rollup-darwin-arm64@4.45.0':
    optional: true

  '@rollup/rollup-darwin-x64@4.45.0':
    optional: true

  '@rollup/rollup-freebsd-arm64@4.45.0':
    optional: true

  '@rollup/rollup-freebsd-x64@4.45.0':
    optional: true

  '@rollup/rollup-linux-arm-gnueabihf@4.45.0':
    optional: true

  '@rollup/rollup-linux-arm-musleabihf@4.45.0':
    optional: true

  '@rollup/rollup-linux-arm64-gnu@4.45.0':
    optional: true

  '@rollup/rollup-linux-arm64-musl@4.45.0':
    optional: true

  '@rollup/rollup-linux-loongarch64-gnu@4.45.0':
    optional: true

  '@rollup/rollup-linux-powerpc64le-gnu@4.45.0':
    optional: true

  '@rollup/rollup-linux-riscv64-gnu@4.45.0':
    optional: true

  '@rollup/rollup-linux-riscv64-musl@4.45.0':
    optional: true

  '@rollup/rollup-linux-s390x-gnu@4.45.0':
    optional: true

  '@rollup/rollup-linux-x64-gnu@4.45.0':
    optional: true

  '@rollup/rollup-linux-x64-musl@4.45.0':
    optional: true

  '@rollup/rollup-win32-arm64-msvc@4.45.0':
    optional: true

  '@rollup/rollup-win32-ia32-msvc@4.45.0':
    optional: true

  '@rollup/rollup-win32-x64-msvc@4.45.0':
    optional: true

  '@sindresorhus/is@4.6.0': {}

  '@tsconfig/node20@20.1.6': {}

  '@types/body-parser@1.19.5':
    dependencies:
      '@types/connect': 3.4.38
      '@types/node': 24.0.13

  '@types/busboy@1.5.4':
    dependencies:
      '@types/node': 24.0.13

  '@types/chai@5.2.2':
    dependencies:
      '@types/deep-eql': 4.0.2

  '@types/compression@1.8.1':
    dependencies:
      '@types/express': 5.0.3
      '@types/node': 24.0.13

  '@types/connect@3.4.38':
    dependencies:
      '@types/node': 24.0.13

  '@types/cors@2.8.19':
    dependencies:
      '@types/node': 24.0.13

  '@types/deep-eql@4.0.2': {}

  '@types/depd@1.1.37':
    dependencies:
      '@types/node': 24.0.13

  '@types/estree@1.0.8': {}

  '@types/express-fileupload@1.5.1':
    dependencies:
      '@types/busboy': 1.5.4
      '@types/express': 5.0.3

  '@types/express-serve-static-core@5.0.6':
    dependencies:
      '@types/node': 24.0.13
      '@types/qs': 6.14.0
      '@types/range-parser': 1.2.7
      '@types/send': 0.17.4

  '@types/express@5.0.3':
    dependencies:
      '@types/body-parser': 1.19.5
      '@types/express-serve-static-core': 5.0.6
      '@types/serve-static': 1.15.7

  '@types/http-errors@2.0.5': {}

  '@types/json-schema@7.0.15': {}

  '@types/mime@1.3.5': {}

  '@types/node-forge@1.3.13':
    dependencies:
      '@types/node': 24.0.13

  '@types/node@24.0.13':
    dependencies:
      undici-types: 7.8.0

  '@types/qs@6.14.0': {}

  '@types/ramda@0.30.2':
    dependencies:
      types-ramda: 0.30.1

  '@types/range-parser@1.2.7': {}

  '@types/semver@7.7.0': {}

  '@types/send@0.17.4':
    dependencies:
      '@types/mime': 1.3.5
      '@types/node': 24.0.13

  '@types/serve-static@1.15.7':
    dependencies:
      '@types/http-errors': 2.0.5
      '@types/node': 24.0.13
      '@types/send': 0.17.4

  '@types/swagger-ui-express@4.1.8':
    dependencies:
      '@types/express': 5.0.3
      '@types/serve-static': 1.15.7

  '@typescript-eslint/eslint-plugin@8.0.0(@typescript-eslint/parser@8.0.0(eslint@9.0.0)(typescript@5.1.3))(eslint@9.0.0)(typescript@5.1.3)':
    dependencies:
      '@eslint-community/regexpp': 4.12.1
      '@typescript-eslint/parser': 8.0.0(eslint@9.0.0)(typescript@5.1.3)
      '@typescript-eslint/scope-manager': 8.0.0
      '@typescript-eslint/type-utils': 8.0.0(eslint@9.0.0)(typescript@5.1.3)
      '@typescript-eslint/utils': 8.0.0(eslint@9.0.0)(typescript@5.1.3)
      '@typescript-eslint/visitor-keys': 8.0.0
      eslint: 9.0.0
      graphemer: 1.4.0
      ignore: 5.3.2
      natural-compare: 1.4.0
      ts-api-utils: 1.4.3(typescript@5.1.3)
    optionalDependencies:
      typescript: 5.1.3
    transitivePeerDependencies:
      - supports-color

  '@typescript-eslint/eslint-plugin@8.36.0(@typescript-eslint/parser@8.36.0(eslint@9.31.0)(typescript@5.8.3))(eslint@9.31.0)(typescript@5.8.3)':
    dependencies:
      '@eslint-community/regexpp': 4.12.1
      '@typescript-eslint/parser': 8.36.0(eslint@9.31.0)(typescript@5.8.3)
      '@typescript-eslint/scope-manager': 8.36.0
      '@typescript-eslint/type-utils': 8.36.0(eslint@9.31.0)(typescript@5.8.3)
      '@typescript-eslint/utils': 8.36.0(eslint@9.31.0)(typescript@5.8.3)
      '@typescript-eslint/visitor-keys': 8.36.0
      eslint: 9.31.0
      graphemer: 1.4.0
      ignore: 7.0.5
      natural-compare: 1.4.0
      ts-api-utils: 2.1.0(typescript@5.8.3)
      typescript: 5.8.3
    transitivePeerDependencies:
      - supports-color

  '@typescript-eslint/parser@8.0.0(eslint@9.0.0)(typescript@5.1.3)':
    dependencies:
      '@typescript-eslint/scope-manager': 8.0.0
      '@typescript-eslint/types': 8.0.0
      '@typescript-eslint/typescript-estree': 8.0.0(typescript@5.1.3)
      '@typescript-eslint/visitor-keys': 8.0.0
      debug: 4.4.1
      eslint: 9.0.0
    optionalDependencies:
      typescript: 5.1.3
    transitivePeerDependencies:
      - supports-color

  '@typescript-eslint/parser@8.36.0(eslint@9.31.0)(typescript@5.8.3)':
    dependencies:
      '@typescript-eslint/scope-manager': 8.36.0
      '@typescript-eslint/types': 8.36.0
      '@typescript-eslint/typescript-estree': 8.36.0(typescript@5.8.3)
      '@typescript-eslint/visitor-keys': 8.36.0
      debug: 4.4.1
      eslint: 9.31.0
      typescript: 5.8.3
    transitivePeerDependencies:
      - supports-color

  '@typescript-eslint/project-service@8.36.0(typescript@5.8.3)':
    dependencies:
      '@typescript-eslint/tsconfig-utils': 8.36.0(typescript@5.8.3)
      '@typescript-eslint/types': 8.36.0
      debug: 4.4.1
      typescript: 5.8.3
    transitivePeerDependencies:
      - supports-color

  '@typescript-eslint/rule-tester@8.36.0(eslint@9.31.0)(typescript@5.8.3)':
    dependencies:
      '@typescript-eslint/parser': 8.36.0(eslint@9.31.0)(typescript@5.8.3)
      '@typescript-eslint/typescript-estree': 8.36.0(typescript@5.8.3)
      '@typescript-eslint/utils': 8.36.0(eslint@9.31.0)(typescript@5.8.3)
      ajv: 6.12.6
      eslint: 9.31.0
      json-stable-stringify-without-jsonify: 1.0.1
      lodash.merge: 4.6.2
      semver: 7.7.2
    transitivePeerDependencies:
      - supports-color
      - typescript

  '@typescript-eslint/scope-manager@8.0.0':
    dependencies:
      '@typescript-eslint/types': 8.0.0
      '@typescript-eslint/visitor-keys': 8.0.0

  '@typescript-eslint/scope-manager@8.36.0':
    dependencies:
      '@typescript-eslint/types': 8.36.0
      '@typescript-eslint/visitor-keys': 8.36.0

  '@typescript-eslint/tsconfig-utils@8.36.0(typescript@5.8.3)':
    dependencies:
      typescript: 5.8.3

  '@typescript-eslint/type-utils@8.0.0(eslint@9.0.0)(typescript@5.1.3)':
    dependencies:
      '@typescript-eslint/typescript-estree': 8.0.0(typescript@5.1.3)
      '@typescript-eslint/utils': 8.0.0(eslint@9.0.0)(typescript@5.1.3)
      debug: 4.4.1
      ts-api-utils: 1.4.3(typescript@5.1.3)
    optionalDependencies:
      typescript: 5.1.3
    transitivePeerDependencies:
      - eslint
      - supports-color

  '@typescript-eslint/type-utils@8.36.0(eslint@9.31.0)(typescript@5.8.3)':
    dependencies:
      '@typescript-eslint/typescript-estree': 8.36.0(typescript@5.8.3)
      '@typescript-eslint/utils': 8.36.0(eslint@9.31.0)(typescript@5.8.3)
      debug: 4.4.1
      eslint: 9.31.0
      ts-api-utils: 2.1.0(typescript@5.8.3)
      typescript: 5.8.3
    transitivePeerDependencies:
      - supports-color

  '@typescript-eslint/types@8.0.0': {}

  '@typescript-eslint/types@8.36.0': {}

  '@typescript-eslint/typescript-estree@8.0.0(typescript@5.1.3)':
    dependencies:
      '@typescript-eslint/types': 8.0.0
      '@typescript-eslint/visitor-keys': 8.0.0
      debug: 4.4.1
      globby: 11.1.0
      is-glob: 4.0.3
      minimatch: 9.0.5
      semver: 7.7.2
      ts-api-utils: 1.4.3(typescript@5.1.3)
    optionalDependencies:
      typescript: 5.1.3
    transitivePeerDependencies:
      - supports-color

  '@typescript-eslint/typescript-estree@8.36.0(typescript@5.8.3)':
    dependencies:
      '@typescript-eslint/project-service': 8.36.0(typescript@5.8.3)
      '@typescript-eslint/tsconfig-utils': 8.36.0(typescript@5.8.3)
      '@typescript-eslint/types': 8.36.0
      '@typescript-eslint/visitor-keys': 8.36.0
      debug: 4.4.1
      fast-glob: 3.3.3
      is-glob: 4.0.3
      minimatch: 9.0.5
      semver: 7.7.2
      ts-api-utils: 2.1.0(typescript@5.8.3)
      typescript: 5.8.3
    transitivePeerDependencies:
      - supports-color

  '@typescript-eslint/utils@8.0.0(eslint@9.0.0)(typescript@5.1.3)':
    dependencies:
      '@eslint-community/eslint-utils': 4.7.0(eslint@9.0.0)
      '@typescript-eslint/scope-manager': 8.0.0
      '@typescript-eslint/types': 8.0.0
      '@typescript-eslint/typescript-estree': 8.0.0(typescript@5.1.3)
      eslint: 9.0.0
    transitivePeerDependencies:
      - supports-color
      - typescript

  '@typescript-eslint/utils@8.36.0(eslint@9.31.0)(typescript@5.8.3)':
    dependencies:
      '@eslint-community/eslint-utils': 4.7.0(eslint@9.31.0)
      '@typescript-eslint/scope-manager': 8.36.0
      '@typescript-eslint/types': 8.36.0
      '@typescript-eslint/typescript-estree': 8.36.0(typescript@5.8.3)
      eslint: 9.31.0
      typescript: 5.8.3
    transitivePeerDependencies:
      - supports-color

  '@typescript-eslint/visitor-keys@8.0.0':
    dependencies:
      '@typescript-eslint/types': 8.0.0
      eslint-visitor-keys: 3.4.3

  '@typescript-eslint/visitor-keys@8.36.0':
    dependencies:
      '@typescript-eslint/types': 8.36.0
      eslint-visitor-keys: 4.2.1

<<<<<<< HEAD
  '@vitest/coverage-v8@4.0.0-beta.2(vitest@4.0.0-beta.2(@types/node@24.0.8)(tsx@4.20.3)(yaml@2.8.0))':
=======
  '@vitest/coverage-v8@3.2.4(vitest@3.2.4(@types/node@24.0.13)(tsx@4.20.3)(yaml@2.8.0))':
>>>>>>> 09679a59
    dependencies:
      '@ampproject/remapping': 2.3.0
      '@bcoe/v8-coverage': 1.0.2
      ast-v8-to-istanbul: 0.3.3
      debug: 4.4.1
      istanbul-lib-coverage: 3.2.2
      istanbul-lib-report: 3.0.1
      istanbul-lib-source-maps: 5.0.6
      istanbul-reports: 3.1.7
      magic-string: 0.30.17
      magicast: 0.3.5
      std-env: 3.9.0
      tinyrainbow: 2.0.0
<<<<<<< HEAD
      vitest: 4.0.0-beta.2(@types/node@24.0.8)(tsx@4.20.3)(yaml@2.8.0)
=======
      vitest: 3.2.4(@types/node@24.0.13)(tsx@4.20.3)(yaml@2.8.0)
>>>>>>> 09679a59
    transitivePeerDependencies:
      - supports-color

  '@vitest/expect@4.0.0-beta.2':
    dependencies:
      '@types/chai': 5.2.2
      '@vitest/spy': 4.0.0-beta.2
      '@vitest/utils': 4.0.0-beta.2
      chai: 5.2.0
      tinyrainbow: 2.0.0

<<<<<<< HEAD
  '@vitest/mocker@4.0.0-beta.2(vite@6.3.5(@types/node@24.0.8)(tsx@4.20.3)(yaml@2.8.0))':
=======
  '@vitest/mocker@3.2.4(vite@6.3.5(@types/node@24.0.13)(tsx@4.20.3)(yaml@2.8.0))':
>>>>>>> 09679a59
    dependencies:
      '@vitest/spy': 4.0.0-beta.2
      estree-walker: 3.0.3
      magic-string: 0.30.17
    optionalDependencies:
      vite: 6.3.5(@types/node@24.0.13)(tsx@4.20.3)(yaml@2.8.0)

  '@vitest/pretty-format@4.0.0-beta.2':
    dependencies:
      tinyrainbow: 2.0.0

  '@vitest/runner@4.0.0-beta.2':
    dependencies:
      '@vitest/utils': 4.0.0-beta.2
      pathe: 2.0.3
      strip-literal: 3.0.0

  '@vitest/snapshot@4.0.0-beta.2':
    dependencies:
      '@vitest/pretty-format': 4.0.0-beta.2
      magic-string: 0.30.17
      pathe: 2.0.3

  '@vitest/spy@4.0.0-beta.2':
    dependencies:
      tinyspy: 4.0.3

  '@vitest/utils@4.0.0-beta.2':
    dependencies:
      '@vitest/pretty-format': 4.0.0-beta.2
      loupe: 3.1.4
      tinyrainbow: 2.0.0

  accepts@1.3.8:
    dependencies:
      mime-types: 2.1.35
      negotiator: 0.6.3

  accepts@2.0.0:
    dependencies:
      mime-types: 3.0.1
      negotiator: 1.0.0

  acorn-jsx@5.3.2(acorn@8.15.0):
    dependencies:
      acorn: 8.15.0

  acorn@8.15.0: {}

  ajv@6.12.6:
    dependencies:
      fast-deep-equal: 3.1.3
      fast-json-stable-stringify: 2.1.0
      json-schema-traverse: 0.4.1
      uri-js: 4.4.1

  ansi-escapes@7.0.0:
    dependencies:
      environment: 1.1.0

  ansi-regex@5.0.1: {}

  ansi-regex@6.1.0: {}

  ansi-styles@4.3.0:
    dependencies:
      color-convert: 2.0.1

  ansi-styles@6.2.1: {}

  ansis@4.1.0: {}

  any-promise@1.3.0: {}

  argparse@2.0.1: {}

  array-union@2.1.0: {}

  assertion-error@2.0.1: {}

  ast-v8-to-istanbul@0.3.3:
    dependencies:
      '@jridgewell/trace-mapping': 0.3.29
      estree-walker: 3.0.3
      js-tokens: 9.0.1

  balanced-match@1.0.2: {}

  body-parser@2.2.0:
    dependencies:
      bytes: 3.1.2
      content-type: 1.0.5
      debug: 4.4.1
      http-errors: 2.0.0
      iconv-lite: 0.6.3
      on-finished: 2.4.1
      qs: 6.14.0
      raw-body: 3.0.0
      type-is: 2.0.1
    transitivePeerDependencies:
      - supports-color

  brace-expansion@1.1.12:
    dependencies:
      balanced-match: 1.0.2
      concat-map: 0.0.1

  brace-expansion@2.0.2:
    dependencies:
      balanced-match: 1.0.2

  braces@3.0.3:
    dependencies:
      fill-range: 7.1.1

  bundle-require@5.1.0(esbuild@0.25.6):
    dependencies:
      esbuild: 0.25.6
      load-tsconfig: 0.2.5

  busboy@1.6.0:
    dependencies:
      streamsearch: 1.1.0

  bytes@3.1.2: {}

  cac@6.7.14: {}

  call-bind-apply-helpers@1.0.2:
    dependencies:
      es-errors: 1.3.0
      function-bind: 1.1.2

  call-bound@1.0.4:
    dependencies:
      call-bind-apply-helpers: 1.0.2
      get-intrinsic: 1.3.0

  callsites@3.1.0: {}

  camelize-ts@3.0.0: {}

  chai@5.2.0:
    dependencies:
      assertion-error: 2.0.1
      check-error: 2.1.1
      deep-eql: 5.0.2
      loupe: 3.1.4
      pathval: 2.0.0

  chalk@4.1.2:
    dependencies:
      ansi-styles: 4.3.0
      supports-color: 7.2.0

  chalk@5.4.1: {}

  char-regex@1.0.2: {}

  check-error@2.1.1: {}

  chokidar@4.0.3:
    dependencies:
      readdirp: 4.1.2

  cjs-module-lexer@1.4.3: {}

  cli-highlight@2.1.11:
    dependencies:
      chalk: 4.1.2
      highlight.js: 10.7.3
      mz: 2.7.0
      parse5: 5.1.1
      parse5-htmlparser2-tree-adapter: 6.0.1
      yargs: 16.2.0

  cli-table3@0.6.5:
    dependencies:
      string-width: 4.2.3
    optionalDependencies:
      '@colors/colors': 1.5.0

  cliui@7.0.4:
    dependencies:
      string-width: 4.2.3
      strip-ansi: 6.0.1
      wrap-ansi: 7.0.0

  color-convert@2.0.1:
    dependencies:
      color-name: 1.1.4

  color-name@1.1.4: {}

  commander@10.0.1: {}

  commander@4.1.1: {}

  compressible@2.0.18:
    dependencies:
      mime-db: 1.54.0

  compression@1.8.0:
    dependencies:
      bytes: 3.1.2
      compressible: 2.0.18
      debug: 2.6.9
      negotiator: 0.6.4
      on-headers: 1.0.2
      safe-buffer: 5.2.1
      vary: 1.1.2
    transitivePeerDependencies:
      - supports-color

  concat-map@0.0.1: {}

  confbox@0.1.8: {}

  consola@3.4.2: {}

  content-disposition@0.5.4:
    dependencies:
      safe-buffer: 5.2.1

  content-disposition@1.0.0:
    dependencies:
      safe-buffer: 5.2.1

  content-type@1.0.5: {}

  cookie-signature@1.2.2: {}

  cookie@0.7.2: {}

  cors@2.8.5:
    dependencies:
      object-assign: 4.1.1
      vary: 1.1.2

  cross-spawn@7.0.6:
    dependencies:
      path-key: 3.1.1
      shebang-command: 2.0.0
      which: 2.0.2

  debug@2.6.9:
    dependencies:
      ms: 2.0.0

  debug@4.4.1:
    dependencies:
      ms: 2.1.3

  deep-eql@5.0.2: {}

  deep-is@0.1.4: {}

  depd@1.1.2: {}

  depd@2.0.0: {}

  dir-glob@3.0.1:
    dependencies:
      path-type: 4.0.0

  dunder-proto@1.0.1:
    dependencies:
      call-bind-apply-helpers: 1.0.2
      es-errors: 1.3.0
      gopd: 1.2.0

  eastasianwidth@0.2.0: {}

  ee-first@1.1.1: {}

  emoji-regex@8.0.0: {}

  emoji-regex@9.2.2: {}

  emojilib@2.4.0: {}

  empty-npm-package@1.0.0: {}

  encodeurl@2.0.0: {}

  environment@1.1.0: {}

  es-define-property@1.0.1: {}

  es-errors@1.3.0: {}

  es-module-lexer@1.7.0: {}

  es-object-atoms@1.1.1:
    dependencies:
      es-errors: 1.3.0

  esbuild@0.25.6:
    optionalDependencies:
      '@esbuild/aix-ppc64': 0.25.6
      '@esbuild/android-arm': 0.25.6
      '@esbuild/android-arm64': 0.25.6
      '@esbuild/android-x64': 0.25.6
      '@esbuild/darwin-arm64': 0.25.6
      '@esbuild/darwin-x64': 0.25.6
      '@esbuild/freebsd-arm64': 0.25.6
      '@esbuild/freebsd-x64': 0.25.6
      '@esbuild/linux-arm': 0.25.6
      '@esbuild/linux-arm64': 0.25.6
      '@esbuild/linux-ia32': 0.25.6
      '@esbuild/linux-loong64': 0.25.6
      '@esbuild/linux-mips64el': 0.25.6
      '@esbuild/linux-ppc64': 0.25.6
      '@esbuild/linux-riscv64': 0.25.6
      '@esbuild/linux-s390x': 0.25.6
      '@esbuild/linux-x64': 0.25.6
      '@esbuild/netbsd-arm64': 0.25.6
      '@esbuild/netbsd-x64': 0.25.6
      '@esbuild/openbsd-arm64': 0.25.6
      '@esbuild/openbsd-x64': 0.25.6
      '@esbuild/openharmony-arm64': 0.25.6
      '@esbuild/sunos-x64': 0.25.6
      '@esbuild/win32-arm64': 0.25.6
      '@esbuild/win32-ia32': 0.25.6
      '@esbuild/win32-x64': 0.25.6

  escalade@3.2.0: {}

  escape-html@1.0.3: {}

  escape-string-regexp@4.0.0: {}

  eslint-config-prettier@10.1.5(eslint@9.31.0):
    dependencies:
      eslint: 9.31.0

  eslint-plugin-allowed-dependencies@1.3.1(eslint@9.31.0)(typescript-eslint@8.36.0(eslint@9.31.0)(typescript@5.8.3)):
    dependencies:
      eslint: 9.31.0
      ramda: 0.31.3
      typescript-eslint: 8.36.0(eslint@9.31.0)(typescript@5.8.3)

  eslint-plugin-prettier@5.5.1(eslint-config-prettier@10.1.5(eslint@9.31.0))(eslint@9.31.0)(prettier@3.6.2):
    dependencies:
      eslint: 9.31.0
      prettier: 3.6.2
      prettier-linter-helpers: 1.0.0
      synckit: 0.11.8
    optionalDependencies:
      eslint-config-prettier: 10.1.5(eslint@9.31.0)

  eslint-scope@8.4.0:
    dependencies:
      esrecurse: 4.3.0
      estraverse: 5.3.0

  eslint-visitor-keys@3.4.3: {}

  eslint-visitor-keys@4.2.1: {}

  eslint@9.0.0:
    dependencies:
      '@eslint-community/eslint-utils': 4.7.0(eslint@9.0.0)
      '@eslint-community/regexpp': 4.12.1
      '@eslint/eslintrc': 3.3.1
      '@eslint/js': 9.0.0
      '@humanwhocodes/config-array': 0.12.3
      '@humanwhocodes/module-importer': 1.0.1
      '@nodelib/fs.walk': 1.2.8
      ajv: 6.12.6
      chalk: 4.1.2
      cross-spawn: 7.0.6
      debug: 4.4.1
      escape-string-regexp: 4.0.0
      eslint-scope: 8.4.0
      eslint-visitor-keys: 4.2.1
      espree: 10.4.0
      esquery: 1.6.0
      esutils: 2.0.3
      fast-deep-equal: 3.1.3
      file-entry-cache: 8.0.0
      find-up: 5.0.0
      glob-parent: 6.0.2
      graphemer: 1.4.0
      ignore: 5.3.2
      imurmurhash: 0.1.4
      is-glob: 4.0.3
      is-path-inside: 3.0.3
      json-stable-stringify-without-jsonify: 1.0.1
      levn: 0.4.1
      lodash.merge: 4.6.2
      minimatch: 3.1.2
      natural-compare: 1.4.0
      optionator: 0.9.4
      strip-ansi: 6.0.1
      text-table: 0.2.0
    transitivePeerDependencies:
      - supports-color

  eslint@9.31.0:
    dependencies:
      '@eslint-community/eslint-utils': 4.7.0(eslint@9.31.0)
      '@eslint-community/regexpp': 4.12.1
      '@eslint/config-array': 0.21.0
      '@eslint/config-helpers': 0.3.0
      '@eslint/core': 0.15.1
      '@eslint/eslintrc': 3.3.1
      '@eslint/js': 9.31.0
      '@eslint/plugin-kit': 0.3.3
      '@humanfs/node': 0.16.6
      '@humanwhocodes/module-importer': 1.0.1
      '@humanwhocodes/retry': 0.4.3
      '@types/estree': 1.0.8
      '@types/json-schema': 7.0.15
      ajv: 6.12.6
      chalk: 4.1.2
      cross-spawn: 7.0.6
      debug: 4.4.1
      escape-string-regexp: 4.0.0
      eslint-scope: 8.4.0
      eslint-visitor-keys: 4.2.1
      espree: 10.4.0
      esquery: 1.6.0
      esutils: 2.0.3
      fast-deep-equal: 3.1.3
      file-entry-cache: 8.0.0
      find-up: 5.0.0
      glob-parent: 6.0.2
      ignore: 5.3.2
      imurmurhash: 0.1.4
      is-glob: 4.0.3
      json-stable-stringify-without-jsonify: 1.0.1
      lodash.merge: 4.6.2
      minimatch: 3.1.2
      natural-compare: 1.4.0
      optionator: 0.9.4
    transitivePeerDependencies:
      - supports-color

  espree@10.4.0:
    dependencies:
      acorn: 8.15.0
      acorn-jsx: 5.3.2(acorn@8.15.0)
      eslint-visitor-keys: 4.2.1

  esquery@1.6.0:
    dependencies:
      estraverse: 5.3.0

  esrecurse@4.3.0:
    dependencies:
      estraverse: 5.3.0

  estraverse@5.3.0: {}

  estree-walker@3.0.3:
    dependencies:
      '@types/estree': 1.0.8

  esutils@2.0.3: {}

  etag@1.8.1: {}

  expect-type@1.2.1: {}

  express-fileupload@1.5.2:
    dependencies:
      busboy: 1.6.0

  express@5.1.0:
    dependencies:
      accepts: 2.0.0
      body-parser: 2.2.0
      content-disposition: 1.0.0
      content-type: 1.0.5
      cookie: 0.7.2
      cookie-signature: 1.2.2
      debug: 4.4.1
      encodeurl: 2.0.0
      escape-html: 1.0.3
      etag: 1.8.1
      finalhandler: 2.1.0
      fresh: 2.0.0
      http-errors: 2.0.0
      merge-descriptors: 2.0.0
      mime-types: 3.0.1
      on-finished: 2.4.1
      once: 1.4.0
      parseurl: 1.3.3
      proxy-addr: 2.0.7
      qs: 6.14.0
      range-parser: 1.2.1
      router: 2.2.0
      send: 1.2.0
      serve-static: 2.2.0
      statuses: 2.0.1
      type-is: 2.0.1
      vary: 1.1.2
    transitivePeerDependencies:
      - supports-color

  fast-deep-equal@3.1.3: {}

  fast-diff@1.3.0: {}

  fast-glob@3.3.3:
    dependencies:
      '@nodelib/fs.stat': 2.0.5
      '@nodelib/fs.walk': 1.2.8
      glob-parent: 5.1.2
      merge2: 1.4.1
      micromatch: 4.0.8

  fast-json-stable-stringify@2.1.0: {}

  fast-levenshtein@2.0.6: {}

  fastq@1.19.1:
    dependencies:
      reusify: 1.1.0

  fdir@6.4.6(picomatch@4.0.2):
    optionalDependencies:
      picomatch: 4.0.2

  fflate@0.8.2: {}

  file-entry-cache@8.0.0:
    dependencies:
      flat-cache: 4.0.1

  fill-range@7.1.1:
    dependencies:
      to-regex-range: 5.0.1

  finalhandler@2.1.0:
    dependencies:
      debug: 4.4.1
      encodeurl: 2.0.0
      escape-html: 1.0.3
      on-finished: 2.4.1
      parseurl: 1.3.3
      statuses: 2.0.1
    transitivePeerDependencies:
      - supports-color

  find-up@5.0.0:
    dependencies:
      locate-path: 6.0.0
      path-exists: 4.0.0

  fix-dts-default-cjs-exports@1.0.1:
    dependencies:
      magic-string: 0.30.17
      mlly: 1.7.4
      rollup: 4.45.0

  flat-cache@4.0.1:
    dependencies:
      flatted: 3.3.3
      keyv: 4.5.4

  flatted@3.3.3: {}

  foreground-child@3.3.1:
    dependencies:
      cross-spawn: 7.0.6
      signal-exit: 4.1.0

  forwarded@0.2.0: {}

  fresh@0.5.2: {}

  fresh@2.0.0: {}

  fsevents@2.3.3:
    optional: true

  function-bind@1.1.2: {}

  get-caller-file@2.0.5: {}

  get-intrinsic@1.3.0:
    dependencies:
      call-bind-apply-helpers: 1.0.2
      es-define-property: 1.0.1
      es-errors: 1.3.0
      es-object-atoms: 1.1.1
      function-bind: 1.1.2
      get-proto: 1.0.1
      gopd: 1.2.0
      has-symbols: 1.1.0
      hasown: 2.0.2
      math-intrinsics: 1.1.0

  get-proto@1.0.1:
    dependencies:
      dunder-proto: 1.0.1
      es-object-atoms: 1.1.1

  get-tsconfig@4.10.1:
    dependencies:
      resolve-pkg-maps: 1.0.0

  glob-parent@5.1.2:
    dependencies:
      is-glob: 4.0.3

  glob-parent@6.0.2:
    dependencies:
      is-glob: 4.0.3

  glob@10.4.5:
    dependencies:
      foreground-child: 3.3.1
      jackspeak: 3.4.3
      minimatch: 9.0.5
      minipass: 7.1.2
      package-json-from-dist: 1.0.1
      path-scurry: 1.11.1

  globals@14.0.0: {}

  globby@11.1.0:
    dependencies:
      array-union: 2.1.0
      dir-glob: 3.0.1
      fast-glob: 3.3.3
      ignore: 5.3.2
      merge2: 1.4.1
      slash: 3.0.0

  gopd@1.2.0: {}

  graphemer@1.4.0: {}

  has-flag@4.0.0: {}

  has-symbols@1.1.0: {}

  hasown@2.0.2:
    dependencies:
      function-bind: 1.1.2

  highlight.js@10.7.3: {}

  html-escaper@2.0.2: {}

  http-errors@2.0.0:
    dependencies:
      depd: 2.0.0
      inherits: 2.0.4
      setprototypeof: 1.2.0
      statuses: 2.0.1
      toidentifier: 1.0.1

  husky@9.1.7: {}

  iconv-lite@0.6.3:
    dependencies:
      safer-buffer: 2.1.2

  ignore@5.3.2: {}

  ignore@7.0.5: {}

  import-fresh@3.3.1:
    dependencies:
      parent-module: 1.0.1
      resolve-from: 4.0.0

  imurmurhash@0.1.4: {}

  inherits@2.0.4: {}

  ipaddr.js@1.9.1: {}

  is-extglob@2.1.1: {}

  is-fullwidth-code-point@3.0.0: {}

  is-glob@4.0.3:
    dependencies:
      is-extglob: 2.1.1

  is-number@7.0.0: {}

  is-path-inside@3.0.3: {}

  is-promise@4.0.0: {}

  isexe@2.0.0: {}

  istanbul-lib-coverage@3.2.2: {}

  istanbul-lib-report@3.0.1:
    dependencies:
      istanbul-lib-coverage: 3.2.2
      make-dir: 4.0.0
      supports-color: 7.2.0

  istanbul-lib-source-maps@5.0.6:
    dependencies:
      '@jridgewell/trace-mapping': 0.3.29
      debug: 4.4.1
      istanbul-lib-coverage: 3.2.2
    transitivePeerDependencies:
      - supports-color

  istanbul-reports@3.1.7:
    dependencies:
      html-escaper: 2.0.2
      istanbul-lib-report: 3.0.1

  jackspeak@3.4.3:
    dependencies:
      '@isaacs/cliui': 8.0.2
    optionalDependencies:
      '@pkgjs/parseargs': 0.11.0

  joycon@3.1.1: {}

  js-tokens@9.0.1: {}

  js-yaml@4.1.0:
    dependencies:
      argparse: 2.0.1

  json-buffer@3.0.1: {}

  json-schema-traverse@0.4.1: {}

  json-stable-stringify-without-jsonify@1.0.1: {}

  keyv@4.5.4:
    dependencies:
      json-buffer: 3.0.1

  levn@0.4.1:
    dependencies:
      prelude-ls: 1.2.1
      type-check: 0.4.0

  lilconfig@3.1.3: {}

  lines-and-columns@1.2.4: {}

  load-tsconfig@0.2.5: {}

  locate-path@6.0.0:
    dependencies:
      p-locate: 5.0.0

  lodash.merge@4.6.2: {}

  lodash.snakecase@4.1.1: {}

  lodash.sortby@4.7.0: {}

  loupe@3.1.4: {}

  lru-cache@10.4.3: {}

  lru-cache@11.1.0: {}

  magic-string@0.30.17:
    dependencies:
      '@jridgewell/sourcemap-codec': 1.5.4

  magicast@0.3.5:
    dependencies:
      '@babel/parser': 7.28.0
      '@babel/types': 7.28.1
      source-map-js: 1.2.1

  make-dir@4.0.0:
    dependencies:
      semver: 7.7.2

  marked-terminal@7.3.0(marked@9.1.6):
    dependencies:
      ansi-escapes: 7.0.0
      ansi-regex: 6.1.0
      chalk: 5.4.1
      cli-highlight: 2.1.11
      cli-table3: 0.6.5
      marked: 9.1.6
      node-emoji: 2.2.0
      supports-hyperlinks: 3.2.0

  marked@9.1.6: {}

  math-intrinsics@1.1.0: {}

  media-typer@0.3.0: {}

  media-typer@1.1.0: {}

  merge-descriptors@1.0.3: {}

  merge-descriptors@2.0.0: {}

  merge2@1.4.1: {}

  methods@1.1.2: {}

  micromatch@4.0.8:
    dependencies:
      braces: 3.0.3
      picomatch: 2.3.1

  mime-db@1.52.0: {}

  mime-db@1.54.0: {}

  mime-types@2.1.35:
    dependencies:
      mime-db: 1.52.0

  mime-types@3.0.1:
    dependencies:
      mime-db: 1.54.0

  mime@1.6.0: {}

  minimatch@3.1.2:
    dependencies:
      brace-expansion: 1.1.12

  minimatch@9.0.5:
    dependencies:
      brace-expansion: 2.0.2

  minipass@7.1.2: {}

  mlly@1.7.4:
    dependencies:
      acorn: 8.15.0
      pathe: 2.0.3
      pkg-types: 1.3.1
      ufo: 1.6.1

  ms@2.0.0: {}

  ms@2.1.3: {}

  mz@2.7.0:
    dependencies:
      any-promise: 1.3.0
      object-assign: 4.1.1
      thenify-all: 1.6.0

  nanoid@3.3.11: {}

  natural-compare@1.4.0: {}

  negotiator@0.6.3: {}

  negotiator@0.6.4: {}

  negotiator@1.0.0: {}

  node-emoji@2.2.0:
    dependencies:
      '@sindresorhus/is': 4.6.0
      char-regex: 1.0.2
      emojilib: 2.4.0
      skin-tone: 2.0.0

  node-forge@1.3.1: {}

  node-mocks-http@1.17.2(@types/express@5.0.3)(@types/node@24.0.13):
    dependencies:
      accepts: 1.3.8
      content-disposition: 0.5.4
      depd: 1.1.2
      fresh: 0.5.2
      merge-descriptors: 1.0.3
      methods: 1.1.2
      mime: 1.6.0
      parseurl: 1.3.3
      range-parser: 1.2.1
      type-is: 1.6.18
    optionalDependencies:
      '@types/express': 5.0.3
      '@types/node': 24.0.13

  object-assign@4.1.1: {}

  object-inspect@1.13.4: {}

  on-finished@2.4.1:
    dependencies:
      ee-first: 1.1.1

  on-headers@1.0.2: {}

  once@1.4.0:
    dependencies:
      wrappy: 1.0.2

  openapi3-ts@4.5.0:
    dependencies:
      yaml: 2.8.0

  optionator@0.9.4:
    dependencies:
      deep-is: 0.1.4
      fast-levenshtein: 2.0.6
      levn: 0.4.1
      prelude-ls: 1.2.1
      type-check: 0.4.0
      word-wrap: 1.2.5

  p-limit@3.1.0:
    dependencies:
      yocto-queue: 0.1.0

  p-locate@5.0.0:
    dependencies:
      p-limit: 3.1.0

  package-json-from-dist@1.0.1: {}

  parent-module@1.0.1:
    dependencies:
      callsites: 3.1.0

  parse5-htmlparser2-tree-adapter@6.0.1:
    dependencies:
      parse5: 6.0.1

  parse5@5.1.1: {}

  parse5@6.0.1: {}

  parseurl@1.3.3: {}

  path-exists@4.0.0: {}

  path-key@3.1.1: {}

  path-scurry@1.11.1:
    dependencies:
      lru-cache: 10.4.3
      minipass: 7.1.2

  path-to-regexp@8.2.0: {}

  path-type@4.0.0: {}

  pathe@2.0.3: {}

  pathval@2.0.0: {}

  picocolors@1.1.1: {}

  picomatch@2.3.1: {}

  picomatch@4.0.2: {}

  pirates@4.0.7: {}

  pkg-types@1.3.1:
    dependencies:
      confbox: 0.1.8
      mlly: 1.7.4
      pathe: 2.0.3

  postcss-load-config@6.0.1(postcss@8.5.6)(tsx@4.20.3)(yaml@2.8.0):
    dependencies:
      lilconfig: 3.1.3
    optionalDependencies:
      postcss: 8.5.6
      tsx: 4.20.3
      yaml: 2.8.0

  postcss@8.5.6:
    dependencies:
      nanoid: 3.3.11
      picocolors: 1.1.1
      source-map-js: 1.2.1

  prelude-ls@1.2.1: {}

  prettier-linter-helpers@1.0.0:
    dependencies:
      fast-diff: 1.3.0

  prettier@3.6.2: {}

  proxy-addr@2.0.7:
    dependencies:
      forwarded: 0.2.0
      ipaddr.js: 1.9.1

  punycode@2.3.1: {}

  qs@6.14.0:
    dependencies:
      side-channel: 1.1.0

  queue-microtask@1.2.3: {}

  ramda@0.31.3: {}

  range-parser@1.2.1: {}

  raw-body@3.0.0:
    dependencies:
      bytes: 3.1.2
      http-errors: 2.0.0
      iconv-lite: 0.6.3
      unpipe: 1.0.0

  readdirp@4.1.2: {}

  require-directory@2.1.1: {}

  resolve-from@4.0.0: {}

  resolve-from@5.0.0: {}

  resolve-pkg-maps@1.0.0: {}

  reusify@1.1.0: {}

  rollup@4.45.0:
    dependencies:
      '@types/estree': 1.0.8
    optionalDependencies:
      '@rollup/rollup-android-arm-eabi': 4.45.0
      '@rollup/rollup-android-arm64': 4.45.0
      '@rollup/rollup-darwin-arm64': 4.45.0
      '@rollup/rollup-darwin-x64': 4.45.0
      '@rollup/rollup-freebsd-arm64': 4.45.0
      '@rollup/rollup-freebsd-x64': 4.45.0
      '@rollup/rollup-linux-arm-gnueabihf': 4.45.0
      '@rollup/rollup-linux-arm-musleabihf': 4.45.0
      '@rollup/rollup-linux-arm64-gnu': 4.45.0
      '@rollup/rollup-linux-arm64-musl': 4.45.0
      '@rollup/rollup-linux-loongarch64-gnu': 4.45.0
      '@rollup/rollup-linux-powerpc64le-gnu': 4.45.0
      '@rollup/rollup-linux-riscv64-gnu': 4.45.0
      '@rollup/rollup-linux-riscv64-musl': 4.45.0
      '@rollup/rollup-linux-s390x-gnu': 4.45.0
      '@rollup/rollup-linux-x64-gnu': 4.45.0
      '@rollup/rollup-linux-x64-musl': 4.45.0
      '@rollup/rollup-win32-arm64-msvc': 4.45.0
      '@rollup/rollup-win32-ia32-msvc': 4.45.0
      '@rollup/rollup-win32-x64-msvc': 4.45.0
      fsevents: 2.3.3

  router@2.2.0:
    dependencies:
      debug: 4.4.1
      depd: 2.0.0
      is-promise: 4.0.0
      parseurl: 1.3.3
      path-to-regexp: 8.2.0
    transitivePeerDependencies:
      - supports-color

  run-parallel@1.2.0:
    dependencies:
      queue-microtask: 1.2.3

  safe-buffer@5.2.1: {}

  safer-buffer@2.1.2: {}

  semver@7.7.2: {}

  send@1.2.0:
    dependencies:
      debug: 4.4.1
      encodeurl: 2.0.0
      escape-html: 1.0.3
      etag: 1.8.1
      fresh: 2.0.0
      http-errors: 2.0.0
      mime-types: 3.0.1
      ms: 2.1.3
      on-finished: 2.4.1
      range-parser: 1.2.1
      statuses: 2.0.1
    transitivePeerDependencies:
      - supports-color

  serve-static@2.2.0:
    dependencies:
      encodeurl: 2.0.0
      escape-html: 1.0.3
      parseurl: 1.3.3
      send: 1.2.0
    transitivePeerDependencies:
      - supports-color

  setprototypeof@1.2.0: {}

  shebang-command@2.0.0:
    dependencies:
      shebang-regex: 3.0.0

  shebang-regex@3.0.0: {}

  side-channel-list@1.0.0:
    dependencies:
      es-errors: 1.3.0
      object-inspect: 1.13.4

  side-channel-map@1.0.1:
    dependencies:
      call-bound: 1.0.4
      es-errors: 1.3.0
      get-intrinsic: 1.3.0
      object-inspect: 1.13.4

  side-channel-weakmap@1.0.2:
    dependencies:
      call-bound: 1.0.4
      es-errors: 1.3.0
      get-intrinsic: 1.3.0
      object-inspect: 1.13.4
      side-channel-map: 1.0.1

  side-channel@1.1.0:
    dependencies:
      es-errors: 1.3.0
      object-inspect: 1.13.4
      side-channel-list: 1.0.0
      side-channel-map: 1.0.1
      side-channel-weakmap: 1.0.2

  siginfo@2.0.0: {}

  signal-exit@4.1.0: {}

  skin-tone@2.0.0:
    dependencies:
      unicode-emoji-modifier-base: 1.0.0

  slash@3.0.0: {}

  snakify-ts@2.3.0:
    dependencies:
      lodash.snakecase: 4.1.1

  source-map-js@1.2.1: {}

  source-map@0.8.0-beta.0:
    dependencies:
      whatwg-url: 7.1.0

  stackback@0.0.2: {}

  statuses@2.0.1: {}

  std-env@3.9.0: {}

  streamsearch@1.1.0: {}

  string-width@4.2.3:
    dependencies:
      emoji-regex: 8.0.0
      is-fullwidth-code-point: 3.0.0
      strip-ansi: 6.0.1

  string-width@5.1.2:
    dependencies:
      eastasianwidth: 0.2.0
      emoji-regex: 9.2.2
      strip-ansi: 7.1.0

  strip-ansi@6.0.1:
    dependencies:
      ansi-regex: 5.0.1

  strip-ansi@7.1.0:
    dependencies:
      ansi-regex: 6.1.0

  strip-json-comments@3.1.1: {}

  strip-literal@3.0.0:
    dependencies:
      js-tokens: 9.0.1

  sucrase@3.35.0:
    dependencies:
      '@jridgewell/gen-mapping': 0.3.12
      commander: 4.1.1
      glob: 10.4.5
      lines-and-columns: 1.2.4
      mz: 2.7.0
      pirates: 4.0.7
      ts-interface-checker: 0.1.13

  supports-color@7.2.0:
    dependencies:
      has-flag: 4.0.0

  supports-hyperlinks@3.2.0:
    dependencies:
      has-flag: 4.0.0
      supports-color: 7.2.0

  swagger-ui-dist@5.22.0:
    dependencies:
      '@scarf/scarf': empty-npm-package@1.0.0

  swagger-ui-express@5.0.1(express@5.1.0):
    dependencies:
      express: 5.1.0
      swagger-ui-dist: 5.22.0

  synckit@0.11.8:
    dependencies:
      '@pkgr/core': 0.2.7

  text-table@0.2.0: {}

  thenify-all@1.6.0:
    dependencies:
      thenify: 3.3.1

  thenify@3.3.1:
    dependencies:
      any-promise: 1.3.0

  tinybench@2.9.0: {}

  tinyexec@0.3.2: {}

  tinyglobby@0.2.14:
    dependencies:
      fdir: 6.4.6(picomatch@4.0.2)
      picomatch: 4.0.2

  tinypool@1.1.1: {}

  tinyrainbow@2.0.0: {}

  tinyspy@4.0.3: {}

  to-regex-range@5.0.1:
    dependencies:
      is-number: 7.0.0

  toidentifier@1.0.1: {}

  tr46@1.0.1:
    dependencies:
      punycode: 2.3.1

  tree-kill@1.2.2: {}

  ts-api-utils@1.4.3(typescript@5.1.3):
    dependencies:
      typescript: 5.1.3

  ts-api-utils@2.1.0(typescript@5.8.3):
    dependencies:
      typescript: 5.8.3

  ts-interface-checker@0.1.13: {}

  ts-toolbelt@9.6.0: {}

  tsup@8.5.0(postcss@8.5.6)(tsx@4.20.3)(typescript@5.8.3)(yaml@2.8.0):
    dependencies:
      bundle-require: 5.1.0(esbuild@0.25.6)
      cac: 6.7.14
      chokidar: 4.0.3
      consola: 3.4.2
      debug: 4.4.1
      esbuild: 0.25.6
      fix-dts-default-cjs-exports: 1.0.1
      joycon: 3.1.1
      picocolors: 1.1.1
      postcss-load-config: 6.0.1(postcss@8.5.6)(tsx@4.20.3)(yaml@2.8.0)
      resolve-from: 5.0.0
      rollup: 4.45.0
      source-map: 0.8.0-beta.0
      sucrase: 3.35.0
      tinyexec: 0.3.2
      tinyglobby: 0.2.14
      tree-kill: 1.2.2
    optionalDependencies:
      postcss: 8.5.6
      typescript: 5.8.3
    transitivePeerDependencies:
      - jiti
      - supports-color
      - tsx
      - yaml

  tsx@4.20.3:
    dependencies:
      esbuild: 0.25.6
      get-tsconfig: 4.10.1
    optionalDependencies:
      fsevents: 2.3.3

  type-check@0.4.0:
    dependencies:
      prelude-ls: 1.2.1

  type-is@1.6.18:
    dependencies:
      media-typer: 0.3.0
      mime-types: 2.1.35

  type-is@2.0.1:
    dependencies:
      content-type: 1.0.5
      media-typer: 1.1.0
      mime-types: 3.0.1

  types-ramda@0.30.1:
    dependencies:
      ts-toolbelt: 9.6.0

  typescript-eslint@8.0.0(eslint@9.0.0)(typescript@5.1.3):
    dependencies:
      '@typescript-eslint/eslint-plugin': 8.0.0(@typescript-eslint/parser@8.0.0(eslint@9.0.0)(typescript@5.1.3))(eslint@9.0.0)(typescript@5.1.3)
      '@typescript-eslint/parser': 8.0.0(eslint@9.0.0)(typescript@5.1.3)
      '@typescript-eslint/utils': 8.0.0(eslint@9.0.0)(typescript@5.1.3)
    optionalDependencies:
      typescript: 5.1.3
    transitivePeerDependencies:
      - eslint
      - supports-color

  typescript-eslint@8.36.0(eslint@9.31.0)(typescript@5.8.3):
    dependencies:
      '@typescript-eslint/eslint-plugin': 8.36.0(@typescript-eslint/parser@8.36.0(eslint@9.31.0)(typescript@5.8.3))(eslint@9.31.0)(typescript@5.8.3)
      '@typescript-eslint/parser': 8.36.0(eslint@9.31.0)(typescript@5.8.3)
      '@typescript-eslint/utils': 8.36.0(eslint@9.31.0)(typescript@5.8.3)
      eslint: 9.31.0
      typescript: 5.8.3
    transitivePeerDependencies:
      - supports-color

  typescript@5.1.3: {}

  typescript@5.6.1-rc: {}

  typescript@5.8.3: {}

  ufo@1.6.1: {}

  undici-types@7.8.0: {}

  undici@6.21.3: {}

  unicode-emoji-modifier-base@1.0.0: {}

  unpipe@1.0.0: {}

  uri-js@4.4.1:
    dependencies:
      punycode: 2.3.1

  validate-npm-package-name@5.0.1: {}

  vary@1.1.2: {}

<<<<<<< HEAD
  vite-node@4.0.0-beta.2(@types/node@24.0.8)(tsx@4.20.3)(yaml@2.8.0):
=======
  vite-node@3.2.4(@types/node@24.0.13)(tsx@4.20.3)(yaml@2.8.0):
>>>>>>> 09679a59
    dependencies:
      cac: 6.7.14
      debug: 4.4.1
      es-module-lexer: 1.7.0
      pathe: 2.0.3
      vite: 6.3.5(@types/node@24.0.13)(tsx@4.20.3)(yaml@2.8.0)
    transitivePeerDependencies:
      - '@types/node'
      - jiti
      - less
      - lightningcss
      - sass
      - sass-embedded
      - stylus
      - sugarss
      - supports-color
      - terser
      - tsx
      - yaml

  vite@6.3.5(@types/node@24.0.13)(tsx@4.20.3)(yaml@2.8.0):
    dependencies:
      esbuild: 0.25.6
      fdir: 6.4.6(picomatch@4.0.2)
      picomatch: 4.0.2
      postcss: 8.5.6
      rollup: 4.45.0
      tinyglobby: 0.2.14
    optionalDependencies:
      '@types/node': 24.0.13
      fsevents: 2.3.3
      tsx: 4.20.3
      yaml: 2.8.0

<<<<<<< HEAD
  vitest@4.0.0-beta.2(@types/node@24.0.8)(tsx@4.20.3)(yaml@2.8.0):
    dependencies:
      '@types/chai': 5.2.2
      '@vitest/expect': 4.0.0-beta.2
      '@vitest/mocker': 4.0.0-beta.2(vite@6.3.5(@types/node@24.0.8)(tsx@4.20.3)(yaml@2.8.0))
      '@vitest/pretty-format': 4.0.0-beta.2
      '@vitest/runner': 4.0.0-beta.2
      '@vitest/snapshot': 4.0.0-beta.2
      '@vitest/spy': 4.0.0-beta.2
      '@vitest/utils': 4.0.0-beta.2
=======
  vitest@3.2.4(@types/node@24.0.13)(tsx@4.20.3)(yaml@2.8.0):
    dependencies:
      '@types/chai': 5.2.2
      '@vitest/expect': 3.2.4
      '@vitest/mocker': 3.2.4(vite@6.3.5(@types/node@24.0.13)(tsx@4.20.3)(yaml@2.8.0))
      '@vitest/pretty-format': 3.2.4
      '@vitest/runner': 3.2.4
      '@vitest/snapshot': 3.2.4
      '@vitest/spy': 3.2.4
      '@vitest/utils': 3.2.4
>>>>>>> 09679a59
      chai: 5.2.0
      debug: 4.4.1
      expect-type: 1.2.1
      magic-string: 0.30.17
      pathe: 2.0.3
      picomatch: 4.0.2
      std-env: 3.9.0
      tinybench: 2.9.0
      tinyexec: 0.3.2
      tinyglobby: 0.2.14
      tinypool: 1.1.1
      tinyrainbow: 2.0.0
<<<<<<< HEAD
      vite: 6.3.5(@types/node@24.0.8)(tsx@4.20.3)(yaml@2.8.0)
      vite-node: 4.0.0-beta.2(@types/node@24.0.8)(tsx@4.20.3)(yaml@2.8.0)
=======
      vite: 6.3.5(@types/node@24.0.13)(tsx@4.20.3)(yaml@2.8.0)
      vite-node: 3.2.4(@types/node@24.0.13)(tsx@4.20.3)(yaml@2.8.0)
>>>>>>> 09679a59
      why-is-node-running: 2.3.0
    optionalDependencies:
      '@types/node': 24.0.13
    transitivePeerDependencies:
      - jiti
      - less
      - lightningcss
      - msw
      - sass
      - sass-embedded
      - stylus
      - sugarss
      - supports-color
      - terser
      - tsx
      - yaml

  webidl-conversions@4.0.2: {}

  whatwg-url@7.1.0:
    dependencies:
      lodash.sortby: 4.7.0
      tr46: 1.0.1
      webidl-conversions: 4.0.2

  which@2.0.2:
    dependencies:
      isexe: 2.0.0

  why-is-node-running@2.3.0:
    dependencies:
      siginfo: 2.0.0
      stackback: 0.0.2

  word-wrap@1.2.5: {}

  wrap-ansi@7.0.0:
    dependencies:
      ansi-styles: 4.3.0
      string-width: 4.2.3
      strip-ansi: 6.0.1

  wrap-ansi@8.1.0:
    dependencies:
      ansi-styles: 6.2.1
      string-width: 5.1.2
      strip-ansi: 7.1.0

  wrappy@1.0.2: {}

  y18n@5.0.8: {}

  yaml@2.8.0: {}

  yargs-parser@20.2.9: {}

  yargs@16.2.0:
    dependencies:
      cliui: 7.0.4
      escalade: 3.2.0
      get-caller-file: 2.0.5
      require-directory: 2.1.1
      string-width: 4.2.3
      y18n: 5.0.8
      yargs-parser: 20.2.9

  yocto-queue@0.1.0: {}

  zod@3.25.35: {}

  zod@4.0.5: {}<|MERGE_RESOLUTION|>--- conflicted
+++ resolved
@@ -64,13 +64,8 @@
         specifier: ^24.0.0
         version: 24.0.13
       '@vitest/coverage-v8':
-<<<<<<< HEAD
         specifier: ^4.0.0-beta.2
-        version: 4.0.0-beta.2(vitest@4.0.0-beta.2(@types/node@24.0.8)(tsx@4.20.3)(yaml@2.8.0))
-=======
-        specifier: ^3.2.3
-        version: 3.2.4(vitest@3.2.4(@types/node@24.0.13)(tsx@4.20.3)(yaml@2.8.0))
->>>>>>> 09679a59
+        version: 4.0.0-beta.2(vitest@4.0.0-beta.2(@types/node@24.0.13)(tsx@4.20.3)(yaml@2.8.0))
       eslint:
         specifier: ^9.28.0
         version: 9.31.0
@@ -99,13 +94,8 @@
         specifier: catalog:dev
         version: 8.36.0(eslint@9.31.0)(typescript@5.8.3)
       vitest:
-<<<<<<< HEAD
         specifier: ^4.0.0-beta.2
-        version: 4.0.0-beta.2(@types/node@24.0.8)(tsx@4.20.3)(yaml@2.8.0)
-=======
-        specifier: ^3.2.3
-        version: 3.2.4(@types/node@24.0.13)(tsx@4.20.3)(yaml@2.8.0)
->>>>>>> 09679a59
+        version: 4.0.0-beta.2(@types/node@24.0.13)(tsx@4.20.3)(yaml@2.8.0)
 
   cjs-test:
     devDependencies:
@@ -562,18 +552,8 @@
     resolution: {integrity: sha512-O8jcjabXaleOG9DQ0+ARXWZBTfnP4WNAqzuiJK7ll44AmxGKv/J2M4TPjxjY3znBCfvBXFzucm1twdyFybFqEA==}
     engines: {node: '>=12'}
 
-<<<<<<< HEAD
-  '@jridgewell/gen-mapping@0.3.8':
-    resolution: {integrity: sha512-imAbBGkb+ebQyxKgzv5Hu2nmROxoDOXHh80evxdoXNOrvAnVx7zimzc1Oo5h9RlfV4vPXaE2iM5pOFbvOCClWA==}
-    engines: {node: '>=6.0.0'}
-=======
-  '@istanbuljs/schema@0.1.3':
-    resolution: {integrity: sha512-ZXRY4jNvVgSVQ8DL3LTcakaAtXwTVUxE81hslsyD2AtoXW/wVob10HkOJ1X/pAlcI7D+2YoZKg5do8G/w6RYgA==}
-    engines: {node: '>=8'}
-
   '@jridgewell/gen-mapping@0.3.12':
     resolution: {integrity: sha512-OuLGC46TjB5BbN1dH8JULVVZY4WTdkF7tV9Ys6wLL1rubZnCMstOhNHueU5bLCrnRuDhKPDM4g6sw4Bel5Gzqg==}
->>>>>>> 09679a59
 
   '@jridgewell/resolve-uri@3.1.2':
     resolution: {integrity: sha512-bRISgCIjP20/tbWSPWMEi54QVPRZExkuD9lJL+UIxUKtwVJA8wW1Trb1jMs1RFXo1CBTNZ/5hpC9QvmKWdopKw==}
@@ -925,11 +905,7 @@
     resolution: {integrity: sha512-s7wgIId6hV/uXiij/5jTHwNlMC9+x8JlLJGhu9eEKIqOVw2XsUPSTDjV6z4jBsm801HmNxUUCKUfOQlSmMrHBw==}
     peerDependencies:
       msw: ^2.4.9
-<<<<<<< HEAD
-      vite: ^6.0.0 || ^7.0.0-0
-=======
       vite: ^6
->>>>>>> 09679a59
     peerDependenciesMeta:
       msw:
         optional: true
@@ -2609,13 +2585,7 @@
       wrap-ansi: 8.1.0
       wrap-ansi-cjs: wrap-ansi@7.0.0
 
-<<<<<<< HEAD
-  '@jridgewell/gen-mapping@0.3.8':
-=======
-  '@istanbuljs/schema@0.1.3': {}
-
   '@jridgewell/gen-mapping@0.3.12':
->>>>>>> 09679a59
     dependencies:
       '@jridgewell/sourcemap-codec': 1.5.4
       '@jridgewell/trace-mapping': 0.3.29
@@ -2993,11 +2963,7 @@
       '@typescript-eslint/types': 8.36.0
       eslint-visitor-keys: 4.2.1
 
-<<<<<<< HEAD
-  '@vitest/coverage-v8@4.0.0-beta.2(vitest@4.0.0-beta.2(@types/node@24.0.8)(tsx@4.20.3)(yaml@2.8.0))':
-=======
-  '@vitest/coverage-v8@3.2.4(vitest@3.2.4(@types/node@24.0.13)(tsx@4.20.3)(yaml@2.8.0))':
->>>>>>> 09679a59
+  '@vitest/coverage-v8@4.0.0-beta.2(vitest@4.0.0-beta.2(@types/node@24.0.13)(tsx@4.20.3)(yaml@2.8.0))':
     dependencies:
       '@ampproject/remapping': 2.3.0
       '@bcoe/v8-coverage': 1.0.2
@@ -3011,11 +2977,7 @@
       magicast: 0.3.5
       std-env: 3.9.0
       tinyrainbow: 2.0.0
-<<<<<<< HEAD
-      vitest: 4.0.0-beta.2(@types/node@24.0.8)(tsx@4.20.3)(yaml@2.8.0)
-=======
-      vitest: 3.2.4(@types/node@24.0.13)(tsx@4.20.3)(yaml@2.8.0)
->>>>>>> 09679a59
+      vitest: 4.0.0-beta.2(@types/node@24.0.13)(tsx@4.20.3)(yaml@2.8.0)
     transitivePeerDependencies:
       - supports-color
 
@@ -3027,11 +2989,7 @@
       chai: 5.2.0
       tinyrainbow: 2.0.0
 
-<<<<<<< HEAD
-  '@vitest/mocker@4.0.0-beta.2(vite@6.3.5(@types/node@24.0.8)(tsx@4.20.3)(yaml@2.8.0))':
-=======
-  '@vitest/mocker@3.2.4(vite@6.3.5(@types/node@24.0.13)(tsx@4.20.3)(yaml@2.8.0))':
->>>>>>> 09679a59
+  '@vitest/mocker@4.0.0-beta.2(vite@6.3.5(@types/node@24.0.13)(tsx@4.20.3)(yaml@2.8.0))':
     dependencies:
       '@vitest/spy': 4.0.0-beta.2
       estree-walker: 3.0.3
@@ -4400,11 +4358,7 @@
 
   vary@1.1.2: {}
 
-<<<<<<< HEAD
-  vite-node@4.0.0-beta.2(@types/node@24.0.8)(tsx@4.20.3)(yaml@2.8.0):
-=======
-  vite-node@3.2.4(@types/node@24.0.13)(tsx@4.20.3)(yaml@2.8.0):
->>>>>>> 09679a59
+  vite-node@4.0.0-beta.2(@types/node@24.0.13)(tsx@4.20.3)(yaml@2.8.0):
     dependencies:
       cac: 6.7.14
       debug: 4.4.1
@@ -4439,29 +4393,16 @@
       tsx: 4.20.3
       yaml: 2.8.0
 
-<<<<<<< HEAD
-  vitest@4.0.0-beta.2(@types/node@24.0.8)(tsx@4.20.3)(yaml@2.8.0):
+  vitest@4.0.0-beta.2(@types/node@24.0.13)(tsx@4.20.3)(yaml@2.8.0):
     dependencies:
       '@types/chai': 5.2.2
       '@vitest/expect': 4.0.0-beta.2
-      '@vitest/mocker': 4.0.0-beta.2(vite@6.3.5(@types/node@24.0.8)(tsx@4.20.3)(yaml@2.8.0))
+      '@vitest/mocker': 4.0.0-beta.2(vite@6.3.5(@types/node@24.0.13)(tsx@4.20.3)(yaml@2.8.0))
       '@vitest/pretty-format': 4.0.0-beta.2
       '@vitest/runner': 4.0.0-beta.2
       '@vitest/snapshot': 4.0.0-beta.2
       '@vitest/spy': 4.0.0-beta.2
       '@vitest/utils': 4.0.0-beta.2
-=======
-  vitest@3.2.4(@types/node@24.0.13)(tsx@4.20.3)(yaml@2.8.0):
-    dependencies:
-      '@types/chai': 5.2.2
-      '@vitest/expect': 3.2.4
-      '@vitest/mocker': 3.2.4(vite@6.3.5(@types/node@24.0.13)(tsx@4.20.3)(yaml@2.8.0))
-      '@vitest/pretty-format': 3.2.4
-      '@vitest/runner': 3.2.4
-      '@vitest/snapshot': 3.2.4
-      '@vitest/spy': 3.2.4
-      '@vitest/utils': 3.2.4
->>>>>>> 09679a59
       chai: 5.2.0
       debug: 4.4.1
       expect-type: 1.2.1
@@ -4474,13 +4415,8 @@
       tinyglobby: 0.2.14
       tinypool: 1.1.1
       tinyrainbow: 2.0.0
-<<<<<<< HEAD
-      vite: 6.3.5(@types/node@24.0.8)(tsx@4.20.3)(yaml@2.8.0)
-      vite-node: 4.0.0-beta.2(@types/node@24.0.8)(tsx@4.20.3)(yaml@2.8.0)
-=======
       vite: 6.3.5(@types/node@24.0.13)(tsx@4.20.3)(yaml@2.8.0)
-      vite-node: 3.2.4(@types/node@24.0.13)(tsx@4.20.3)(yaml@2.8.0)
->>>>>>> 09679a59
+      vite-node: 4.0.0-beta.2(@types/node@24.0.13)(tsx@4.20.3)(yaml@2.8.0)
       why-is-node-running: 2.3.0
     optionalDependencies:
       '@types/node': 24.0.13
