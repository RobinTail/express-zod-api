lockfileVersion: '9.0'

settings:
  autoInstallPeers: false
  excludeLinksFromLockfile: false

catalogs:
  dev:
    '@types/compression':
      specifier: ^1.8.1
      version: 1.8.1
    '@types/express':
      specifier: ^5.0.3
      version: 5.0.6
    '@types/express-fileupload':
      specifier: ^1.5.1
      version: 1.5.1
    '@types/http-errors':
      specifier: ^2.0.5
      version: 2.0.5
    '@types/ramda':
      specifier: ^0.31.0
      version: 0.31.1
    '@typescript-eslint/rule-tester':
      specifier: ^8.46.1
      version: 8.48.1
    camelize-ts:
      specifier: ^3.0.0
      version: 3.0.0
    compression:
      specifier: ^1.8.0
      version: 1.8.1
    express:
      specifier: ^5.2.0
      version: 5.2.0
    express-fileupload:
      specifier: ^1.5.1
      version: 1.5.2
    http-errors:
      specifier: ^2.0.1
      version: 2.0.1
    typescript:
      specifier: ^5.9.2
      version: 5.9.3
    typescript-eslint:
      specifier: ^8.46.1
      version: 8.48.1
    zod:
      specifier: ^4.1.13
      version: 4.1.13
  prod:
    ramda:
      specifier: ^0.32.0
      version: 0.32.0

overrides:
  '@scarf/scarf': npm:empty-npm-package@1.0.0
  lightningcss: npm:empty-npm-package@1.0.0
  vite: ^8.0.0-beta.0

importers:

  .:
    devDependencies:
      '@arethetypeswrong/core':
        specifier: ^0.18.2
        version: 0.18.2
      '@tsconfig/node20':
        specifier: ^20.1.5
        version: 20.1.8
      '@types/node':
        specifier: ^24.0.0
        version: 24.10.1
      '@vitest/coverage-v8':
        specifier: ^4.0.1
        version: 4.0.15(vitest@4.0.15(@types/node@24.10.1)(yaml@2.8.1))
      eslint:
        specifier: ^9.28.0
        version: 9.39.1
      eslint-config-prettier:
        specifier: ^10.1.5
        version: 10.1.8(eslint@9.39.1)
      eslint-plugin-allowed-dependencies:
        specifier: ^2.0.0
        version: 2.0.1(eslint@9.39.1)(typescript-eslint@8.48.1(eslint@9.39.1)(typescript@5.9.3))
      eslint-plugin-prettier:
        specifier: ^5.4.1
        version: 5.5.4(eslint-config-prettier@10.1.8(eslint@9.39.1))(eslint@9.39.1)(prettier@3.7.4)
      husky:
        specifier: ^9.0.5
        version: 9.1.7
      prettier:
        specifier: 3.7.4
        version: 3.7.4
      tsdown:
<<<<<<< HEAD
        specifier: ^0.16.8
        version: 0.16.8(@arethetypeswrong/core@0.18.2)(synckit@0.11.11)(typescript@5.9.3)
=======
        specifier: ^0.17.0
        version: 0.17.0(@arethetypeswrong/core@0.18.2)(synckit@0.11.11)(typescript@5.9.3)
      tsx:
        specifier: ^4.19.4
        version: 4.20.6
>>>>>>> 32e26e9c
      typescript-eslint:
        specifier: catalog:dev
        version: 8.48.1(eslint@9.39.1)(typescript@5.9.3)
      unrun:
        specifier: ^0.2.14
        version: 0.2.14(synckit@0.11.11)
      vitest:
        specifier: ^4.0.1
        version: 4.0.15(@types/node@24.10.1)(yaml@2.8.1)

  cjs-test:
    devDependencies:
      express-zod-api:
        specifier: workspace:*
        version: link:../express-zod-api
      typescript:
        specifier: catalog:dev
        version: 5.9.3
      zod:
        specifier: catalog:dev
        version: 4.1.13

  compat-test:
    devDependencies:
      '@express-zod-api/migration':
        specifier: workspace:*
        version: link:../migration
      eslint:
        specifier: npm:eslint@9.0.0
        version: 9.0.0
      express:
        specifier: npm:express@5.1.0
        version: 5.1.0
      express-zod-api:
        specifier: workspace:*
        version: link:../express-zod-api
      http-errors:
        specifier: npm:http-errors@2.0.1
        version: 2.0.1
      typescript:
        specifier: npm:typescript@5.1.3
        version: 5.1.3
      typescript-eslint:
        specifier: npm:typescript-eslint@8.0.0
        version: 8.0.0(eslint@9.0.0)(typescript@5.1.3)
      zod:
        specifier: npm:zod@4.1.13
        version: 4.1.13

  esm-test:
    devDependencies:
      express-zod-api:
        specifier: workspace:*
        version: link:../express-zod-api
      zod:
        specifier: catalog:dev
        version: 4.1.13

  example:
    devDependencies:
      '@types/http-errors':
        specifier: catalog:dev
        version: 2.0.5
      '@types/swagger-ui-express':
        specifier: ^4.1.8
        version: 4.1.8
      compression:
        specifier: catalog:dev
        version: 1.8.1
      express-fileupload:
        specifier: catalog:dev
        version: 1.5.2
      express-zod-api:
        specifier: workspace:*
        version: link:../express-zod-api
      http-errors:
        specifier: catalog:dev
        version: 2.0.1
      qs:
        specifier: ^6.14.0
        version: 6.14.0
      swagger-ui-express:
        specifier: ^5.0.0
        version: 5.0.1(express@5.2.0)
      typescript:
        specifier: catalog:dev
        version: 5.9.3
      zod:
        specifier: catalog:dev
        version: 4.1.13

  express-zod-api:
    dependencies:
      '@express-zod-api/zod-plugin':
        specifier: workspace:^
        version: link:../zod-plugin
      ansis:
        specifier: ^4.1.0
        version: 4.2.0
      node-mocks-http:
        specifier: ^1.17.2
        version: 1.17.2(@types/express@5.0.6)(@types/node@24.10.1)
      openapi3-ts:
        specifier: ^4.5.0
        version: 4.5.0
      ramda:
        specifier: catalog:prod
        version: 0.32.0
    devDependencies:
      '@types/compression':
        specifier: catalog:dev
        version: 1.8.1
      '@types/cors':
        specifier: ^2.8.19
        version: 2.8.19
      '@types/depd':
        specifier: ^1.1.37
        version: 1.1.37
      '@types/express':
        specifier: catalog:dev
        version: 5.0.6
      '@types/express-fileupload':
        specifier: catalog:dev
        version: 1.5.1
      '@types/http-errors':
        specifier: catalog:dev
        version: 2.0.5
      '@types/node-forge':
        specifier: ^1.3.11
        version: 1.3.14
      '@types/ramda':
        specifier: catalog:dev
        version: 0.31.1
      camelize-ts:
        specifier: catalog:dev
        version: 3.0.0
      compression:
        specifier: catalog:dev
        version: 1.8.1
      cors:
        specifier: ^2.8.5
        version: 2.8.5
      depd:
        specifier: ^2.0.0
        version: 2.0.0
      express:
        specifier: catalog:dev
        version: 5.2.0
      express-fileupload:
        specifier: catalog:dev
        version: 1.5.2
      http-errors:
        specifier: catalog:dev
        version: 2.0.1
      node-forge:
        specifier: ^1.3.2
        version: 1.3.3
      snakify-ts:
        specifier: ^2.3.0
        version: 2.3.0
      typescript:
        specifier: catalog:dev
        version: 5.9.3
      undici:
        specifier: ^7.10.0
        version: 7.16.0
      zod:
        specifier: catalog:dev
        version: 4.1.13

  issue952-test:
    dependencies:
      '@types/express':
        specifier: catalog:dev
        version: 5.0.6
      '@types/express-fileupload':
        specifier: catalog:dev
        version: 1.5.1
      express-zod-api:
        specifier: workspace:*
        version: link:../express-zod-api
      typescript:
        specifier: catalog:dev
        version: 5.9.3
      zod:
        specifier: catalog:dev
        version: 4.1.13

  migration:
    devDependencies:
      '@typescript-eslint/rule-tester':
        specifier: catalog:dev
        version: 8.48.1(eslint@9.39.1)(typescript@5.9.3)

  zod-plugin:
    dependencies:
      ramda:
        specifier: catalog:prod
        version: 0.32.0
    devDependencies:
      '@types/ramda':
        specifier: catalog:dev
        version: 0.31.1
      camelize-ts:
        specifier: catalog:dev
        version: 3.0.0
      typescript:
        specifier: catalog:dev
        version: 5.9.3
      zod:
        specifier: catalog:dev
        version: 4.1.13

packages:

  '@andrewbranch/untar.js@1.0.3':
    resolution: {integrity: sha512-Jh15/qVmrLGhkKJBdXlK1+9tY4lZruYjsgkDFj08ZmDiWVBLJcqkok7Z0/R0In+i1rScBpJlSvrTS2Lm41Pbnw==}

  '@arethetypeswrong/core@0.18.2':
    resolution: {integrity: sha512-GiwTmBFOU1/+UVNqqCGzFJYfBXEytUkiI+iRZ6Qx7KmUVtLm00sYySkfe203C9QtPG11yOz1ZaMek8dT/xnlgg==}
    engines: {node: '>=20'}

  '@babel/generator@7.28.5':
    resolution: {integrity: sha512-3EwLFhZ38J4VyIP6WNtt2kUdW9dokXA9Cr4IVIFHuCpZ3H8/YFOl5JjZHisrn1fATPBmKKqXzDFvh9fUwHz6CQ==}
    engines: {node: '>=6.9.0'}

  '@babel/helper-string-parser@7.27.1':
    resolution: {integrity: sha512-qMlSxKbpRlAridDExk92nSobyDdpPijUq2DW6oDnUqd0iOGxmQjyqhMIihI9+zv4LPyZdRje2cavWPbCbWm3eA==}
    engines: {node: '>=6.9.0'}

  '@babel/helper-validator-identifier@7.28.5':
    resolution: {integrity: sha512-qSs4ifwzKJSV39ucNjsvc6WVHs6b7S03sOh2OcHF9UHfVPqWWALUsNUVzhSBiItjRZoLHx7nIarVjqKVusUZ1Q==}
    engines: {node: '>=6.9.0'}

  '@babel/parser@7.28.5':
    resolution: {integrity: sha512-KKBU1VGYR7ORr3At5HAtUQ+TV3SzRCXmA/8OdDZiLDBIZxVyzXuztPjfLd3BV1PRAQGCMWWSHYhL0F8d5uHBDQ==}
    engines: {node: '>=6.0.0'}
    hasBin: true

  '@babel/types@7.28.5':
    resolution: {integrity: sha512-qQ5m48eI/MFLQ5PxQj4PFaprjyCTLI37ElWMmNs0K8Lk3dVeOdNpB3ks8jc7yM5CDmVC73eMVk/trk3fgmrUpA==}
    engines: {node: '>=6.9.0'}

  '@bcoe/v8-coverage@1.0.2':
    resolution: {integrity: sha512-6zABk/ECA/QYSCQ1NGiVwwbQerUCZ+TQbp64Q3AgmfNvurHH0j8TtXa1qbShXA6qqkpAj4V5W8pP6mLe1mcMqA==}
    engines: {node: '>=18'}

  '@braidai/lang@1.1.2':
    resolution: {integrity: sha512-qBcknbBufNHlui137Hft8xauQMTZDKdophmLFv05r2eNmdIv/MlPuP4TdUknHG68UdWLgVZwgxVe735HzJNIwA==}

  '@emnapi/core@1.7.1':
    resolution: {integrity: sha512-o1uhUASyo921r2XtHYOHy7gdkGLge8ghBEQHMWmyJFoXlpU58kIrhhN3w26lpQb6dspetweapMn2CSNwQ8I4wg==}

  '@emnapi/runtime@1.7.1':
    resolution: {integrity: sha512-PVtJr5CmLwYAU9PZDMITZoR5iAOShYREoR45EyyLrbntV50mdePTgUn4AmOw90Ifcj+x2kRjdzr1HP3RrNiHGA==}

  '@emnapi/wasi-threads@1.1.0':
    resolution: {integrity: sha512-WI0DdZ8xFSbgMjR1sFsKABJ/C5OnRrjT06JXbZKexJGrDuPTzZdDYfFlsgcCXCyf+suG5QU2e/y1Wo2V/OapLQ==}

  '@eslint-community/eslint-utils@4.9.0':
    resolution: {integrity: sha512-ayVFHdtZ+hsq1t2Dy24wCmGXGe4q9Gu3smhLYALJrr473ZH27MsnSL+LKUlimp4BWJqMDMLmPpx/Q9R3OAlL4g==}
    engines: {node: ^12.22.0 || ^14.17.0 || >=16.0.0}
    peerDependencies:
      eslint: ^6.0.0 || ^7.0.0 || >=8.0.0

  '@eslint-community/regexpp@4.12.2':
    resolution: {integrity: sha512-EriSTlt5OC9/7SXkRSCAhfSxxoSUgBm33OH+IkwbdpgoqsSsUg7y3uh+IICI/Qg4BBWr3U2i39RpmycbxMq4ew==}
    engines: {node: ^12.0.0 || ^14.0.0 || >=16.0.0}

  '@eslint/config-array@0.21.1':
    resolution: {integrity: sha512-aw1gNayWpdI/jSYVgzN5pL0cfzU02GT3NBpeT/DXbx1/1x7ZKxFPd9bwrzygx/qiwIQiJ1sw/zD8qY/kRvlGHA==}
    engines: {node: ^18.18.0 || ^20.9.0 || >=21.1.0}

  '@eslint/config-helpers@0.4.2':
    resolution: {integrity: sha512-gBrxN88gOIf3R7ja5K9slwNayVcZgK6SOUORm2uBzTeIEfeVaIhOpCtTox3P6R7o2jLFwLFTLnC7kU/RGcYEgw==}
    engines: {node: ^18.18.0 || ^20.9.0 || >=21.1.0}

  '@eslint/core@0.17.0':
    resolution: {integrity: sha512-yL/sLrpmtDaFEiUj1osRP4TI2MDz1AddJL+jZ7KSqvBuliN4xqYY54IfdN8qD8Toa6g1iloph1fxQNkjOxrrpQ==}
    engines: {node: ^18.18.0 || ^20.9.0 || >=21.1.0}

  '@eslint/eslintrc@3.3.1':
    resolution: {integrity: sha512-gtF186CXhIl1p4pJNGZw8Yc6RlshoePRvE0X91oPGb3vZ8pM3qOS9W9NGPat9LziaBV7XrJWGylNQXkGcnM3IQ==}
    engines: {node: ^18.18.0 || ^20.9.0 || >=21.1.0}

  '@eslint/js@9.0.0':
    resolution: {integrity: sha512-RThY/MnKrhubF6+s1JflwUjPEsnCEmYCWwqa/aRISKWNXGZ9epUwft4bUMM35SdKF9xvBrLydAM1RDHd1Z//ZQ==}
    engines: {node: ^18.18.0 || ^20.9.0 || >=21.1.0}

  '@eslint/js@9.39.1':
    resolution: {integrity: sha512-S26Stp4zCy88tH94QbBv3XCuzRQiZ9yXofEILmglYTh/Ug/a9/umqvgFtYBAo3Lp0nsI/5/qH1CCrbdK3AP1Tw==}
    engines: {node: ^18.18.0 || ^20.9.0 || >=21.1.0}

  '@eslint/object-schema@2.1.7':
    resolution: {integrity: sha512-VtAOaymWVfZcmZbp6E2mympDIHvyjXs/12LqWYjVw6qjrfF+VK+fyG33kChz3nnK+SU5/NeHOqrTEHS8sXO3OA==}
    engines: {node: ^18.18.0 || ^20.9.0 || >=21.1.0}

  '@eslint/plugin-kit@0.4.1':
    resolution: {integrity: sha512-43/qtrDUokr7LJqoF2c3+RInu/t4zfrpYdoSDfYyhg52rwLV6TnOvdG4fXm7IkSB3wErkcmJS9iEhjVtOSEjjA==}
    engines: {node: ^18.18.0 || ^20.9.0 || >=21.1.0}

  '@humanfs/core@0.19.1':
    resolution: {integrity: sha512-5DyQ4+1JEUzejeK1JGICcideyfUbGixgS9jNgex5nqkW+cY7WZhxBigmieN5Qnw9ZosSNVC9KQKyb+GUaGyKUA==}
    engines: {node: '>=18.18.0'}

  '@humanfs/node@0.16.7':
    resolution: {integrity: sha512-/zUx+yOsIrG4Y43Eh2peDeKCxlRt/gET6aHfaKpuq267qXdYDFViVHfMaLyygZOnl0kGWxFIgsBy8QFuTLUXEQ==}
    engines: {node: '>=18.18.0'}

  '@humanwhocodes/config-array@0.12.3':
    resolution: {integrity: sha512-jsNnTBlMWuTpDkeE3on7+dWJi0D6fdDfeANj/w7MpS8ztROCoLvIO2nG0CcFj+E4k8j4QrSTh4Oryi3i2G669g==}
    engines: {node: '>=10.10.0'}
    deprecated: Use @eslint/config-array instead

  '@humanwhocodes/module-importer@1.0.1':
    resolution: {integrity: sha512-bxveV4V8v5Yb4ncFTT3rPSgZBOpCkjfK0y4oVVVJwIuDVBRMDXrPyXRL988i5ap9m9bnyEEjWfm5WkBmtffLfA==}
    engines: {node: '>=12.22'}

  '@humanwhocodes/object-schema@2.0.3':
    resolution: {integrity: sha512-93zYdMES/c1D69yZiKDBj0V24vqNzB/koF26KPaagAfd3P/4gUlh3Dys5ogAK+Exi9QyzlD8x/08Zt7wIKcDcA==}
    deprecated: Use @eslint/object-schema instead

  '@humanwhocodes/retry@0.4.3':
    resolution: {integrity: sha512-bV0Tgo9K4hfPCek+aMAn81RppFKv2ySDQeMoSZuvTASywNTnVJCArCZE2FWqpvIatKu7VMRLWlR1EazvVhDyhQ==}
    engines: {node: '>=18.18'}

  '@jridgewell/gen-mapping@0.3.13':
    resolution: {integrity: sha512-2kkt/7niJ6MgEPxF0bYdQ6etZaA+fQvDcLKckhy1yIQOzaoKjBBjSj63/aLVjYE3qhRt5dvM+uUyfCg6UKCBbA==}

  '@jridgewell/resolve-uri@3.1.2':
    resolution: {integrity: sha512-bRISgCIjP20/tbWSPWMEi54QVPRZExkuD9lJL+UIxUKtwVJA8wW1Trb1jMs1RFXo1CBTNZ/5hpC9QvmKWdopKw==}
    engines: {node: '>=6.0.0'}

  '@jridgewell/sourcemap-codec@1.5.5':
    resolution: {integrity: sha512-cYQ9310grqxueWbl+WuIUIaiUaDcj7WOq5fVhEljNVgRfOUhY9fy2zTvfoqWsnebh8Sl70VScFbICvJnLKB0Og==}

  '@jridgewell/trace-mapping@0.3.31':
    resolution: {integrity: sha512-zzNR+SdQSDJzc8joaeP8QQoCQr8NuYx2dIIytl1QeBEZHJ9uW6hebsrYgbz8hJwUQao3TWCMtmfV8Nu1twOLAw==}

  '@loaderkit/resolve@1.0.4':
    resolution: {integrity: sha512-rJzYKVcV4dxJv+vW6jlvagF8zvGxHJ2+HTr1e2qOejfmGhAApgJHl8Aog4mMszxceTRiKTTbnpgmTO1bEZHV/A==}

  '@napi-rs/wasm-runtime@1.1.0':
    resolution: {integrity: sha512-Fq6DJW+Bb5jaWE69/qOE0D1TUN9+6uWhCeZpdnSBk14pjLcCWR7Q8n49PTSPHazM37JqrsdpEthXy2xn6jWWiA==}

  '@napi-rs/wasm-runtime@1.1.0':
    resolution: {integrity: sha512-Fq6DJW+Bb5jaWE69/qOE0D1TUN9+6uWhCeZpdnSBk14pjLcCWR7Q8n49PTSPHazM37JqrsdpEthXy2xn6jWWiA==}

  '@nodelib/fs.scandir@2.1.5':
    resolution: {integrity: sha512-vq24Bq3ym5HEQm2NKCr3yXDwjc7vTsEThRDnkp2DK9p1uqLR+DHurm/NOTo0KG7HYHU7eppKZj3MyqYuMBf62g==}
    engines: {node: '>= 8'}

  '@nodelib/fs.stat@2.0.5':
    resolution: {integrity: sha512-RkhPPp2zrqDAQA/2jNhnztcPAlv64XdhIp7a7454A5ovI7Bukxgt7MX7udwAu3zg1DcpPU0rz3VV1SeaqvY4+A==}
    engines: {node: '>= 8'}

  '@nodelib/fs.walk@1.2.8':
    resolution: {integrity: sha512-oGB+UxlgWcgQkgwo8GcEGwemoTFt3FIO9ababBmaGwXIoBKZ+GTy0pP185beGg7Llih/NSHSV2XAs1lnznocSg==}
    engines: {node: '>= 8'}

  '@oxc-project/runtime@0.101.0':
    resolution: {integrity: sha512-t3qpfVZIqSiLQ5Kqt/MC4Ge/WCOGrrcagAdzTcDaggupjiGxUx4nJF2v6wUCXWSzWHn5Ns7XLv13fCJEwCOERQ==}
<<<<<<< HEAD
    engines: {node: ^20.19.0 || >=22.12.0}

  '@oxc-project/runtime@0.99.0':
    resolution: {integrity: sha512-8iE5/4OK0SLHqWzRxSvI1gjFPmIH6718s8iwkuco95rBZsCZIHq+5wy4lYsASxnH+8FOhbGndiUrcwsVG5i2zw==}
=======
>>>>>>> 32e26e9c
    engines: {node: ^20.19.0 || >=22.12.0}

  '@oxc-project/types@0.101.0':
    resolution: {integrity: sha512-nuFhqlUzJX+gVIPPfuE6xurd4lST3mdcWOhyK/rZO0B9XWMKm79SuszIQEnSMmmDhq1DC8WWVYGVd+6F93o1gQ==}
<<<<<<< HEAD

  '@oxc-project/types@0.99.0':
    resolution: {integrity: sha512-LLDEhXB7g1m5J+woRSgfKsFPS3LhR9xRhTeIoEBm5WrkwMxn6eZ0Ld0c0K5eHB57ChZX6I3uSmmLjZ8pcjlRcw==}
=======
>>>>>>> 32e26e9c

  '@pkgr/core@0.2.9':
    resolution: {integrity: sha512-QNqXyfVS2wm9hweSYD2O7F0G06uurj9kZ96TRQE5Y9hU7+tgdZwIkbAKc5Ocy1HxEY2kuDQa6cQ1WRs/O5LFKA==}
    engines: {node: ^12.20.0 || ^14.18.0 || >=16.0.0}

  '@quansync/fs@0.1.5':
    resolution: {integrity: sha512-lNS9hL2aS2NZgNW7BBj+6EBl4rOf8l+tQ0eRY6JWCI8jI2kc53gSoqbjojU0OnAWhzoXiOjFyGsHcDGePB3lhA==}

  '@rolldown/binding-android-arm64@1.0.0-beta.53':
    resolution: {integrity: sha512-Ok9V8o7o6YfSdTTYA/uHH30r3YtOxLD6G3wih/U9DO0ucBBFq8WPt/DslU53OgfteLRHITZny9N/qCUxMf9kjQ==}
    engines: {node: ^20.19.0 || >=22.12.0}
    cpu: [arm64]
    os: [android]

<<<<<<< HEAD
  '@rolldown/binding-android-arm64@1.0.0-beta.53':
    resolution: {integrity: sha512-Ok9V8o7o6YfSdTTYA/uHH30r3YtOxLD6G3wih/U9DO0ucBBFq8WPt/DslU53OgfteLRHITZny9N/qCUxMf9kjQ==}
    engines: {node: ^20.19.0 || >=22.12.0}
    cpu: [arm64]
    os: [android]

  '@rolldown/binding-darwin-arm64@1.0.0-beta.52':
    resolution: {integrity: sha512-MmKeoLnKu1d9j6r19K8B+prJnIZ7u+zQ+zGQ3YHXGnr41rzE3eqQLovlkvoZnRoxDGPA4ps0pGiwXy6YE3lJyg==}
=======
  '@rolldown/binding-darwin-arm64@1.0.0-beta.53':
    resolution: {integrity: sha512-yIsKqMz0CtRnVa6x3Pa+mzTihr4Ty+Z6HfPbZ7RVbk1Uxnco4+CUn7Qbm/5SBol1JD/7nvY8rphAgyAi7Lj6Vg==}
>>>>>>> 32e26e9c
    engines: {node: ^20.19.0 || >=22.12.0}
    cpu: [arm64]
    os: [darwin]

<<<<<<< HEAD
  '@rolldown/binding-darwin-arm64@1.0.0-beta.53':
    resolution: {integrity: sha512-yIsKqMz0CtRnVa6x3Pa+mzTihr4Ty+Z6HfPbZ7RVbk1Uxnco4+CUn7Qbm/5SBol1JD/7nvY8rphAgyAi7Lj6Vg==}
    engines: {node: ^20.19.0 || >=22.12.0}
    cpu: [arm64]
    os: [darwin]

  '@rolldown/binding-darwin-x64@1.0.0-beta.52':
    resolution: {integrity: sha512-qpHedvQBmIjT8zdnjN3nWPR2qjQyJttbXniCEKKdHeAbZG9HyNPBUzQF7AZZGwmS9coQKL+hWg9FhWzh2dZ2IA==}
=======
  '@rolldown/binding-darwin-x64@1.0.0-beta.53':
    resolution: {integrity: sha512-GTXe+mxsCGUnJOFMhfGWmefP7Q9TpYUseHvhAhr21nCTgdS8jPsvirb0tJwM3lN0/u/cg7bpFNa16fQrjKrCjQ==}
>>>>>>> 32e26e9c
    engines: {node: ^20.19.0 || >=22.12.0}
    cpu: [x64]
    os: [darwin]

<<<<<<< HEAD
  '@rolldown/binding-darwin-x64@1.0.0-beta.53':
    resolution: {integrity: sha512-GTXe+mxsCGUnJOFMhfGWmefP7Q9TpYUseHvhAhr21nCTgdS8jPsvirb0tJwM3lN0/u/cg7bpFNa16fQrjKrCjQ==}
    engines: {node: ^20.19.0 || >=22.12.0}
    cpu: [x64]
    os: [darwin]

  '@rolldown/binding-freebsd-x64@1.0.0-beta.52':
    resolution: {integrity: sha512-dDp7WbPapj/NVW0LSiH/CLwMhmLwwKb3R7mh2kWX+QW85X1DGVnIEyKh9PmNJjB/+suG1dJygdtdNPVXK1hylg==}
=======
  '@rolldown/binding-freebsd-x64@1.0.0-beta.53':
    resolution: {integrity: sha512-9Tmp7bBvKqyDkMcL4e089pH3RsjD3SUungjmqWtyhNOxoQMh0fSmINTyYV8KXtE+JkxYMPWvnEt+/mfpVCkk8w==}
>>>>>>> 32e26e9c
    engines: {node: ^20.19.0 || >=22.12.0}
    cpu: [x64]
    os: [freebsd]

<<<<<<< HEAD
  '@rolldown/binding-freebsd-x64@1.0.0-beta.53':
    resolution: {integrity: sha512-9Tmp7bBvKqyDkMcL4e089pH3RsjD3SUungjmqWtyhNOxoQMh0fSmINTyYV8KXtE+JkxYMPWvnEt+/mfpVCkk8w==}
    engines: {node: ^20.19.0 || >=22.12.0}
    cpu: [x64]
    os: [freebsd]

  '@rolldown/binding-linux-arm-gnueabihf@1.0.0-beta.52':
    resolution: {integrity: sha512-9e4l6vy5qNSliDPqNfR6CkBOAx6PH7iDV4OJiEJzajajGrVy8gc/IKKJUsoE52G8ud8MX6r3PMl97NfwgOzB7g==}
=======
  '@rolldown/binding-linux-arm-gnueabihf@1.0.0-beta.53':
    resolution: {integrity: sha512-a1y5fiB0iovuzdbjUxa7+Zcvgv+mTmlGGC4XydVIsyl48eoxgaYkA3l9079hyTyhECsPq+mbr0gVQsFU11OJAQ==}
>>>>>>> 32e26e9c
    engines: {node: ^20.19.0 || >=22.12.0}
    cpu: [arm]
    os: [linux]

<<<<<<< HEAD
  '@rolldown/binding-linux-arm-gnueabihf@1.0.0-beta.53':
    resolution: {integrity: sha512-a1y5fiB0iovuzdbjUxa7+Zcvgv+mTmlGGC4XydVIsyl48eoxgaYkA3l9079hyTyhECsPq+mbr0gVQsFU11OJAQ==}
    engines: {node: ^20.19.0 || >=22.12.0}
    cpu: [arm]
    os: [linux]

  '@rolldown/binding-linux-arm64-gnu@1.0.0-beta.52':
    resolution: {integrity: sha512-V48oDR84feRU2KRuzpALp594Uqlx27+zFsT6+BgTcXOtu7dWy350J1G28ydoCwKB+oxwsRPx2e7aeQnmd3YJbQ==}
=======
  '@rolldown/binding-linux-arm64-gnu@1.0.0-beta.53':
    resolution: {integrity: sha512-bpIGX+ov9PhJYV+wHNXl9rzq4F0QvILiURn0y0oepbQx+7stmQsKA0DhPGwmhfvF856wq+gbM8L92SAa/CBcLg==}
>>>>>>> 32e26e9c
    engines: {node: ^20.19.0 || >=22.12.0}
    cpu: [arm64]
    os: [linux]
    libc: [glibc]

<<<<<<< HEAD
  '@rolldown/binding-linux-arm64-gnu@1.0.0-beta.53':
    resolution: {integrity: sha512-bpIGX+ov9PhJYV+wHNXl9rzq4F0QvILiURn0y0oepbQx+7stmQsKA0DhPGwmhfvF856wq+gbM8L92SAa/CBcLg==}
    engines: {node: ^20.19.0 || >=22.12.0}
    cpu: [arm64]
    os: [linux]
    libc: [glibc]

  '@rolldown/binding-linux-arm64-musl@1.0.0-beta.52':
    resolution: {integrity: sha512-ENLmSQCWqSA/+YN45V2FqTIemg7QspaiTjlm327eUAMeOLdqmSOVVyrQexJGNTQ5M8sDYCgVAig2Kk01Ggmqaw==}
=======
  '@rolldown/binding-linux-arm64-musl@1.0.0-beta.53':
    resolution: {integrity: sha512-bGe5EBB8FVjHBR1mOLOPEFg1Lp3//7geqWkU5NIhxe+yH0W8FVrQ6WRYOap4SUTKdklD/dC4qPLREkMMQ855FA==}
>>>>>>> 32e26e9c
    engines: {node: ^20.19.0 || >=22.12.0}
    cpu: [arm64]
    os: [linux]
    libc: [musl]

<<<<<<< HEAD
  '@rolldown/binding-linux-arm64-musl@1.0.0-beta.53':
    resolution: {integrity: sha512-bGe5EBB8FVjHBR1mOLOPEFg1Lp3//7geqWkU5NIhxe+yH0W8FVrQ6WRYOap4SUTKdklD/dC4qPLREkMMQ855FA==}
    engines: {node: ^20.19.0 || >=22.12.0}
    cpu: [arm64]
    os: [linux]
    libc: [musl]

  '@rolldown/binding-linux-x64-gnu@1.0.0-beta.52':
    resolution: {integrity: sha512-klahlb2EIFltSUubn/VLjuc3qxp1E7th8ukayPfdkcKvvYcQ5rJztgx8JsJSuAKVzKtNTqUGOhy4On71BuyV8g==}
=======
  '@rolldown/binding-linux-x64-gnu@1.0.0-beta.53':
    resolution: {integrity: sha512-qL+63WKVQs1CMvFedlPt0U9PiEKJOAL/bsHMKUDS6Vp2Q+YAv/QLPu8rcvkfIMvQ0FPU2WL0aX4eWwF6e/GAnA==}
>>>>>>> 32e26e9c
    engines: {node: ^20.19.0 || >=22.12.0}
    cpu: [x64]
    os: [linux]
    libc: [glibc]

<<<<<<< HEAD
  '@rolldown/binding-linux-x64-gnu@1.0.0-beta.53':
    resolution: {integrity: sha512-qL+63WKVQs1CMvFedlPt0U9PiEKJOAL/bsHMKUDS6Vp2Q+YAv/QLPu8rcvkfIMvQ0FPU2WL0aX4eWwF6e/GAnA==}
    engines: {node: ^20.19.0 || >=22.12.0}
    cpu: [x64]
    os: [linux]
    libc: [glibc]

  '@rolldown/binding-linux-x64-musl@1.0.0-beta.52':
    resolution: {integrity: sha512-UuA+JqQIgqtkgGN2c/AQ5wi8M6mJHrahz/wciENPTeI6zEIbbLGoth5XN+sQe2pJDejEVofN9aOAp0kaazwnVg==}
=======
  '@rolldown/binding-linux-x64-musl@1.0.0-beta.53':
    resolution: {integrity: sha512-VGl9JIGjoJh3H8Mb+7xnVqODajBmrdOOb9lxWXdcmxyI+zjB2sux69br0hZJDTyLJfvBoYm439zPACYbCjGRmw==}
>>>>>>> 32e26e9c
    engines: {node: ^20.19.0 || >=22.12.0}
    cpu: [x64]
    os: [linux]
    libc: [musl]

<<<<<<< HEAD
  '@rolldown/binding-linux-x64-musl@1.0.0-beta.53':
    resolution: {integrity: sha512-VGl9JIGjoJh3H8Mb+7xnVqODajBmrdOOb9lxWXdcmxyI+zjB2sux69br0hZJDTyLJfvBoYm439zPACYbCjGRmw==}
    engines: {node: ^20.19.0 || >=22.12.0}
    cpu: [x64]
    os: [linux]
    libc: [musl]

  '@rolldown/binding-openharmony-arm64@1.0.0-beta.52':
    resolution: {integrity: sha512-1BNQW8u4ro8bsN1+tgKENJiqmvc+WfuaUhXzMImOVSMw28pkBKdfZtX2qJPADV3terx+vNJtlsgSGeb3+W6Jiw==}
=======
  '@rolldown/binding-openharmony-arm64@1.0.0-beta.53':
    resolution: {integrity: sha512-B4iIserJXuSnNzA5xBLFUIjTfhNy7d9sq4FUMQY3GhQWGVhS2RWWzzDnkSU6MUt7/aHUrep0CdQfXUJI9D3W7A==}
>>>>>>> 32e26e9c
    engines: {node: ^20.19.0 || >=22.12.0}
    cpu: [arm64]
    os: [openharmony]

<<<<<<< HEAD
  '@rolldown/binding-openharmony-arm64@1.0.0-beta.53':
    resolution: {integrity: sha512-B4iIserJXuSnNzA5xBLFUIjTfhNy7d9sq4FUMQY3GhQWGVhS2RWWzzDnkSU6MUt7/aHUrep0CdQfXUJI9D3W7A==}
    engines: {node: ^20.19.0 || >=22.12.0}
    cpu: [arm64]
    os: [openharmony]

  '@rolldown/binding-wasm32-wasi@1.0.0-beta.52':
    resolution: {integrity: sha512-K/p7clhCqJOQpXGykrFaBX2Dp9AUVIDHGc+PtFGBwg7V+mvBTv/tsm3LC3aUmH02H2y3gz4y+nUTQ0MLpofEEg==}
    engines: {node: '>=14.0.0'}
    cpu: [wasm32]

  '@rolldown/binding-wasm32-wasi@1.0.0-beta.53':
    resolution: {integrity: sha512-BUjAEgpABEJXilGq/BPh7jeU3WAJ5o15c1ZEgHaDWSz3LB881LQZnbNJHmUiM4d1JQWMYYyR1Y490IBHi2FPJg==}
    engines: {node: '>=14.0.0'}
    cpu: [wasm32]

  '@rolldown/binding-win32-arm64-msvc@1.0.0-beta.52':
    resolution: {integrity: sha512-a4EkXBtnYYsKipjS7QOhEBM4bU5IlR9N1hU+JcVEVeuTiaslIyhWVKsvf7K2YkQHyVAJ+7/A9BtrGqORFcTgng==}
=======
  '@rolldown/binding-wasm32-wasi@1.0.0-beta.53':
    resolution: {integrity: sha512-BUjAEgpABEJXilGq/BPh7jeU3WAJ5o15c1ZEgHaDWSz3LB881LQZnbNJHmUiM4d1JQWMYYyR1Y490IBHi2FPJg==}
    engines: {node: '>=14.0.0'}
    cpu: [wasm32]

  '@rolldown/binding-win32-arm64-msvc@1.0.0-beta.53':
    resolution: {integrity: sha512-s27uU7tpCWSjHBnxyVXHt3rMrQdJq5MHNv3BzsewCIroIw3DJFjMH1dzCPPMUFxnh1r52Nf9IJ/eWp6LDoyGcw==}
>>>>>>> 32e26e9c
    engines: {node: ^20.19.0 || >=22.12.0}
    cpu: [arm64]
    os: [win32]

<<<<<<< HEAD
  '@rolldown/binding-win32-arm64-msvc@1.0.0-beta.53':
    resolution: {integrity: sha512-s27uU7tpCWSjHBnxyVXHt3rMrQdJq5MHNv3BzsewCIroIw3DJFjMH1dzCPPMUFxnh1r52Nf9IJ/eWp6LDoyGcw==}
    engines: {node: ^20.19.0 || >=22.12.0}
    cpu: [arm64]
    os: [win32]

  '@rolldown/binding-win32-ia32-msvc@1.0.0-beta.52':
    resolution: {integrity: sha512-5ZXcYyd4GxPA6QfbGrNcQjmjbuLGvfz6728pZMsQvGHI+06LT06M6TPtXvFvLgXtexc+OqvFe1yAIXJU1gob/w==}
    engines: {node: ^20.19.0 || >=22.12.0}
    cpu: [ia32]
    os: [win32]

  '@rolldown/binding-win32-x64-msvc@1.0.0-beta.52':
    resolution: {integrity: sha512-tzpnRQXJrSzb8Z9sm97UD3cY0toKOImx+xRKsDLX4zHaAlRXWh7jbaKBePJXEN7gNw7Nm03PBNwphdtA8KSUYQ==}
=======
  '@rolldown/binding-win32-x64-msvc@1.0.0-beta.53':
    resolution: {integrity: sha512-cjWL/USPJ1g0en2htb4ssMjIycc36RvdQAx1WlXnS6DpULswiUTVXPDesTifSKYSyvx24E0YqQkEm0K/M2Z/AA==}
>>>>>>> 32e26e9c
    engines: {node: ^20.19.0 || >=22.12.0}
    cpu: [x64]
    os: [win32]

<<<<<<< HEAD
  '@rolldown/binding-win32-x64-msvc@1.0.0-beta.53':
    resolution: {integrity: sha512-cjWL/USPJ1g0en2htb4ssMjIycc36RvdQAx1WlXnS6DpULswiUTVXPDesTifSKYSyvx24E0YqQkEm0K/M2Z/AA==}
    engines: {node: ^20.19.0 || >=22.12.0}
=======
  '@rolldown/pluginutils@1.0.0-beta.53':
    resolution: {integrity: sha512-vENRlFU4YbrwVqNDZ7fLvy+JR1CRkyr01jhSiDpE1u6py3OMzQfztQU2jxykW3ALNxO4kSlqIDeYyD0Y9RcQeQ==}

  '@rollup/rollup-android-arm-eabi@4.53.3':
    resolution: {integrity: sha512-mRSi+4cBjrRLoaal2PnqH82Wqyb+d3HsPUN/W+WslCXsZsyHa9ZeQQX/pQsZaVIWDkPcpV6jJ+3KLbTbgnwv8w==}
    cpu: [arm]
    os: [android]

  '@rollup/rollup-android-arm64@4.53.3':
    resolution: {integrity: sha512-CbDGaMpdE9sh7sCmTrTUyllhrg65t6SwhjlMJsLr+J8YjFuPmCEjbBSx4Z/e4SmDyH3aB5hGaJUP2ltV/vcs4w==}
    cpu: [arm64]
    os: [android]

  '@rollup/rollup-darwin-arm64@4.53.3':
    resolution: {integrity: sha512-Nr7SlQeqIBpOV6BHHGZgYBuSdanCXuw09hon14MGOLGmXAFYjx1wNvquVPmpZnl0tLjg25dEdr4IQ6GgyToCUA==}
    cpu: [arm64]
    os: [darwin]

  '@rollup/rollup-darwin-x64@4.53.3':
    resolution: {integrity: sha512-DZ8N4CSNfl965CmPktJ8oBnfYr3F8dTTNBQkRlffnUarJ2ohudQD17sZBa097J8xhQ26AwhHJ5mvUyQW8ddTsQ==}
    cpu: [x64]
    os: [darwin]

  '@rollup/rollup-freebsd-arm64@4.53.3':
    resolution: {integrity: sha512-yMTrCrK92aGyi7GuDNtGn2sNW+Gdb4vErx4t3Gv/Tr+1zRb8ax4z8GWVRfr3Jw8zJWvpGHNpss3vVlbF58DZ4w==}
    cpu: [arm64]
    os: [freebsd]

  '@rollup/rollup-freebsd-x64@4.53.3':
    resolution: {integrity: sha512-lMfF8X7QhdQzseM6XaX0vbno2m3hlyZFhwcndRMw8fbAGUGL3WFMBdK0hbUBIUYcEcMhVLr1SIamDeuLBnXS+Q==}
    cpu: [x64]
    os: [freebsd]

  '@rollup/rollup-linux-arm-gnueabihf@4.53.3':
    resolution: {integrity: sha512-k9oD15soC/Ln6d2Wv/JOFPzZXIAIFLp6B+i14KhxAfnq76ajt0EhYc5YPeX6W1xJkAdItcVT+JhKl1QZh44/qw==}
    cpu: [arm]
    os: [linux]
    libc: [glibc]

  '@rollup/rollup-linux-arm-musleabihf@4.53.3':
    resolution: {integrity: sha512-vTNlKq+N6CK/8UktsrFuc+/7NlEYVxgaEgRXVUVK258Z5ymho29skzW1sutgYjqNnquGwVUObAaxae8rZ6YMhg==}
    cpu: [arm]
    os: [linux]
    libc: [musl]

  '@rollup/rollup-linux-arm64-gnu@4.53.3':
    resolution: {integrity: sha512-RGrFLWgMhSxRs/EWJMIFM1O5Mzuz3Xy3/mnxJp/5cVhZ2XoCAxJnmNsEyeMJtpK+wu0FJFWz+QF4mjCA7AUQ3w==}
    cpu: [arm64]
    os: [linux]
    libc: [glibc]

  '@rollup/rollup-linux-arm64-musl@4.53.3':
    resolution: {integrity: sha512-kASyvfBEWYPEwe0Qv4nfu6pNkITLTb32p4yTgzFCocHnJLAHs+9LjUu9ONIhvfT/5lv4YS5muBHyuV84epBo/A==}
    cpu: [arm64]
    os: [linux]
    libc: [musl]

  '@rollup/rollup-linux-loong64-gnu@4.53.3':
    resolution: {integrity: sha512-JiuKcp2teLJwQ7vkJ95EwESWkNRFJD7TQgYmCnrPtlu50b4XvT5MOmurWNrCj3IFdyjBQ5p9vnrX4JM6I8OE7g==}
    cpu: [loong64]
    os: [linux]
    libc: [glibc]

  '@rollup/rollup-linux-ppc64-gnu@4.53.3':
    resolution: {integrity: sha512-EoGSa8nd6d3T7zLuqdojxC20oBfNT8nexBbB/rkxgKj5T5vhpAQKKnD+h3UkoMuTyXkP5jTjK/ccNRmQrPNDuw==}
    cpu: [ppc64]
    os: [linux]
    libc: [glibc]

  '@rollup/rollup-linux-riscv64-gnu@4.53.3':
    resolution: {integrity: sha512-4s+Wped2IHXHPnAEbIB0YWBv7SDohqxobiiPA1FIWZpX+w9o2i4LezzH/NkFUl8LRci/8udci6cLq+jJQlh+0g==}
    cpu: [riscv64]
    os: [linux]
    libc: [glibc]

  '@rollup/rollup-linux-riscv64-musl@4.53.3':
    resolution: {integrity: sha512-68k2g7+0vs2u9CxDt5ktXTngsxOQkSEV/xBbwlqYcUrAVh6P9EgMZvFsnHy4SEiUl46Xf0IObWVbMvPrr2gw8A==}
    cpu: [riscv64]
    os: [linux]
    libc: [musl]

  '@rollup/rollup-linux-s390x-gnu@4.53.3':
    resolution: {integrity: sha512-VYsFMpULAz87ZW6BVYw3I6sWesGpsP9OPcyKe8ofdg9LHxSbRMd7zrVrr5xi/3kMZtpWL/wC+UIJWJYVX5uTKg==}
    cpu: [s390x]
    os: [linux]
    libc: [glibc]

  '@rollup/rollup-linux-x64-gnu@4.53.3':
    resolution: {integrity: sha512-3EhFi1FU6YL8HTUJZ51imGJWEX//ajQPfqWLI3BQq4TlvHy4X0MOr5q3D2Zof/ka0d5FNdPwZXm3Yyib/UEd+w==}
    cpu: [x64]
    os: [linux]
    libc: [glibc]

  '@rollup/rollup-linux-x64-musl@4.53.3':
    resolution: {integrity: sha512-eoROhjcc6HbZCJr+tvVT8X4fW3/5g/WkGvvmwz/88sDtSJzO7r/blvoBDgISDiCjDRZmHpwud7h+6Q9JxFwq1Q==}
>>>>>>> 32e26e9c
    cpu: [x64]
    os: [win32]

  '@rolldown/pluginutils@1.0.0-beta.52':
    resolution: {integrity: sha512-/L0htLJZbaZFL1g9OHOblTxbCYIGefErJjtYOwgl9ZqNx27P3L0SDfjhhHIss32gu5NWgnxuT2a2Hnnv6QGHKA==}

  '@rolldown/pluginutils@1.0.0-beta.53':
    resolution: {integrity: sha512-vENRlFU4YbrwVqNDZ7fLvy+JR1CRkyr01jhSiDpE1u6py3OMzQfztQU2jxykW3ALNxO4kSlqIDeYyD0Y9RcQeQ==}

  '@standard-schema/spec@1.0.0':
    resolution: {integrity: sha512-m2bOd0f2RT9k8QJx1JN85cZYyH1RqFBdlwtkSlf4tBDYLCiiZnv1fIIwacK6cqwXavOydf0NPToMQgpKq+dVlA==}

  '@tsconfig/node20@20.1.8':
    resolution: {integrity: sha512-Em+IdPfByIzWRRpqWL4Z7ArLHZGxmc36BxE3jCz9nBFSm+5aLaPMZyjwu4yetvyKXeogWcxik4L1jB5JTWfw7A==}

  '@tybys/wasm-util@0.10.1':
    resolution: {integrity: sha512-9tTaPJLSiejZKx+Bmog4uSubteqTvFrVrURwkmHixBo0G4seD0zUxp98E1DzUBJxLQ3NPwXrGKDiVjwx/DpPsg==}

  '@types/body-parser@1.19.6':
    resolution: {integrity: sha512-HLFeCYgz89uk22N5Qg3dvGvsv46B8GLvKKo1zKG4NybA8U2DiEO3w9lqGg29t/tfLRJpJ6iQxnVw4OnB7MoM9g==}

  '@types/busboy@1.5.4':
    resolution: {integrity: sha512-kG7WrUuAKK0NoyxfQHsVE6j1m01s6kMma64E+OZenQABMQyTJop1DumUWcLwAQ2JzpefU7PDYoRDKl8uZosFjw==}

  '@types/chai@5.2.3':
    resolution: {integrity: sha512-Mw558oeA9fFbv65/y4mHtXDs9bPnFMZAL/jxdPFUpOHHIXX91mcgEHbS5Lahr+pwZFR8A7GQleRWeI6cGFC2UA==}

  '@types/compression@1.8.1':
    resolution: {integrity: sha512-kCFuWS0ebDbmxs0AXYn6e2r2nrGAb5KwQhknjSPSPgJcGd8+HVSILlUyFhGqML2gk39HcG7D1ydW9/qpYkN00Q==}

  '@types/connect@3.4.38':
    resolution: {integrity: sha512-K6uROf1LD88uDQqJCktA4yzL1YYAK6NgfsI0v/mTgyPKWsX1CnJ0XPSDhViejru1GcRkLWb8RlzFYJRqGUbaug==}

  '@types/cors@2.8.19':
    resolution: {integrity: sha512-mFNylyeyqN93lfe/9CSxOGREz8cpzAhH+E93xJ4xWQf62V8sQ/24reV2nyzUWM6H6Xji+GGHpkbLe7pVoUEskg==}

  '@types/deep-eql@4.0.2':
    resolution: {integrity: sha512-c9h9dVVMigMPc4bwTvC5dxqtqJZwQPePsWjPlpSOnojbor6pGqdk541lfA7AqFQr5pB1BRdq0juY9db81BwyFw==}

  '@types/depd@1.1.37':
    resolution: {integrity: sha512-PkEYFHnqDFgs+bJXJX0L8mq7sn3DWh+TP0m8BBJUJfZ2WcjRm7jd7Cq68jIJt+c31R1gX0cwSK1ZXOECvN97Rg==}

  '@types/estree@1.0.8':
    resolution: {integrity: sha512-dWHzHa2WqEXI/O1E9OjrocMTKJl2mSrEolh1Iomrv6U+JuNwaHXsXx9bLu5gG7BUWFIN0skIQJQ/L1rIex4X6w==}

  '@types/express-fileupload@1.5.1':
    resolution: {integrity: sha512-DllImBVI1lCyjl2klky/TEwk60mbNebgXv1669h66g9TfptWSrEFq5a/raHSutaFzjSm1tmn9ypdNfu4jPSixQ==}

  '@types/express-serve-static-core@5.1.0':
    resolution: {integrity: sha512-jnHMsrd0Mwa9Cf4IdOzbz543y4XJepXrbia2T4b6+spXC2We3t1y6K44D3mR8XMFSXMCf3/l7rCgddfx7UNVBA==}

  '@types/express@5.0.6':
    resolution: {integrity: sha512-sKYVuV7Sv9fbPIt/442koC7+IIwK5olP1KWeD88e/idgoJqDm3JV/YUiPwkoKK92ylff2MGxSz1CSjsXelx0YA==}

  '@types/http-errors@2.0.5':
    resolution: {integrity: sha512-r8Tayk8HJnX0FztbZN7oVqGccWgw98T/0neJphO91KkmOzug1KkofZURD4UaD5uH8AqcFLfdPErnBod0u71/qg==}

  '@types/json-schema@7.0.15':
    resolution: {integrity: sha512-5+fP8P8MFNC+AyZCDxrB2pkZFPGzqQWUzpSeuuVLvm8VMcorNYavBqoFcxK8bQz4Qsbn4oUEEem4wDLfcysGHA==}

  '@types/node-forge@1.3.14':
    resolution: {integrity: sha512-mhVF2BnD4BO+jtOp7z1CdzaK4mbuK0LLQYAvdOLqHTavxFNq4zA1EmYkpnFjP8HOUzedfQkRnp0E2ulSAYSzAw==}

  '@types/node@24.10.1':
    resolution: {integrity: sha512-GNWcUTRBgIRJD5zj+Tq0fKOJ5XZajIiBroOF0yvj2bSU1WvNdYS/dn9UxwsujGW4JX06dnHyjV2y9rRaybH0iQ==}

  '@types/qs@6.14.0':
    resolution: {integrity: sha512-eOunJqu0K1923aExK6y8p6fsihYEn/BYuQ4g0CxAAgFc4b/ZLN4CrsRZ55srTdqoiLzU2B2evC+apEIxprEzkQ==}

  '@types/ramda@0.31.1':
    resolution: {integrity: sha512-Vt6sFXnuRpzaEj+yeutA0q3bcAsK7wdPuASIzR9LXqL4gJPyFw8im9qchlbp4ltuf3kDEIRmPJTD/Fkg60dn7g==}

  '@types/range-parser@1.2.7':
    resolution: {integrity: sha512-hKormJbkJqzQGhziax5PItDUTMAM9uE2XXQmM37dyd4hVM+5aVl7oVxMVUiVQn2oCQFN/LKCZdvSM0pFRqbSmQ==}

  '@types/send@1.2.1':
    resolution: {integrity: sha512-arsCikDvlU99zl1g69TcAB3mzZPpxgw0UQnaHeC1Nwb015xp8bknZv5rIfri9xTOcMuaVgvabfIRA7PSZVuZIQ==}

  '@types/serve-static@2.2.0':
    resolution: {integrity: sha512-8mam4H1NHLtu7nmtalF7eyBH14QyOASmcxHhSfEoRyr0nP/YdoesEtU+uSRvMe96TW/HPTtkoKqQLl53N7UXMQ==}

  '@types/swagger-ui-express@4.1.8':
    resolution: {integrity: sha512-AhZV8/EIreHFmBV5wAs0gzJUNq9JbbSXgJLQubCC0jtIo6prnI9MIRRxnU4MZX9RB9yXxF1V4R7jtLl/Wcj31g==}

  '@typescript-eslint/eslint-plugin@8.0.0':
    resolution: {integrity: sha512-STIZdwEQRXAHvNUS6ILDf5z3u95Gc8jzywunxSNqX00OooIemaaNIA0vEgynJlycL5AjabYLLrIyHd4iazyvtg==}
    engines: {node: ^18.18.0 || ^20.9.0 || >=21.1.0}
    peerDependencies:
      '@typescript-eslint/parser': ^8.0.0 || ^8.0.0-alpha.0
      eslint: ^8.57.0 || ^9.0.0
      typescript: '*'
    peerDependenciesMeta:
      typescript:
        optional: true

  '@typescript-eslint/eslint-plugin@8.48.1':
    resolution: {integrity: sha512-X63hI1bxl5ohelzr0LY5coufyl0LJNthld+abwxpCoo6Gq+hSqhKwci7MUWkXo67mzgUK6YFByhmaHmUcuBJmA==}
    engines: {node: ^18.18.0 || ^20.9.0 || >=21.1.0}
    peerDependencies:
      '@typescript-eslint/parser': ^8.48.1
      eslint: ^8.57.0 || ^9.0.0
      typescript: '>=4.8.4 <6.0.0'

  '@typescript-eslint/parser@8.0.0':
    resolution: {integrity: sha512-pS1hdZ+vnrpDIxuFXYQpLTILglTjSYJ9MbetZctrUawogUsPdz31DIIRZ9+rab0LhYNTsk88w4fIzVheiTbWOQ==}
    engines: {node: ^18.18.0 || ^20.9.0 || >=21.1.0}
    peerDependencies:
      eslint: ^8.57.0 || ^9.0.0
      typescript: '*'
    peerDependenciesMeta:
      typescript:
        optional: true

  '@typescript-eslint/parser@8.48.1':
    resolution: {integrity: sha512-PC0PDZfJg8sP7cmKe6L3QIL8GZwU5aRvUFedqSIpw3B+QjRSUZeeITC2M5XKeMXEzL6wccN196iy3JLwKNvDVA==}
    engines: {node: ^18.18.0 || ^20.9.0 || >=21.1.0}
    peerDependencies:
      eslint: ^8.57.0 || ^9.0.0
      typescript: '>=4.8.4 <6.0.0'

  '@typescript-eslint/project-service@8.48.1':
    resolution: {integrity: sha512-HQWSicah4s9z2/HifRPQ6b6R7G+SBx64JlFQpgSSHWPKdvCZX57XCbszg/bapbRsOEv42q5tayTYcEFpACcX1w==}
    engines: {node: ^18.18.0 || ^20.9.0 || >=21.1.0}
    peerDependencies:
      typescript: '>=4.8.4 <6.0.0'

  '@typescript-eslint/rule-tester@8.48.1':
    resolution: {integrity: sha512-7EoxD/SH2mrweGnvGd1D3ePbzSctTr96u1hD+JK4Oae3XHoU0bGm8TzeMxy8wJ/NMjgszOM6uJeCwntyELJm2Q==}
    engines: {node: ^18.18.0 || ^20.9.0 || >=21.1.0}
    peerDependencies:
      eslint: ^8.57.0 || ^9.0.0

  '@typescript-eslint/scope-manager@8.0.0':
    resolution: {integrity: sha512-V0aa9Csx/ZWWv2IPgTfY7T4agYwJyILESu/PVqFtTFz9RIS823mAze+NbnBI8xiwdX3iqeQbcTYlvB04G9wyQw==}
    engines: {node: ^18.18.0 || ^20.9.0 || >=21.1.0}

  '@typescript-eslint/scope-manager@8.48.1':
    resolution: {integrity: sha512-rj4vWQsytQbLxC5Bf4XwZ0/CKd362DkWMUkviT7DCS057SK64D5lH74sSGzhI6PDD2HCEq02xAP9cX68dYyg1w==}
    engines: {node: ^18.18.0 || ^20.9.0 || >=21.1.0}

  '@typescript-eslint/tsconfig-utils@8.48.1':
    resolution: {integrity: sha512-k0Jhs4CpEffIBm6wPaCXBAD7jxBtrHjrSgtfCjUvPp9AZ78lXKdTR8fxyZO5y4vWNlOvYXRtngSZNSn+H53Jkw==}
    engines: {node: ^18.18.0 || ^20.9.0 || >=21.1.0}
    peerDependencies:
      typescript: '>=4.8.4 <6.0.0'

  '@typescript-eslint/type-utils@8.0.0':
    resolution: {integrity: sha512-mJAFP2mZLTBwAn5WI4PMakpywfWFH5nQZezUQdSKV23Pqo6o9iShQg1hP2+0hJJXP2LnZkWPphdIq4juYYwCeg==}
    engines: {node: ^18.18.0 || ^20.9.0 || >=21.1.0}
    peerDependencies:
      typescript: '*'
    peerDependenciesMeta:
      typescript:
        optional: true

  '@typescript-eslint/type-utils@8.48.1':
    resolution: {integrity: sha512-1jEop81a3LrJQLTf/1VfPQdhIY4PlGDBc/i67EVWObrtvcziysbLN3oReexHOM6N3jyXgCrkBsZpqwH0hiDOQg==}
    engines: {node: ^18.18.0 || ^20.9.0 || >=21.1.0}
    peerDependencies:
      eslint: ^8.57.0 || ^9.0.0
      typescript: '>=4.8.4 <6.0.0'

  '@typescript-eslint/types@8.0.0':
    resolution: {integrity: sha512-wgdSGs9BTMWQ7ooeHtu5quddKKs5Z5dS+fHLbrQI+ID0XWJLODGMHRfhwImiHoeO2S5Wir2yXuadJN6/l4JRxw==}
    engines: {node: ^18.18.0 || ^20.9.0 || >=21.1.0}

  '@typescript-eslint/types@8.48.1':
    resolution: {integrity: sha512-+fZ3LZNeiELGmimrujsDCT4CRIbq5oXdHe7chLiW8qzqyPMnn1puNstCrMNVAqwcl2FdIxkuJ4tOs/RFDBVc/Q==}
    engines: {node: ^18.18.0 || ^20.9.0 || >=21.1.0}

  '@typescript-eslint/typescript-estree@8.0.0':
    resolution: {integrity: sha512-5b97WpKMX+Y43YKi4zVcCVLtK5F98dFls3Oxui8LbnmRsseKenbbDinmvxrWegKDMmlkIq/XHuyy0UGLtpCDKg==}
    engines: {node: ^18.18.0 || ^20.9.0 || >=21.1.0}
    peerDependencies:
      typescript: '*'
    peerDependenciesMeta:
      typescript:
        optional: true

  '@typescript-eslint/typescript-estree@8.48.1':
    resolution: {integrity: sha512-/9wQ4PqaefTK6POVTjJaYS0bynCgzh6ClJHGSBj06XEHjkfylzB+A3qvyaXnErEZSaxhIo4YdyBgq6j4RysxDg==}
    engines: {node: ^18.18.0 || ^20.9.0 || >=21.1.0}
    peerDependencies:
      typescript: '>=4.8.4 <6.0.0'

  '@typescript-eslint/utils@8.0.0':
    resolution: {integrity: sha512-k/oS/A/3QeGLRvOWCg6/9rATJL5rec7/5s1YmdS0ZU6LHveJyGFwBvLhSRBv6i9xaj7etmosp+l+ViN1I9Aj/Q==}
    engines: {node: ^18.18.0 || ^20.9.0 || >=21.1.0}
    peerDependencies:
      eslint: ^8.57.0 || ^9.0.0

  '@typescript-eslint/utils@8.48.1':
    resolution: {integrity: sha512-fAnhLrDjiVfey5wwFRwrweyRlCmdz5ZxXz2G/4cLn0YDLjTapmN4gcCsTBR1N2rWnZSDeWpYtgLDsJt+FpmcwA==}
    engines: {node: ^18.18.0 || ^20.9.0 || >=21.1.0}
    peerDependencies:
      eslint: ^8.57.0 || ^9.0.0
      typescript: '>=4.8.4 <6.0.0'

  '@typescript-eslint/visitor-keys@8.0.0':
    resolution: {integrity: sha512-oN0K4nkHuOyF3PVMyETbpP5zp6wfyOvm7tWhTMfoqxSSsPmJIh6JNASuZDlODE8eE+0EB9uar+6+vxr9DBTYOA==}
    engines: {node: ^18.18.0 || ^20.9.0 || >=21.1.0}

  '@typescript-eslint/visitor-keys@8.48.1':
    resolution: {integrity: sha512-BmxxndzEWhE4TIEEMBs8lP3MBWN3jFPs/p6gPm/wkv02o41hI6cq9AuSmGAaTTHPtA1FTi2jBre4A9rm5ZmX+Q==}
    engines: {node: ^18.18.0 || ^20.9.0 || >=21.1.0}

  '@vitest/coverage-v8@4.0.15':
    resolution: {integrity: sha512-FUJ+1RkpTFW7rQITdgTi93qOCWJobWhBirEPCeXh2SW2wsTlFxy51apDz5gzG+ZEYt/THvWeNmhdAoS9DTwpCw==}
    peerDependencies:
      '@vitest/browser': 4.0.15
      vitest: 4.0.15
    peerDependenciesMeta:
      '@vitest/browser':
        optional: true

  '@vitest/expect@4.0.15':
    resolution: {integrity: sha512-Gfyva9/GxPAWXIWjyGDli9O+waHDC0Q0jaLdFP1qPAUUfo1FEXPXUfUkp3eZA0sSq340vPycSyOlYUeM15Ft1w==}

  '@vitest/mocker@4.0.15':
    resolution: {integrity: sha512-CZ28GLfOEIFkvCFngN8Sfx5h+Se0zN+h4B7yOsPVCcgtiO7t5jt9xQh2E1UkFep+eb9fjyMfuC5gBypwb07fvQ==}
    peerDependencies:
      msw: ^2.4.9
      vite: ^8.0.0-beta.0
    peerDependenciesMeta:
      msw:
        optional: true
      vite:
        optional: true

  '@vitest/pretty-format@4.0.15':
    resolution: {integrity: sha512-SWdqR8vEv83WtZcrfLNqlqeQXlQLh2iilO1Wk1gv4eiHKjEzvgHb2OVc3mIPyhZE6F+CtfYjNlDJwP5MN6Km7A==}

  '@vitest/runner@4.0.15':
    resolution: {integrity: sha512-+A+yMY8dGixUhHmNdPUxOh0la6uVzun86vAbuMT3hIDxMrAOmn5ILBHm8ajrqHE0t8R9T1dGnde1A5DTnmi3qw==}

  '@vitest/snapshot@4.0.15':
    resolution: {integrity: sha512-A7Ob8EdFZJIBjLjeO0DZF4lqR6U7Ydi5/5LIZ0xcI+23lYlsYJAfGn8PrIWTYdZQRNnSRlzhg0zyGu37mVdy5g==}

  '@vitest/spy@4.0.15':
    resolution: {integrity: sha512-+EIjOJmnY6mIfdXtE/bnozKEvTC4Uczg19yeZ2vtCz5Yyb0QQ31QWVQ8hswJ3Ysx/K2EqaNsVanjr//2+P3FHw==}

  '@vitest/utils@4.0.15':
    resolution: {integrity: sha512-HXjPW2w5dxhTD0dLwtYHDnelK3j8sR8cWIaLxr22evTyY6q8pRCjZSmhRWVjBaOVXChQd6AwMzi9pucorXCPZA==}

  accepts@1.3.8:
    resolution: {integrity: sha512-PYAthTa2m2VKxuvSD3DPC/Gy+U+sOA1LAuT8mkmRuvw+NACSaeXEQ+NHcVF7rONl6qcaxV3Uuemwawk+7+SJLw==}
    engines: {node: '>= 0.6'}

  accepts@2.0.0:
    resolution: {integrity: sha512-5cvg6CtKwfgdmVqY1WIiXKc3Q1bkRqGLi+2W/6ao+6Y7gu/RCwRuAhGEzh5B4KlszSuTLgZYuqFqo5bImjNKng==}
    engines: {node: '>= 0.6'}

  acorn-jsx@5.3.2:
    resolution: {integrity: sha512-rq9s+JNhf0IChjtDXxllJ7g41oZk5SlXtp0LHwyA5cejwn7vKmKp4pPri6YEePv2PU65sAsegbXtIinmDFDXgQ==}
    peerDependencies:
      acorn: ^6.0.0 || ^7.0.0 || ^8.0.0

  acorn@8.15.0:
    resolution: {integrity: sha512-NZyJarBfL7nWwIq+FDL6Zp/yHEhePMNnnJ0y3qfieCrmNvYct8uvtiV41UvlSe6apAfk0fY1FbWx+NwfmpvtTg==}
    engines: {node: '>=0.4.0'}
    hasBin: true

  ajv@6.12.6:
    resolution: {integrity: sha512-j3fVLgvTo527anyYyJOGTYJbG+vnnQYvE0m5mmkc1TK+nxAppkCLMIL0aZ4dblVCNoGShhm+kzE4ZUykBoMg4g==}

  ansi-regex@5.0.1:
    resolution: {integrity: sha512-quJQXlTSUGL2LH9SUXo8VwsY4soanhgo6LNSm84E1LBcE8s3O0wpdiRzyR9z/ZZJMlMWv37qOOb9pdJlMUEKFQ==}
    engines: {node: '>=8'}

  ansi-styles@4.3.0:
    resolution: {integrity: sha512-zbB9rCJAT1rbjiVDb2hqKFHNYLxgtk8NURxZ3IZwD3F6NtxbXZQCnnSi1Lkx+IDohdPlFp222wVALIheZJQSEg==}
    engines: {node: '>=8'}

  ansis@4.2.0:
    resolution: {integrity: sha512-HqZ5rWlFjGiV0tDm3UxxgNRqsOTniqoKZu0pIAfh7TZQMGuZK+hH0drySty0si0QXj1ieop4+SkSfPZBPPkHig==}
    engines: {node: '>=14'}

  argparse@2.0.1:
    resolution: {integrity: sha512-8+9WqebbFzpX9OR+Wa6O29asIogeRMzcGtAINdpMHHyAg10f05aSFVBbcEqGf/PXw1EjAZ+q2/bEBg3DvurK3Q==}

  array-union@2.1.0:
    resolution: {integrity: sha512-HGyxoOTYUyCM6stUe6EJgnd4EoewAI7zMdfqO+kGjnlZmBDz/cR5pf8r/cR4Wq60sL/p0IkcjUEEPwS3GFrIyw==}
    engines: {node: '>=8'}

  assertion-error@2.0.1:
    resolution: {integrity: sha512-Izi8RQcffqCeNVgFigKli1ssklIbpHnCYc6AknXGYoB6grJqyeby7jv12JUQgmTAnIDnbck1uxksT4dzN3PWBA==}
    engines: {node: '>=12'}

  ast-kit@2.2.0:
    resolution: {integrity: sha512-m1Q/RaVOnTp9JxPX+F+Zn7IcLYMzM8kZofDImfsKZd8MbR+ikdOzTeztStWqfrqIxZnYWryyI9ePm3NGjnZgGw==}
    engines: {node: '>=20.19.0'}

  ast-v8-to-istanbul@0.3.8:
    resolution: {integrity: sha512-szgSZqUxI5T8mLKvS7WTjF9is+MVbOeLADU73IseOcrqhxr/VAvy6wfoVE39KnKzA7JRhjF5eUagNlHwvZPlKQ==}

  balanced-match@1.0.2:
    resolution: {integrity: sha512-3oSeUO0TMV67hN1AmbXsK4yaqU7tjiHlbxRDZOpH0KW9+CeX4bRAaX0Anxt0tx2MrpRpWwQaPwIlISEJhYU5Pw==}

  birpc@3.0.0:
    resolution: {integrity: sha512-by+04pHuxpCEQcucAXqzopqfhyI8TLK5Qg5MST0cB6MP+JhHna9ollrtK9moVh27aq6Q6MEJgebD0cVm//yBkg==}

  body-parser@2.2.1:
    resolution: {integrity: sha512-nfDwkulwiZYQIGwxdy0RUmowMhKcFVcYXUU7m4QlKYim1rUtg83xm2yjZ40QjDuc291AJjjeSc9b++AWHSgSHw==}
    engines: {node: '>=18'}

  brace-expansion@1.1.12:
    resolution: {integrity: sha512-9T9UjW3r0UW5c1Q7GTwllptXwhvYmEzFhzMfZ9H7FQWt+uZePjZPjBP/W1ZEyZ1twGWom5/56TF4lPcqjnDHcg==}

  brace-expansion@2.0.2:
    resolution: {integrity: sha512-Jt0vHyM+jmUBqojB7E1NIYadt0vI0Qxjxd2TErW94wDz+E2LAm5vKMXXwg6ZZBTHPuUlDgQHKXvjGBdfcF1ZDQ==}

  braces@3.0.3:
    resolution: {integrity: sha512-yQbXgO/OSZVD2IsiLlro+7Hf6Q18EJrKSEsdoMzKePKXct3gvD8oLcOQdIzGupr5Fj+EDe8gO/lxc1BzfMpxvA==}
    engines: {node: '>=8'}

  busboy@1.6.0:
    resolution: {integrity: sha512-8SFQbg/0hQ9xy3UNTB0YEnsNBbWfhf7RtnzpL7TkBiTBRfrQ9Fxcnz7VJsleJpyp6rVLvXiuORqjlHi5q+PYuA==}
    engines: {node: '>=10.16.0'}

  bytes@3.1.2:
    resolution: {integrity: sha512-/Nf7TyzTx6S3yRJObOAV7956r8cr2+Oj8AC5dt8wSP3BQAoeX58NoHyCU8P8zGkNXStjTSi6fzO6F0pBdcYbEg==}
    engines: {node: '>= 0.8'}

  cac@6.7.14:
    resolution: {integrity: sha512-b6Ilus+c3RrdDk+JhLKUAQfzzgLEPy6wcXqS7f/xe1EETvsDP6GORG7SFuOs6cID5YkqchW/LXZbX5bc8j7ZcQ==}
    engines: {node: '>=8'}

  call-bind-apply-helpers@1.0.2:
    resolution: {integrity: sha512-Sp1ablJ0ivDkSzjcaJdxEunN5/XvksFJ2sMBFfq6x0ryhQV/2b/KwFe21cMpmHtPOSij8K99/wSfoEuTObmuMQ==}
    engines: {node: '>= 0.4'}

  call-bound@1.0.4:
    resolution: {integrity: sha512-+ys997U96po4Kx/ABpBCqhA9EuxJaQWDQg7295H4hBphv3IZg0boBKuwYpt4YXp6MZ5AmZQnU/tyMTlRpaSejg==}
    engines: {node: '>= 0.4'}

  callsites@3.1.0:
    resolution: {integrity: sha512-P8BjAsXvZS+VIDUI11hHCQEv74YT67YUi5JJFNWIqL235sBmjX4+qx9Muvls5ivyNENctx46xQLQ3aTuE7ssaQ==}
    engines: {node: '>=6'}

  camelize-ts@3.0.0:
    resolution: {integrity: sha512-cgRwKKavoDKLTjO4FQTs3dRBePZp/2Y9Xpud0FhuCOTE86M2cniKN4CCXgRnsyXNMmQMifVHcv6SPaMtTx6ofQ==}
    engines: {node: ^12.20.0 || ^14.13.1 || >=16.0.0}

  chai@6.2.1:
    resolution: {integrity: sha512-p4Z49OGG5W/WBCPSS/dH3jQ73kD6tiMmUM+bckNK6Jr5JHMG3k9bg/BvKR8lKmtVBKmOiuVaV2ws8s9oSbwysg==}
    engines: {node: '>=18'}

  chalk@4.1.2:
    resolution: {integrity: sha512-oKnbhFyRIXpUuez8iBMmyEa4nbj4IOQyuhc/wy9kY7/WVPcwIO9VA668Pu8RkO7+0G76SLROeyw9CpQ061i4mA==}
    engines: {node: '>=10'}

  cjs-module-lexer@1.4.3:
    resolution: {integrity: sha512-9z8TZaGM1pfswYeXrUpzPrkx8UnWYdhJclsiYMm6x/w5+nN+8Tf/LnAgfLGQCm59qAOxU8WwHEq2vNwF6i4j+Q==}

  color-convert@2.0.1:
    resolution: {integrity: sha512-RRECPsj7iu/xb5oKYcsFHSppFNnsj/52OVTRKb4zP5onXwVF3zVmmToNcOfGC+CRDpfK/U584fMg38ZHCaElKQ==}
    engines: {node: '>=7.0.0'}

  color-name@1.1.4:
    resolution: {integrity: sha512-dOy+3AuW3a2wNbZHIuMZpTcgjGuLU/uBL/ubcZF9OXbDo8ff4O8yVp5Bf0efS8uEoYo5q4Fx7dY9OgQGXgAsQA==}

  compressible@2.0.18:
    resolution: {integrity: sha512-AF3r7P5dWxL8MxyITRMlORQNaOA2IkAFaTr4k7BUumjPtRpGDTZpl0Pb1XCO6JeDCBdp126Cgs9sMxqSjgYyRg==}
    engines: {node: '>= 0.6'}

  compression@1.8.1:
    resolution: {integrity: sha512-9mAqGPHLakhCLeNyxPkK4xVo746zQ/czLH1Ky+vkitMnWfWZps8r0qXuwhwizagCRttsL4lfG4pIOvaWLpAP0w==}
    engines: {node: '>= 0.8.0'}

  concat-map@0.0.1:
    resolution: {integrity: sha512-/Srv4dswyQNBfohGpz9o6Yb3Gz3SrUDqBH5rTuhGR7ahtlbYKnVxw2bCFMRljaA7EXHaXZ8wsHdodFvbkhKmqg==}

  content-disposition@0.5.4:
    resolution: {integrity: sha512-FveZTNuGw04cxlAiWbzi6zTAL/lhehaWbTtgluJh4/E95DqMwTmha3KZN1aAWA8cFIhHzMZUvLevkw5Rqk+tSQ==}
    engines: {node: '>= 0.6'}

  content-disposition@1.0.0:
    resolution: {integrity: sha512-Au9nRL8VNUut/XSzbQA38+M78dzP4D+eqg3gfJHMIHHYa3bg067xj1KxMUWj+VULbiZMowKngFFbKczUrNJ1mg==}
    engines: {node: '>= 0.6'}

  content-type@1.0.5:
    resolution: {integrity: sha512-nTjqfcBFEipKdXCv4YDQWCfmcLZKm81ldF0pAopTvyrFGVbcR6P/VAAd5G7N+0tTr8QqiU0tFadD6FK4NtJwOA==}
    engines: {node: '>= 0.6'}

  cookie-signature@1.2.2:
    resolution: {integrity: sha512-D76uU73ulSXrD1UXF4KE2TMxVVwhsnCgfAyTg9k8P6KGZjlXKrOLe4dJQKI3Bxi5wjesZoFXJWElNWBjPZMbhg==}
    engines: {node: '>=6.6.0'}

  cookie@0.7.2:
    resolution: {integrity: sha512-yki5XnKuf750l50uGTllt6kKILY4nQ1eNIQatoXEByZ5dWgnKqbnqmTrBE5B4N7lrMJKQ2ytWMiTO2o0v6Ew/w==}
    engines: {node: '>= 0.6'}

  cors@2.8.5:
    resolution: {integrity: sha512-KIHbLJqu73RGr/hnbrO9uBeixNGuvSQjul/jdFvS/KFSIH1hWVd1ng7zOHx+YrEfInLG7q4n6GHQ9cDtxv/P6g==}
    engines: {node: '>= 0.10'}

  cross-spawn@7.0.6:
    resolution: {integrity: sha512-uV2QOWP2nWzsy2aMp8aRibhi9dlzF5Hgh5SHaB9OiTGEyDTiJJyx0uy51QXdyWbtAHNua4XJzUKca3OzKUd3vA==}
    engines: {node: '>= 8'}

  debug@2.6.9:
    resolution: {integrity: sha512-bC7ElrdJaJnPbAP+1EotYvqZsb3ecl5wi6Bfi6BJTUcNowp6cvspg0jXznRTKDjm/E7AdgFBVeAPVMNcKGsHMA==}
    peerDependencies:
      supports-color: '*'
    peerDependenciesMeta:
      supports-color:
        optional: true

  debug@4.4.3:
    resolution: {integrity: sha512-RGwwWnwQvkVfavKVt22FGLw+xYSdzARwm0ru6DhTVA3umU5hZc28V3kO4stgYryrTlLpuvgI9GiijltAjNbcqA==}
    engines: {node: '>=6.0'}
    peerDependencies:
      supports-color: '*'
    peerDependenciesMeta:
      supports-color:
        optional: true

  deep-is@0.1.4:
    resolution: {integrity: sha512-oIPzksmTg4/MriiaYGO+okXDT7ztn/w3Eptv/+gSIdMdKsJo0u4CfYNFJPy+4SKMuCqGw2wxnA+URMg3t8a/bQ==}

  depd@1.1.2:
    resolution: {integrity: sha512-7emPTl6Dpo6JRXOXjLRxck+FlLRX5847cLKEn00PLAgc3g2hTZZgr+e4c2v6QpSmLeFP3n5yUo7ft6avBK/5jQ==}
    engines: {node: '>= 0.6'}

  depd@2.0.0:
    resolution: {integrity: sha512-g7nH6P6dyDioJogAAGprGpCtVImJhpPk/roCzdb3fIh61/s/nPsfR6onyMwkCAR/OlC3yBC0lESvUoQEAssIrw==}
    engines: {node: '>= 0.8'}

  dir-glob@3.0.1:
    resolution: {integrity: sha512-WkrWp9GR4KXfKGYzOLmTuGVi1UWFfws377n9cc55/tb6DuqyF6pcQ5AbiHEshaDpY9v6oaSr2XCDidGmMwdzIA==}
    engines: {node: '>=8'}

  dts-resolver@2.1.3:
    resolution: {integrity: sha512-bihc7jPC90VrosXNzK0LTE2cuLP6jr0Ro8jk+kMugHReJVLIpHz/xadeq3MhuwyO4TD4OA3L1Q8pBBFRc08Tsw==}
    engines: {node: '>=20.19.0'}
    peerDependencies:
      oxc-resolver: '>=11.0.0'
    peerDependenciesMeta:
      oxc-resolver:
        optional: true

  dunder-proto@1.0.1:
    resolution: {integrity: sha512-KIN/nDJBQRcXw0MLVhZE9iQHmG68qAVIBg9CqmUYjmQIhgij9U5MFvrqkUL5FbtyyzZuOeOt0zdeRe4UY7ct+A==}
    engines: {node: '>= 0.4'}

  ee-first@1.1.1:
    resolution: {integrity: sha512-WMwm9LhRUo+WUaRN+vRuETqG89IgZphVSNkdFgeb6sS/E4OrDIN7t48CAewSHXc6C8lefD8KKfr5vY61brQlow==}

  empathic@2.0.0:
    resolution: {integrity: sha512-i6UzDscO/XfAcNYD75CfICkmfLedpyPDdozrLMmQc5ORaQcdMoc21OnlEylMIqI7U8eniKrPMxxtj8k0vhmJhA==}
    engines: {node: '>=14'}

  empty-npm-package@1.0.0:
    resolution: {integrity: sha512-q4Mq/+XO7UNDdMiPpR/LIBIW1Zl4V0Z6UT9aKGqIAnBCtCb3lvZJM1KbDbdzdC8fKflwflModfjR29Nt0EpcwA==}

  encodeurl@2.0.0:
    resolution: {integrity: sha512-Q0n9HRi4m6JuGIV1eFlmvJB7ZEVxu93IrMyiMsGC0lrMJMWzRgx6WGquyfQgZVb31vhGgXnfmPNNXmxnOkRBrg==}
    engines: {node: '>= 0.8'}

  es-define-property@1.0.1:
    resolution: {integrity: sha512-e3nRfgfUZ4rNGL232gUgX06QNyyez04KdjFrF+LTRoOXmrOgFKDg4BCdsjW8EnT69eqdYGmRpJwiPVYNrCaW3g==}
    engines: {node: '>= 0.4'}

  es-errors@1.3.0:
    resolution: {integrity: sha512-Zf5H2Kxt2xjTvbJvP2ZWLEICxA6j+hAmMzIlypy4xcBg1vKVnx89Wy0GbS+kf5cwCVFFzdCFh2XSCFNULS6csw==}
    engines: {node: '>= 0.4'}

  es-module-lexer@1.7.0:
    resolution: {integrity: sha512-jEQoCwk8hyb2AZziIOLhDqpm5+2ww5uIE6lkO/6jcOCusfk6LhMHpXXfBLXTZ7Ydyt0j4VoUQv6uGNYbdW+kBA==}

  es-object-atoms@1.1.1:
    resolution: {integrity: sha512-FGgH2h8zKNim9ljj7dankFPcICIK9Cp5bm+c2gQSYePhpaG5+esrLODihIorn+Pe6FGJzWhXQotPv73jTaldXA==}
    engines: {node: '>= 0.4'}

  escape-html@1.0.3:
    resolution: {integrity: sha512-NiSupZ4OeuGwr68lGIeym/ksIZMJodUGOSCZ/FSnTxcrekbvqrgdUxlJOMpijaKZVjAJrWrGs/6Jy8OMuyj9ow==}

  escape-string-regexp@4.0.0:
    resolution: {integrity: sha512-TtpcNJ3XAzx3Gq8sWRzJaVajRs0uVxA2YAkdb1jm2YkPz4G6egUFAyA3n5vtEIZefPk5Wa4UXbKuS5fKkJWdgA==}
    engines: {node: '>=10'}

  eslint-config-prettier@10.1.8:
    resolution: {integrity: sha512-82GZUjRS0p/jganf6q1rEO25VSoHH0hKPCTrgillPjdI/3bgBhAE1QzHrHTizjpRvy6pGAvKjDJtk2pF9NDq8w==}
    hasBin: true
    peerDependencies:
      eslint: '>=7.0.0'

  eslint-plugin-allowed-dependencies@2.0.1:
    resolution: {integrity: sha512-kQCyZdnv3BgaAZO2PaW/LIhA0xyIbdQ4ImVTmZ7Wnljay5wCNRmdr9Y5p8YCedQ6VoI8Nwyl3eC74jZNBcGeWw==}
    engines: {node: ^20.19.0 || ^22.12.0 || ^24.0.0}
    peerDependencies:
      eslint: ^9.0.0
      typescript-eslint: ^8.0.0

  eslint-plugin-prettier@5.5.4:
    resolution: {integrity: sha512-swNtI95SToIz05YINMA6Ox5R057IMAmWZ26GqPxusAp1TZzj+IdY9tXNWWD3vkF/wEqydCONcwjTFpxybBqZsg==}
    engines: {node: ^14.18.0 || >=16.0.0}
    peerDependencies:
      '@types/eslint': '>=8.0.0'
      eslint: '>=8.0.0'
      eslint-config-prettier: '>= 7.0.0 <10.0.0 || >=10.1.0'
      prettier: '>=3.0.0'
    peerDependenciesMeta:
      '@types/eslint':
        optional: true
      eslint-config-prettier:
        optional: true

  eslint-scope@8.4.0:
    resolution: {integrity: sha512-sNXOfKCn74rt8RICKMvJS7XKV/Xk9kA7DyJr8mJik3S7Cwgy3qlkkmyS2uQB3jiJg6VNdZd/pDBJu0nvG2NlTg==}
    engines: {node: ^18.18.0 || ^20.9.0 || >=21.1.0}

  eslint-visitor-keys@3.4.3:
    resolution: {integrity: sha512-wpc+LXeiyiisxPlEkUzU6svyS1frIO3Mgxj1fdy7Pm8Ygzguax2N3Fa/D/ag1WqbOprdI+uY6wMUl8/a2G+iag==}
    engines: {node: ^12.22.0 || ^14.17.0 || >=16.0.0}

  eslint-visitor-keys@4.2.1:
    resolution: {integrity: sha512-Uhdk5sfqcee/9H/rCOJikYz67o0a2Tw2hGRPOG2Y1R2dg7brRe1uG0yaNQDHu+TO/uQPF/5eCapvYSmHUjt7JQ==}
    engines: {node: ^18.18.0 || ^20.9.0 || >=21.1.0}

  eslint@9.0.0:
    resolution: {integrity: sha512-IMryZ5SudxzQvuod6rUdIUz29qFItWx281VhtFVc2Psy/ZhlCeD/5DT6lBIJ4H3G+iamGJoTln1v+QSuPw0p7Q==}
    engines: {node: ^18.18.0 || ^20.9.0 || >=21.1.0}
    hasBin: true

  eslint@9.39.1:
    resolution: {integrity: sha512-BhHmn2yNOFA9H9JmmIVKJmd288g9hrVRDkdoIgRCRuSySRUHH7r/DI6aAXW9T1WwUuY3DFgrcaqB+deURBLR5g==}
    engines: {node: ^18.18.0 || ^20.9.0 || >=21.1.0}
    hasBin: true
    peerDependencies:
      jiti: '*'
    peerDependenciesMeta:
      jiti:
        optional: true

  espree@10.4.0:
    resolution: {integrity: sha512-j6PAQ2uUr79PZhBjP5C5fhl8e39FmRnOjsD5lGnWrFU8i2G776tBK7+nP8KuQUTTyAZUwfQqXAgrVH5MbH9CYQ==}
    engines: {node: ^18.18.0 || ^20.9.0 || >=21.1.0}

  esquery@1.6.0:
    resolution: {integrity: sha512-ca9pw9fomFcKPvFLXhBKUK90ZvGibiGOvRJNbjljY7s7uq/5YO4BOzcYtJqExdx99rF6aAcnRxHmcUHcz6sQsg==}
    engines: {node: '>=0.10'}

  esrecurse@4.3.0:
    resolution: {integrity: sha512-KmfKL3b6G+RXvP8N1vr3Tq1kL/oCFgn2NYXEtqP8/L3pKapUA4G8cFVaoF3SU323CD4XypR/ffioHmkti6/Tag==}
    engines: {node: '>=4.0'}

  estraverse@5.3.0:
    resolution: {integrity: sha512-MMdARuVEQziNTeJD8DgMqmhwR11BRQ/cBP+pLtYdSTnf3MIO8fFeiINEbX36ZdNlfU/7A9f3gUw49B3oQsvwBA==}
    engines: {node: '>=4.0'}

  estree-walker@3.0.3:
    resolution: {integrity: sha512-7RUKfXgSMMkzt6ZuXmqapOurLGPPfgj6l9uRZ7lRGolvk0y2yocc35LdcxKC5PQZdn2DMqioAQ2NoWcrTKmm6g==}

  esutils@2.0.3:
    resolution: {integrity: sha512-kVscqXk4OCp68SZ0dkgEKVi6/8ij300KBWTJq32P/dYeWTSwK41WyTxalN1eRmA5Z9UU/LX9D7FWSmV9SAYx6g==}
    engines: {node: '>=0.10.0'}

  etag@1.8.1:
    resolution: {integrity: sha512-aIL5Fx7mawVa300al2BnEE4iNvo1qETxLrPI/o05L7z6go7fCw1J6EQmbK4FmJ2AS7kgVF/KEZWufBfdClMcPg==}
    engines: {node: '>= 0.6'}

  expect-type@1.2.2:
    resolution: {integrity: sha512-JhFGDVJ7tmDJItKhYgJCGLOWjuK9vPxiXoUFLwLDc99NlmklilbiQJwoctZtt13+xMw91MCk/REan6MWHqDjyA==}
    engines: {node: '>=12.0.0'}

  express-fileupload@1.5.2:
    resolution: {integrity: sha512-wxUJn2vTHvj/kZCVmc5/bJO15C7aSMyHeuXYY3geKpeKibaAoQGcEv5+sM6nHS2T7VF+QHS4hTWPiY2mKofEdg==}
    engines: {node: '>=12.0.0'}

  express@5.1.0:
    resolution: {integrity: sha512-DT9ck5YIRU+8GYzzU5kT3eHGA5iL+1Zd0EutOmTE9Dtk+Tvuzd23VBU+ec7HPNSTxXYO55gPV/hq4pSBJDjFpA==}
    engines: {node: '>= 18'}

  express@5.2.0:
    resolution: {integrity: sha512-XdpJDLxfztVY59X0zPI6sibRiGcxhTPXRD3IhJmjKf2jwMvkRGV1j7loB8U+heeamoU3XvihAaGRTR4aXXUN3A==}
    engines: {node: '>= 18'}

  fast-deep-equal@3.1.3:
    resolution: {integrity: sha512-f3qQ9oQy9j2AhBe/H9VC91wLmKBCCU/gDOnKNAYG5hswO7BLKj09Hc5HYNz9cGI++xlpDCIgDaitVs03ATR84Q==}

  fast-diff@1.3.0:
    resolution: {integrity: sha512-VxPP4NqbUjj6MaAOafWeUn2cXWLcCtljklUtZf0Ind4XQ+QPtmA0b18zZy0jIQx+ExRVCR/ZQpBmik5lXshNsw==}

  fast-glob@3.3.3:
    resolution: {integrity: sha512-7MptL8U0cqcFdzIzwOTHoilX9x5BrNqye7Z/LuC7kCMRio1EMSyqRK3BEAUD7sXRq4iT4AzTVuZdhgQ2TCvYLg==}
    engines: {node: '>=8.6.0'}

  fast-json-stable-stringify@2.1.0:
    resolution: {integrity: sha512-lhd/wF+Lk98HZoTCtlVraHtfh5XYijIjalXck7saUtuanSDyLMxnHhSXEDJqHxD7msR8D0uCmqlkwjCV8xvwHw==}

  fast-levenshtein@2.0.6:
    resolution: {integrity: sha512-DCXu6Ifhqcks7TZKY3Hxp3y6qphY5SJZmrWMDrKcERSOXWQdMhU9Ig/PYrzyw/ul9jOIyh0N4M0tbC5hodg8dw==}

  fastq@1.19.1:
    resolution: {integrity: sha512-GwLTyxkCXjXbxqIhTsMI2Nui8huMPtnxg7krajPJAjnEG/iiOS7i+zCtWGZR9G0NBKbXKh6X9m9UIsYX/N6vvQ==}

  fdir@6.5.0:
    resolution: {integrity: sha512-tIbYtZbucOs0BRGqPJkshJUYdL+SDH7dVM8gjy+ERp3WAUjLEFJE+02kanyHtwjWOnwrKYBiwAmM0p4kLJAnXg==}
    engines: {node: '>=12.0.0'}
    peerDependencies:
      picomatch: ^3 || ^4
    peerDependenciesMeta:
      picomatch:
        optional: true

  fflate@0.8.2:
    resolution: {integrity: sha512-cPJU47OaAoCbg0pBvzsgpTPhmhqI5eJjh/JIu8tPj5q+T7iLvW/JAYUqmE7KOB4R1ZyEhzBaIQpQpardBF5z8A==}

  file-entry-cache@8.0.0:
    resolution: {integrity: sha512-XXTUwCvisa5oacNGRP9SfNtYBNAMi+RPwBFmblZEF7N7swHYQS6/Zfk7SRwx4D5j3CH211YNRco1DEMNVfZCnQ==}
    engines: {node: '>=16.0.0'}

  fill-range@7.1.1:
    resolution: {integrity: sha512-YsGpe3WHLK8ZYi4tWDg2Jy3ebRz2rXowDxnld4bkQB00cc/1Zw9AWnC0i9ztDJitivtQvaI9KaLyKrc+hBW0yg==}
    engines: {node: '>=8'}

  finalhandler@2.1.0:
    resolution: {integrity: sha512-/t88Ty3d5JWQbWYgaOGCCYfXRwV1+be02WqYYlL6h0lEiUAMPM8o8qKGO01YIkOHzka2up08wvgYD0mDiI+q3Q==}
    engines: {node: '>= 0.8'}

  find-up@5.0.0:
    resolution: {integrity: sha512-78/PXT1wlLLDgTzDs7sjq9hzz0vXD+zn+7wypEe4fXQxCmdmqfGsEPQxmiCSQI3ajFV91bVSsvNtrJRiW6nGng==}
    engines: {node: '>=10'}

  flat-cache@4.0.1:
    resolution: {integrity: sha512-f7ccFPK3SXFHpx15UIGyRJ/FJQctuKZ0zVuN3frBo4HnK3cay9VEW0R6yPYFHC0AgqhukPzKjq22t5DmAyqGyw==}
    engines: {node: '>=16'}

  flatted@3.3.3:
    resolution: {integrity: sha512-GX+ysw4PBCz0PzosHDepZGANEuFCMLrnRTiEy9McGjmkCQYwRq4A/X786G/fjM/+OjsWSU1ZrY5qyARZmO/uwg==}

  forwarded@0.2.0:
    resolution: {integrity: sha512-buRG0fpBtRHSTCOASe6hD258tEubFoRLb4ZNA6NxMVHNw2gOcwHo9wyablzMzOA5z9xA9L1KNjk/Nt6MT9aYow==}
    engines: {node: '>= 0.6'}

  fresh@0.5.2:
    resolution: {integrity: sha512-zJ2mQYM18rEFOudeV4GShTGIQ7RbzA7ozbU9I/XBpm7kqgMywgmylMwXHxZJmkVoYkna9d2pVXVXPdYTP9ej8Q==}
    engines: {node: '>= 0.6'}

  fresh@2.0.0:
    resolution: {integrity: sha512-Rx/WycZ60HOaqLKAi6cHRKKI7zxWbJ31MhntmtwMoaTeF7XFH9hhBp8vITaMidfljRQ6eYWCKkaTK+ykVJHP2A==}
    engines: {node: '>= 0.8'}

  fsevents@2.3.3:
    resolution: {integrity: sha512-5xoDfX+fL7faATnagmWPpbFtwh/R77WmMMqqHGS65C3vvB0YHrgF+B1YmZ3441tMj5n63k0212XNoJwzlhffQw==}
    engines: {node: ^8.16.0 || ^10.6.0 || >=11.0.0}
    os: [darwin]

  function-bind@1.1.2:
    resolution: {integrity: sha512-7XHNxH7qX9xG5mIwxkhumTox/MIRNcOgDrxWsMt2pAr23WHp6MrRlN7FBSFpCpr+oVO0F744iUgR82nJMfG2SA==}

  get-intrinsic@1.3.0:
    resolution: {integrity: sha512-9fSjSaos/fRIVIp+xSJlE6lfwhES7LNtKaCBIamHsjr2na1BiABJPo0mOjjz8GJDURarmCPGqaiVg5mfjb98CQ==}
    engines: {node: '>= 0.4'}

  get-proto@1.0.1:
    resolution: {integrity: sha512-sTSfBjoXBp89JvIKIefqw7U2CCebsc74kiY6awiGogKtoSGbgjYE/G/+l9sF3MWFPNc9IcoOC4ODfKHfxFmp0g==}
    engines: {node: '>= 0.4'}

  get-tsconfig@4.13.0:
    resolution: {integrity: sha512-1VKTZJCwBrvbd+Wn3AOgQP/2Av+TfTCOlE4AcRJE72W1ksZXbAx8PPBR9RzgTeSPzlPMHrbANMH3LbltH73wxQ==}

  glob-parent@5.1.2:
    resolution: {integrity: sha512-AOIgSQCepiJYwP3ARnGx+5VnTu2HBYdzbGP45eLw1vr3zB3vZLeyed1sC9hnbcOc9/SrMyM5RPQrkGz4aS9Zow==}
    engines: {node: '>= 6'}

  glob-parent@6.0.2:
    resolution: {integrity: sha512-XxwI8EOhVQgWp6iDL+3b0r86f4d6AX6zSU55HfB4ydCEuXLXc5FcYeOu+nnGftS4TEju/11rt4KJPTMgbfmv4A==}
    engines: {node: '>=10.13.0'}

  globals@14.0.0:
    resolution: {integrity: sha512-oahGvuMGQlPw/ivIYBjVSrWAfWLBeku5tpPE2fOPLi+WHffIWbuh2tCjhyQhTBPMf5E9jDEH4FOmTYgYwbKwtQ==}
    engines: {node: '>=18'}

  globby@11.1.0:
    resolution: {integrity: sha512-jhIXaOzy1sb8IyocaruWSn1TjmnBVs8Ayhcy83rmxNJ8q2uWKCAj3CnJY+KpGSXCueAPc0i05kVvVKtP1t9S3g==}
    engines: {node: '>=10'}

  gopd@1.2.0:
    resolution: {integrity: sha512-ZUKRh6/kUFoAiTAtTYPZJ3hw9wNxx+BIBOijnlG9PnrJsCcSjs1wyyD6vJpaYtgnzDrKYRSqf3OO6Rfa93xsRg==}
    engines: {node: '>= 0.4'}

  graphemer@1.4.0:
    resolution: {integrity: sha512-EtKwoO6kxCL9WO5xipiHTZlSzBm7WLT627TqC/uVRd0HKmq8NXyebnNYxDoBi7wt8eTWrUrKXCOVaFq9x1kgag==}

  has-flag@4.0.0:
    resolution: {integrity: sha512-EykJT/Q1KjTWctppgIAgfSO0tKVuZUjhgMr17kqTumMl6Afv3EISleU7qZUzoXDFTAHTDC4NOoG/ZxU3EvlMPQ==}
    engines: {node: '>=8'}

  has-symbols@1.1.0:
    resolution: {integrity: sha512-1cDNdwJ2Jaohmb3sg4OmKaMBwuC48sYni5HUw2DvsC8LjGTLK9h+eb1X6RyuOHe4hT0ULCW68iomhjUoKUqlPQ==}
    engines: {node: '>= 0.4'}

  hasown@2.0.2:
    resolution: {integrity: sha512-0hJU9SCPvmMzIBdZFqNPXWa6dqh7WdH0cII9y+CyS8rG3nL48Bclra9HmKhVVUHyPWNH5Y7xDwAB7bfgSjkUMQ==}
    engines: {node: '>= 0.4'}

  hookable@5.5.3:
    resolution: {integrity: sha512-Yc+BQe8SvoXH1643Qez1zqLRmbA5rCL+sSmk6TVos0LWVfNIB7PGncdlId77WzLGSIB5KaWgTaNTs2lNVEI6VQ==}

  html-escaper@2.0.2:
    resolution: {integrity: sha512-H2iMtd0I4Mt5eYiapRdIDjp+XzelXQ0tFE4JS7YFwFevXXMmOp9myNrUvCg0D6ws8iqkRPBfKHgbwig1SmlLfg==}

  http-errors@2.0.1:
    resolution: {integrity: sha512-4FbRdAX+bSdmo4AUFuS0WNiPz8NgFt+r8ThgNWmlrjQjt1Q7ZR9+zTlce2859x4KSXrwIsaeTqDoKQmtP8pLmQ==}
    engines: {node: '>= 0.8'}

  husky@9.1.7:
    resolution: {integrity: sha512-5gs5ytaNjBrh5Ow3zrvdUUY+0VxIuWVL4i9irt6friV+BqdCfmV11CQTWMiBYWHbXhco+J1kHfTOUkePhCDvMA==}
    engines: {node: '>=18'}
    hasBin: true

  iconv-lite@0.7.0:
    resolution: {integrity: sha512-cf6L2Ds3h57VVmkZe+Pn+5APsT7FpqJtEhhieDCvrE2MK5Qk9MyffgQyuxQTm6BChfeZNtcOLHp9IcWRVcIcBQ==}
    engines: {node: '>=0.10.0'}

  ignore@5.3.2:
    resolution: {integrity: sha512-hsBTNUqQTDwkWtcdYI2i06Y/nUBEsNEDJKjWdigLvegy8kDuJAS8uRlpkkcQpyEXL0Z/pjDy5HBmMjRCJ2gq+g==}
    engines: {node: '>= 4'}

  ignore@7.0.5:
    resolution: {integrity: sha512-Hs59xBNfUIunMFgWAbGX5cq6893IbWg4KnrjbYwX3tx0ztorVgTDA6B2sxf8ejHJ4wz8BqGUMYlnzNBer5NvGg==}
    engines: {node: '>= 4'}

  import-fresh@3.3.1:
    resolution: {integrity: sha512-TR3KfrTZTYLPB6jUjfx6MF9WcWrHL9su5TObK4ZkYgBdWKPOFoSoQIdEuTuR82pmtxH2spWG9h6etwfr1pLBqQ==}
    engines: {node: '>=6'}

  import-without-cache@0.2.2:
    resolution: {integrity: sha512-4TTuRrZ0jBULXzac3EoX9ZviOs8Wn9iAbNhJEyLhTpAGF9eNmYSruaMMN/Tec/yqaO7H6yS2kALfQDJ5FxfatA==}
    engines: {node: '>=20.19.0'}

  imurmurhash@0.1.4:
    resolution: {integrity: sha512-JmXMZ6wuvDmLiHEml9ykzqO6lwFbof0GG4IkcGaENdCRDDmMVnny7s5HsIgHCbaq0w2MyPhDqkhTUgS2LU2PHA==}
    engines: {node: '>=0.8.19'}

  inherits@2.0.4:
    resolution: {integrity: sha512-k/vGaX4/Yla3WzyMCvTQOXYeIHvqOKtnqBduzTHpzpQZzAskKMhZ2K+EnBiSM9zGSoIFeMpXKxa4dYeZIQqewQ==}

  ipaddr.js@1.9.1:
    resolution: {integrity: sha512-0KI/607xoxSToH7GjN1FfSbLoU0+btTicjsQSWQlh/hZykN8KpmMf7uYwPW3R+akZ6R/w18ZlXSHBYXiYUPO3g==}
    engines: {node: '>= 0.10'}

  is-extglob@2.1.1:
    resolution: {integrity: sha512-SbKbANkN603Vi4jEZv49LeVJMn4yGwsbzZworEoyEiutsN3nJYdbO36zfhGJ6QEDpOZIFkDtnq5JRxmvl3jsoQ==}
    engines: {node: '>=0.10.0'}

  is-glob@4.0.3:
    resolution: {integrity: sha512-xelSayHH36ZgE7ZWhli7pW34hNbNl8Ojv5KVmkJD4hBdD3th8Tfk9vYasLM+mXWOZhFkgZfxhLSnrwRr4elSSg==}
    engines: {node: '>=0.10.0'}

  is-number@7.0.0:
    resolution: {integrity: sha512-41Cifkg6e8TylSpdtTpeLVMqvSBEVzTttHvERD741+pnZ8ANv0004MRL43QKPDlK9cGvNp6NZWZUBlbGXYxxng==}
    engines: {node: '>=0.12.0'}

  is-path-inside@3.0.3:
    resolution: {integrity: sha512-Fd4gABb+ycGAmKou8eMftCupSir5lRxqf4aD/vd0cD2qc4HL07OjCeuHMr8Ro4CoMaeCKDB0/ECBOVWjTwUvPQ==}
    engines: {node: '>=8'}

  is-promise@4.0.0:
    resolution: {integrity: sha512-hvpoI6korhJMnej285dSg6nu1+e6uxs7zG3BYAm5byqDsgJNWwxzM6z6iZiAgQR4TJ30JmBTOwqZUw3WlyH3AQ==}

  isexe@2.0.0:
    resolution: {integrity: sha512-RHxMLp9lnKHGHRng9QFhRCMbYAcVpn69smSGcq3f36xjgVVWThj4qqLbTLlq7Ssj8B+fIQ1EuCEGI2lKsyQeIw==}

  istanbul-lib-coverage@3.2.2:
    resolution: {integrity: sha512-O8dpsF+r0WV/8MNRKfnmrtCWhuKjxrq2w+jpzBL5UZKTi2LeVWnWOmWRxFlesJONmc+wLAGvKQZEOanko0LFTg==}
    engines: {node: '>=8'}

  istanbul-lib-report@3.0.1:
    resolution: {integrity: sha512-GCfE1mtsHGOELCU8e/Z7YWzpmybrx/+dSTfLrvY8qRmaY6zXTKWn6WQIjaAFw069icm6GVMNkgu0NzI4iPZUNw==}
    engines: {node: '>=10'}

  istanbul-lib-source-maps@5.0.6:
    resolution: {integrity: sha512-yg2d+Em4KizZC5niWhQaIomgf5WlL4vOOjZ5xGCmF8SnPE/mDWWXgvRExdcpCgh9lLRRa1/fSYp2ymmbJ1pI+A==}
    engines: {node: '>=10'}

  istanbul-reports@3.2.0:
    resolution: {integrity: sha512-HGYWWS/ehqTV3xN10i23tkPkpH46MLCIMFNCaaKNavAXTF1RkqxawEPtnjnGZ6XKSInBKkiOA5BKS+aZiY3AvA==}
    engines: {node: '>=8'}

  js-tokens@9.0.1:
    resolution: {integrity: sha512-mxa9E9ITFOt0ban3j6L5MpjwegGz6lBQmM1IJkWeBZGcMxto50+eWdjC/52xDbS2vy0k7vIMK0Fe2wfL9OQSpQ==}

  js-yaml@4.1.1:
    resolution: {integrity: sha512-qQKT4zQxXl8lLwBtHMWwaTcGfFOZviOJet3Oy/xmGk2gZH677CJM9EvtfdSkgWcATZhj/55JZ0rmy3myCT5lsA==}
    hasBin: true

  jsesc@3.1.0:
    resolution: {integrity: sha512-/sM3dO2FOzXjKQhJuo0Q173wf2KOo8t4I8vHy6lF9poUp7bKT0/NHE8fPX23PwfhnykfqnC2xRxOnVw5XuGIaA==}
    engines: {node: '>=6'}
    hasBin: true

  json-buffer@3.0.1:
    resolution: {integrity: sha512-4bV5BfR2mqfQTJm+V5tPPdf+ZpuhiIvTuAB5g8kcrXOZpTT/QwwVRWBywX1ozr6lEuPdbHxwaJlm9G6mI2sfSQ==}

  json-schema-traverse@0.4.1:
    resolution: {integrity: sha512-xbbCH5dCYU5T8LcEhhuh7HJ88HXuW3qsI3Y0zOZFKfZEHcpWiHU/Jxzk629Brsab/mMiHQti9wMP+845RPe3Vg==}

  json-stable-stringify-without-jsonify@1.0.1:
    resolution: {integrity: sha512-Bdboy+l7tA3OGW6FjyFHWkP5LuByj1Tk33Ljyq0axyzdk9//JSi2u3fP1QSmd1KNwq6VOKYGlAu87CisVir6Pw==}

  keyv@4.5.4:
    resolution: {integrity: sha512-oxVHkHR/EJf2CNXnWxRLW6mg7JyCCUcG0DtEGmL2ctUo1PNTin1PUil+r/+4r5MpVgC/fn1kjsx7mjSujKqIpw==}

  levn@0.4.1:
    resolution: {integrity: sha512-+bT2uH4E5LGE7h/n3evcS/sQlJXCpIp6ym8OWJ5eV6+67Dsql/LaaT7qJBAt2rzfoa/5QBGBhxDix1dMt2kQKQ==}
    engines: {node: '>= 0.8.0'}

  locate-path@6.0.0:
    resolution: {integrity: sha512-iPZK6eYjbxRu3uB4/WZ3EsEIMJFMqAoopl3R+zuq0UjcAm/MO6KCweDgPfP3elTztoKP3KtnVHxTn2NHBSDVUw==}
    engines: {node: '>=10'}

  lodash.merge@4.6.2:
    resolution: {integrity: sha512-0KpjqXRVvrYyCsX1swR/XTK0va6VQkQM6MNo7PqW77ByjAhoARA8EfrP1N4+KlKj8YS0ZUCtRT/YUuhyYDujIQ==}

  lodash.snakecase@4.1.1:
    resolution: {integrity: sha512-QZ1d4xoBHYUeuouhEq3lk3Uq7ldgyFXGBhg04+oRLnIz8o9T65Eh+8YdroUwn846zchkA9yDsDl5CVVaV2nqYw==}

  lru-cache@11.2.1:
    resolution: {integrity: sha512-r8LA6i4LP4EeWOhqBaZZjDWwehd1xUJPCJd9Sv300H0ZmcUER4+JPh7bqqZeqs1o5pgtgvXm+d9UGrB5zZGDiQ==}
    engines: {node: 20 || >=22}

  magic-string@0.30.21:
    resolution: {integrity: sha512-vd2F4YUyEXKGcLHoq+TEyCjxueSeHnFxyyjNp80yg0XV4vUhnDer/lvvlqM/arB5bXQN5K2/3oinyCRyx8T2CQ==}

  magicast@0.5.1:
    resolution: {integrity: sha512-xrHS24IxaLrvuo613F719wvOIv9xPHFWQHuvGUBmPnCA/3MQxKI3b+r7n1jAoDHmsbC5bRhTZYR77invLAxVnw==}

  make-dir@4.0.0:
    resolution: {integrity: sha512-hXdUTZYIVOt1Ex//jAQi+wTZZpUpwBj/0QsOzqegb3rGMMeJiSEu5xLHnYfBrRV4RH2+OCSOO95Is/7x1WJ4bw==}
    engines: {node: '>=10'}

  math-intrinsics@1.1.0:
    resolution: {integrity: sha512-/IXtbwEk5HTPyEwyKX6hGkYXxM9nbj64B+ilVJnC/R6B0pH5G4V3b0pVbL7DBj4tkhBAppbQUlf6F6Xl9LHu1g==}
    engines: {node: '>= 0.4'}

  media-typer@0.3.0:
    resolution: {integrity: sha512-dq+qelQ9akHpcOl/gUVRTxVIOkAJ1wR3QAvb4RsVjS8oVoFjDGTc679wJYmUmknUF5HwMLOgb5O+a3KxfWapPQ==}
    engines: {node: '>= 0.6'}

  media-typer@1.1.0:
    resolution: {integrity: sha512-aisnrDP4GNe06UcKFnV5bfMNPBUw4jsLGaWwWfnH3v02GnBuXX2MCVn5RbrWo0j3pczUilYblq7fQ7Nw2t5XKw==}
    engines: {node: '>= 0.8'}

  merge-descriptors@1.0.3:
    resolution: {integrity: sha512-gaNvAS7TZ897/rVaZ0nMtAyxNyi/pdbjbAwUpFQpN70GqnVfOiXpeUUMKRBmzXaSQ8DdTX4/0ms62r2K+hE6mQ==}

  merge-descriptors@2.0.0:
    resolution: {integrity: sha512-Snk314V5ayFLhp3fkUREub6WtjBfPdCPY1Ln8/8munuLuiYhsABgBVWsozAG+MWMbVEvcdcpbi9R7ww22l9Q3g==}
    engines: {node: '>=18'}

  merge2@1.4.1:
    resolution: {integrity: sha512-8q7VEgMJW4J8tcfVPy8g09NcQwZdbwFEqhe/WZkoIzjn/3TGDwtOCYtXGxA3O8tPzpczCCDgv+P2P5y00ZJOOg==}
    engines: {node: '>= 8'}

  methods@1.1.2:
    resolution: {integrity: sha512-iclAHeNqNm68zFtnZ0e+1L2yUIdvzNoauKU4WBA3VvH/vPFieF7qfRlwUZU+DA9P9bPXIS90ulxoUoCH23sV2w==}
    engines: {node: '>= 0.6'}

  micromatch@4.0.8:
    resolution: {integrity: sha512-PXwfBhYu0hBCPw8Dn0E+WDYb7af3dSLVWKi3HGv84IdF4TyFoC0ysxFd0Goxw7nSv4T/PzEJQxsYsEiFCKo2BA==}
    engines: {node: '>=8.6'}

  mime-db@1.52.0:
    resolution: {integrity: sha512-sPU4uV7dYlvtWJxwwxHD0PuihVNiE7TyAbQ5SWxDCB9mUYvOgroQOwYQQOKPJ8CIbE+1ETVlOoK1UC2nU3gYvg==}
    engines: {node: '>= 0.6'}

  mime-db@1.54.0:
    resolution: {integrity: sha512-aU5EJuIN2WDemCcAp2vFBfp/m4EAhWJnUNSSw0ixs7/kXbd6Pg64EmwJkNdFhB8aWt1sH2CTXrLxo/iAGV3oPQ==}
    engines: {node: '>= 0.6'}

  mime-types@2.1.35:
    resolution: {integrity: sha512-ZDY+bPm5zTTF+YpCrAU9nK0UgICYPT0QtT1NZWFv4s++TNkcgVaT0g6+4R2uI4MjQjzysHB1zxuWL50hzaeXiw==}
    engines: {node: '>= 0.6'}

  mime-types@3.0.1:
    resolution: {integrity: sha512-xRc4oEhT6eaBpU1XF7AjpOFD+xQmXNB5OVKwp4tqCuBpHLS/ZbBDrc07mYTDqVMg6PfxUjjNp85O6Cd2Z/5HWA==}
    engines: {node: '>= 0.6'}

  mime@1.6.0:
    resolution: {integrity: sha512-x0Vn8spI+wuJ1O6S7gnbaQg8Pxh4NNHb7KSINmEWKiPE4RKOplvijn+NkmYmmRgP68mc70j2EbeTFRsrswaQeg==}
    engines: {node: '>=4'}
    hasBin: true

  minimatch@3.1.2:
    resolution: {integrity: sha512-J7p63hRiAjw1NDEww1W7i37+ByIrOWO5XQQAzZ3VOcL0PNybwpfmV/N05zFAzwQ9USyEcX6t3UO+K5aqBQOIHw==}

  minimatch@9.0.5:
    resolution: {integrity: sha512-G6T0ZX48xgozx7587koeX9Ys2NYy6Gmv//P89sEte9V9whIapMNF4idKxnW2QtCcLiTWlb/wfCabAtAFWhhBow==}
    engines: {node: '>=16 || 14 >=14.17'}

  ms@2.0.0:
    resolution: {integrity: sha512-Tpp60P6IUJDTuOq/5Z8cdskzJujfwqfOTkrwIwj7IRISpnkJnT6SyJ4PCPnGMoFjC9ddhal5KVIYtAt97ix05A==}

  ms@2.1.3:
    resolution: {integrity: sha512-6FlzubTLZG3J2a/NVCAleEhjzq5oxgHyaCU9yYXvcLsvoVaHJq/s5xXI6/XXP6tz7R9xAOtHnSO/tXtF3WRTlA==}

  nanoid@3.3.11:
    resolution: {integrity: sha512-N8SpfPUnUp1bK+PMYW8qSWdl9U+wwNWI4QKxOYDy9JAro3WMX7p2OeVRF9v+347pnakNevPmiHhNmZ2HbFA76w==}
    engines: {node: ^10 || ^12 || ^13.7 || ^14 || >=15.0.1}
    hasBin: true

  natural-compare@1.4.0:
    resolution: {integrity: sha512-OWND8ei3VtNC9h7V60qff3SVobHr996CTwgxubgyQYEpg290h9J0buyECNNJexkFm5sOajh5G116RYA1c8ZMSw==}

  negotiator@0.6.3:
    resolution: {integrity: sha512-+EUsqGPLsM+j/zdChZjsnX51g4XrHFOIXwfnCVPGlQk/k5giakcKsuxCObBRu6DSm9opw/O6slWbJdghQM4bBg==}
    engines: {node: '>= 0.6'}

  negotiator@0.6.4:
    resolution: {integrity: sha512-myRT3DiWPHqho5PrJaIRyaMv2kgYf0mUVgBNOYMuCH5Ki1yEiQaf/ZJuQ62nvpc44wL5WDbTX7yGJi1Neevw8w==}
    engines: {node: '>= 0.6'}

  negotiator@1.0.0:
    resolution: {integrity: sha512-8Ofs/AUQh8MaEcrlq5xOX0CQ9ypTF5dl78mjlMNfOK08fzpgTHQRQPBxcPlEtIw0yRpws+Zo/3r+5WRby7u3Gg==}
    engines: {node: '>= 0.6'}

  node-forge@1.3.3:
    resolution: {integrity: sha512-rLvcdSyRCyouf6jcOIPe/BgwG/d7hKjzMKOas33/pHEr6gbq18IK9zV7DiPvzsz0oBJPme6qr6H6kGZuI9/DZg==}
    engines: {node: '>= 6.13.0'}

  node-mocks-http@1.17.2:
    resolution: {integrity: sha512-HVxSnjNzE9NzoWMx9T9z4MLqwMpLwVvA0oVZ+L+gXskYXEJ6tFn3Kx4LargoB6ie7ZlCLplv7QbWO6N+MysWGA==}
    engines: {node: '>=14'}
    peerDependencies:
      '@types/express': ^4.17.21 || ^5.0.0
      '@types/node': '*'
    peerDependenciesMeta:
      '@types/express':
        optional: true
      '@types/node':
        optional: true

  object-assign@4.1.1:
    resolution: {integrity: sha512-rJgTQnkUnH1sFw8yT6VSU3zD3sWmu6sZhIseY8VX+GRu3P6F7Fu+JNDoXfklElbLJSnc3FUQHVe4cU5hj+BcUg==}
    engines: {node: '>=0.10.0'}

  object-inspect@1.13.4:
    resolution: {integrity: sha512-W67iLl4J2EXEGTbfeHCffrjDfitvLANg0UlX3wFUUSTx92KXRFegMHUVgSqE+wvhAbi4WqjGg9czysTV2Epbew==}
    engines: {node: '>= 0.4'}

  obug@2.1.1:
    resolution: {integrity: sha512-uTqF9MuPraAQ+IsnPf366RG4cP9RtUi7MLO1N3KEc+wb0a6yKpeL0lmk2IB1jY5KHPAlTc6T/JRdC/YqxHNwkQ==}

  on-finished@2.4.1:
    resolution: {integrity: sha512-oVlzkg3ENAhCk2zdv7IJwd/QUD4z2RxRwpkcGY8psCVcCYZNq4wYnVWALHM+brtuJjePWiYF/ClmuDr8Ch5+kg==}
    engines: {node: '>= 0.8'}

  on-headers@1.1.0:
    resolution: {integrity: sha512-737ZY3yNnXy37FHkQxPzt4UZ2UWPWiCZWLvFZ4fu5cueciegX0zGPnrlY6bwRg4FdQOe9YU8MkmJwGhoMybl8A==}
    engines: {node: '>= 0.8'}

  once@1.4.0:
    resolution: {integrity: sha512-lNaJgI+2Q5URQBkccEKHTQOPaXdUxnZZElQTZY0MFUAuaEqe1E+Nyvgdz/aIyNi6Z9MzO5dv1H8n58/GELp3+w==}

  openapi3-ts@4.5.0:
    resolution: {integrity: sha512-jaL+HgTq2Gj5jRcfdutgRGLosCy/hT8sQf6VOy+P+g36cZOjI1iukdPnijC+4CmeRzg/jEllJUboEic2FhxhtQ==}

  optionator@0.9.4:
    resolution: {integrity: sha512-6IpQ7mKUxRcZNLIObR0hz7lxsapSSIYNZJwXPGeF0mTVqGKFIXj1DQcMoT22S3ROcLyY/rz0PWaWZ9ayWmad9g==}
    engines: {node: '>= 0.8.0'}

  p-limit@3.1.0:
    resolution: {integrity: sha512-TYOanM3wGwNGsZN2cVTYPArw454xnXj5qmWF1bEoAc4+cU/ol7GVh7odevjp1FNHduHc3KZMcFduxU5Xc6uJRQ==}
    engines: {node: '>=10'}

  p-locate@5.0.0:
    resolution: {integrity: sha512-LaNjtRWUBY++zB5nE/NwcaoMylSPk+S+ZHNB1TzdbMJMny6dynpAGt7X/tl/QYq3TIeE6nxHppbo2LGymrG5Pw==}
    engines: {node: '>=10'}

  parent-module@1.0.1:
    resolution: {integrity: sha512-GQ2EWRpQV8/o+Aw8YqtfZZPfNRWZYkbidE9k5rpl/hC3vtHHBfGm2Ifi6qWV+coDGkrUKZAxE3Lot5kcsRlh+g==}
    engines: {node: '>=6'}

  parseurl@1.3.3:
    resolution: {integrity: sha512-CiyeOxFT/JZyN5m0z9PfXw4SCBJ6Sygz1Dpl0wqjlhDEGGBP1GnsUVEL0p63hoG1fcj3fHynXi9NYO4nWOL+qQ==}
    engines: {node: '>= 0.8'}

  path-exists@4.0.0:
    resolution: {integrity: sha512-ak9Qy5Q7jYb2Wwcey5Fpvg2KoAc/ZIhLSLOSBmRmygPsGwkVVt0fZa0qrtMz+m6tJTAHfZQ8FnmB4MG4LWy7/w==}
    engines: {node: '>=8'}

  path-key@3.1.1:
    resolution: {integrity: sha512-ojmeN0qd+y0jszEtoY48r0Peq5dwMEkIlCOu6Q5f41lfkswXuKtYrhgoTpLnyIcHm24Uhqx+5Tqm2InSwLhE6Q==}
    engines: {node: '>=8'}

  path-to-regexp@8.3.0:
    resolution: {integrity: sha512-7jdwVIRtsP8MYpdXSwOS0YdD0Du+qOoF/AEPIt88PcCFrZCzx41oxku1jD88hZBwbNUIEfpqvuhjFaMAqMTWnA==}

  path-type@4.0.0:
    resolution: {integrity: sha512-gDKb8aZMDeD/tZWs9P6+q0J9Mwkdl6xMV8TjnGP3qJVJ06bdMgkbBlLU8IdfOsIsFz2BW1rNVT3XuNEl8zPAvw==}
    engines: {node: '>=8'}

  pathe@2.0.3:
    resolution: {integrity: sha512-WUjGcAqP1gQacoQe+OBJsFA7Ld4DyXuUIjZ5cc75cLHvJ7dtNsTugphxIADwspS+AraAUePCKrSVtPLFj/F88w==}

  picocolors@1.1.1:
    resolution: {integrity: sha512-xceH2snhtb5M9liqDsmEw56le376mTZkEX/jEb/RxNFyegNul7eNslCXP9FDj/Lcu0X8KEyMceP2ntpaHrDEVA==}

  picomatch@2.3.1:
    resolution: {integrity: sha512-JU3teHTNjmE2VCGFzuY8EXzCDVwEqB2a8fsIvwaStHhAWJEeVd1o1QD80CU6+ZdEXXSLbSsuLwJjkCBWqRQUVA==}
    engines: {node: '>=8.6'}

  picomatch@4.0.3:
    resolution: {integrity: sha512-5gTmgEY/sqK6gFXLIsQNH19lWb4ebPDLA4SdLP7dsWkIXHWlG66oPuVvXSGFPppYZz8ZDZq0dYYrbHfBCVUb1Q==}
    engines: {node: '>=12'}

  postcss@8.5.6:
    resolution: {integrity: sha512-3Ybi1tAuwAP9s0r1UQ2J4n5Y0G05bJkpUIO0/bI9MhwmD70S5aTWbXGBwxHrelT+XM1k6dM0pk+SwNkpTRN7Pg==}
    engines: {node: ^10 || ^12 || >=14}

  prelude-ls@1.2.1:
    resolution: {integrity: sha512-vkcDPrRZo1QZLbn5RLGPpg/WmIQ65qoWWhcGKf/b5eplkkarX0m9z8ppCat4mlOqUsWpyNuYgO3VRyrYHSzX5g==}
    engines: {node: '>= 0.8.0'}

  prettier-linter-helpers@1.0.0:
    resolution: {integrity: sha512-GbK2cP9nraSSUF9N2XwUwqfzlAFlMNYYl+ShE/V+H8a9uNl/oUqB1w2EL54Jh0OlyRSd8RfWYJ3coVS4TROP2w==}
    engines: {node: '>=6.0.0'}

  prettier@3.7.4:
    resolution: {integrity: sha512-v6UNi1+3hSlVvv8fSaoUbggEM5VErKmmpGA7Pl3HF8V6uKY7rvClBOJlH6yNwQtfTueNkGVpOv/mtWL9L4bgRA==}
    engines: {node: '>=14'}
    hasBin: true

  proxy-addr@2.0.7:
    resolution: {integrity: sha512-llQsMLSUDUPT44jdrU/O37qlnifitDP+ZwrmmZcoSKyLKvtZxpyV0n2/bD/N4tBAAZ/gJEdZU7KMraoK1+XYAg==}
    engines: {node: '>= 0.10'}

  punycode@2.3.1:
    resolution: {integrity: sha512-vYt7UD1U9Wg6138shLtLOvdAu+8DsC/ilFtEVHcH+wydcSpNE20AfSOduf6MkRFahL5FY7X1oU7nKVZFtfq8Fg==}
    engines: {node: '>=6'}

  qs@6.14.0:
    resolution: {integrity: sha512-YWWTjgABSKcvs/nWBi9PycY/JiPJqOD4JA6o9Sej2AtvSGarXxKC3OQSk4pAarbdQlKAh5D4FCQkJNkW+GAn3w==}
    engines: {node: '>=0.6'}

  quansync@0.2.11:
    resolution: {integrity: sha512-AifT7QEbW9Nri4tAwR5M/uzpBuqfZf+zwaEM/QkzEjj7NBuFD2rBuy0K3dE+8wltbezDV7JMA0WfnCPYRSYbXA==}

  queue-microtask@1.2.3:
    resolution: {integrity: sha512-NuaNSa6flKT5JaSYQzJok04JzTL1CA6aGhv5rfLW3PgqA+M2ChpZQnAC8h8i4ZFkBS8X5RqkDBHA7r4hej3K9A==}

  ramda@0.32.0:
    resolution: {integrity: sha512-GQWAHhxhxWBWA8oIBr1XahFVjQ9Fic6MK9ikijfd4TZHfE2+urfk+irVlR5VOn48uwMgM+loRRBJd6Yjsbc0zQ==}

  range-parser@1.2.1:
    resolution: {integrity: sha512-Hrgsx+orqoygnmhFbKaHE6c296J+HTAQXoxEF6gNupROmmGJRoyzfG3ccAveqCBrwr/2yxQ5BVd/GTl5agOwSg==}
    engines: {node: '>= 0.6'}

  raw-body@3.0.2:
    resolution: {integrity: sha512-K5zQjDllxWkf7Z5xJdV0/B0WTNqx6vxG70zJE4N0kBs4LovmEYWJzQGxC9bS9RAKu3bgM40lrd5zoLJ12MQ5BA==}
    engines: {node: '>= 0.10'}

  resolve-from@4.0.0:
    resolution: {integrity: sha512-pb/MYmXstAkysRFx8piNI1tGFNQIFA3vkE3Gq4EuA1dF6gHp/+vgZqsCGJapvy8N3Q+4o7FwvquPJcnZ7RYy4g==}
    engines: {node: '>=4'}

  resolve-pkg-maps@1.0.0:
    resolution: {integrity: sha512-seS2Tj26TBVOC2NIc2rOe2y2ZO7efxITtLZcGSOnHHNOQ7CkiUBfw0Iw2ck6xkIhPwLhKNLS8BO+hEpngQlqzw==}

  reusify@1.1.0:
    resolution: {integrity: sha512-g6QUff04oZpHs0eG5p83rFLhHeV00ug/Yf9nZM6fLeUrPguBTkTQOdpAWWspMh55TZfVQDPaN3NQJfbVRAxdIw==}
    engines: {iojs: '>=1.0.0', node: '>=0.10.0'}

  rolldown-plugin-dts@0.18.3:
    resolution: {integrity: sha512-rd1LZ0Awwfyn89UndUF/HoFF4oH9a5j+2ZeuKSJYM80vmeN/p0gslYMnHTQHBEXPhUlvAlqGA3tVgXB/1qFNDg==}
    engines: {node: '>=20.19.0'}
    peerDependencies:
      '@ts-macro/tsc': ^0.3.6
      '@typescript/native-preview': '>=7.0.0-dev.20250601.1'
      rolldown: ^1.0.0-beta.51
      typescript: ^5.0.0
      vue-tsc: ~3.1.0
    peerDependenciesMeta:
      '@ts-macro/tsc':
        optional: true
      '@typescript/native-preview':
        optional: true
      typescript:
        optional: true
      vue-tsc:
        optional: true

  rolldown@1.0.0-beta.53:
    resolution: {integrity: sha512-Qd9c2p0XKZdgT5AYd+KgAMggJ8ZmCs3JnS9PTMWkyUfteKlfmKtxJbWTHkVakxwXs1Ub7jrRYVeFeF7N0sQxyw==}
    engines: {node: ^20.19.0 || >=22.12.0}
    hasBin: true

  rolldown@1.0.0-beta.53:
    resolution: {integrity: sha512-Qd9c2p0XKZdgT5AYd+KgAMggJ8ZmCs3JnS9PTMWkyUfteKlfmKtxJbWTHkVakxwXs1Ub7jrRYVeFeF7N0sQxyw==}
    engines: {node: ^20.19.0 || >=22.12.0}
    hasBin: true

  router@2.2.0:
    resolution: {integrity: sha512-nLTrUKm2UyiL7rlhapu/Zl45FwNgkZGaCpZbIHajDYgwlJCOzLSk+cIPAnsEqV955GjILJnKbdQC1nVPz+gAYQ==}
    engines: {node: '>= 18'}

  run-parallel@1.2.0:
    resolution: {integrity: sha512-5l4VyZR86LZ/lDxZTR6jqL8AFE2S0IFLMP26AbjsLVADxHdhB/c0GUsH+y39UfCi3dzz8OlQuPmnaJOMoDHQBA==}

  safe-buffer@5.2.1:
    resolution: {integrity: sha512-rp3So07KcdmmKbGvgaNxQSJr7bGVSVk5S9Eq1F+ppbRo70+YeaDxkw5Dd8NPN+GD6bjnYm2VuPuCXmpuYvmCXQ==}

  safer-buffer@2.1.2:
    resolution: {integrity: sha512-YZo3K82SD7Riyi0E1EQPojLz7kpepnSQI9IyPbHHg1XXXevb5dJI7tpyN2ADxGcQbHG7vcyRHk0cbwqcQriUtg==}

  semver@7.7.3:
    resolution: {integrity: sha512-SdsKMrI9TdgjdweUSR9MweHA4EJ8YxHn8DFaDisvhVlUOe4BF1tLD7GAj0lIqWVl+dPb/rExr0Btby5loQm20Q==}
    engines: {node: '>=10'}
    hasBin: true

  send@1.2.0:
    resolution: {integrity: sha512-uaW0WwXKpL9blXE2o0bRhoL2EGXIrZxQ2ZQ4mgcfoBxdFmQold+qWsD2jLrfZ0trjKL6vOw0j//eAwcALFjKSw==}
    engines: {node: '>= 18'}

  serve-static@2.2.0:
    resolution: {integrity: sha512-61g9pCh0Vnh7IutZjtLGGpTA355+OPn2TyDv/6ivP2h/AdAVX9azsoxmg2/M6nZeQZNYBEwIcsne1mJd9oQItQ==}
    engines: {node: '>= 18'}

  setprototypeof@1.2.0:
    resolution: {integrity: sha512-E5LDX7Wrp85Kil5bhZv46j8jOeboKq5JMmYM3gVGdGH8xFpPWXUMsNrlODCrkoxMEeNi/XZIwuRvY4XNwYMJpw==}

  shebang-command@2.0.0:
    resolution: {integrity: sha512-kHxr2zZpYtdmrN1qDjrrX/Z1rR1kG8Dx+gkpK1G4eXmvXswmcE1hTWBWYUzlraYw1/yZp6YuDY77YtvbN0dmDA==}
    engines: {node: '>=8'}

  shebang-regex@3.0.0:
    resolution: {integrity: sha512-7++dFhtcx3353uBaq8DDR4NuxBetBzC7ZQOhmTQInHEd6bSrXdiEyzCvG07Z44UYdLShWUyXt5M/yhz8ekcb1A==}
    engines: {node: '>=8'}

  side-channel-list@1.0.0:
    resolution: {integrity: sha512-FCLHtRD/gnpCiCHEiJLOwdmFP+wzCmDEkc9y7NsYxeF4u7Btsn1ZuwgwJGxImImHicJArLP4R0yX4c2KCrMrTA==}
    engines: {node: '>= 0.4'}

  side-channel-map@1.0.1:
    resolution: {integrity: sha512-VCjCNfgMsby3tTdo02nbjtM/ewra6jPHmpThenkTYh8pG9ucZ/1P8So4u4FGBek/BjpOVsDCMoLA/iuBKIFXRA==}
    engines: {node: '>= 0.4'}

  side-channel-weakmap@1.0.2:
    resolution: {integrity: sha512-WPS/HvHQTYnHisLo9McqBHOJk2FkHO/tlpvldyrnem4aeQp4hai3gythswg6p01oSoTl58rcpiFAjF2br2Ak2A==}
    engines: {node: '>= 0.4'}

  side-channel@1.1.0:
    resolution: {integrity: sha512-ZX99e6tRweoUXqR+VBrslhda51Nh5MTQwou5tnUDgbtyM0dBgmhEDtWGP/xbKn6hqfPRHujUNwz5fy/wbbhnpw==}
    engines: {node: '>= 0.4'}

  siginfo@2.0.0:
    resolution: {integrity: sha512-ybx0WO1/8bSBLEWXZvEd7gMW3Sn3JFlW3TvX1nREbDLRNQNaeNN8WK0meBwPdAaOI7TtRRRJn/Es1zhrrCHu7g==}

  slash@3.0.0:
    resolution: {integrity: sha512-g9Q1haeby36OSStwb4ntCGGGaKsaVSjQ68fBxoQcutl5fS1vuY18H3wSt3jFyFtrkx+Kz0V1G85A4MyAdDMi2Q==}
    engines: {node: '>=8'}

  snakify-ts@2.3.0:
    resolution: {integrity: sha512-PM8KdclwOt3Blvu5rPmFS1jjBC9hP33MNONh4/EvyXH5BD5s1HMLi5W66J1Ozx7TOqw8ESvoPgnTg0mthbj8DA==}
    engines: {node: ^12.20.0 || ^14.13.1 || >=16.0.0}

  source-map-js@1.2.1:
    resolution: {integrity: sha512-UXWMKhLOwVKb728IUtQPXxfYU+usdybtUrK/8uGE8CQMvrhOpwvzDBwj0QhSL7MQc7vIsISBG8VQ8+IDQxpfQA==}
    engines: {node: '>=0.10.0'}

  stackback@0.0.2:
    resolution: {integrity: sha512-1XMJE5fQo1jGH6Y/7ebnwPOBEkIEnT4QF32d5R1+VXdXveM0IBMJt8zfaxX1P3QhVwrYe+576+jkANtSS2mBbw==}

  statuses@2.0.2:
    resolution: {integrity: sha512-DvEy55V3DB7uknRo+4iOGT5fP1slR8wQohVdknigZPMpMstaKJQWhwiYBACJE3Ul2pTnATihhBYnRhZQHGBiRw==}
    engines: {node: '>= 0.8'}

  std-env@3.10.0:
    resolution: {integrity: sha512-5GS12FdOZNliM5mAOxFRg7Ir0pWz8MdpYm6AY6VPkGpbA7ZzmbzNcBJQ0GPvvyWgcY7QAhCgf9Uy89I03faLkg==}

  streamsearch@1.1.0:
    resolution: {integrity: sha512-Mcc5wHehp9aXz1ax6bZUyY5afg9u2rv5cqQI3mRrYkGC8rW2hM02jWuwjtL++LS5qinSyhj2QfLyNsuc+VsExg==}
    engines: {node: '>=10.0.0'}

  strip-ansi@6.0.1:
    resolution: {integrity: sha512-Y38VPSHcqkFrCpFnQ9vuSXmquuv5oXOKpGeT6aGrr3o3Gc9AlVa6JBfUSOCnbxGGZF+/0ooI7KrPuUSztUdU5A==}
    engines: {node: '>=8'}

  strip-json-comments@3.1.1:
    resolution: {integrity: sha512-6fPc+R4ihwqP6N/aIv2f1gMH8lOVtWQHoqC4yK6oSDVVocumAsfCqjkXnqiYMhmMwS/mEHLp7Vehlt3ql6lEig==}
    engines: {node: '>=8'}

  supports-color@7.2.0:
    resolution: {integrity: sha512-qpCAvRl9stuOHveKsn7HncJRvv501qIacKzQlO/+Lwxc9+0q2wLyv4Dfvt80/DPn2pqOBsJdDiogXGR9+OvwRw==}
    engines: {node: '>=8'}

  swagger-ui-dist@5.29.0:
    resolution: {integrity: sha512-gqs7Md3AxP4mbpXAq31o5QW+wGUZsUzVatg70yXpUR245dfIis5jAzufBd+UQM/w2xSfrhvA1eqsrgnl2PbezQ==}

  swagger-ui-express@5.0.1:
    resolution: {integrity: sha512-SrNU3RiBGTLLmFU8GIJdOdanJTl4TOmT27tt3bWWHppqYmAZ6IDuEuBvMU6nZq0zLEe6b/1rACXCgLZqO6ZfrA==}
    engines: {node: '>= v0.10.32'}
    peerDependencies:
      express: '>=4.0.0 || >=5.0.0-beta'

  synckit@0.11.11:
    resolution: {integrity: sha512-MeQTA1r0litLUf0Rp/iisCaL8761lKAZHaimlbGK4j0HysC4PLfqygQj9srcs0m2RdtDYnF8UuYyKpbjHYp7Jw==}
    engines: {node: ^14.18.0 || >=16.0.0}

  text-table@0.2.0:
    resolution: {integrity: sha512-N+8UisAXDGk8PFXP4HAzVR9nbfmVJ3zYLAWiTIoqC5v5isinhr+r5uaO8+7r3BMfuNIufIsA7RdpVgacC2cSpw==}

  tinybench@2.9.0:
    resolution: {integrity: sha512-0+DUvqWMValLmha6lr4kD8iAMK1HzV0/aKnCtWb9v9641TnP/MFb7Pc2bxoxQjTXAErryXVgUOfv2YqNllqGeg==}

  tinyexec@1.0.2:
    resolution: {integrity: sha512-W/KYk+NFhkmsYpuHq5JykngiOCnxeVL8v8dFnqxSD8qEEdRfXk1SDM6JzNqcERbcGYj9tMrDQBYV9cjgnunFIg==}
    engines: {node: '>=18'}

  tinyglobby@0.2.15:
    resolution: {integrity: sha512-j2Zq4NyQYG5XMST4cbs02Ak8iJUdxRM0XI5QyxXuZOzKOINmWurp3smXu3y5wDcJrptwpSjgXHzIQxR0omXljQ==}
    engines: {node: '>=12.0.0'}

  tinyrainbow@3.0.3:
    resolution: {integrity: sha512-PSkbLUoxOFRzJYjjxHJt9xro7D+iilgMX/C9lawzVuYiIdcihh9DXmVibBe8lmcFrRi/VzlPjBxbN7rH24q8/Q==}
    engines: {node: '>=14.0.0'}

  to-regex-range@5.0.1:
    resolution: {integrity: sha512-65P7iz6X5yEr1cwcgvQxbbIw7Uk3gOy5dIdtZ4rDveLqhrdJP+Li/Hx6tyK0NEb+2GCyneCMJiGqrADCSNk8sQ==}
    engines: {node: '>=8.0'}

  toidentifier@1.0.1:
    resolution: {integrity: sha512-o5sSPKEkg/DIQNmH43V0/uerLrpzVedkUh8tGNvaeXpfpuwjKenlSox/2O/BTlZUtEe+JG7s5YhEz608PlAHRA==}
    engines: {node: '>=0.6'}

  tree-kill@1.2.2:
    resolution: {integrity: sha512-L0Orpi8qGpRG//Nd+H90vFB+3iHnue1zSSGmNOOCh1GLJ7rUKVwV2HvijphGQS2UmhUZewS9VgvxYIdgr+fG1A==}
    hasBin: true

  ts-api-utils@1.4.3:
    resolution: {integrity: sha512-i3eMG77UTMD0hZhgRS562pv83RC6ukSAC2GMNWc+9dieh/+jDM5u5YG+NHX6VNDRHQcHwmsTHctP9LhbC3WxVw==}
    engines: {node: '>=16'}
    peerDependencies:
      typescript: '>=4.2.0'

  ts-api-utils@2.1.0:
    resolution: {integrity: sha512-CUgTZL1irw8u29bzrOD/nH85jqyc74D6SshFgujOIA7osm2Rz7dYH77agkx7H4FBNxDq7Cjf+IjaX/8zwFW+ZQ==}
    engines: {node: '>=18.12'}
    peerDependencies:
      typescript: '>=4.8.4'

  ts-toolbelt@9.6.0:
    resolution: {integrity: sha512-nsZd8ZeNUzukXPlJmTBwUAuABDe/9qtVDelJeT/qW0ow3ZS3BsQJtNkan1802aM9Uf68/Y8ljw86Hu0h5IUW3w==}

  tsdown@0.17.0:
    resolution: {integrity: sha512-NPZRrlC51X9Bb55ZTDwrWges8Dm1niCvNA5AYw7aix6pfnDnB4WR0neG5RPq75xIodg3hqlQUzzyrX7n4dmnJg==}
    engines: {node: '>=20.19.0'}
    hasBin: true
    peerDependencies:
      '@arethetypeswrong/core': ^0.18.1
      '@vitejs/devtools': ^0.0.0-alpha.18
      publint: ^0.3.0
      typescript: ^5.0.0
      unplugin-lightningcss: ^0.4.0
      unplugin-unused: ^0.5.0
    peerDependenciesMeta:
      '@arethetypeswrong/core':
        optional: true
      '@vitejs/devtools':
        optional: true
      publint:
        optional: true
      typescript:
        optional: true
      unplugin-lightningcss:
        optional: true
      unplugin-unused:
        optional: true

  tslib@2.8.1:
    resolution: {integrity: sha512-oJFu94HQb+KVduSUQL7wnpmqnfmLsOA/nAh6b6EH0wCEoK0/mPeXU6c3wKDV83MkOuHPRHtSXKKU99IBazS/2w==}

  type-check@0.4.0:
    resolution: {integrity: sha512-XleUoc9uwGXqjWwXaUTZAmzMcFZ5858QA2vvx1Ur5xIcixXIP+8LnFDgRplU30us6teqdlskFfu+ae4K79Ooew==}
    engines: {node: '>= 0.8.0'}

  type-is@1.6.18:
    resolution: {integrity: sha512-TkRKr9sUTxEH8MdfuCSP7VizJyzRNMjj2J2do2Jr3Kym598JVdEksuzPQCnlFPW4ky9Q+iA+ma9BGm06XQBy8g==}
    engines: {node: '>= 0.6'}

  type-is@2.0.1:
    resolution: {integrity: sha512-OZs6gsjF4vMp32qrCbiVSkrFmXtG/AZhY3t0iAMrMBiAZyV9oALtXO8hsrHbMXF9x6L3grlFuwW2oAz7cav+Gw==}
    engines: {node: '>= 0.6'}

  types-ramda@0.31.0:
    resolution: {integrity: sha512-vaoC35CRC3xvL8Z6HkshDbi6KWM1ezK0LHN0YyxXWUn9HKzBNg/T3xSGlJZjCYspnOD3jE7bcizsp0bUXZDxnQ==}

  typescript-eslint@8.0.0:
    resolution: {integrity: sha512-yQWBJutWL1PmpmDddIOl9/Mi6vZjqNCjqSGBMQ4vsc2Aiodk0SnbQQWPXbSy0HNuKCuGkw1+u4aQ2mO40TdhDQ==}
    engines: {node: ^18.18.0 || ^20.9.0 || >=21.1.0}
    peerDependencies:
      typescript: '*'
    peerDependenciesMeta:
      typescript:
        optional: true

  typescript-eslint@8.48.1:
    resolution: {integrity: sha512-FbOKN1fqNoXp1hIl5KYpObVrp0mCn+CLgn479nmu2IsRMrx2vyv74MmsBLVlhg8qVwNFGbXSp8fh1zp8pEoC2A==}
    engines: {node: ^18.18.0 || ^20.9.0 || >=21.1.0}
    peerDependencies:
      eslint: ^8.57.0 || ^9.0.0
      typescript: '>=4.8.4 <6.0.0'

  typescript@5.1.3:
    resolution: {integrity: sha512-XH627E9vkeqhlZFQuL+UsyAXEnibT0kWR2FWONlr4sTjvxyJYnyefgrkyECLzM5NenmKzRAy2rR/OlYLA1HkZw==}
    engines: {node: '>=14.17'}
    hasBin: true

  typescript@5.6.1-rc:
    resolution: {integrity: sha512-E3b2+1zEFu84jB0YQi9BORDjz9+jGbwwy1Zi3G0LUNw7a7cePUrHMRNy8aPh53nXpkFGVHSxIZo5vKTfYaFiBQ==}
    engines: {node: '>=14.17'}
    hasBin: true

  typescript@5.9.3:
    resolution: {integrity: sha512-jl1vZzPDinLr9eUt3J/t7V6FgNEw9QjvBPdysz9KfQDD41fQrC2Y4vKQdiaUpFT4bXlb1RHhLpp8wtm6M5TgSw==}
    engines: {node: '>=14.17'}
    hasBin: true

  unconfig-core@7.4.1:
    resolution: {integrity: sha512-Bp/bPZjV2Vl/fofoA2OYLSnw1Z0MOhCX7zHnVCYrazpfZvseBbGhwcNQMxsg185Mqh7VZQqK3C8hFG/Dyng+yA==}

  undici-types@7.16.0:
    resolution: {integrity: sha512-Zz+aZWSj8LE6zoxD+xrjh4VfkIG8Ya6LvYkZqtUQGJPZjYl53ypCaUwWqo7eI0x66KBGeRo+mlBEkMSeSZ38Nw==}

  undici@7.16.0:
    resolution: {integrity: sha512-QEg3HPMll0o3t2ourKwOeUAZ159Kn9mx5pnzHRQO8+Wixmh88YdZRiIwat0iNzNNXn0yoEtXJqFpyW7eM8BV7g==}
    engines: {node: '>=20.18.1'}

  unpipe@1.0.0:
    resolution: {integrity: sha512-pjy2bYhSsufwWlKwPc+l3cN7+wuJlK6uz0YdJEOlQDbl6jo/YlPi4mb8agUkVC8BF7V8NuzeyPNqRksA3hztKQ==}
    engines: {node: '>= 0.8'}

  unrun@0.2.16:
    resolution: {integrity: sha512-DBkjUpQv9AQs1464XWnWQ97RuxPCu+CImvQMPmqFeHoL2Bi6C1BGPacMuXVw4VMIfQewNJZWUxPt5envG90oUA==}
    engines: {node: '>=20.19.0'}
    hasBin: true
    peerDependencies:
      synckit: ^0.11.11
    peerDependenciesMeta:
      synckit:
        optional: true

  uri-js@4.4.1:
    resolution: {integrity: sha512-7rKUyy33Q1yc98pQ1DAmLtwX109F7TIfWlW1Ydo8Wl1ii1SeHieeh0HHfPeL2fMXK6z0s8ecKs9frCuLJvndBg==}

  validate-npm-package-name@5.0.1:
    resolution: {integrity: sha512-OljLrQ9SQdOUqTaQxqL5dEfZWrXExyyWsozYlAWFawPVNuD83igl7uJD2RTkNMbniIYgt8l81eCJGIdQF7avLQ==}
    engines: {node: ^14.17.0 || ^16.13.0 || >=18.0.0}

  vary@1.1.2:
    resolution: {integrity: sha512-BNGbWLfd0eUPabhkXUVm0j8uuvREyTh5ovRa/dyow/BqAbZJyC+5fU+IzQOzmAKzYqYRAISoRhdQr3eIZ/PXqg==}
    engines: {node: '>= 0.8'}

  vite@8.0.0-beta.0:
    resolution: {integrity: sha512-bXHWmtg5hUxn/MB5zJ8qhBLphnsNmO1EYOFmBO/fVCBJekTdWDuqJ/GmUMLgrC0QUCCrxhw3JLgteWdiyqaVSQ==}
    engines: {node: ^20.19.0 || >=22.12.0}
    hasBin: true
    peerDependencies:
      '@types/node': ^20.19.0 || >=22.12.0
      esbuild: ^0.25.0
      jiti: '>=1.21.0'
      less: ^4.0.0
      sass: ^1.70.0
      sass-embedded: ^1.70.0
      stylus: '>=0.54.8'
      sugarss: ^5.0.0
      terser: ^5.16.0
      tsx: ^4.8.1
      yaml: ^2.4.2
    peerDependenciesMeta:
      '@types/node':
        optional: true
      esbuild:
        optional: true
      jiti:
        optional: true
      less:
        optional: true
      sass:
        optional: true
      sass-embedded:
        optional: true
      stylus:
        optional: true
      sugarss:
        optional: true
      terser:
        optional: true
      tsx:
        optional: true
      yaml:
        optional: true

  vitest@4.0.15:
    resolution: {integrity: sha512-n1RxDp8UJm6N0IbJLQo+yzLZ2sQCDyl1o0LeugbPWf8+8Fttp29GghsQBjYJVmWq3gBFfe9Hs1spR44vovn2wA==}
    engines: {node: ^20.0.0 || ^22.0.0 || >=24.0.0}
    hasBin: true
    peerDependencies:
      '@edge-runtime/vm': '*'
      '@opentelemetry/api': ^1.9.0
      '@types/node': ^20.0.0 || ^22.0.0 || >=24.0.0
      '@vitest/browser-playwright': 4.0.15
      '@vitest/browser-preview': 4.0.15
      '@vitest/browser-webdriverio': 4.0.15
      '@vitest/ui': 4.0.15
      happy-dom: '*'
      jsdom: '*'
    peerDependenciesMeta:
      '@edge-runtime/vm':
        optional: true
      '@opentelemetry/api':
        optional: true
      '@types/node':
        optional: true
      '@vitest/browser-playwright':
        optional: true
      '@vitest/browser-preview':
        optional: true
      '@vitest/browser-webdriverio':
        optional: true
      '@vitest/ui':
        optional: true
      happy-dom:
        optional: true
      jsdom:
        optional: true

  which@2.0.2:
    resolution: {integrity: sha512-BLI3Tl1TW3Pvl70l3yq3Y64i+awpwXqsGBYWkkqMtnbXgrMD+yj7rhW0kuEDxzJaYXGjEW5ogapKNMEKNMjibA==}
    engines: {node: '>= 8'}
    hasBin: true

  why-is-node-running@2.3.0:
    resolution: {integrity: sha512-hUrmaWBdVDcxvYqnyh09zunKzROWjbZTiNy8dBEjkS7ehEDQibXJ7XvlmtbwuTclUiIyN+CyXQD4Vmko8fNm8w==}
    engines: {node: '>=8'}
    hasBin: true

  word-wrap@1.2.5:
    resolution: {integrity: sha512-BN22B5eaMMI9UMtjrGd5g5eCYPpCPDUy0FJXbYsaT5zYxjFOckS53SQDE3pWkVoWpHXVb3BrYcEN4Twa55B5cA==}
    engines: {node: '>=0.10.0'}

  wrappy@1.0.2:
    resolution: {integrity: sha512-l4Sp/DRseor9wL6EvV2+TuQn63dMkPjZ/sp9XkghTEbV9KlPS1xUsZ3u7/IQO4wxtcFB4bgpQPRcR3QCvezPcQ==}

  yaml@2.8.1:
    resolution: {integrity: sha512-lcYcMxX2PO9XMGvAJkJ3OsNMw+/7FKes7/hgerGUYWIoWu5j/+YQqcZr5JnPZWzOsEBgMbSbiSTn/dv/69Mkpw==}
    engines: {node: '>= 14.6'}
    hasBin: true

  yocto-queue@0.1.0:
    resolution: {integrity: sha512-rVksvsnNCdJ/ohGc6xgPwyN8eheCxsiLM8mxuE/t/mOVqJewPuO1miLpTHQiRgTKCLexL4MeAFVagts7HmNZ2Q==}
    engines: {node: '>=10'}

  zod@4.1.13:
    resolution: {integrity: sha512-AvvthqfqrAhNH9dnfmrfKzX5upOdjUVJYFqNSlkmGf64gRaTzlPwz99IHYnVs28qYAybvAlBV+H7pn0saFY4Ig==}

snapshots:

  '@andrewbranch/untar.js@1.0.3': {}

  '@arethetypeswrong/core@0.18.2':
    dependencies:
      '@andrewbranch/untar.js': 1.0.3
      '@loaderkit/resolve': 1.0.4
      cjs-module-lexer: 1.4.3
      fflate: 0.8.2
      lru-cache: 11.2.1
      semver: 7.7.3
      typescript: 5.6.1-rc
      validate-npm-package-name: 5.0.1

  '@babel/generator@7.28.5':
    dependencies:
      '@babel/parser': 7.28.5
      '@babel/types': 7.28.5
      '@jridgewell/gen-mapping': 0.3.13
      '@jridgewell/trace-mapping': 0.3.31
      jsesc: 3.1.0

  '@babel/helper-string-parser@7.27.1': {}

  '@babel/helper-validator-identifier@7.28.5': {}

  '@babel/parser@7.28.5':
    dependencies:
      '@babel/types': 7.28.5

  '@babel/types@7.28.5':
    dependencies:
      '@babel/helper-string-parser': 7.27.1
      '@babel/helper-validator-identifier': 7.28.5

  '@bcoe/v8-coverage@1.0.2': {}

  '@braidai/lang@1.1.2': {}

  '@emnapi/core@1.7.1':
    dependencies:
      '@emnapi/wasi-threads': 1.1.0
      tslib: 2.8.1
    optional: true

  '@emnapi/runtime@1.7.1':
    dependencies:
      tslib: 2.8.1
    optional: true

  '@emnapi/wasi-threads@1.1.0':
    dependencies:
      tslib: 2.8.1
    optional: true

  '@eslint-community/eslint-utils@4.9.0(eslint@9.0.0)':
    dependencies:
      eslint: 9.0.0
      eslint-visitor-keys: 3.4.3

  '@eslint-community/eslint-utils@4.9.0(eslint@9.39.1)':
    dependencies:
      eslint: 9.39.1
      eslint-visitor-keys: 3.4.3

  '@eslint-community/regexpp@4.12.2': {}

  '@eslint/config-array@0.21.1':
    dependencies:
      '@eslint/object-schema': 2.1.7
      debug: 4.4.3
      minimatch: 3.1.2
    transitivePeerDependencies:
      - supports-color

  '@eslint/config-helpers@0.4.2':
    dependencies:
      '@eslint/core': 0.17.0

  '@eslint/core@0.17.0':
    dependencies:
      '@types/json-schema': 7.0.15

  '@eslint/eslintrc@3.3.1':
    dependencies:
      ajv: 6.12.6
      debug: 4.4.3
      espree: 10.4.0
      globals: 14.0.0
      ignore: 5.3.2
      import-fresh: 3.3.1
      js-yaml: 4.1.1
      minimatch: 3.1.2
      strip-json-comments: 3.1.1
    transitivePeerDependencies:
      - supports-color

  '@eslint/js@9.0.0': {}

  '@eslint/js@9.39.1': {}

  '@eslint/object-schema@2.1.7': {}

  '@eslint/plugin-kit@0.4.1':
    dependencies:
      '@eslint/core': 0.17.0
      levn: 0.4.1

  '@humanfs/core@0.19.1': {}

  '@humanfs/node@0.16.7':
    dependencies:
      '@humanfs/core': 0.19.1
      '@humanwhocodes/retry': 0.4.3

  '@humanwhocodes/config-array@0.12.3':
    dependencies:
      '@humanwhocodes/object-schema': 2.0.3
      debug: 4.4.3
      minimatch: 3.1.2
    transitivePeerDependencies:
      - supports-color

  '@humanwhocodes/module-importer@1.0.1': {}

  '@humanwhocodes/object-schema@2.0.3': {}

  '@humanwhocodes/retry@0.4.3': {}

  '@jridgewell/gen-mapping@0.3.13':
    dependencies:
      '@jridgewell/sourcemap-codec': 1.5.5
      '@jridgewell/trace-mapping': 0.3.31

  '@jridgewell/resolve-uri@3.1.2': {}

  '@jridgewell/sourcemap-codec@1.5.5': {}

  '@jridgewell/trace-mapping@0.3.31':
    dependencies:
      '@jridgewell/resolve-uri': 3.1.2
      '@jridgewell/sourcemap-codec': 1.5.5

  '@loaderkit/resolve@1.0.4':
    dependencies:
      '@braidai/lang': 1.1.2

  '@napi-rs/wasm-runtime@1.1.0':
    dependencies:
      '@emnapi/core': 1.7.1
      '@emnapi/runtime': 1.7.1
      '@tybys/wasm-util': 0.10.1
    optional: true

  '@napi-rs/wasm-runtime@1.1.0':
    dependencies:
      '@emnapi/core': 1.7.1
      '@emnapi/runtime': 1.7.1
      '@tybys/wasm-util': 0.10.1
    optional: true

  '@nodelib/fs.scandir@2.1.5':
    dependencies:
      '@nodelib/fs.stat': 2.0.5
      run-parallel: 1.2.0

  '@nodelib/fs.stat@2.0.5': {}

  '@nodelib/fs.walk@1.2.8':
    dependencies:
      '@nodelib/fs.scandir': 2.1.5
      fastq: 1.19.1

  '@oxc-project/runtime@0.101.0': {}
<<<<<<< HEAD

  '@oxc-project/runtime@0.99.0': {}

  '@oxc-project/types@0.101.0': {}

  '@oxc-project/types@0.99.0': {}
=======

  '@oxc-project/types@0.101.0': {}
>>>>>>> 32e26e9c

  '@pkgr/core@0.2.9': {}

  '@quansync/fs@0.1.5':
    dependencies:
      quansync: 0.2.11

  '@rolldown/binding-android-arm64@1.0.0-beta.53':
    optional: true

<<<<<<< HEAD
  '@rolldown/binding-android-arm64@1.0.0-beta.53':
    optional: true

  '@rolldown/binding-darwin-arm64@1.0.0-beta.52':
    optional: true

  '@rolldown/binding-darwin-arm64@1.0.0-beta.53':
    optional: true

  '@rolldown/binding-darwin-x64@1.0.0-beta.52':
    optional: true

  '@rolldown/binding-darwin-x64@1.0.0-beta.53':
    optional: true

  '@rolldown/binding-freebsd-x64@1.0.0-beta.52':
    optional: true

  '@rolldown/binding-freebsd-x64@1.0.0-beta.53':
=======
  '@rolldown/binding-darwin-arm64@1.0.0-beta.53':
    optional: true

  '@rolldown/binding-darwin-x64@1.0.0-beta.53':
    optional: true

  '@rolldown/binding-freebsd-x64@1.0.0-beta.53':
    optional: true

  '@rolldown/binding-linux-arm-gnueabihf@1.0.0-beta.53':
    optional: true

  '@rolldown/binding-linux-arm64-gnu@1.0.0-beta.53':
    optional: true

  '@rolldown/binding-linux-arm64-musl@1.0.0-beta.53':
    optional: true

  '@rolldown/binding-linux-x64-gnu@1.0.0-beta.53':
    optional: true

  '@rolldown/binding-linux-x64-musl@1.0.0-beta.53':
    optional: true

  '@rolldown/binding-openharmony-arm64@1.0.0-beta.53':
    optional: true

  '@rolldown/binding-wasm32-wasi@1.0.0-beta.53':
    dependencies:
      '@napi-rs/wasm-runtime': 1.1.0
    optional: true

  '@rolldown/binding-win32-arm64-msvc@1.0.0-beta.53':
    optional: true

  '@rolldown/binding-win32-x64-msvc@1.0.0-beta.53':
    optional: true

  '@rolldown/pluginutils@1.0.0-beta.53': {}

  '@rollup/rollup-android-arm-eabi@4.53.3':
>>>>>>> 32e26e9c
    optional: true

  '@rolldown/binding-linux-arm-gnueabihf@1.0.0-beta.52':
    optional: true

  '@rolldown/binding-linux-arm-gnueabihf@1.0.0-beta.53':
    optional: true

  '@rolldown/binding-linux-arm64-gnu@1.0.0-beta.52':
    optional: true

  '@rolldown/binding-linux-arm64-gnu@1.0.0-beta.53':
    optional: true

  '@rolldown/binding-linux-arm64-musl@1.0.0-beta.52':
    optional: true

  '@rolldown/binding-linux-arm64-musl@1.0.0-beta.53':
    optional: true

  '@rolldown/binding-linux-x64-gnu@1.0.0-beta.52':
    optional: true

  '@rolldown/binding-linux-x64-gnu@1.0.0-beta.53':
    optional: true

  '@rolldown/binding-linux-x64-musl@1.0.0-beta.52':
    optional: true

  '@rolldown/binding-linux-x64-musl@1.0.0-beta.53':
    optional: true

  '@rolldown/binding-openharmony-arm64@1.0.0-beta.52':
    optional: true

  '@rolldown/binding-openharmony-arm64@1.0.0-beta.53':
    optional: true

  '@rolldown/binding-wasm32-wasi@1.0.0-beta.52':
    dependencies:
      '@napi-rs/wasm-runtime': 1.0.7
    optional: true

  '@rolldown/binding-wasm32-wasi@1.0.0-beta.53':
    dependencies:
      '@napi-rs/wasm-runtime': 1.1.0
    optional: true

  '@rolldown/binding-win32-arm64-msvc@1.0.0-beta.52':
    optional: true

  '@rolldown/binding-win32-arm64-msvc@1.0.0-beta.53':
    optional: true

  '@rolldown/binding-win32-ia32-msvc@1.0.0-beta.52':
    optional: true

  '@rolldown/binding-win32-x64-msvc@1.0.0-beta.52':
    optional: true

  '@rolldown/binding-win32-x64-msvc@1.0.0-beta.53':
    optional: true

  '@rolldown/pluginutils@1.0.0-beta.52': {}

  '@rolldown/pluginutils@1.0.0-beta.53': {}

  '@standard-schema/spec@1.0.0': {}

  '@tsconfig/node20@20.1.8': {}

  '@tybys/wasm-util@0.10.1':
    dependencies:
      tslib: 2.8.1
    optional: true

  '@types/body-parser@1.19.6':
    dependencies:
      '@types/connect': 3.4.38
      '@types/node': 24.10.1

  '@types/busboy@1.5.4':
    dependencies:
      '@types/node': 24.10.1

  '@types/chai@5.2.3':
    dependencies:
      '@types/deep-eql': 4.0.2
      assertion-error: 2.0.1

  '@types/compression@1.8.1':
    dependencies:
      '@types/express': 5.0.6
      '@types/node': 24.10.1

  '@types/connect@3.4.38':
    dependencies:
      '@types/node': 24.10.1

  '@types/cors@2.8.19':
    dependencies:
      '@types/node': 24.10.1

  '@types/deep-eql@4.0.2': {}

  '@types/depd@1.1.37':
    dependencies:
      '@types/node': 24.10.1

  '@types/estree@1.0.8': {}

  '@types/express-fileupload@1.5.1':
    dependencies:
      '@types/busboy': 1.5.4
      '@types/express': 5.0.6

  '@types/express-serve-static-core@5.1.0':
    dependencies:
      '@types/node': 24.10.1
      '@types/qs': 6.14.0
      '@types/range-parser': 1.2.7
      '@types/send': 1.2.1

  '@types/express@5.0.6':
    dependencies:
      '@types/body-parser': 1.19.6
      '@types/express-serve-static-core': 5.1.0
      '@types/serve-static': 2.2.0

  '@types/http-errors@2.0.5': {}

  '@types/json-schema@7.0.15': {}

  '@types/node-forge@1.3.14':
    dependencies:
      '@types/node': 24.10.1

  '@types/node@24.10.1':
    dependencies:
      undici-types: 7.16.0

  '@types/qs@6.14.0': {}

  '@types/ramda@0.31.1':
    dependencies:
      types-ramda: 0.31.0

  '@types/range-parser@1.2.7': {}

  '@types/send@1.2.1':
    dependencies:
      '@types/node': 24.10.1

  '@types/serve-static@2.2.0':
    dependencies:
      '@types/http-errors': 2.0.5
      '@types/node': 24.10.1

  '@types/swagger-ui-express@4.1.8':
    dependencies:
      '@types/express': 5.0.6
      '@types/serve-static': 2.2.0

  '@typescript-eslint/eslint-plugin@8.0.0(@typescript-eslint/parser@8.0.0(eslint@9.0.0)(typescript@5.1.3))(eslint@9.0.0)(typescript@5.1.3)':
    dependencies:
      '@eslint-community/regexpp': 4.12.2
      '@typescript-eslint/parser': 8.0.0(eslint@9.0.0)(typescript@5.1.3)
      '@typescript-eslint/scope-manager': 8.0.0
      '@typescript-eslint/type-utils': 8.0.0(eslint@9.0.0)(typescript@5.1.3)
      '@typescript-eslint/utils': 8.0.0(eslint@9.0.0)(typescript@5.1.3)
      '@typescript-eslint/visitor-keys': 8.0.0
      eslint: 9.0.0
      graphemer: 1.4.0
      ignore: 5.3.2
      natural-compare: 1.4.0
      ts-api-utils: 1.4.3(typescript@5.1.3)
    optionalDependencies:
      typescript: 5.1.3
    transitivePeerDependencies:
      - supports-color

  '@typescript-eslint/eslint-plugin@8.48.1(@typescript-eslint/parser@8.48.1(eslint@9.39.1)(typescript@5.9.3))(eslint@9.39.1)(typescript@5.9.3)':
    dependencies:
      '@eslint-community/regexpp': 4.12.2
      '@typescript-eslint/parser': 8.48.1(eslint@9.39.1)(typescript@5.9.3)
      '@typescript-eslint/scope-manager': 8.48.1
      '@typescript-eslint/type-utils': 8.48.1(eslint@9.39.1)(typescript@5.9.3)
      '@typescript-eslint/utils': 8.48.1(eslint@9.39.1)(typescript@5.9.3)
      '@typescript-eslint/visitor-keys': 8.48.1
      eslint: 9.39.1
      graphemer: 1.4.0
      ignore: 7.0.5
      natural-compare: 1.4.0
      ts-api-utils: 2.1.0(typescript@5.9.3)
      typescript: 5.9.3
    transitivePeerDependencies:
      - supports-color

  '@typescript-eslint/parser@8.0.0(eslint@9.0.0)(typescript@5.1.3)':
    dependencies:
      '@typescript-eslint/scope-manager': 8.0.0
      '@typescript-eslint/types': 8.0.0
      '@typescript-eslint/typescript-estree': 8.0.0(typescript@5.1.3)
      '@typescript-eslint/visitor-keys': 8.0.0
      debug: 4.4.3
      eslint: 9.0.0
    optionalDependencies:
      typescript: 5.1.3
    transitivePeerDependencies:
      - supports-color

  '@typescript-eslint/parser@8.48.1(eslint@9.39.1)(typescript@5.9.3)':
    dependencies:
      '@typescript-eslint/scope-manager': 8.48.1
      '@typescript-eslint/types': 8.48.1
      '@typescript-eslint/typescript-estree': 8.48.1(typescript@5.9.3)
      '@typescript-eslint/visitor-keys': 8.48.1
      debug: 4.4.3
      eslint: 9.39.1
      typescript: 5.9.3
    transitivePeerDependencies:
      - supports-color

  '@typescript-eslint/project-service@8.48.1(typescript@5.9.3)':
    dependencies:
      '@typescript-eslint/tsconfig-utils': 8.48.1(typescript@5.9.3)
      '@typescript-eslint/types': 8.48.1
      debug: 4.4.3
      typescript: 5.9.3
    transitivePeerDependencies:
      - supports-color

  '@typescript-eslint/rule-tester@8.48.1(eslint@9.39.1)(typescript@5.9.3)':
    dependencies:
      '@typescript-eslint/parser': 8.48.1(eslint@9.39.1)(typescript@5.9.3)
      '@typescript-eslint/typescript-estree': 8.48.1(typescript@5.9.3)
      '@typescript-eslint/utils': 8.48.1(eslint@9.39.1)(typescript@5.9.3)
      ajv: 6.12.6
      eslint: 9.39.1
      json-stable-stringify-without-jsonify: 1.0.1
      lodash.merge: 4.6.2
      semver: 7.7.3
    transitivePeerDependencies:
      - supports-color
      - typescript

  '@typescript-eslint/scope-manager@8.0.0':
    dependencies:
      '@typescript-eslint/types': 8.0.0
      '@typescript-eslint/visitor-keys': 8.0.0

  '@typescript-eslint/scope-manager@8.48.1':
    dependencies:
      '@typescript-eslint/types': 8.48.1
      '@typescript-eslint/visitor-keys': 8.48.1

  '@typescript-eslint/tsconfig-utils@8.48.1(typescript@5.9.3)':
    dependencies:
      typescript: 5.9.3

  '@typescript-eslint/type-utils@8.0.0(eslint@9.0.0)(typescript@5.1.3)':
    dependencies:
      '@typescript-eslint/typescript-estree': 8.0.0(typescript@5.1.3)
      '@typescript-eslint/utils': 8.0.0(eslint@9.0.0)(typescript@5.1.3)
      debug: 4.4.3
      ts-api-utils: 1.4.3(typescript@5.1.3)
    optionalDependencies:
      typescript: 5.1.3
    transitivePeerDependencies:
      - eslint
      - supports-color

  '@typescript-eslint/type-utils@8.48.1(eslint@9.39.1)(typescript@5.9.3)':
    dependencies:
      '@typescript-eslint/types': 8.48.1
      '@typescript-eslint/typescript-estree': 8.48.1(typescript@5.9.3)
      '@typescript-eslint/utils': 8.48.1(eslint@9.39.1)(typescript@5.9.3)
      debug: 4.4.3
      eslint: 9.39.1
      ts-api-utils: 2.1.0(typescript@5.9.3)
      typescript: 5.9.3
    transitivePeerDependencies:
      - supports-color

  '@typescript-eslint/types@8.0.0': {}

  '@typescript-eslint/types@8.48.1': {}

  '@typescript-eslint/typescript-estree@8.0.0(typescript@5.1.3)':
    dependencies:
      '@typescript-eslint/types': 8.0.0
      '@typescript-eslint/visitor-keys': 8.0.0
      debug: 4.4.3
      globby: 11.1.0
      is-glob: 4.0.3
      minimatch: 9.0.5
      semver: 7.7.3
      ts-api-utils: 1.4.3(typescript@5.1.3)
    optionalDependencies:
      typescript: 5.1.3
    transitivePeerDependencies:
      - supports-color

  '@typescript-eslint/typescript-estree@8.48.1(typescript@5.9.3)':
    dependencies:
      '@typescript-eslint/project-service': 8.48.1(typescript@5.9.3)
      '@typescript-eslint/tsconfig-utils': 8.48.1(typescript@5.9.3)
      '@typescript-eslint/types': 8.48.1
      '@typescript-eslint/visitor-keys': 8.48.1
      debug: 4.4.3
      minimatch: 9.0.5
      semver: 7.7.3
      tinyglobby: 0.2.15
      ts-api-utils: 2.1.0(typescript@5.9.3)
      typescript: 5.9.3
    transitivePeerDependencies:
      - supports-color

  '@typescript-eslint/utils@8.0.0(eslint@9.0.0)(typescript@5.1.3)':
    dependencies:
      '@eslint-community/eslint-utils': 4.9.0(eslint@9.0.0)
      '@typescript-eslint/scope-manager': 8.0.0
      '@typescript-eslint/types': 8.0.0
      '@typescript-eslint/typescript-estree': 8.0.0(typescript@5.1.3)
      eslint: 9.0.0
    transitivePeerDependencies:
      - supports-color
      - typescript

  '@typescript-eslint/utils@8.48.1(eslint@9.39.1)(typescript@5.9.3)':
    dependencies:
      '@eslint-community/eslint-utils': 4.9.0(eslint@9.39.1)
      '@typescript-eslint/scope-manager': 8.48.1
      '@typescript-eslint/types': 8.48.1
      '@typescript-eslint/typescript-estree': 8.48.1(typescript@5.9.3)
      eslint: 9.39.1
      typescript: 5.9.3
    transitivePeerDependencies:
      - supports-color

  '@typescript-eslint/visitor-keys@8.0.0':
    dependencies:
      '@typescript-eslint/types': 8.0.0
      eslint-visitor-keys: 3.4.3

  '@typescript-eslint/visitor-keys@8.48.1':
    dependencies:
      '@typescript-eslint/types': 8.48.1
      eslint-visitor-keys: 4.2.1

  '@vitest/coverage-v8@4.0.15(vitest@4.0.15(@types/node@24.10.1)(yaml@2.8.1))':
    dependencies:
      '@bcoe/v8-coverage': 1.0.2
      '@vitest/utils': 4.0.15
      ast-v8-to-istanbul: 0.3.8
      istanbul-lib-coverage: 3.2.2
      istanbul-lib-report: 3.0.1
      istanbul-lib-source-maps: 5.0.6
      istanbul-reports: 3.2.0
      magicast: 0.5.1
      obug: 2.1.1
      std-env: 3.10.0
      tinyrainbow: 3.0.3
      vitest: 4.0.15(@types/node@24.10.1)(yaml@2.8.1)
    transitivePeerDependencies:
      - supports-color

  '@vitest/expect@4.0.15':
    dependencies:
      '@standard-schema/spec': 1.0.0
      '@types/chai': 5.2.3
      '@vitest/spy': 4.0.15
      '@vitest/utils': 4.0.15
      chai: 6.2.1
      tinyrainbow: 3.0.3

  '@vitest/mocker@4.0.15(vite@8.0.0-beta.0(@types/node@24.10.1)(yaml@2.8.1))':
    dependencies:
      '@vitest/spy': 4.0.15
      estree-walker: 3.0.3
      magic-string: 0.30.21
    optionalDependencies:
      vite: 8.0.0-beta.0(@types/node@24.10.1)(yaml@2.8.1)

  '@vitest/pretty-format@4.0.15':
    dependencies:
      tinyrainbow: 3.0.3

  '@vitest/runner@4.0.15':
    dependencies:
      '@vitest/utils': 4.0.15
      pathe: 2.0.3

  '@vitest/snapshot@4.0.15':
    dependencies:
      '@vitest/pretty-format': 4.0.15
      magic-string: 0.30.21
      pathe: 2.0.3

  '@vitest/spy@4.0.15': {}

  '@vitest/utils@4.0.15':
    dependencies:
      '@vitest/pretty-format': 4.0.15
      tinyrainbow: 3.0.3

  accepts@1.3.8:
    dependencies:
      mime-types: 2.1.35
      negotiator: 0.6.3

  accepts@2.0.0:
    dependencies:
      mime-types: 3.0.1
      negotiator: 1.0.0

  acorn-jsx@5.3.2(acorn@8.15.0):
    dependencies:
      acorn: 8.15.0

  acorn@8.15.0: {}

  ajv@6.12.6:
    dependencies:
      fast-deep-equal: 3.1.3
      fast-json-stable-stringify: 2.1.0
      json-schema-traverse: 0.4.1
      uri-js: 4.4.1

  ansi-regex@5.0.1: {}

  ansi-styles@4.3.0:
    dependencies:
      color-convert: 2.0.1

  ansis@4.2.0: {}

  argparse@2.0.1: {}

  array-union@2.1.0: {}

  assertion-error@2.0.1: {}

  ast-kit@2.2.0:
    dependencies:
      '@babel/parser': 7.28.5
      pathe: 2.0.3

  ast-v8-to-istanbul@0.3.8:
    dependencies:
      '@jridgewell/trace-mapping': 0.3.31
      estree-walker: 3.0.3
      js-tokens: 9.0.1

  balanced-match@1.0.2: {}

  birpc@3.0.0: {}

  body-parser@2.2.1:
    dependencies:
      bytes: 3.1.2
      content-type: 1.0.5
      debug: 4.4.3
      http-errors: 2.0.1
      iconv-lite: 0.7.0
      on-finished: 2.4.1
      qs: 6.14.0
      raw-body: 3.0.2
      type-is: 2.0.1
    transitivePeerDependencies:
      - supports-color

  brace-expansion@1.1.12:
    dependencies:
      balanced-match: 1.0.2
      concat-map: 0.0.1

  brace-expansion@2.0.2:
    dependencies:
      balanced-match: 1.0.2

  braces@3.0.3:
    dependencies:
      fill-range: 7.1.1

  busboy@1.6.0:
    dependencies:
      streamsearch: 1.1.0

  bytes@3.1.2: {}

  cac@6.7.14: {}

  call-bind-apply-helpers@1.0.2:
    dependencies:
      es-errors: 1.3.0
      function-bind: 1.1.2

  call-bound@1.0.4:
    dependencies:
      call-bind-apply-helpers: 1.0.2
      get-intrinsic: 1.3.0

  callsites@3.1.0: {}

  camelize-ts@3.0.0: {}

  chai@6.2.1: {}

  chalk@4.1.2:
    dependencies:
      ansi-styles: 4.3.0
      supports-color: 7.2.0

  cjs-module-lexer@1.4.3: {}

  color-convert@2.0.1:
    dependencies:
      color-name: 1.1.4

  color-name@1.1.4: {}

  compressible@2.0.18:
    dependencies:
      mime-db: 1.54.0

  compression@1.8.1:
    dependencies:
      bytes: 3.1.2
      compressible: 2.0.18
      debug: 2.6.9
      negotiator: 0.6.4
      on-headers: 1.1.0
      safe-buffer: 5.2.1
      vary: 1.1.2
    transitivePeerDependencies:
      - supports-color

  concat-map@0.0.1: {}

  content-disposition@0.5.4:
    dependencies:
      safe-buffer: 5.2.1

  content-disposition@1.0.0:
    dependencies:
      safe-buffer: 5.2.1

  content-type@1.0.5: {}

  cookie-signature@1.2.2: {}

  cookie@0.7.2: {}

  cors@2.8.5:
    dependencies:
      object-assign: 4.1.1
      vary: 1.1.2

  cross-spawn@7.0.6:
    dependencies:
      path-key: 3.1.1
      shebang-command: 2.0.0
      which: 2.0.2

  debug@2.6.9:
    dependencies:
      ms: 2.0.0

  debug@4.4.3:
    dependencies:
      ms: 2.1.3

  deep-is@0.1.4: {}

  depd@1.1.2: {}

  depd@2.0.0: {}

  dir-glob@3.0.1:
    dependencies:
      path-type: 4.0.0

  dts-resolver@2.1.3: {}

  dunder-proto@1.0.1:
    dependencies:
      call-bind-apply-helpers: 1.0.2
      es-errors: 1.3.0
      gopd: 1.2.0

  ee-first@1.1.1: {}

  empathic@2.0.0: {}

  empty-npm-package@1.0.0: {}

  encodeurl@2.0.0: {}

  es-define-property@1.0.1: {}

  es-errors@1.3.0: {}

  es-module-lexer@1.7.0: {}

  es-object-atoms@1.1.1:
    dependencies:
      es-errors: 1.3.0

  escape-html@1.0.3: {}

  escape-string-regexp@4.0.0: {}

  eslint-config-prettier@10.1.8(eslint@9.39.1):
    dependencies:
      eslint: 9.39.1

  eslint-plugin-allowed-dependencies@2.0.1(eslint@9.39.1)(typescript-eslint@8.48.1(eslint@9.39.1)(typescript@5.9.3)):
    dependencies:
      eslint: 9.39.1
      ramda: 0.32.0
      typescript-eslint: 8.48.1(eslint@9.39.1)(typescript@5.9.3)

  eslint-plugin-prettier@5.5.4(eslint-config-prettier@10.1.8(eslint@9.39.1))(eslint@9.39.1)(prettier@3.7.4):
    dependencies:
      eslint: 9.39.1
      prettier: 3.7.4
      prettier-linter-helpers: 1.0.0
      synckit: 0.11.11
    optionalDependencies:
      eslint-config-prettier: 10.1.8(eslint@9.39.1)

  eslint-scope@8.4.0:
    dependencies:
      esrecurse: 4.3.0
      estraverse: 5.3.0

  eslint-visitor-keys@3.4.3: {}

  eslint-visitor-keys@4.2.1: {}

  eslint@9.0.0:
    dependencies:
      '@eslint-community/eslint-utils': 4.9.0(eslint@9.0.0)
      '@eslint-community/regexpp': 4.12.2
      '@eslint/eslintrc': 3.3.1
      '@eslint/js': 9.0.0
      '@humanwhocodes/config-array': 0.12.3
      '@humanwhocodes/module-importer': 1.0.1
      '@nodelib/fs.walk': 1.2.8
      ajv: 6.12.6
      chalk: 4.1.2
      cross-spawn: 7.0.6
      debug: 4.4.3
      escape-string-regexp: 4.0.0
      eslint-scope: 8.4.0
      eslint-visitor-keys: 4.2.1
      espree: 10.4.0
      esquery: 1.6.0
      esutils: 2.0.3
      fast-deep-equal: 3.1.3
      file-entry-cache: 8.0.0
      find-up: 5.0.0
      glob-parent: 6.0.2
      graphemer: 1.4.0
      ignore: 5.3.2
      imurmurhash: 0.1.4
      is-glob: 4.0.3
      is-path-inside: 3.0.3
      json-stable-stringify-without-jsonify: 1.0.1
      levn: 0.4.1
      lodash.merge: 4.6.2
      minimatch: 3.1.2
      natural-compare: 1.4.0
      optionator: 0.9.4
      strip-ansi: 6.0.1
      text-table: 0.2.0
    transitivePeerDependencies:
      - supports-color

  eslint@9.39.1:
    dependencies:
      '@eslint-community/eslint-utils': 4.9.0(eslint@9.39.1)
      '@eslint-community/regexpp': 4.12.2
      '@eslint/config-array': 0.21.1
      '@eslint/config-helpers': 0.4.2
      '@eslint/core': 0.17.0
      '@eslint/eslintrc': 3.3.1
      '@eslint/js': 9.39.1
      '@eslint/plugin-kit': 0.4.1
      '@humanfs/node': 0.16.7
      '@humanwhocodes/module-importer': 1.0.1
      '@humanwhocodes/retry': 0.4.3
      '@types/estree': 1.0.8
      ajv: 6.12.6
      chalk: 4.1.2
      cross-spawn: 7.0.6
      debug: 4.4.3
      escape-string-regexp: 4.0.0
      eslint-scope: 8.4.0
      eslint-visitor-keys: 4.2.1
      espree: 10.4.0
      esquery: 1.6.0
      esutils: 2.0.3
      fast-deep-equal: 3.1.3
      file-entry-cache: 8.0.0
      find-up: 5.0.0
      glob-parent: 6.0.2
      ignore: 5.3.2
      imurmurhash: 0.1.4
      is-glob: 4.0.3
      json-stable-stringify-without-jsonify: 1.0.1
      lodash.merge: 4.6.2
      minimatch: 3.1.2
      natural-compare: 1.4.0
      optionator: 0.9.4
    transitivePeerDependencies:
      - supports-color

  espree@10.4.0:
    dependencies:
      acorn: 8.15.0
      acorn-jsx: 5.3.2(acorn@8.15.0)
      eslint-visitor-keys: 4.2.1

  esquery@1.6.0:
    dependencies:
      estraverse: 5.3.0

  esrecurse@4.3.0:
    dependencies:
      estraverse: 5.3.0

  estraverse@5.3.0: {}

  estree-walker@3.0.3:
    dependencies:
      '@types/estree': 1.0.8

  esutils@2.0.3: {}

  etag@1.8.1: {}

  expect-type@1.2.2: {}

  express-fileupload@1.5.2:
    dependencies:
      busboy: 1.6.0

  express@5.1.0:
    dependencies:
      accepts: 2.0.0
      body-parser: 2.2.1
      content-disposition: 1.0.0
      content-type: 1.0.5
      cookie: 0.7.2
      cookie-signature: 1.2.2
      debug: 4.4.3
      encodeurl: 2.0.0
      escape-html: 1.0.3
      etag: 1.8.1
      finalhandler: 2.1.0
      fresh: 2.0.0
      http-errors: 2.0.1
      merge-descriptors: 2.0.0
      mime-types: 3.0.1
      on-finished: 2.4.1
      once: 1.4.0
      parseurl: 1.3.3
      proxy-addr: 2.0.7
      qs: 6.14.0
      range-parser: 1.2.1
      router: 2.2.0
      send: 1.2.0
      serve-static: 2.2.0
      statuses: 2.0.2
      type-is: 2.0.1
      vary: 1.1.2
    transitivePeerDependencies:
      - supports-color

  express@5.2.0:
    dependencies:
      accepts: 2.0.0
      body-parser: 2.2.1
      content-disposition: 1.0.0
      content-type: 1.0.5
      cookie: 0.7.2
      cookie-signature: 1.2.2
      debug: 4.4.3
      depd: 2.0.0
      encodeurl: 2.0.0
      escape-html: 1.0.3
      etag: 1.8.1
      finalhandler: 2.1.0
      fresh: 2.0.0
      http-errors: 2.0.1
      merge-descriptors: 2.0.0
      mime-types: 3.0.1
      on-finished: 2.4.1
      once: 1.4.0
      parseurl: 1.3.3
      proxy-addr: 2.0.7
      qs: 6.14.0
      range-parser: 1.2.1
      router: 2.2.0
      send: 1.2.0
      serve-static: 2.2.0
      statuses: 2.0.2
      type-is: 2.0.1
      vary: 1.1.2
    transitivePeerDependencies:
      - supports-color

  fast-deep-equal@3.1.3: {}

  fast-diff@1.3.0: {}

  fast-glob@3.3.3:
    dependencies:
      '@nodelib/fs.stat': 2.0.5
      '@nodelib/fs.walk': 1.2.8
      glob-parent: 5.1.2
      merge2: 1.4.1
      micromatch: 4.0.8

  fast-json-stable-stringify@2.1.0: {}

  fast-levenshtein@2.0.6: {}

  fastq@1.19.1:
    dependencies:
      reusify: 1.1.0

  fdir@6.5.0(picomatch@4.0.3):
    optionalDependencies:
      picomatch: 4.0.3

  fflate@0.8.2: {}

  file-entry-cache@8.0.0:
    dependencies:
      flat-cache: 4.0.1

  fill-range@7.1.1:
    dependencies:
      to-regex-range: 5.0.1

  finalhandler@2.1.0:
    dependencies:
      debug: 4.4.3
      encodeurl: 2.0.0
      escape-html: 1.0.3
      on-finished: 2.4.1
      parseurl: 1.3.3
      statuses: 2.0.2
    transitivePeerDependencies:
      - supports-color

  find-up@5.0.0:
    dependencies:
      locate-path: 6.0.0
      path-exists: 4.0.0

  flat-cache@4.0.1:
    dependencies:
      flatted: 3.3.3
      keyv: 4.5.4

  flatted@3.3.3: {}

  forwarded@0.2.0: {}

  fresh@0.5.2: {}

  fresh@2.0.0: {}

  fsevents@2.3.3:
    optional: true

  function-bind@1.1.2: {}

  get-intrinsic@1.3.0:
    dependencies:
      call-bind-apply-helpers: 1.0.2
      es-define-property: 1.0.1
      es-errors: 1.3.0
      es-object-atoms: 1.1.1
      function-bind: 1.1.2
      get-proto: 1.0.1
      gopd: 1.2.0
      has-symbols: 1.1.0
      hasown: 2.0.2
      math-intrinsics: 1.1.0

  get-proto@1.0.1:
    dependencies:
      dunder-proto: 1.0.1
      es-object-atoms: 1.1.1

  get-tsconfig@4.13.0:
    dependencies:
      resolve-pkg-maps: 1.0.0

  glob-parent@5.1.2:
    dependencies:
      is-glob: 4.0.3

  glob-parent@6.0.2:
    dependencies:
      is-glob: 4.0.3

  globals@14.0.0: {}

  globby@11.1.0:
    dependencies:
      array-union: 2.1.0
      dir-glob: 3.0.1
      fast-glob: 3.3.3
      ignore: 5.3.2
      merge2: 1.4.1
      slash: 3.0.0

  gopd@1.2.0: {}

  graphemer@1.4.0: {}

  has-flag@4.0.0: {}

  has-symbols@1.1.0: {}

  hasown@2.0.2:
    dependencies:
      function-bind: 1.1.2

  hookable@5.5.3: {}

  html-escaper@2.0.2: {}

  http-errors@2.0.1:
    dependencies:
      depd: 2.0.0
      inherits: 2.0.4
      setprototypeof: 1.2.0
      statuses: 2.0.2
      toidentifier: 1.0.1

  husky@9.1.7: {}

  iconv-lite@0.7.0:
    dependencies:
      safer-buffer: 2.1.2

  ignore@5.3.2: {}

  ignore@7.0.5: {}

  import-fresh@3.3.1:
    dependencies:
      parent-module: 1.0.1
      resolve-from: 4.0.0

  import-without-cache@0.2.2: {}

  imurmurhash@0.1.4: {}

  inherits@2.0.4: {}

  ipaddr.js@1.9.1: {}

  is-extglob@2.1.1: {}

  is-glob@4.0.3:
    dependencies:
      is-extglob: 2.1.1

  is-number@7.0.0: {}

  is-path-inside@3.0.3: {}

  is-promise@4.0.0: {}

  isexe@2.0.0: {}

  istanbul-lib-coverage@3.2.2: {}

  istanbul-lib-report@3.0.1:
    dependencies:
      istanbul-lib-coverage: 3.2.2
      make-dir: 4.0.0
      supports-color: 7.2.0

  istanbul-lib-source-maps@5.0.6:
    dependencies:
      '@jridgewell/trace-mapping': 0.3.31
      debug: 4.4.3
      istanbul-lib-coverage: 3.2.2
    transitivePeerDependencies:
      - supports-color

  istanbul-reports@3.2.0:
    dependencies:
      html-escaper: 2.0.2
      istanbul-lib-report: 3.0.1

  js-tokens@9.0.1: {}

  js-yaml@4.1.1:
    dependencies:
      argparse: 2.0.1

  jsesc@3.1.0: {}

  json-buffer@3.0.1: {}

  json-schema-traverse@0.4.1: {}

  json-stable-stringify-without-jsonify@1.0.1: {}

  keyv@4.5.4:
    dependencies:
      json-buffer: 3.0.1

  levn@0.4.1:
    dependencies:
      prelude-ls: 1.2.1
      type-check: 0.4.0

  locate-path@6.0.0:
    dependencies:
      p-locate: 5.0.0

  lodash.merge@4.6.2: {}

  lodash.snakecase@4.1.1: {}

  lru-cache@11.2.1: {}

  magic-string@0.30.21:
    dependencies:
      '@jridgewell/sourcemap-codec': 1.5.5

  magicast@0.5.1:
    dependencies:
      '@babel/parser': 7.28.5
      '@babel/types': 7.28.5
      source-map-js: 1.2.1

  make-dir@4.0.0:
    dependencies:
      semver: 7.7.3

  math-intrinsics@1.1.0: {}

  media-typer@0.3.0: {}

  media-typer@1.1.0: {}

  merge-descriptors@1.0.3: {}

  merge-descriptors@2.0.0: {}

  merge2@1.4.1: {}

  methods@1.1.2: {}

  micromatch@4.0.8:
    dependencies:
      braces: 3.0.3
      picomatch: 2.3.1

  mime-db@1.52.0: {}

  mime-db@1.54.0: {}

  mime-types@2.1.35:
    dependencies:
      mime-db: 1.52.0

  mime-types@3.0.1:
    dependencies:
      mime-db: 1.54.0

  mime@1.6.0: {}

  minimatch@3.1.2:
    dependencies:
      brace-expansion: 1.1.12

  minimatch@9.0.5:
    dependencies:
      brace-expansion: 2.0.2

  ms@2.0.0: {}

  ms@2.1.3: {}

  nanoid@3.3.11: {}

  natural-compare@1.4.0: {}

  negotiator@0.6.3: {}

  negotiator@0.6.4: {}

  negotiator@1.0.0: {}

  node-forge@1.3.3: {}

  node-mocks-http@1.17.2(@types/express@5.0.6)(@types/node@24.10.1):
    dependencies:
      accepts: 1.3.8
      content-disposition: 0.5.4
      depd: 1.1.2
      fresh: 0.5.2
      merge-descriptors: 1.0.3
      methods: 1.1.2
      mime: 1.6.0
      parseurl: 1.3.3
      range-parser: 1.2.1
      type-is: 1.6.18
    optionalDependencies:
      '@types/express': 5.0.6
      '@types/node': 24.10.1

  object-assign@4.1.1: {}

  object-inspect@1.13.4: {}

  obug@2.1.1: {}

  on-finished@2.4.1:
    dependencies:
      ee-first: 1.1.1

  on-headers@1.1.0: {}

  once@1.4.0:
    dependencies:
      wrappy: 1.0.2

  openapi3-ts@4.5.0:
    dependencies:
      yaml: 2.8.1

  optionator@0.9.4:
    dependencies:
      deep-is: 0.1.4
      fast-levenshtein: 2.0.6
      levn: 0.4.1
      prelude-ls: 1.2.1
      type-check: 0.4.0
      word-wrap: 1.2.5

  p-limit@3.1.0:
    dependencies:
      yocto-queue: 0.1.0

  p-locate@5.0.0:
    dependencies:
      p-limit: 3.1.0

  parent-module@1.0.1:
    dependencies:
      callsites: 3.1.0

  parseurl@1.3.3: {}

  path-exists@4.0.0: {}

  path-key@3.1.1: {}

  path-to-regexp@8.3.0: {}

  path-type@4.0.0: {}

  pathe@2.0.3: {}

  picocolors@1.1.1: {}

  picomatch@2.3.1: {}

  picomatch@4.0.3: {}

  postcss@8.5.6:
    dependencies:
      nanoid: 3.3.11
      picocolors: 1.1.1
      source-map-js: 1.2.1

  prelude-ls@1.2.1: {}

  prettier-linter-helpers@1.0.0:
    dependencies:
      fast-diff: 1.3.0

  prettier@3.7.4: {}

  proxy-addr@2.0.7:
    dependencies:
      forwarded: 0.2.0
      ipaddr.js: 1.9.1

  punycode@2.3.1: {}

  qs@6.14.0:
    dependencies:
      side-channel: 1.1.0

  quansync@0.2.11: {}

  queue-microtask@1.2.3: {}

  ramda@0.32.0: {}

  range-parser@1.2.1: {}

  raw-body@3.0.2:
    dependencies:
      bytes: 3.1.2
      http-errors: 2.0.1
      iconv-lite: 0.7.0
      unpipe: 1.0.0

  resolve-from@4.0.0: {}

  resolve-pkg-maps@1.0.0: {}

  reusify@1.1.0: {}

  rolldown-plugin-dts@0.18.3(rolldown@1.0.0-beta.53)(typescript@5.9.3):
    dependencies:
      '@babel/generator': 7.28.5
      '@babel/parser': 7.28.5
      '@babel/types': 7.28.5
      ast-kit: 2.2.0
      birpc: 3.0.0
      dts-resolver: 2.1.3
      get-tsconfig: 4.13.0
      magic-string: 0.30.21
      obug: 2.1.1
      rolldown: 1.0.0-beta.53
    optionalDependencies:
      typescript: 5.9.3
    transitivePeerDependencies:
      - oxc-resolver

  rolldown@1.0.0-beta.53:
    dependencies:
      '@oxc-project/types': 0.101.0
      '@rolldown/pluginutils': 1.0.0-beta.53
    optionalDependencies:
      '@rolldown/binding-android-arm64': 1.0.0-beta.53
      '@rolldown/binding-darwin-arm64': 1.0.0-beta.53
      '@rolldown/binding-darwin-x64': 1.0.0-beta.53
      '@rolldown/binding-freebsd-x64': 1.0.0-beta.53
      '@rolldown/binding-linux-arm-gnueabihf': 1.0.0-beta.53
      '@rolldown/binding-linux-arm64-gnu': 1.0.0-beta.53
      '@rolldown/binding-linux-arm64-musl': 1.0.0-beta.53
      '@rolldown/binding-linux-x64-gnu': 1.0.0-beta.53
      '@rolldown/binding-linux-x64-musl': 1.0.0-beta.53
      '@rolldown/binding-openharmony-arm64': 1.0.0-beta.53
      '@rolldown/binding-wasm32-wasi': 1.0.0-beta.53
      '@rolldown/binding-win32-arm64-msvc': 1.0.0-beta.53
      '@rolldown/binding-win32-x64-msvc': 1.0.0-beta.53

  rolldown@1.0.0-beta.53:
    dependencies:
      '@oxc-project/types': 0.101.0
      '@rolldown/pluginutils': 1.0.0-beta.53
    optionalDependencies:
      '@rolldown/binding-android-arm64': 1.0.0-beta.53
      '@rolldown/binding-darwin-arm64': 1.0.0-beta.53
      '@rolldown/binding-darwin-x64': 1.0.0-beta.53
      '@rolldown/binding-freebsd-x64': 1.0.0-beta.53
      '@rolldown/binding-linux-arm-gnueabihf': 1.0.0-beta.53
      '@rolldown/binding-linux-arm64-gnu': 1.0.0-beta.53
      '@rolldown/binding-linux-arm64-musl': 1.0.0-beta.53
      '@rolldown/binding-linux-x64-gnu': 1.0.0-beta.53
      '@rolldown/binding-linux-x64-musl': 1.0.0-beta.53
      '@rolldown/binding-openharmony-arm64': 1.0.0-beta.53
      '@rolldown/binding-wasm32-wasi': 1.0.0-beta.53
      '@rolldown/binding-win32-arm64-msvc': 1.0.0-beta.53
      '@rolldown/binding-win32-x64-msvc': 1.0.0-beta.53

  router@2.2.0:
    dependencies:
      debug: 4.4.3
      depd: 2.0.0
      is-promise: 4.0.0
      parseurl: 1.3.3
      path-to-regexp: 8.3.0
    transitivePeerDependencies:
      - supports-color

  run-parallel@1.2.0:
    dependencies:
      queue-microtask: 1.2.3

  safe-buffer@5.2.1: {}

  safer-buffer@2.1.2: {}

  semver@7.7.3: {}

  send@1.2.0:
    dependencies:
      debug: 4.4.3
      encodeurl: 2.0.0
      escape-html: 1.0.3
      etag: 1.8.1
      fresh: 2.0.0
      http-errors: 2.0.1
      mime-types: 3.0.1
      ms: 2.1.3
      on-finished: 2.4.1
      range-parser: 1.2.1
      statuses: 2.0.2
    transitivePeerDependencies:
      - supports-color

  serve-static@2.2.0:
    dependencies:
      encodeurl: 2.0.0
      escape-html: 1.0.3
      parseurl: 1.3.3
      send: 1.2.0
    transitivePeerDependencies:
      - supports-color

  setprototypeof@1.2.0: {}

  shebang-command@2.0.0:
    dependencies:
      shebang-regex: 3.0.0

  shebang-regex@3.0.0: {}

  side-channel-list@1.0.0:
    dependencies:
      es-errors: 1.3.0
      object-inspect: 1.13.4

  side-channel-map@1.0.1:
    dependencies:
      call-bound: 1.0.4
      es-errors: 1.3.0
      get-intrinsic: 1.3.0
      object-inspect: 1.13.4

  side-channel-weakmap@1.0.2:
    dependencies:
      call-bound: 1.0.4
      es-errors: 1.3.0
      get-intrinsic: 1.3.0
      object-inspect: 1.13.4
      side-channel-map: 1.0.1

  side-channel@1.1.0:
    dependencies:
      es-errors: 1.3.0
      object-inspect: 1.13.4
      side-channel-list: 1.0.0
      side-channel-map: 1.0.1
      side-channel-weakmap: 1.0.2

  siginfo@2.0.0: {}

  slash@3.0.0: {}

  snakify-ts@2.3.0:
    dependencies:
      lodash.snakecase: 4.1.1

  source-map-js@1.2.1: {}

  stackback@0.0.2: {}

  statuses@2.0.2: {}

  std-env@3.10.0: {}

  streamsearch@1.1.0: {}

  strip-ansi@6.0.1:
    dependencies:
      ansi-regex: 5.0.1

  strip-json-comments@3.1.1: {}

  supports-color@7.2.0:
    dependencies:
      has-flag: 4.0.0

  swagger-ui-dist@5.29.0:
    dependencies:
      '@scarf/scarf': empty-npm-package@1.0.0

  swagger-ui-express@5.0.1(express@5.2.0):
    dependencies:
      express: 5.2.0
      swagger-ui-dist: 5.29.0

  synckit@0.11.11:
    dependencies:
      '@pkgr/core': 0.2.9

  text-table@0.2.0: {}

  tinybench@2.9.0: {}

  tinyexec@1.0.2: {}

  tinyglobby@0.2.15:
    dependencies:
      fdir: 6.5.0(picomatch@4.0.3)
      picomatch: 4.0.3

  tinyrainbow@3.0.3: {}

  to-regex-range@5.0.1:
    dependencies:
      is-number: 7.0.0

  toidentifier@1.0.1: {}

  tree-kill@1.2.2: {}

  ts-api-utils@1.4.3(typescript@5.1.3):
    dependencies:
      typescript: 5.1.3

  ts-api-utils@2.1.0(typescript@5.9.3):
    dependencies:
      typescript: 5.9.3

  ts-toolbelt@9.6.0: {}

  tsdown@0.17.0(@arethetypeswrong/core@0.18.2)(synckit@0.11.11)(typescript@5.9.3):
    dependencies:
      ansis: 4.2.0
      cac: 6.7.14
      empathic: 2.0.0
      hookable: 5.5.3
      import-without-cache: 0.2.2
      obug: 2.1.1
      rolldown: 1.0.0-beta.53
      rolldown-plugin-dts: 0.18.3(rolldown@1.0.0-beta.53)(typescript@5.9.3)
      semver: 7.7.3
      tinyexec: 1.0.2
      tinyglobby: 0.2.15
      tree-kill: 1.2.2
      unconfig-core: 7.4.1
      unrun: 0.2.16(synckit@0.11.11)
    optionalDependencies:
      '@arethetypeswrong/core': 0.18.2
      typescript: 5.9.3
    transitivePeerDependencies:
      - '@ts-macro/tsc'
      - '@typescript/native-preview'
      - oxc-resolver
      - synckit
      - vue-tsc

  tslib@2.8.1:
    optional: true

  type-check@0.4.0:
    dependencies:
      prelude-ls: 1.2.1

  type-is@1.6.18:
    dependencies:
      media-typer: 0.3.0
      mime-types: 2.1.35

  type-is@2.0.1:
    dependencies:
      content-type: 1.0.5
      media-typer: 1.1.0
      mime-types: 3.0.1

  types-ramda@0.31.0:
    dependencies:
      ts-toolbelt: 9.6.0

  typescript-eslint@8.0.0(eslint@9.0.0)(typescript@5.1.3):
    dependencies:
      '@typescript-eslint/eslint-plugin': 8.0.0(@typescript-eslint/parser@8.0.0(eslint@9.0.0)(typescript@5.1.3))(eslint@9.0.0)(typescript@5.1.3)
      '@typescript-eslint/parser': 8.0.0(eslint@9.0.0)(typescript@5.1.3)
      '@typescript-eslint/utils': 8.0.0(eslint@9.0.0)(typescript@5.1.3)
    optionalDependencies:
      typescript: 5.1.3
    transitivePeerDependencies:
      - eslint
      - supports-color

  typescript-eslint@8.48.1(eslint@9.39.1)(typescript@5.9.3):
    dependencies:
      '@typescript-eslint/eslint-plugin': 8.48.1(@typescript-eslint/parser@8.48.1(eslint@9.39.1)(typescript@5.9.3))(eslint@9.39.1)(typescript@5.9.3)
      '@typescript-eslint/parser': 8.48.1(eslint@9.39.1)(typescript@5.9.3)
      '@typescript-eslint/typescript-estree': 8.48.1(typescript@5.9.3)
      '@typescript-eslint/utils': 8.48.1(eslint@9.39.1)(typescript@5.9.3)
      eslint: 9.39.1
      typescript: 5.9.3
    transitivePeerDependencies:
      - supports-color

  typescript@5.1.3: {}

  typescript@5.6.1-rc: {}

  typescript@5.9.3: {}

  unconfig-core@7.4.1:
    dependencies:
      '@quansync/fs': 0.1.5
      quansync: 0.2.11

  undici-types@7.16.0: {}

  undici@7.16.0: {}

  unpipe@1.0.0: {}

  unrun@0.2.16(synckit@0.11.11):
    dependencies:
      '@oxc-project/runtime': 0.101.0
      rolldown: 1.0.0-beta.53
    optionalDependencies:
      synckit: 0.11.11

  uri-js@4.4.1:
    dependencies:
      punycode: 2.3.1

  validate-npm-package-name@5.0.1: {}

  vary@1.1.2: {}

  vite@8.0.0-beta.0(@types/node@24.10.1)(yaml@2.8.1):
    dependencies:
      '@oxc-project/runtime': 0.101.0
      fdir: 6.5.0(picomatch@4.0.3)
      lightningcss: empty-npm-package@1.0.0
      picomatch: 4.0.3
      postcss: 8.5.6
      rolldown: 1.0.0-beta.53
      tinyglobby: 0.2.15
    optionalDependencies:
      '@types/node': 24.10.1
      fsevents: 2.3.3
      yaml: 2.8.1

  vitest@4.0.15(@types/node@24.10.1)(yaml@2.8.1):
    dependencies:
      '@vitest/expect': 4.0.15
      '@vitest/mocker': 4.0.15(vite@8.0.0-beta.0(@types/node@24.10.1)(yaml@2.8.1))
      '@vitest/pretty-format': 4.0.15
      '@vitest/runner': 4.0.15
      '@vitest/snapshot': 4.0.15
      '@vitest/spy': 4.0.15
      '@vitest/utils': 4.0.15
      es-module-lexer: 1.7.0
      expect-type: 1.2.2
      magic-string: 0.30.21
      obug: 2.1.1
      pathe: 2.0.3
      picomatch: 4.0.3
      std-env: 3.10.0
      tinybench: 2.9.0
      tinyexec: 1.0.2
      tinyglobby: 0.2.15
      tinyrainbow: 3.0.3
      vite: 8.0.0-beta.0(@types/node@24.10.1)(yaml@2.8.1)
      why-is-node-running: 2.3.0
    optionalDependencies:
      '@types/node': 24.10.1
    transitivePeerDependencies:
      - esbuild
      - jiti
      - less
      - msw
      - sass
      - sass-embedded
      - stylus
      - sugarss
      - terser
      - tsx
      - yaml

  which@2.0.2:
    dependencies:
      isexe: 2.0.0

  why-is-node-running@2.3.0:
    dependencies:
      siginfo: 2.0.0
      stackback: 0.0.2

  word-wrap@1.2.5: {}

  wrappy@1.0.2: {}

  yaml@2.8.1: {}

  yocto-queue@0.1.0: {}

  zod@4.1.13: {}<|MERGE_RESOLUTION|>--- conflicted
+++ resolved
@@ -93,22 +93,14 @@
         specifier: 3.7.4
         version: 3.7.4
       tsdown:
-<<<<<<< HEAD
-        specifier: ^0.16.8
-        version: 0.16.8(@arethetypeswrong/core@0.18.2)(synckit@0.11.11)(typescript@5.9.3)
-=======
         specifier: ^0.17.0
         version: 0.17.0(@arethetypeswrong/core@0.18.2)(synckit@0.11.11)(typescript@5.9.3)
-      tsx:
-        specifier: ^4.19.4
-        version: 4.20.6
->>>>>>> 32e26e9c
       typescript-eslint:
         specifier: catalog:dev
         version: 8.48.1(eslint@9.39.1)(typescript@5.9.3)
       unrun:
         specifier: ^0.2.14
-        version: 0.2.14(synckit@0.11.11)
+        version: 0.2.16(synckit@0.11.11)
       vitest:
         specifier: ^4.0.1
         version: 4.0.15(@types/node@24.10.1)(yaml@2.8.1)
@@ -448,9 +440,6 @@
   '@napi-rs/wasm-runtime@1.1.0':
     resolution: {integrity: sha512-Fq6DJW+Bb5jaWE69/qOE0D1TUN9+6uWhCeZpdnSBk14pjLcCWR7Q8n49PTSPHazM37JqrsdpEthXy2xn6jWWiA==}
 
-  '@napi-rs/wasm-runtime@1.1.0':
-    resolution: {integrity: sha512-Fq6DJW+Bb5jaWE69/qOE0D1TUN9+6uWhCeZpdnSBk14pjLcCWR7Q8n49PTSPHazM37JqrsdpEthXy2xn6jWWiA==}
-
   '@nodelib/fs.scandir@2.1.5':
     resolution: {integrity: sha512-vq24Bq3ym5HEQm2NKCr3yXDwjc7vTsEThRDnkp2DK9p1uqLR+DHurm/NOTo0KG7HYHU7eppKZj3MyqYuMBf62g==}
     engines: {node: '>= 8'}
@@ -465,23 +454,10 @@
 
   '@oxc-project/runtime@0.101.0':
     resolution: {integrity: sha512-t3qpfVZIqSiLQ5Kqt/MC4Ge/WCOGrrcagAdzTcDaggupjiGxUx4nJF2v6wUCXWSzWHn5Ns7XLv13fCJEwCOERQ==}
-<<<<<<< HEAD
-    engines: {node: ^20.19.0 || >=22.12.0}
-
-  '@oxc-project/runtime@0.99.0':
-    resolution: {integrity: sha512-8iE5/4OK0SLHqWzRxSvI1gjFPmIH6718s8iwkuco95rBZsCZIHq+5wy4lYsASxnH+8FOhbGndiUrcwsVG5i2zw==}
-=======
->>>>>>> 32e26e9c
     engines: {node: ^20.19.0 || >=22.12.0}
 
   '@oxc-project/types@0.101.0':
     resolution: {integrity: sha512-nuFhqlUzJX+gVIPPfuE6xurd4lST3mdcWOhyK/rZO0B9XWMKm79SuszIQEnSMmmDhq1DC8WWVYGVd+6F93o1gQ==}
-<<<<<<< HEAD
-
-  '@oxc-project/types@0.99.0':
-    resolution: {integrity: sha512-LLDEhXB7g1m5J+woRSgfKsFPS3LhR9xRhTeIoEBm5WrkwMxn6eZ0Ld0c0K5eHB57ChZX6I3uSmmLjZ8pcjlRcw==}
-=======
->>>>>>> 32e26e9c
 
   '@pkgr/core@0.2.9':
     resolution: {integrity: sha512-QNqXyfVS2wm9hweSYD2O7F0G06uurj9kZ96TRQE5Y9hU7+tgdZwIkbAKc5Ocy1HxEY2kuDQa6cQ1WRs/O5LFKA==}
@@ -496,93 +472,30 @@
     cpu: [arm64]
     os: [android]
 
-<<<<<<< HEAD
-  '@rolldown/binding-android-arm64@1.0.0-beta.53':
-    resolution: {integrity: sha512-Ok9V8o7o6YfSdTTYA/uHH30r3YtOxLD6G3wih/U9DO0ucBBFq8WPt/DslU53OgfteLRHITZny9N/qCUxMf9kjQ==}
-    engines: {node: ^20.19.0 || >=22.12.0}
-    cpu: [arm64]
-    os: [android]
-
-  '@rolldown/binding-darwin-arm64@1.0.0-beta.52':
-    resolution: {integrity: sha512-MmKeoLnKu1d9j6r19K8B+prJnIZ7u+zQ+zGQ3YHXGnr41rzE3eqQLovlkvoZnRoxDGPA4ps0pGiwXy6YE3lJyg==}
-=======
-  '@rolldown/binding-darwin-arm64@1.0.0-beta.53':
-    resolution: {integrity: sha512-yIsKqMz0CtRnVa6x3Pa+mzTihr4Ty+Z6HfPbZ7RVbk1Uxnco4+CUn7Qbm/5SBol1JD/7nvY8rphAgyAi7Lj6Vg==}
->>>>>>> 32e26e9c
-    engines: {node: ^20.19.0 || >=22.12.0}
-    cpu: [arm64]
-    os: [darwin]
-
-<<<<<<< HEAD
   '@rolldown/binding-darwin-arm64@1.0.0-beta.53':
     resolution: {integrity: sha512-yIsKqMz0CtRnVa6x3Pa+mzTihr4Ty+Z6HfPbZ7RVbk1Uxnco4+CUn7Qbm/5SBol1JD/7nvY8rphAgyAi7Lj6Vg==}
     engines: {node: ^20.19.0 || >=22.12.0}
     cpu: [arm64]
     os: [darwin]
 
-  '@rolldown/binding-darwin-x64@1.0.0-beta.52':
-    resolution: {integrity: sha512-qpHedvQBmIjT8zdnjN3nWPR2qjQyJttbXniCEKKdHeAbZG9HyNPBUzQF7AZZGwmS9coQKL+hWg9FhWzh2dZ2IA==}
-=======
-  '@rolldown/binding-darwin-x64@1.0.0-beta.53':
-    resolution: {integrity: sha512-GTXe+mxsCGUnJOFMhfGWmefP7Q9TpYUseHvhAhr21nCTgdS8jPsvirb0tJwM3lN0/u/cg7bpFNa16fQrjKrCjQ==}
->>>>>>> 32e26e9c
-    engines: {node: ^20.19.0 || >=22.12.0}
-    cpu: [x64]
-    os: [darwin]
-
-<<<<<<< HEAD
   '@rolldown/binding-darwin-x64@1.0.0-beta.53':
     resolution: {integrity: sha512-GTXe+mxsCGUnJOFMhfGWmefP7Q9TpYUseHvhAhr21nCTgdS8jPsvirb0tJwM3lN0/u/cg7bpFNa16fQrjKrCjQ==}
     engines: {node: ^20.19.0 || >=22.12.0}
     cpu: [x64]
     os: [darwin]
 
-  '@rolldown/binding-freebsd-x64@1.0.0-beta.52':
-    resolution: {integrity: sha512-dDp7WbPapj/NVW0LSiH/CLwMhmLwwKb3R7mh2kWX+QW85X1DGVnIEyKh9PmNJjB/+suG1dJygdtdNPVXK1hylg==}
-=======
-  '@rolldown/binding-freebsd-x64@1.0.0-beta.53':
-    resolution: {integrity: sha512-9Tmp7bBvKqyDkMcL4e089pH3RsjD3SUungjmqWtyhNOxoQMh0fSmINTyYV8KXtE+JkxYMPWvnEt+/mfpVCkk8w==}
->>>>>>> 32e26e9c
-    engines: {node: ^20.19.0 || >=22.12.0}
-    cpu: [x64]
-    os: [freebsd]
-
-<<<<<<< HEAD
   '@rolldown/binding-freebsd-x64@1.0.0-beta.53':
     resolution: {integrity: sha512-9Tmp7bBvKqyDkMcL4e089pH3RsjD3SUungjmqWtyhNOxoQMh0fSmINTyYV8KXtE+JkxYMPWvnEt+/mfpVCkk8w==}
     engines: {node: ^20.19.0 || >=22.12.0}
     cpu: [x64]
     os: [freebsd]
 
-  '@rolldown/binding-linux-arm-gnueabihf@1.0.0-beta.52':
-    resolution: {integrity: sha512-9e4l6vy5qNSliDPqNfR6CkBOAx6PH7iDV4OJiEJzajajGrVy8gc/IKKJUsoE52G8ud8MX6r3PMl97NfwgOzB7g==}
-=======
-  '@rolldown/binding-linux-arm-gnueabihf@1.0.0-beta.53':
-    resolution: {integrity: sha512-a1y5fiB0iovuzdbjUxa7+Zcvgv+mTmlGGC4XydVIsyl48eoxgaYkA3l9079hyTyhECsPq+mbr0gVQsFU11OJAQ==}
->>>>>>> 32e26e9c
-    engines: {node: ^20.19.0 || >=22.12.0}
-    cpu: [arm]
-    os: [linux]
-
-<<<<<<< HEAD
   '@rolldown/binding-linux-arm-gnueabihf@1.0.0-beta.53':
     resolution: {integrity: sha512-a1y5fiB0iovuzdbjUxa7+Zcvgv+mTmlGGC4XydVIsyl48eoxgaYkA3l9079hyTyhECsPq+mbr0gVQsFU11OJAQ==}
     engines: {node: ^20.19.0 || >=22.12.0}
     cpu: [arm]
     os: [linux]
 
-  '@rolldown/binding-linux-arm64-gnu@1.0.0-beta.52':
-    resolution: {integrity: sha512-V48oDR84feRU2KRuzpALp594Uqlx27+zFsT6+BgTcXOtu7dWy350J1G28ydoCwKB+oxwsRPx2e7aeQnmd3YJbQ==}
-=======
-  '@rolldown/binding-linux-arm64-gnu@1.0.0-beta.53':
-    resolution: {integrity: sha512-bpIGX+ov9PhJYV+wHNXl9rzq4F0QvILiURn0y0oepbQx+7stmQsKA0DhPGwmhfvF856wq+gbM8L92SAa/CBcLg==}
->>>>>>> 32e26e9c
-    engines: {node: ^20.19.0 || >=22.12.0}
-    cpu: [arm64]
-    os: [linux]
-    libc: [glibc]
-
-<<<<<<< HEAD
   '@rolldown/binding-linux-arm64-gnu@1.0.0-beta.53':
     resolution: {integrity: sha512-bpIGX+ov9PhJYV+wHNXl9rzq4F0QvILiURn0y0oepbQx+7stmQsKA0DhPGwmhfvF856wq+gbM8L92SAa/CBcLg==}
     engines: {node: ^20.19.0 || >=22.12.0}
@@ -590,18 +503,6 @@
     os: [linux]
     libc: [glibc]
 
-  '@rolldown/binding-linux-arm64-musl@1.0.0-beta.52':
-    resolution: {integrity: sha512-ENLmSQCWqSA/+YN45V2FqTIemg7QspaiTjlm327eUAMeOLdqmSOVVyrQexJGNTQ5M8sDYCgVAig2Kk01Ggmqaw==}
-=======
-  '@rolldown/binding-linux-arm64-musl@1.0.0-beta.53':
-    resolution: {integrity: sha512-bGe5EBB8FVjHBR1mOLOPEFg1Lp3//7geqWkU5NIhxe+yH0W8FVrQ6WRYOap4SUTKdklD/dC4qPLREkMMQ855FA==}
->>>>>>> 32e26e9c
-    engines: {node: ^20.19.0 || >=22.12.0}
-    cpu: [arm64]
-    os: [linux]
-    libc: [musl]
-
-<<<<<<< HEAD
   '@rolldown/binding-linux-arm64-musl@1.0.0-beta.53':
     resolution: {integrity: sha512-bGe5EBB8FVjHBR1mOLOPEFg1Lp3//7geqWkU5NIhxe+yH0W8FVrQ6WRYOap4SUTKdklD/dC4qPLREkMMQ855FA==}
     engines: {node: ^20.19.0 || >=22.12.0}
@@ -609,18 +510,6 @@
     os: [linux]
     libc: [musl]
 
-  '@rolldown/binding-linux-x64-gnu@1.0.0-beta.52':
-    resolution: {integrity: sha512-klahlb2EIFltSUubn/VLjuc3qxp1E7th8ukayPfdkcKvvYcQ5rJztgx8JsJSuAKVzKtNTqUGOhy4On71BuyV8g==}
-=======
-  '@rolldown/binding-linux-x64-gnu@1.0.0-beta.53':
-    resolution: {integrity: sha512-qL+63WKVQs1CMvFedlPt0U9PiEKJOAL/bsHMKUDS6Vp2Q+YAv/QLPu8rcvkfIMvQ0FPU2WL0aX4eWwF6e/GAnA==}
->>>>>>> 32e26e9c
-    engines: {node: ^20.19.0 || >=22.12.0}
-    cpu: [x64]
-    os: [linux]
-    libc: [glibc]
-
-<<<<<<< HEAD
   '@rolldown/binding-linux-x64-gnu@1.0.0-beta.53':
     resolution: {integrity: sha512-qL+63WKVQs1CMvFedlPt0U9PiEKJOAL/bsHMKUDS6Vp2Q+YAv/QLPu8rcvkfIMvQ0FPU2WL0aX4eWwF6e/GAnA==}
     engines: {node: ^20.19.0 || >=22.12.0}
@@ -628,18 +517,6 @@
     os: [linux]
     libc: [glibc]
 
-  '@rolldown/binding-linux-x64-musl@1.0.0-beta.52':
-    resolution: {integrity: sha512-UuA+JqQIgqtkgGN2c/AQ5wi8M6mJHrahz/wciENPTeI6zEIbbLGoth5XN+sQe2pJDejEVofN9aOAp0kaazwnVg==}
-=======
-  '@rolldown/binding-linux-x64-musl@1.0.0-beta.53':
-    resolution: {integrity: sha512-VGl9JIGjoJh3H8Mb+7xnVqODajBmrdOOb9lxWXdcmxyI+zjB2sux69br0hZJDTyLJfvBoYm439zPACYbCjGRmw==}
->>>>>>> 32e26e9c
-    engines: {node: ^20.19.0 || >=22.12.0}
-    cpu: [x64]
-    os: [linux]
-    libc: [musl]
-
-<<<<<<< HEAD
   '@rolldown/binding-linux-x64-musl@1.0.0-beta.53':
     resolution: {integrity: sha512-VGl9JIGjoJh3H8Mb+7xnVqODajBmrdOOb9lxWXdcmxyI+zjB2sux69br0hZJDTyLJfvBoYm439zPACYbCjGRmw==}
     engines: {node: ^20.19.0 || >=22.12.0}
@@ -647,177 +524,28 @@
     os: [linux]
     libc: [musl]
 
-  '@rolldown/binding-openharmony-arm64@1.0.0-beta.52':
-    resolution: {integrity: sha512-1BNQW8u4ro8bsN1+tgKENJiqmvc+WfuaUhXzMImOVSMw28pkBKdfZtX2qJPADV3terx+vNJtlsgSGeb3+W6Jiw==}
-=======
-  '@rolldown/binding-openharmony-arm64@1.0.0-beta.53':
-    resolution: {integrity: sha512-B4iIserJXuSnNzA5xBLFUIjTfhNy7d9sq4FUMQY3GhQWGVhS2RWWzzDnkSU6MUt7/aHUrep0CdQfXUJI9D3W7A==}
->>>>>>> 32e26e9c
-    engines: {node: ^20.19.0 || >=22.12.0}
-    cpu: [arm64]
-    os: [openharmony]
-
-<<<<<<< HEAD
   '@rolldown/binding-openharmony-arm64@1.0.0-beta.53':
     resolution: {integrity: sha512-B4iIserJXuSnNzA5xBLFUIjTfhNy7d9sq4FUMQY3GhQWGVhS2RWWzzDnkSU6MUt7/aHUrep0CdQfXUJI9D3W7A==}
     engines: {node: ^20.19.0 || >=22.12.0}
     cpu: [arm64]
     os: [openharmony]
 
-  '@rolldown/binding-wasm32-wasi@1.0.0-beta.52':
-    resolution: {integrity: sha512-K/p7clhCqJOQpXGykrFaBX2Dp9AUVIDHGc+PtFGBwg7V+mvBTv/tsm3LC3aUmH02H2y3gz4y+nUTQ0MLpofEEg==}
-    engines: {node: '>=14.0.0'}
-    cpu: [wasm32]
-
   '@rolldown/binding-wasm32-wasi@1.0.0-beta.53':
     resolution: {integrity: sha512-BUjAEgpABEJXilGq/BPh7jeU3WAJ5o15c1ZEgHaDWSz3LB881LQZnbNJHmUiM4d1JQWMYYyR1Y490IBHi2FPJg==}
     engines: {node: '>=14.0.0'}
     cpu: [wasm32]
 
-  '@rolldown/binding-win32-arm64-msvc@1.0.0-beta.52':
-    resolution: {integrity: sha512-a4EkXBtnYYsKipjS7QOhEBM4bU5IlR9N1hU+JcVEVeuTiaslIyhWVKsvf7K2YkQHyVAJ+7/A9BtrGqORFcTgng==}
-=======
-  '@rolldown/binding-wasm32-wasi@1.0.0-beta.53':
-    resolution: {integrity: sha512-BUjAEgpABEJXilGq/BPh7jeU3WAJ5o15c1ZEgHaDWSz3LB881LQZnbNJHmUiM4d1JQWMYYyR1Y490IBHi2FPJg==}
-    engines: {node: '>=14.0.0'}
-    cpu: [wasm32]
-
-  '@rolldown/binding-win32-arm64-msvc@1.0.0-beta.53':
-    resolution: {integrity: sha512-s27uU7tpCWSjHBnxyVXHt3rMrQdJq5MHNv3BzsewCIroIw3DJFjMH1dzCPPMUFxnh1r52Nf9IJ/eWp6LDoyGcw==}
->>>>>>> 32e26e9c
-    engines: {node: ^20.19.0 || >=22.12.0}
-    cpu: [arm64]
-    os: [win32]
-
-<<<<<<< HEAD
   '@rolldown/binding-win32-arm64-msvc@1.0.0-beta.53':
     resolution: {integrity: sha512-s27uU7tpCWSjHBnxyVXHt3rMrQdJq5MHNv3BzsewCIroIw3DJFjMH1dzCPPMUFxnh1r52Nf9IJ/eWp6LDoyGcw==}
     engines: {node: ^20.19.0 || >=22.12.0}
     cpu: [arm64]
     os: [win32]
 
-  '@rolldown/binding-win32-ia32-msvc@1.0.0-beta.52':
-    resolution: {integrity: sha512-5ZXcYyd4GxPA6QfbGrNcQjmjbuLGvfz6728pZMsQvGHI+06LT06M6TPtXvFvLgXtexc+OqvFe1yAIXJU1gob/w==}
-    engines: {node: ^20.19.0 || >=22.12.0}
-    cpu: [ia32]
-    os: [win32]
-
-  '@rolldown/binding-win32-x64-msvc@1.0.0-beta.52':
-    resolution: {integrity: sha512-tzpnRQXJrSzb8Z9sm97UD3cY0toKOImx+xRKsDLX4zHaAlRXWh7jbaKBePJXEN7gNw7Nm03PBNwphdtA8KSUYQ==}
-=======
   '@rolldown/binding-win32-x64-msvc@1.0.0-beta.53':
     resolution: {integrity: sha512-cjWL/USPJ1g0en2htb4ssMjIycc36RvdQAx1WlXnS6DpULswiUTVXPDesTifSKYSyvx24E0YqQkEm0K/M2Z/AA==}
->>>>>>> 32e26e9c
     engines: {node: ^20.19.0 || >=22.12.0}
     cpu: [x64]
     os: [win32]
-
-<<<<<<< HEAD
-  '@rolldown/binding-win32-x64-msvc@1.0.0-beta.53':
-    resolution: {integrity: sha512-cjWL/USPJ1g0en2htb4ssMjIycc36RvdQAx1WlXnS6DpULswiUTVXPDesTifSKYSyvx24E0YqQkEm0K/M2Z/AA==}
-    engines: {node: ^20.19.0 || >=22.12.0}
-=======
-  '@rolldown/pluginutils@1.0.0-beta.53':
-    resolution: {integrity: sha512-vENRlFU4YbrwVqNDZ7fLvy+JR1CRkyr01jhSiDpE1u6py3OMzQfztQU2jxykW3ALNxO4kSlqIDeYyD0Y9RcQeQ==}
-
-  '@rollup/rollup-android-arm-eabi@4.53.3':
-    resolution: {integrity: sha512-mRSi+4cBjrRLoaal2PnqH82Wqyb+d3HsPUN/W+WslCXsZsyHa9ZeQQX/pQsZaVIWDkPcpV6jJ+3KLbTbgnwv8w==}
-    cpu: [arm]
-    os: [android]
-
-  '@rollup/rollup-android-arm64@4.53.3':
-    resolution: {integrity: sha512-CbDGaMpdE9sh7sCmTrTUyllhrg65t6SwhjlMJsLr+J8YjFuPmCEjbBSx4Z/e4SmDyH3aB5hGaJUP2ltV/vcs4w==}
-    cpu: [arm64]
-    os: [android]
-
-  '@rollup/rollup-darwin-arm64@4.53.3':
-    resolution: {integrity: sha512-Nr7SlQeqIBpOV6BHHGZgYBuSdanCXuw09hon14MGOLGmXAFYjx1wNvquVPmpZnl0tLjg25dEdr4IQ6GgyToCUA==}
-    cpu: [arm64]
-    os: [darwin]
-
-  '@rollup/rollup-darwin-x64@4.53.3':
-    resolution: {integrity: sha512-DZ8N4CSNfl965CmPktJ8oBnfYr3F8dTTNBQkRlffnUarJ2ohudQD17sZBa097J8xhQ26AwhHJ5mvUyQW8ddTsQ==}
-    cpu: [x64]
-    os: [darwin]
-
-  '@rollup/rollup-freebsd-arm64@4.53.3':
-    resolution: {integrity: sha512-yMTrCrK92aGyi7GuDNtGn2sNW+Gdb4vErx4t3Gv/Tr+1zRb8ax4z8GWVRfr3Jw8zJWvpGHNpss3vVlbF58DZ4w==}
-    cpu: [arm64]
-    os: [freebsd]
-
-  '@rollup/rollup-freebsd-x64@4.53.3':
-    resolution: {integrity: sha512-lMfF8X7QhdQzseM6XaX0vbno2m3hlyZFhwcndRMw8fbAGUGL3WFMBdK0hbUBIUYcEcMhVLr1SIamDeuLBnXS+Q==}
-    cpu: [x64]
-    os: [freebsd]
-
-  '@rollup/rollup-linux-arm-gnueabihf@4.53.3':
-    resolution: {integrity: sha512-k9oD15soC/Ln6d2Wv/JOFPzZXIAIFLp6B+i14KhxAfnq76ajt0EhYc5YPeX6W1xJkAdItcVT+JhKl1QZh44/qw==}
-    cpu: [arm]
-    os: [linux]
-    libc: [glibc]
-
-  '@rollup/rollup-linux-arm-musleabihf@4.53.3':
-    resolution: {integrity: sha512-vTNlKq+N6CK/8UktsrFuc+/7NlEYVxgaEgRXVUVK258Z5ymho29skzW1sutgYjqNnquGwVUObAaxae8rZ6YMhg==}
-    cpu: [arm]
-    os: [linux]
-    libc: [musl]
-
-  '@rollup/rollup-linux-arm64-gnu@4.53.3':
-    resolution: {integrity: sha512-RGrFLWgMhSxRs/EWJMIFM1O5Mzuz3Xy3/mnxJp/5cVhZ2XoCAxJnmNsEyeMJtpK+wu0FJFWz+QF4mjCA7AUQ3w==}
-    cpu: [arm64]
-    os: [linux]
-    libc: [glibc]
-
-  '@rollup/rollup-linux-arm64-musl@4.53.3':
-    resolution: {integrity: sha512-kASyvfBEWYPEwe0Qv4nfu6pNkITLTb32p4yTgzFCocHnJLAHs+9LjUu9ONIhvfT/5lv4YS5muBHyuV84epBo/A==}
-    cpu: [arm64]
-    os: [linux]
-    libc: [musl]
-
-  '@rollup/rollup-linux-loong64-gnu@4.53.3':
-    resolution: {integrity: sha512-JiuKcp2teLJwQ7vkJ95EwESWkNRFJD7TQgYmCnrPtlu50b4XvT5MOmurWNrCj3IFdyjBQ5p9vnrX4JM6I8OE7g==}
-    cpu: [loong64]
-    os: [linux]
-    libc: [glibc]
-
-  '@rollup/rollup-linux-ppc64-gnu@4.53.3':
-    resolution: {integrity: sha512-EoGSa8nd6d3T7zLuqdojxC20oBfNT8nexBbB/rkxgKj5T5vhpAQKKnD+h3UkoMuTyXkP5jTjK/ccNRmQrPNDuw==}
-    cpu: [ppc64]
-    os: [linux]
-    libc: [glibc]
-
-  '@rollup/rollup-linux-riscv64-gnu@4.53.3':
-    resolution: {integrity: sha512-4s+Wped2IHXHPnAEbIB0YWBv7SDohqxobiiPA1FIWZpX+w9o2i4LezzH/NkFUl8LRci/8udci6cLq+jJQlh+0g==}
-    cpu: [riscv64]
-    os: [linux]
-    libc: [glibc]
-
-  '@rollup/rollup-linux-riscv64-musl@4.53.3':
-    resolution: {integrity: sha512-68k2g7+0vs2u9CxDt5ktXTngsxOQkSEV/xBbwlqYcUrAVh6P9EgMZvFsnHy4SEiUl46Xf0IObWVbMvPrr2gw8A==}
-    cpu: [riscv64]
-    os: [linux]
-    libc: [musl]
-
-  '@rollup/rollup-linux-s390x-gnu@4.53.3':
-    resolution: {integrity: sha512-VYsFMpULAz87ZW6BVYw3I6sWesGpsP9OPcyKe8ofdg9LHxSbRMd7zrVrr5xi/3kMZtpWL/wC+UIJWJYVX5uTKg==}
-    cpu: [s390x]
-    os: [linux]
-    libc: [glibc]
-
-  '@rollup/rollup-linux-x64-gnu@4.53.3':
-    resolution: {integrity: sha512-3EhFi1FU6YL8HTUJZ51imGJWEX//ajQPfqWLI3BQq4TlvHy4X0MOr5q3D2Zof/ka0d5FNdPwZXm3Yyib/UEd+w==}
-    cpu: [x64]
-    os: [linux]
-    libc: [glibc]
-
-  '@rollup/rollup-linux-x64-musl@4.53.3':
-    resolution: {integrity: sha512-eoROhjcc6HbZCJr+tvVT8X4fW3/5g/WkGvvmwz/88sDtSJzO7r/blvoBDgISDiCjDRZmHpwud7h+6Q9JxFwq1Q==}
->>>>>>> 32e26e9c
-    cpu: [x64]
-    os: [win32]
-
-  '@rolldown/pluginutils@1.0.0-beta.52':
-    resolution: {integrity: sha512-/L0htLJZbaZFL1g9OHOblTxbCYIGefErJjtYOwgl9ZqNx27P3L0SDfjhhHIss32gu5NWgnxuT2a2Hnnv6QGHKA==}
 
   '@rolldown/pluginutils@1.0.0-beta.53':
     resolution: {integrity: sha512-vENRlFU4YbrwVqNDZ7fLvy+JR1CRkyr01jhSiDpE1u6py3OMzQfztQU2jxykW3ALNxO4kSlqIDeYyD0Y9RcQeQ==}
@@ -1897,11 +1625,6 @@
         optional: true
       vue-tsc:
         optional: true
-
-  rolldown@1.0.0-beta.53:
-    resolution: {integrity: sha512-Qd9c2p0XKZdgT5AYd+KgAMggJ8ZmCs3JnS9PTMWkyUfteKlfmKtxJbWTHkVakxwXs1Ub7jrRYVeFeF7N0sQxyw==}
-    engines: {node: ^20.19.0 || >=22.12.0}
-    hasBin: true
 
   rolldown@1.0.0-beta.53:
     resolution: {integrity: sha512-Qd9c2p0XKZdgT5AYd+KgAMggJ8ZmCs3JnS9PTMWkyUfteKlfmKtxJbWTHkVakxwXs1Ub7jrRYVeFeF7N0sQxyw==}
@@ -2427,13 +2150,6 @@
       '@tybys/wasm-util': 0.10.1
     optional: true
 
-  '@napi-rs/wasm-runtime@1.1.0':
-    dependencies:
-      '@emnapi/core': 1.7.1
-      '@emnapi/runtime': 1.7.1
-      '@tybys/wasm-util': 0.10.1
-    optional: true
-
   '@nodelib/fs.scandir@2.1.5':
     dependencies:
       '@nodelib/fs.stat': 2.0.5
@@ -2447,17 +2163,8 @@
       fastq: 1.19.1
 
   '@oxc-project/runtime@0.101.0': {}
-<<<<<<< HEAD
-
-  '@oxc-project/runtime@0.99.0': {}
 
   '@oxc-project/types@0.101.0': {}
-
-  '@oxc-project/types@0.99.0': {}
-=======
-
-  '@oxc-project/types@0.101.0': {}
->>>>>>> 32e26e9c
 
   '@pkgr/core@0.2.9': {}
 
@@ -2468,33 +2175,12 @@
   '@rolldown/binding-android-arm64@1.0.0-beta.53':
     optional: true
 
-<<<<<<< HEAD
-  '@rolldown/binding-android-arm64@1.0.0-beta.53':
-    optional: true
-
-  '@rolldown/binding-darwin-arm64@1.0.0-beta.52':
-    optional: true
-
   '@rolldown/binding-darwin-arm64@1.0.0-beta.53':
     optional: true
 
-  '@rolldown/binding-darwin-x64@1.0.0-beta.52':
-    optional: true
-
   '@rolldown/binding-darwin-x64@1.0.0-beta.53':
     optional: true
 
-  '@rolldown/binding-freebsd-x64@1.0.0-beta.52':
-    optional: true
-
-  '@rolldown/binding-freebsd-x64@1.0.0-beta.53':
-=======
-  '@rolldown/binding-darwin-arm64@1.0.0-beta.53':
-    optional: true
-
-  '@rolldown/binding-darwin-x64@1.0.0-beta.53':
-    optional: true
-
   '@rolldown/binding-freebsd-x64@1.0.0-beta.53':
     optional: true
 
@@ -2526,75 +2212,6 @@
 
   '@rolldown/binding-win32-x64-msvc@1.0.0-beta.53':
     optional: true
-
-  '@rolldown/pluginutils@1.0.0-beta.53': {}
-
-  '@rollup/rollup-android-arm-eabi@4.53.3':
->>>>>>> 32e26e9c
-    optional: true
-
-  '@rolldown/binding-linux-arm-gnueabihf@1.0.0-beta.52':
-    optional: true
-
-  '@rolldown/binding-linux-arm-gnueabihf@1.0.0-beta.53':
-    optional: true
-
-  '@rolldown/binding-linux-arm64-gnu@1.0.0-beta.52':
-    optional: true
-
-  '@rolldown/binding-linux-arm64-gnu@1.0.0-beta.53':
-    optional: true
-
-  '@rolldown/binding-linux-arm64-musl@1.0.0-beta.52':
-    optional: true
-
-  '@rolldown/binding-linux-arm64-musl@1.0.0-beta.53':
-    optional: true
-
-  '@rolldown/binding-linux-x64-gnu@1.0.0-beta.52':
-    optional: true
-
-  '@rolldown/binding-linux-x64-gnu@1.0.0-beta.53':
-    optional: true
-
-  '@rolldown/binding-linux-x64-musl@1.0.0-beta.52':
-    optional: true
-
-  '@rolldown/binding-linux-x64-musl@1.0.0-beta.53':
-    optional: true
-
-  '@rolldown/binding-openharmony-arm64@1.0.0-beta.52':
-    optional: true
-
-  '@rolldown/binding-openharmony-arm64@1.0.0-beta.53':
-    optional: true
-
-  '@rolldown/binding-wasm32-wasi@1.0.0-beta.52':
-    dependencies:
-      '@napi-rs/wasm-runtime': 1.0.7
-    optional: true
-
-  '@rolldown/binding-wasm32-wasi@1.0.0-beta.53':
-    dependencies:
-      '@napi-rs/wasm-runtime': 1.1.0
-    optional: true
-
-  '@rolldown/binding-win32-arm64-msvc@1.0.0-beta.52':
-    optional: true
-
-  '@rolldown/binding-win32-arm64-msvc@1.0.0-beta.53':
-    optional: true
-
-  '@rolldown/binding-win32-ia32-msvc@1.0.0-beta.52':
-    optional: true
-
-  '@rolldown/binding-win32-x64-msvc@1.0.0-beta.52':
-    optional: true
-
-  '@rolldown/binding-win32-x64-msvc@1.0.0-beta.53':
-    optional: true
-
-  '@rolldown/pluginutils@1.0.0-beta.52': {}
 
   '@rolldown/pluginutils@1.0.0-beta.53': {}
 
@@ -3797,25 +3414,6 @@
       '@rolldown/binding-win32-arm64-msvc': 1.0.0-beta.53
       '@rolldown/binding-win32-x64-msvc': 1.0.0-beta.53
 
-  rolldown@1.0.0-beta.53:
-    dependencies:
-      '@oxc-project/types': 0.101.0
-      '@rolldown/pluginutils': 1.0.0-beta.53
-    optionalDependencies:
-      '@rolldown/binding-android-arm64': 1.0.0-beta.53
-      '@rolldown/binding-darwin-arm64': 1.0.0-beta.53
-      '@rolldown/binding-darwin-x64': 1.0.0-beta.53
-      '@rolldown/binding-freebsd-x64': 1.0.0-beta.53
-      '@rolldown/binding-linux-arm-gnueabihf': 1.0.0-beta.53
-      '@rolldown/binding-linux-arm64-gnu': 1.0.0-beta.53
-      '@rolldown/binding-linux-arm64-musl': 1.0.0-beta.53
-      '@rolldown/binding-linux-x64-gnu': 1.0.0-beta.53
-      '@rolldown/binding-linux-x64-musl': 1.0.0-beta.53
-      '@rolldown/binding-openharmony-arm64': 1.0.0-beta.53
-      '@rolldown/binding-wasm32-wasi': 1.0.0-beta.53
-      '@rolldown/binding-win32-arm64-msvc': 1.0.0-beta.53
-      '@rolldown/binding-win32-x64-msvc': 1.0.0-beta.53
-
   router@2.2.0:
     dependencies:
       debug: 4.4.3
