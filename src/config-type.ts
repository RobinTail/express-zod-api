--- conflicted
+++ resolved
@@ -35,10 +35,7 @@
      * @example import compression from "compression"
      * @example compressor: compression()
      */
-<<<<<<< HEAD
     compressor?: RequestHandler;
-=======
-    compression?: boolean | CompressionOptions;
     /**
      * @desc Enables parsing certain request payloads into raw Buffers (application/octet-stream by default)
      * @desc When enabled, use ez.raw() as input schema to get input.raw in Endpoint's handler
@@ -47,7 +44,6 @@
      * @link https://expressjs.com/en/4x/api.html#express.raw
      * */
     rawParser?: RequestHandler;
->>>>>>> dcf0b94b
   };
   /** @desc Enables HTTPS server as well. */
   https?: {
