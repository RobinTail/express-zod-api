import { Express, Request, RequestHandler } from "express";
import { ServerOptions } from "node:https";
import { Logger } from "winston";
import { AbstractEndpoint } from "./endpoint";
import { Method } from "./method";
import { AnyResultHandlerDefinition } from "./result-handler";
import { ListenOptions } from "node:net";

export interface LoggerConfig {
  level: "silent" | "warn" | "debug";
  color: boolean;
}

<<<<<<< HEAD
export interface ServerConfig {
=======
export type InputSource = keyof Pick<
  Request,
  "query" | "body" | "files" | "params" | "headers"
>;
export type InputSources = Record<Method, InputSource[]>;

type Headers = Record<string, string>;
type HeadersProvider = (params: {
  /** @desc The default headers to be overridden. */
  defaultHeaders: Headers;
  request: Request;
  endpoint: AbstractEndpoint;
  logger: Logger;
}) => Headers | Promise<Headers>;

export type TagsConfig<TAG extends string> = Record<
  TAG,
  string | { description: string; url?: string }
>;

export interface CommonConfig<TAG extends string = string> {
  /**
   * @desc Enables cross-origin resource sharing.
   * @link https://developer.mozilla.org/en-US/docs/Web/HTTP/CORS
   * @desc You can override the default CORS headers by setting up a provider function here.
   */
  cors: boolean | HeadersProvider;
  /**
   * @desc Custom ResultHandlerDefinition for common errors.
   * @default defaultResultHandler
   * @see defaultResultHandler
   */
  errorHandler?: AnyResultHandlerDefinition;
  /** @desc Logger configuration or your custom winston logger. */
  logger: LoggerConfig | Logger;
  /**
   * @desc You can disable the startup logo.
   * @default true
   */
  startupLogo?: boolean;
  /**
   * @desc Which properties of request are combined into the input for endpoints and middlewares.
   * @desc The order matters: priority from lowest to highest
   * @default defaultInputSources
   * @see defaultInputSources
   */
  inputSources?: Partial<InputSources>;
  /**
   * @desc Optional endpoints tagging configuration.
   * @example: { users: "Everything about the users" }
   */
  tags?: TagsConfig<TAG>;
}

type UploadOptions = Pick<
  fileUpload.Options,
  | "createParentPath"
  | "uriDecodeFileNames"
  | "safeFileNames"
  | "preserveExtension"
  | "useTempFiles"
  | "tempFileDir"
  | "debug"
  | "uploadTimeout"
>;

type CompressionOptions = Pick<
  compression.CompressionOptions,
  "threshold" | "level" | "strategy" | "chunkSize" | "memLevel"
>;

export interface ServerConfig<TAG extends string = string>
  extends CommonConfig<TAG> {
>>>>>>> 7229604d
  /** @desc Server configuration. */
  server: {
    /** @desc Port, UNIX socket or custom options. */
    listen: number | string | ListenOptions;
    /**
     * @desc Custom JSON parser.
     * @default express.json()
     * @link https://expressjs.com/en/4x/api.html#express.json
     * */
    jsonParser?: RequestHandler;
    /**
     * @desc Enable and configure file uploads
     * @default undefined
     * @example import fileUpload from "express-fileupload"
     * @example uploader: fileUpload({ abortOnLimit: false, parseNested: true })
     * */
    uploader?: RequestHandler;
    /**
     * @desc Enable and configure compression
     * @default undefined
     * @example import compression from "compression"
     * @example compressor: compression()
     */
    compressor?: RequestHandler;
    /**
     * @desc Enables parsing certain request payloads into raw Buffers (application/octet-stream by default)
     * @desc When enabled, use ez.raw() as input schema to get input.raw in Endpoint's handler
     * @default undefined
     * @example express.raw()
     * @link https://expressjs.com/en/4x/api.html#express.raw
     * */
    rawParser?: RequestHandler;
  };
  /** @desc Enables HTTPS server as well. */
  https?: {
    /** @desc At least "cert" and "key" options required. */
    options: ServerOptions;
    /** @desc Port, UNIX socket or custom options. */
    listen: number | string | ListenOptions;
  };
}

export interface AppConfig<TAG extends string = string>
  extends CommonConfig<TAG> {
  /** @desc Your custom express app instead. */
  app: Express;
}

export const createConfig = <
  TAG extends string,
  T extends ServerConfig<TAG> | AppConfig<TAG>,
>(
  config: T,
): T => config;<|MERGE_RESOLUTION|>--- conflicted
+++ resolved
@@ -11,9 +11,6 @@
   color: boolean;
 }
 
-<<<<<<< HEAD
-export interface ServerConfig {
-=======
 export type InputSource = keyof Pick<
   Request,
   "query" | "body" | "files" | "params" | "headers"
@@ -68,26 +65,8 @@
   tags?: TagsConfig<TAG>;
 }
 
-type UploadOptions = Pick<
-  fileUpload.Options,
-  | "createParentPath"
-  | "uriDecodeFileNames"
-  | "safeFileNames"
-  | "preserveExtension"
-  | "useTempFiles"
-  | "tempFileDir"
-  | "debug"
-  | "uploadTimeout"
->;
-
-type CompressionOptions = Pick<
-  compression.CompressionOptions,
-  "threshold" | "level" | "strategy" | "chunkSize" | "memLevel"
->;
-
 export interface ServerConfig<TAG extends string = string>
   extends CommonConfig<TAG> {
->>>>>>> 7229604d
   /** @desc Server configuration. */
   server: {
     /** @desc Port, UNIX socket or custom options. */
