import { z } from "zod";

export const defaultStatusCodes = {
  positive: 200,
  negative: 400,
} satisfies Record<string, number>;

export type ResponseVariant = keyof typeof defaultStatusCodes;

/** @public this is the user facing configuration */
export interface ApiResponse<S extends z.ZodTypeAny> {
  schema: S;
  /** @default 200 for a positive and 400 for a negative response */
  statusCode?: number | [number, ...number[]];
  /**
   * @example null is for no content, such as 204 and 302
   * @default "application/json"
   * */
  mimeType?: string | [string, ...string[]] | null;
  /** @deprecated use statusCode */
  statusCodes?: never;
  /** @deprecated use mimeType */
  mimeTypes?: never;
}

<<<<<<< HEAD
export type NormalizedResponse = Pick<ApiResponse<z.ZodTypeAny>, "schema"> & {
  statusCodes: Extract<ApiResponse<z.ZodTypeAny>["statusCode"], Array<unknown>>;
  mimeTypes: Extract<
    ApiResponse<z.ZodTypeAny>["mimeType"],
    Array<unknown> | null
  >;
};
=======
/**
 * @private This is what the framework entities operate
 * @see normalize
 * */
export interface NormalizedResponse {
  schema: z.ZodTypeAny;
  statusCodes: [number, ...number[]];
  mimeTypes: [string, ...string[]];
}
>>>>>>> 48cced2d
<|MERGE_RESOLUTION|>--- conflicted
+++ resolved
@@ -23,15 +23,6 @@
   mimeTypes?: never;
 }
 
-<<<<<<< HEAD
-export type NormalizedResponse = Pick<ApiResponse<z.ZodTypeAny>, "schema"> & {
-  statusCodes: Extract<ApiResponse<z.ZodTypeAny>["statusCode"], Array<unknown>>;
-  mimeTypes: Extract<
-    ApiResponse<z.ZodTypeAny>["mimeType"],
-    Array<unknown> | null
-  >;
-};
-=======
 /**
  * @private This is what the framework entities operate
  * @see normalize
@@ -39,6 +30,5 @@
 export interface NormalizedResponse {
   schema: z.ZodTypeAny;
   statusCodes: [number, ...number[]];
-  mimeTypes: [string, ...string[]];
-}
->>>>>>> 48cced2d
+  mimeTypes: [string, ...string[]] | null;
+}