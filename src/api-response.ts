--- conflicted
+++ resolved
@@ -12,28 +12,17 @@
   schema: S;
   /** @default 200 for a positive and 400 for a negative response */
   statusCode?: number | [number, ...number[]];
-<<<<<<< HEAD
-  /** @default "application/json" */
-  mimeType?: string | [string, ...string[]];
-=======
   /**
    * @example null is for no content, such as 204 and 302
    * @default "application/json"
    * */
   mimeType?: string | [string, ...string[]] | null;
->>>>>>> cae198db
   /** @deprecated use statusCode */
   statusCodes?: never;
   /** @deprecated use mimeType */
   mimeTypes?: never;
 }
 
-<<<<<<< HEAD
-export type NormalizedResponse = Pick<ApiResponse<z.ZodTypeAny>, "schema"> & {
-  statusCodes: Extract<ApiResponse<z.ZodTypeAny>["statusCode"], Array<unknown>>;
-  mimeTypes: Extract<ApiResponse<z.ZodTypeAny>["mimeType"], Array<unknown>>;
-};
-=======
 /**
  * @private This is what the framework entities operate
  * @see normalize
@@ -42,5 +31,4 @@
   schema: z.ZodTypeAny;
   statusCodes: [number, ...number[]];
   mimeTypes: [string, ...string[]] | null;
-}
->>>>>>> cae198db
+}