import assert from "node:assert/strict";
import {
  ContentObject,
  ExampleObject,
  ExamplesObject,
  OAuthFlowObject,
  OAuthFlowsObject,
  ParameterObject,
  ReferenceObject,
  RequestBodyObject,
  ResponseObject,
  SchemaObject,
  SchemaObjectType,
  SecurityRequirementObject,
  SecuritySchemeObject,
  TagObject,
  isReferenceObject,
} from "openapi3-ts/oas31";
import { omit } from "ramda";
import { z } from "zod";
import {
  FlatObject,
  getExamples,
  hasCoercion,
  hasRaw,
  hasTopLevelTransformingEffect,
  isCustomHeader,
  makeCleanId,
  tryToTransform,
} from "./common-helpers";
import { InputSource, TagsConfig } from "./config-type";
import { ZodDateIn, isoDateRegex } from "./date-in-schema";
import { ZodDateOut } from "./date-out-schema";
import { AbstractEndpoint } from "./endpoint";
import { DocumentationError } from "./errors";
import { ZodFile } from "./file-schema";
import { IOSchema } from "./io-schema";
import {
  LogicalContainer,
  andToOr,
  mapLogicalContainer,
} from "./logical-container";
import { copyMeta } from "./metadata";
import { Method } from "./method";
import {
  HandlingRules,
  HandlingVariant,
  SchemaHandler,
  walkSchema,
} from "./schema-walker";
import { Security } from "./security";
import { ZodUpload } from "./upload-schema";

/* eslint-disable @typescript-eslint/no-use-before-define */

export interface OpenAPIContext extends FlatObject {
  isResponse: boolean;
  serializer: (schema: z.ZodTypeAny) => string;
  getRef: (name: string) => ReferenceObject | undefined;
  makeRef: (
    name: string,
    schema: SchemaObject | ReferenceObject,
  ) => ReferenceObject;
  path: string;
  method: Method;
}

type Depicter<
  T extends z.ZodTypeAny,
  Variant extends HandlingVariant = "regular",
> = SchemaHandler<T, SchemaObject | ReferenceObject, OpenAPIContext, Variant>;

interface ReqResDepictHelperCommonProps
  extends Pick<
    OpenAPIContext,
    "serializer" | "getRef" | "makeRef" | "path" | "method"
  > {
  endpoint: AbstractEndpoint;
  composition: "inline" | "components";
  description?: string;
}

const shortDescriptionLimit = 50;
const isoDateDocumentationUrl =
  "https://developer.mozilla.org/en-US/docs/Web/JavaScript/Reference/Global_Objects/Date/toISOString";

const samples = {
  integer: 0,
  number: 0,
  string: "",
  boolean: false,
  object: {},
  null: null,
  array: [],
} satisfies Record<Extract<SchemaObjectType, string>, unknown>;

/** @see https://expressjs.com/en/guide/routing.html */
const routePathParamsRegex = /:([A-Za-z0-9_]+)/g;

export const getRoutePathParams = (path: string): string[] => {
  const match = path.match(routePathParamsRegex);
  if (!match) {
    return [];
  }
  return match.map((param) => param.slice(1));
};

export const reformatParamsInPath = (path: string) =>
  path.replace(routePathParamsRegex, (param) => `{${param.slice(1)}}`);

export const depictDefault: Depicter<z.ZodDefault<z.ZodTypeAny>> = ({
  schema: {
    _def: { innerType, defaultValue },
  },
  next,
}) => ({
  ...next({ schema: innerType }),
  default: defaultValue(),
});

export const depictCatch: Depicter<z.ZodCatch<z.ZodTypeAny>> = ({
  schema: {
    _def: { innerType },
  },
  next,
}) => next({ schema: innerType });

export const depictAny: Depicter<z.ZodAny> = () => ({
  format: "any",
});

export const depictUpload: Depicter<ZodUpload> = (ctx) => {
  assert(
    !ctx.isResponse,
    new DocumentationError({
      message: "Please use z.upload() only for input.",
      ...ctx,
    }),
  );
  return {
    type: "string",
    format: "binary",
  };
};

export const depictFile: Depicter<ZodFile> = ({
  schema: { isBinary, isBase64, isBuffer },
}) => ({
  type: "string",
  format: isBuffer || isBinary ? "binary" : isBase64 ? "byte" : "file",
});

export const depictUnion: Depicter<z.ZodUnion<z.ZodUnionOptions>> = ({
  schema: { options },
  next,
}) => ({
  oneOf: options.map((option) => next({ schema: option })),
});

export const depictDiscriminatedUnion: Depicter<
  z.ZodDiscriminatedUnion<string, z.ZodDiscriminatedUnionOption<string>[]>
> = ({ schema: { options, discriminator }, next }) => {
  return {
    discriminator: { propertyName: discriminator },
    oneOf: Array.from(options.values()).map((option) =>
      next({ schema: option }),
    ),
  };
};

export const depictIntersection: Depicter<
  z.ZodIntersection<z.ZodTypeAny, z.ZodTypeAny>
> = ({
  schema: {
    _def: { left, right },
  },
  next,
}) => ({
  allOf: [left, right].map((entry) => next({ schema: entry })),
});

export const depictOptional: Depicter<z.ZodOptional<z.ZodTypeAny>> = ({
  schema,
  next,
}) => next({ schema: schema.unwrap() });

export const depictReadonly: Depicter<z.ZodReadonly<z.ZodTypeAny>> = ({
  schema,
  next,
}) => next({ schema: schema._def.innerType });

/** @since OAS 3.1 nullable replaced with type array having null */
export const depictNullable: Depicter<z.ZodNullable<z.ZodTypeAny>> = ({
  schema,
  next,
}) => {
  const nested = next({ schema: schema.unwrap() });
  if (!isReferenceObject(nested)) {
    nested.type = makeNullableType(nested);
  }
  return nested;
};

export const depictEnum: Depicter<
  z.ZodEnum<[string, ...string[]]> | z.ZodNativeEnum<any> // keeping "any" for ZodNativeEnum as compatibility fix
> = ({ schema }) => ({
  type: typeof Object.values(schema.enum)[0] as "string" | "number",
  enum: Object.values(schema.enum),
});

export const depictLiteral: Depicter<z.ZodLiteral<unknown>> = ({
  schema: { value },
}) => ({
  type: typeof value as "string" | "number" | "boolean",
  enum: [value],
});

export const depictObject: Depicter<z.AnyZodObject> = ({
  schema,
  isResponse,
  ...rest
}) => {
  const required = Object.keys(schema.shape).filter((key) => {
    const prop = schema.shape[key];
    const isOptional =
      isResponse && hasCoercion(prop)
        ? prop instanceof z.ZodOptional
        : prop.isOptional();
    return !isOptional;
  });
  const result: SchemaObject = {
    type: "object",
    properties: depictObjectProperties({ schema, isResponse, ...rest }),
  };
  if (required.length) {
    result.required = required;
  }
  return result;
};

/**
 * @see https://swagger.io/docs/specification/data-models/data-types/
 * @since OAS 3.1: using type: "null"
 * */
export const depictNull: Depicter<z.ZodNull> = () => ({ type: "null" });

export const depictDateIn: Depicter<ZodDateIn> = (ctx) => {
  assert(
    !ctx.isResponse,
    new DocumentationError({
      message: "Please use z.dateOut() for output.",
      ...ctx,
    }),
  );
  return {
    description: "YYYY-MM-DDTHH:mm:ss.sssZ",
    type: "string",
    format: "date-time",
    pattern: isoDateRegex.source,
    externalDocs: {
      url: isoDateDocumentationUrl,
    },
  };
};

export const depictDateOut: Depicter<ZodDateOut> = (ctx) => {
  assert(
    ctx.isResponse,
    new DocumentationError({
      message: "Please use z.dateIn() for input.",
      ...ctx,
    }),
  );
  return {
    description: "YYYY-MM-DDTHH:mm:ss.sssZ",
    type: "string",
    format: "date-time",
    externalDocs: {
      url: isoDateDocumentationUrl,
    },
  };
};

/** @throws DocumentationError */
export const depictDate: Depicter<z.ZodDate> = (ctx) =>
  assert.fail(
    new DocumentationError({
      message: `Using z.date() within ${
        ctx.isResponse ? "output" : "input"
      } schema is forbidden. Please use z.date${
        ctx.isResponse ? "Out" : "In"
      }() instead. Check out the documentation for details.`,
      ...ctx,
    }),
  );

export const depictBoolean: Depicter<z.ZodBoolean> = () => ({
  type: "boolean",
});

export const depictBigInt: Depicter<z.ZodBigInt> = () => ({
  type: "integer",
  format: "bigint",
});

const areOptionsLiteral = (
  subject: z.ZodTypeAny[],
): subject is z.ZodLiteral<unknown>[] =>
  subject.reduce(
    (carry, option) => carry && option instanceof z.ZodLiteral,
    true,
  );

export const depictRecord: Depicter<z.ZodRecord<z.ZodTypeAny>> = ({
  schema: { keySchema, valueSchema },
  ...rest
}) => {
  if (keySchema instanceof z.ZodEnum || keySchema instanceof z.ZodNativeEnum) {
    const keys = Object.values(keySchema.enum) as string[];
    const shape = keys.reduce<z.ZodRawShape>(
      (carry, key) => ({
        ...carry,
        [key]: valueSchema,
      }),
      {},
    );
    const result: SchemaObject = {
      type: "object",
      properties: depictObjectProperties({
        schema: z.object(shape),
        ...rest,
      }),
    };
    if (keys.length) {
      result.required = keys;
    }
    return result;
  }
  if (keySchema instanceof z.ZodLiteral) {
    return {
      type: "object",
      properties: depictObjectProperties({
        schema: z.object({
          [keySchema.value]: valueSchema,
        }),
        ...rest,
      }),
      required: [keySchema.value],
    };
  }
  if (keySchema instanceof z.ZodUnion) {
    if (areOptionsLiteral(keySchema.options)) {
      const shape = keySchema.options.reduce<z.ZodRawShape>(
        (carry, option) => ({
          ...carry,
          [`${option.value}`]: valueSchema,
        }),
        {},
      );
      return {
        type: "object",
        properties: depictObjectProperties({
          schema: z.object(shape),
          ...rest,
        }),
        required: keySchema.options.map((option) => option.value),
      };
    }
  }
  return {
    type: "object",
    additionalProperties: rest.next({ schema: valueSchema }),
  };
};

export const depictArray: Depicter<z.ZodArray<z.ZodTypeAny>> = ({
  schema: { _def: def, element },
  next,
}) => {
  const result: SchemaObject = {
    type: "array",
    items: next({ schema: element }),
  };
  if (def.minLength) {
    result.minItems = def.minLength.value;
  }
  if (def.maxLength) {
    result.maxItems = def.maxLength.value;
  }
  return result;
};

/** @since OAS 3.1 using prefixItems for depicting tuples */
export const depictTuple: Depicter<z.ZodTuple> = ({
  schema: { items },
  next,
}) => {
  const types = items.map((item) => next({ schema: item }));
  return {
    type: "array",
    prefixItems: types,
  };
};

export const depictString: Depicter<z.ZodString> = ({
  schema: {
    isEmail,
    isURL,
    minLength,
    maxLength,
    isUUID,
    isCUID,
    isCUID2,
    isULID,
    isIP,
    isEmoji,
    isDatetime,
    _def: { checks },
  },
}) => {
  const regexCheck = checks.find(
    (check): check is z.ZodStringCheck & { kind: "regex" } =>
      check.kind === "regex",
  );
  const datetimeCheck = checks.find(
    (check): check is z.ZodStringCheck & { kind: "datetime" } =>
      check.kind === "datetime",
  );
  const regex = regexCheck
    ? regexCheck.regex
    : datetimeCheck
      ? datetimeCheck.offset
        ? new RegExp(
            `^\\d{4}-\\d{2}-\\d{2}T\\d{2}:\\d{2}:\\d{2}(\\.\\d+)?(([+-]\\d{2}:\\d{2})|Z)$`,
          )
        : new RegExp(`^\\d{4}-\\d{2}-\\d{2}T\\d{2}:\\d{2}:\\d{2}(\\.\\d+)?Z$`)
      : undefined;
  const result: SchemaObject = { type: "string" };
  const formats: Record<NonNullable<SchemaObject["format"]>, boolean> = {
    "date-time": isDatetime,
    email: isEmail,
    url: isURL,
    uuid: isUUID,
    cuid: isCUID,
    cuid2: isCUID2,
    ulid: isULID,
    ip: isIP,
    emoji: isEmoji,
  };
  for (const format in formats) {
    if (formats[format]) {
      result.format = format;
      break;
    }
  }
  if (minLength !== null) {
    result.minLength = minLength;
  }
  if (maxLength !== null) {
    result.maxLength = maxLength;
  }
  if (regex) {
    result.pattern = `/${regex.source}/${regex.flags}`;
  }
  return result;
};

/** @since OAS 3.1: exclusive min/max are numbers */
export const depictNumber: Depicter<z.ZodNumber> = ({ schema }) => {
  const minCheck = schema._def.checks.find(({ kind }) => kind === "min") as
    | Extract<z.ZodNumberCheck, { kind: "min" }>
    | undefined;
  const minimum =
    schema.minValue === null
      ? schema.isInt
        ? Number.MIN_SAFE_INTEGER
        : Number.MIN_VALUE
      : schema.minValue;
  const isMinInclusive = minCheck ? minCheck.inclusive : true;
  const maxCheck = schema._def.checks.find(({ kind }) => kind === "max") as
    | Extract<z.ZodNumberCheck, { kind: "max" }>
    | undefined;
  const maximum =
    schema.maxValue === null
      ? schema.isInt
        ? Number.MAX_SAFE_INTEGER
        : Number.MAX_VALUE
      : schema.maxValue;
  const isMaxInclusive = maxCheck ? maxCheck.inclusive : true;
  const result: SchemaObject = {
    type: schema.isInt ? "integer" : "number",
    format: schema.isInt ? "int64" : "double",
  };
  if (isMinInclusive) {
    result.minimum = minimum;
  } else {
    result.exclusiveMinimum = minimum;
  }
  if (isMaxInclusive) {
    result.maximum = maximum;
  } else {
    result.exclusiveMaximum = maximum;
  }
  return result;
};

export const depictObjectProperties = ({
  schema: { shape },
  next,
}: Parameters<Depicter<z.AnyZodObject>>[0]) =>
  Object.keys(shape).reduce<Record<string, SchemaObject | ReferenceObject>>(
    (carry, key) => ({
      ...carry,
      [key]: next({ schema: shape[key] }),
    }),
    {},
  );

const makeSample = (depicted: SchemaObject) => {
  const type = (
    Array.isArray(depicted.type) ? depicted.type[0] : depicted.type
  ) as keyof typeof samples;
  return samples?.[type];
};

const makeNullableType = (prev: SchemaObject): SchemaObjectType[] => {
  const current = typeof prev.type === "string" ? [prev.type] : prev.type || [];
  if (current.includes("null")) {
    return current;
  }
  return current.concat("null");
};

export const depictEffect: Depicter<z.ZodEffects<z.ZodTypeAny>> = ({
  schema,
  isResponse,
  next,
}) => {
  const input = next({ schema: schema.innerType() });
  const { effect } = schema._def;
  if (isResponse && effect.type === "transform" && !isReferenceObject(input)) {
    const outputType = tryToTransform({ effect, sample: makeSample(input) });
    if (outputType && ["number", "string", "boolean"].includes(outputType)) {
      return { type: outputType as "number" | "string" | "boolean" };
    } else {
      return next({ schema: z.any() });
    }
  }
  if (
    !isResponse &&
    effect.type === "preprocess" &&
    !isReferenceObject(input)
  ) {
    const { type: inputType, ...rest } = input;
    return {
      ...rest,
      format: `${rest.format || inputType} (preprocessed)`,
    };
  }
  return input;
};

export const depictPipeline: Depicter<
  z.ZodPipeline<z.ZodTypeAny, z.ZodTypeAny>
> = ({ schema, isResponse, next }) =>
  next({ schema: schema._def[isResponse ? "out" : "in"] });

export const depictBranded: Depicter<
  z.ZodBranded<z.ZodTypeAny, string | number | symbol>
> = ({ schema, next }) => next({ schema: schema.unwrap() });

export const depictLazy: Depicter<z.ZodLazy<z.ZodTypeAny>> = ({
  next,
  schema: lazy,
  serializer: serialize,
  getRef,
  makeRef,
}): ReferenceObject => {
  const hash = serialize(lazy.schema);
  return (
    getRef(hash) ||
    (() => {
      makeRef(hash, {}); // make empty ref first
      return makeRef(hash, next({ schema: lazy.schema })); // update
    })()
  );
};

export const depictExamples = (
  schema: z.ZodTypeAny,
  isResponse: boolean,
  omitProps: string[] = [],
): ExamplesObject | undefined => {
  const examples = getExamples({
    schema,
    variant: isResponse ? "parsed" : "original",
    validate: true,
  });
  if (examples.length === 0) {
    return undefined;
  }
  return examples.reduce<ExamplesObject>(
    (carry, example, index) => ({
      ...carry,
      [`example${index + 1}`]: {
        value:
          typeof example === "object" && !Array.isArray(example)
            ? omit(omitProps, example)
            : example,
      } satisfies ExampleObject,
    }),
    {},
  );
};

export const depictParamExamples = (
  schema: z.ZodTypeAny,
  isResponse: boolean,
  param: string,
): ExamplesObject | undefined => {
  const examples = getExamples({
    schema,
    variant: isResponse ? "parsed" : "original",
    validate: true,
  });
  if (examples.length === 0) {
    return undefined;
  }
  return examples.reduce<ExamplesObject>(
    (carry, example, index) =>
      param in example
        ? {
            ...carry,
            [`example${index + 1}`]: {
              value: example[param],
            } satisfies ExampleObject,
          }
        : carry,
    {},
  );
};

export const extractObjectSchema = (
  subject: IOSchema,
  ctx: Pick<OpenAPIContext, "path" | "method" | "isResponse">,
) => {
  if (subject instanceof z.ZodObject) {
    return subject;
  }
  let objectSchema: z.AnyZodObject;
  if (
    subject instanceof z.ZodUnion ||
    subject instanceof z.ZodDiscriminatedUnion
  ) {
    objectSchema = Array.from(subject.options.values())
      .map((option) => extractObjectSchema(option, ctx))
      .reduce((acc, option) => acc.merge(option.partial()), z.object({}));
  } else if (subject instanceof z.ZodEffects) {
    assert(
      !hasTopLevelTransformingEffect(subject),
      new DocumentationError({
        message: `Using transformations on the top level of ${
          ctx.isResponse ? "response" : "input"
        } schema is not allowed.`,
        ...ctx,
      }),
    );
    objectSchema = extractObjectSchema(subject._def.schema, ctx); // object refinement
  } else {
    // intersection
    objectSchema = extractObjectSchema(subject._def.left, ctx).merge(
      extractObjectSchema(subject._def.right, ctx),
    );
  }
  return copyMeta(subject, objectSchema);
};

export const depictRequestParams = ({
  path,
  method,
  endpoint,
  inputSources,
  serializer,
  getRef,
  makeRef,
  composition,
  description = "parameter",
}: ReqResDepictHelperCommonProps & {
  inputSources: InputSource[];
}): ParameterObject[] => {
  const schema = endpoint.getSchema("input");
  const shape = extractObjectSchema(schema, {
    path,
    method,
    isResponse: false,
  }).shape;
  const pathParams = getRoutePathParams(path);
  const isQueryEnabled = inputSources.includes("query");
  const areParamsEnabled = inputSources.includes("params");
  const areHeadersEnabled = inputSources.includes("headers");
  const isPathParam = (name: string) =>
    areParamsEnabled && pathParams.includes(name);
  const isHeaderParam = (name: string) =>
    areHeadersEnabled && isCustomHeader(name);
  return Object.keys(shape)
    .filter((name) => isQueryEnabled || isPathParam(name))
    .map((name) => {
      const depicted = walkSchema({
        schema: shape[name],
        isResponse: false,
        rules: depicters,
        onEach,
        onMissing,
        serializer,
        getRef,
        makeRef,
        path,
        method,
      });
      const result =
        composition === "components"
<<<<<<< HEAD
          ? makeRef(
              makeCleanId(path, method, `${description} ${name}`),
              depicted,
            )
=======
          ? makeRef(makeCleanId(method, path, `${clue} ${name}`), depicted)
>>>>>>> 01f73735
          : depicted;
      return {
        name,
        in: isPathParam(name)
          ? "path"
          : isHeaderParam(name)
            ? "header"
            : "query",
        required: !shape[name].isOptional(),
        description:
          (!isReferenceObject(depicted) && depicted.description) ||
          `${method.toUpperCase()} ${path} ${description}`,
        schema: result,
        examples: depictParamExamples(schema, false, name),
      };
    });
};

export const depicters: HandlingRules<
  SchemaObject | ReferenceObject,
  OpenAPIContext
> = {
  ZodString: depictString,
  ZodNumber: depictNumber,
  ZodBigInt: depictBigInt,
  ZodBoolean: depictBoolean,
  ZodDateIn: depictDateIn,
  ZodDateOut: depictDateOut,
  ZodNull: depictNull,
  ZodArray: depictArray,
  ZodTuple: depictTuple,
  ZodRecord: depictRecord,
  ZodObject: depictObject,
  ZodLiteral: depictLiteral,
  ZodIntersection: depictIntersection,
  ZodUnion: depictUnion,
  ZodFile: depictFile,
  ZodUpload: depictUpload,
  ZodAny: depictAny,
  ZodDefault: depictDefault,
  ZodEnum: depictEnum,
  ZodNativeEnum: depictEnum,
  ZodEffects: depictEffect,
  ZodOptional: depictOptional,
  ZodNullable: depictNullable,
  ZodDiscriminatedUnion: depictDiscriminatedUnion,
  ZodBranded: depictBranded,
  ZodDate: depictDate,
  ZodCatch: depictCatch,
  ZodPipeline: depictPipeline,
  ZodLazy: depictLazy,
  ZodReadonly: depictReadonly,
};

export const onEach: Depicter<z.ZodTypeAny, "each"> = ({
  schema,
  isResponse,
  prev,
}) => {
  if (isReferenceObject(prev)) {
    return {};
  }
  const { description } = schema;
  const shouldAvoidParsing = schema instanceof z.ZodLazy;
  const hasTypePropertyInDepiction = prev.type !== undefined;
  const isResponseHavingCoercion = isResponse && hasCoercion(schema);
  const isActuallyNullable =
    !shouldAvoidParsing &&
    hasTypePropertyInDepiction &&
    !isResponseHavingCoercion &&
    schema.isNullable();
  const examples = shouldAvoidParsing
    ? []
    : getExamples({
        schema,
        variant: isResponse ? "parsed" : "original",
        validate: true,
      });
  const result: SchemaObject = {};
  if (description) {
    result.description = description;
  }
  if (isActuallyNullable) {
    result.type = makeNullableType(prev);
  }
  if (examples.length) {
    result.examples = Array.from(examples);
  }
  return result;
};

export const onMissing: Depicter<z.ZodTypeAny, "last"> = ({ schema, ...ctx }) =>
  assert.fail(
    new DocumentationError({
      message: `Zod type ${schema.constructor.name} is unsupported.`,
      ...ctx,
    }),
  );

export const excludeParamsFromDepiction = (
  depicted: SchemaObject | ReferenceObject,
  pathParams: string[],
): SchemaObject | ReferenceObject => {
  if (isReferenceObject(depicted)) {
    return depicted;
  }
  const properties = depicted.properties
    ? omit(pathParams, depicted.properties)
    : undefined;
  const examples = depicted.examples
    ? depicted.examples.map((entry) => omit(pathParams, entry))
    : undefined;
  const required = depicted.required
    ? depicted.required.filter((name) => !pathParams.includes(name))
    : undefined;
  const allOf = depicted.allOf
    ? (depicted.allOf as SchemaObject[]).map((entry) =>
        excludeParamsFromDepiction(entry, pathParams),
      )
    : undefined;
  const oneOf = depicted.oneOf
    ? (depicted.oneOf as SchemaObject[]).map((entry) =>
        excludeParamsFromDepiction(entry, pathParams),
      )
    : undefined;

  return omit(
    Object.entries({ properties, required, examples, allOf, oneOf })
      .filter(([{}, value]) => value === undefined)
      .map(([key]) => key),
    {
      ...depicted,
      properties,
      required,
      examples,
      allOf,
      oneOf,
    },
  );
};

export const excludeExamplesFromDepiction = (
  depicted: SchemaObject | ReferenceObject,
): SchemaObject | ReferenceObject =>
  isReferenceObject(depicted) ? depicted : omit(["examples"], depicted);

export const depictResponse = ({
  method,
  path,
  endpoint,
  isPositive,
  serializer,
  getRef,
  makeRef,
  composition,
  description = "response",
}: ReqResDepictHelperCommonProps & {
  isPositive: boolean;
}): ResponseObject => {
  const schema = endpoint.getSchema(isPositive ? "positive" : "negative");
  const mimeTypes = endpoint.getMimeTypes(isPositive ? "positive" : "negative");
  const depictedSchema = excludeExamplesFromDepiction(
    walkSchema({
      schema,
      isResponse: true,
      rules: depicters,
      onEach,
      onMissing,
      serializer,
      getRef,
      makeRef,
      path,
      method,
    }),
  );
  const examples = depictExamples(schema, true);
  const result =
    composition === "components"
<<<<<<< HEAD
      ? makeRef(makeCleanId(path, method, description), depictedSchema)
=======
      ? makeRef(makeCleanId(method, path, clue), depictedSchema)
>>>>>>> 01f73735
      : depictedSchema;

  return {
    description: `${method.toUpperCase()} ${path} ${description}`,
    content: mimeTypes.reduce<ContentObject>(
      (carry, mimeType) => ({
        ...carry,
        [mimeType]: { schema: result, examples },
      }),
      {},
    ),
  };
};

type SecurityHelper<K extends Security["type"]> = (
  security: Security & { type: K },
) => SecuritySchemeObject;

const depictBasicSecurity: SecurityHelper<"basic"> = () => ({
  type: "http",
  scheme: "basic",
});
const depictBearerSecurity: SecurityHelper<"bearer"> = ({
  format: bearerFormat,
}) => {
  const result: SecuritySchemeObject = {
    type: "http",
    scheme: "bearer",
  };
  if (bearerFormat) {
    result.bearerFormat = bearerFormat;
  }
  return result;
};
// @todo add description on actual input placement
const depictInputSecurity: SecurityHelper<"input"> = ({ name }) => ({
  type: "apiKey",
  in: "query", // body is not supported yet, https://swagger.io/docs/specification/authentication/api-keys/
  name,
});
const depictHeaderSecurity: SecurityHelper<"header"> = ({ name }) => ({
  type: "apiKey",
  in: "header",
  name,
});
const depictCookieSecurity: SecurityHelper<"cookie"> = ({ name }) => ({
  type: "apiKey",
  in: "cookie",
  name,
});
const depictOpenIdSecurity: SecurityHelper<"openid"> = ({
  url: openIdConnectUrl,
}) => ({
  type: "openIdConnect",
  openIdConnectUrl,
});
const depictOAuth2Security: SecurityHelper<"oauth2"> = ({ flows = {} }) => ({
  type: "oauth2",
  flows: (
    Object.keys(flows) as (keyof typeof flows)[]
  ).reduce<OAuthFlowsObject>((acc, key) => {
    const flow = flows[key];
    if (!flow) {
      return acc;
    }
    const { scopes = {}, ...rest } = flow;
    return { ...acc, [key]: { ...rest, scopes } satisfies OAuthFlowObject };
  }, {}),
});

export const depictSecurity = (
  container: LogicalContainer<Security>,
): LogicalContainer<SecuritySchemeObject> => {
  const methods: { [K in Security["type"]]: SecurityHelper<K> } = {
    basic: depictBasicSecurity,
    bearer: depictBearerSecurity,
    input: depictInputSecurity,
    header: depictHeaderSecurity,
    cookie: depictCookieSecurity,
    openid: depictOpenIdSecurity,
    oauth2: depictOAuth2Security,
  };
  return mapLogicalContainer(container, (security) =>
    (methods[security.type] as SecurityHelper<typeof security.type>)(security),
  );
};

export const depictSecurityRefs = (
  container: LogicalContainer<{ name: string; scopes: string[] }>,
): SecurityRequirementObject[] => {
  if (typeof container === "object") {
    if ("or" in container) {
      return container.or.map((entry) =>
        ("and" in entry
          ? entry.and
          : [entry]
        ).reduce<SecurityRequirementObject>(
          (agg, { name, scopes }) => ({
            ...agg,
            [name]: scopes,
          }),
          {},
        ),
      );
    }
    if ("and" in container) {
      return depictSecurityRefs(andToOr(container));
    }
  }
  return depictSecurityRefs({ or: [container] });
};

export const depictRequest = ({
  method,
  path,
  endpoint,
  serializer,
  getRef,
  makeRef,
  composition,
  description = "request body",
}: ReqResDepictHelperCommonProps): RequestBodyObject => {
  const pathParams = getRoutePathParams(path);
  const inputSchema = endpoint.getSchema("input");
  const bodyDepiction = excludeExamplesFromDepiction(
    excludeParamsFromDepiction(
      walkSchema({
        schema: hasRaw(inputSchema) ? ZodFile.create().buffer() : inputSchema,
        isResponse: false,
        rules: depicters,
        onEach,
        onMissing,
        serializer,
        getRef,
        makeRef,
        path,
        method,
      }),
      pathParams,
    ),
  );
  const bodyExamples = depictExamples(
    endpoint.getSchema("input"),
    false,
    pathParams,
  );
  const result =
    composition === "components"
<<<<<<< HEAD
      ? makeRef(makeCleanId(path, method, description), bodyDepiction)
=======
      ? makeRef(makeCleanId(method, path, clue), bodyDepiction)
>>>>>>> 01f73735
      : bodyDepiction;

  return {
    description: `${method.toUpperCase()} ${path} ${description}`,
    content: endpoint.getMimeTypes("input").reduce<ContentObject>(
      (carry, mimeType) => ({
        ...carry,
        [mimeType]: { schema: result, examples: bodyExamples },
      }),
      {},
    ),
  };
};

export const depictTags = <TAG extends string>(
  tags: TagsConfig<TAG>,
): TagObject[] =>
  (Object.keys(tags) as TAG[]).map((tag) => {
    const def = tags[tag];
    const result: TagObject = {
      name: tag,
      description: typeof def === "string" ? def : def.description,
    };
    if (typeof def === "object" && def.url) {
      result.externalDocs = { url: def.url };
    }
    return result;
  });

export const ensureShortDescription = (description: string) => {
  if (description.length <= shortDescriptionLimit) {
    return description;
  }
  return description.slice(0, shortDescriptionLimit - 1) + "…";
};<|MERGE_RESOLUTION|>--- conflicted
+++ resolved
@@ -719,14 +719,10 @@
       });
       const result =
         composition === "components"
-<<<<<<< HEAD
           ? makeRef(
-              makeCleanId(path, method, `${description} ${name}`),
+              makeCleanId(method, path, `${description} ${name}`),
               depicted,
             )
-=======
-          ? makeRef(makeCleanId(method, path, `${clue} ${name}`), depicted)
->>>>>>> 01f73735
           : depicted;
       return {
         name,
@@ -905,11 +901,7 @@
   const examples = depictExamples(schema, true);
   const result =
     composition === "components"
-<<<<<<< HEAD
-      ? makeRef(makeCleanId(path, method, description), depictedSchema)
-=======
-      ? makeRef(makeCleanId(method, path, clue), depictedSchema)
->>>>>>> 01f73735
+      ? makeRef(makeCleanId(method, path, description), depictedSchema)
       : depictedSchema;
 
   return {
@@ -1058,11 +1050,7 @@
   );
   const result =
     composition === "components"
-<<<<<<< HEAD
-      ? makeRef(makeCleanId(path, method, description), bodyDepiction)
-=======
-      ? makeRef(makeCleanId(method, path, clue), bodyDepiction)
->>>>>>> 01f73735
+      ? makeRef(makeCleanId(method, path, description), bodyDepiction)
       : bodyDepiction;
 
   return {
