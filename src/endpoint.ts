import { Request, Response } from "express";
import { Logger } from "winston";
import { z } from "zod";
import { ApiResponse } from "./api-response";
import {
  FlatObject,
  getActualMethod,
  getInput,
  hasTopLevelTransformingEffect,
  hasUpload,
  makeErrorFromAnything,
} from "./common-helpers";
import { CommonConfig } from "./config-type";
import {
  IOSchemaError,
  InputValidationError,
  OutputValidationError,
  ResultHandlerError,
} from "./errors";
import { IOSchema } from "./io-schema";
import { LogicalContainer, combineContainers } from "./logical-container";
import { AuxMethod, Method, MethodsDefinition } from "./method";
import { AnyMiddlewareDef } from "./middleware";
import { mimeJson, mimeMultipart } from "./mime";
import {
  ResultHandlerDefinition,
  defaultStatusCodes,
  lastResortHandler,
} from "./result-handler";
import { Security } from "./security";

const getMimeTypesFromApiResponse = <S extends z.ZodTypeAny>(
  subject: S | ApiResponse<S>,
  fallback = [mimeJson],
) => {
  if (subject instanceof z.ZodType) {
    return fallback;
  }
  const { mimeTypes, mimeType } = subject;
  return mimeType ? [mimeType] : mimeTypes || fallback;
};

export type Handler<IN, OUT, OPT> = (params: {
  input: IN;
  options: OPT;
  logger: Logger;
}) => Promise<OUT>;

type DescriptionVariant = "short" | "long";
type IOVariant = "input" | "output";
type ResponseVariant = "positive" | "negative";
type MimeVariant = Extract<IOVariant, "input"> | ResponseVariant;

export abstract class AbstractEndpoint {
  public abstract execute(params: {
    request: Request;
    response: Response;
    logger: Logger;
    config: CommonConfig;
  }): Promise<void>;
  public abstract getDescription(
    variant: DescriptionVariant,
  ): string | undefined;
  public abstract getMethods(): Method[];
  public abstract getSchema(variant: IOVariant): IOSchema;
  public abstract getSchema(variant: ResponseVariant): z.ZodTypeAny;
  public abstract getMimeTypes(variant: MimeVariant): string[];
  public abstract getStatusCode(variant: ResponseVariant): number;
  public abstract getSecurity(): LogicalContainer<Security>;
  public abstract getScopes(): string[];
  public abstract getTags(): string[];
  public abstract _setSiblingMethods(methods: Method[]): void;
  public abstract getOperationId(): string | undefined;
}

type EndpointProps<
  IN extends IOSchema,
  OUT extends IOSchema,
  OPT extends FlatObject,
  M extends Method,
  POS extends z.ZodTypeAny,
  NEG extends z.ZodTypeAny,
  SCO extends string,
  TAG extends string,
> = {
  middlewares: AnyMiddlewareDef[];
  inputSchema: IN;
  outputSchema: OUT;
  handler: Handler<z.output<IN>, z.input<OUT>, OPT>;
  resultHandler: ResultHandlerDefinition<POS, NEG>;
  description?: string;
  shortDescription?: string;
  operationId?: string;
} & ({ scopes?: SCO[] } | { scope?: SCO }) &
  ({ tags?: TAG[] } | { tag?: TAG }) &
  MethodsDefinition<M>;

export class Endpoint<
  IN extends IOSchema,
  OUT extends IOSchema,
  OPT extends FlatObject,
  M extends Method,
  POS extends z.ZodTypeAny,
  NEG extends z.ZodTypeAny,
  SCO extends string,
  TAG extends string,
> extends AbstractEndpoint {
  readonly #descriptions: Record<DescriptionVariant, string | undefined>;
  readonly #methods: M[] = [];
  #siblingMethods: Method[] = [];
  readonly #middlewares: AnyMiddlewareDef[] = [];
  readonly #mimeTypes: Record<MimeVariant, string[]>;
  readonly #statusCodes: Record<ResponseVariant, number>;
  readonly #handler: Handler<z.output<IN>, z.input<OUT>, OPT>;
  readonly #resultHandler: ResultHandlerDefinition<POS, NEG>;
  readonly #schemas: {
    input: IN;
    output: OUT;
    positive: POS;
    negative: NEG;
  };
<<<<<<< HEAD
  protected readonly scopes: SCO[] = [];
  protected readonly tags: TAG[] = [];
  protected readonly operationId?: string;
=======
  readonly #scopes: SCO[] = [];
  readonly #tags: TAG[] = [];
>>>>>>> efc9e2fd

  constructor({
    middlewares,
    inputSchema,
    outputSchema,
    handler,
    resultHandler,
    description,
    shortDescription,
    ...rest
  }: EndpointProps<IN, OUT, OPT, M, POS, NEG, SCO, TAG>) {
    super();
    [
      { name: "input schema", schema: inputSchema },
      { name: "output schema", schema: outputSchema },
    ].forEach(({ name, schema }) => {
      if (hasTopLevelTransformingEffect(schema)) {
        throw new IOSchemaError(
          `Using transformations on the top level of endpoint ${name} is not allowed.`,
        );
      }
    });
<<<<<<< HEAD
    this.operationId = rest.operationId;
    this.middlewares = middlewares;
=======
    this.#middlewares = middlewares;
>>>>>>> efc9e2fd
    const apiResponse = {
      positive: resultHandler.getPositiveResponse(outputSchema),
      negative: resultHandler.getNegativeResponse(),
    };
    this.#mimeTypes = {
      input: hasUpload(inputSchema) ? [mimeMultipart] : [mimeJson],
      positive: getMimeTypesFromApiResponse(apiResponse.positive),
      negative: getMimeTypesFromApiResponse(apiResponse.negative),
    };
    this.#schemas = {
      input: inputSchema,
      output: outputSchema,
      positive:
        apiResponse.positive instanceof z.ZodType
          ? apiResponse.positive
          : apiResponse.positive.schema,
      negative:
        apiResponse.negative instanceof z.ZodType
          ? apiResponse.negative
          : apiResponse.negative.schema,
    };
    this.#statusCodes = {
      positive:
        apiResponse.positive instanceof z.ZodType
          ? defaultStatusCodes.positive
          : apiResponse.positive.statusCode || defaultStatusCodes.positive,
      negative:
        apiResponse.negative instanceof z.ZodType
          ? defaultStatusCodes.negative
          : apiResponse.negative.statusCode || defaultStatusCodes.negative,
    };
    this.#handler = handler;
    this.#resultHandler = resultHandler;
    this.#descriptions = { long: description, short: shortDescription };
    if ("scopes" in rest && rest.scopes) {
      this.#scopes.push(...rest.scopes);
    }
    if ("scope" in rest && rest.scope) {
      this.#scopes.push(rest.scope);
    }
    if ("tags" in rest && rest.tags) {
      this.#tags.push(...rest.tags);
    }
    if ("tag" in rest && rest.tag) {
      this.#tags.push(rest.tag);
    }
    if ("methods" in rest) {
      this.#methods = rest.methods;
    } else {
      this.#methods = [rest.method];
    }
  }

  /**
   * @desc Sets the other methods supported by the same path. Used by Routing in DependsOnMethod case, for options.
   * @deprecated This method is for internal needs of the library, please avoid using it.
   * */
  public override _setSiblingMethods(methods: Method[]): void {
    this.#siblingMethods = methods;
  }

  public override getDescription(variant: DescriptionVariant) {
    return this.#descriptions[variant];
  }

  public override getMethods(): M[] {
    return this.#methods;
  }

  public override getSchema(variant: "input"): IN;
  public override getSchema(variant: "output"): OUT;
  public override getSchema(variant: "positive"): POS;
  public override getSchema(variant: "negative"): NEG;
  public override getSchema(variant: IOVariant | ResponseVariant) {
    return this.#schemas[variant];
  }

  public override getMimeTypes(variant: MimeVariant) {
    return this.#mimeTypes[variant];
  }

  public override getStatusCode(variant: ResponseVariant) {
    return this.#statusCodes[variant];
  }

  public override getSecurity() {
    return this.#middlewares.reduce<LogicalContainer<Security>>(
      (acc, middleware) =>
        middleware.security ? combineContainers(acc, middleware.security) : acc,
      { and: [] },
    );
  }

  public override getScopes(): SCO[] {
    return this.#scopes;
  }

  public override getTags(): TAG[] {
    return this.#tags;
  }

  public override getOperationId(): string | undefined {
    return this.operationId;
  }

  #getDefaultCorsHeaders(): Record<string, string> {
    const accessMethods = (this.#methods as Array<Method | AuxMethod>)
      .concat(this.#siblingMethods)
      .concat("options")
      .join(", ")
      .toUpperCase();
    return {
      "Access-Control-Allow-Origin": "*",
      "Access-Control-Allow-Methods": accessMethods,
      "Access-Control-Allow-Headers": "content-type",
    };
  }

  async #parseOutput(output: any) {
    try {
      return await this.#schemas.output.parseAsync(output);
    } catch (e) {
      if (e instanceof z.ZodError) {
        throw new OutputValidationError(e);
      }
      throw e;
    }
  }

  async #runMiddlewares({
    method,
    input,
    request,
    response,
    logger,
  }: {
    method: Method | AuxMethod;
    input: Readonly<any>; // Issue #673: input is immutable, since this.inputSchema is combined with ones of middlewares
    request: Request;
    response: Response;
    logger: Logger;
  }) {
    const options: any = {};
    let isStreamClosed = false;
    for (const def of this.#middlewares) {
      if (method === "options" && def.type === "proprietary") {
        continue;
      }
      let finalInput: any;
      try {
        finalInput = await def.input.parseAsync(input);
      } catch (e) {
        if (e instanceof z.ZodError) {
          throw new InputValidationError(e);
        }
        throw e;
      }
      Object.assign(
        options,
        await def.middleware({
          input: finalInput,
          options,
          request,
          response,
          logger,
        }),
      );
      isStreamClosed = "writableEnded" in response && response.writableEnded;
      if (isStreamClosed) {
        logger.warn(
          `The middleware ${def.middleware.name} has closed the stream. Accumulated options:`,
          options,
        );
        break;
      }
    }
    return { options, isStreamClosed };
  }

  async #parseAndRunHandler({
    input,
    options,
    logger,
  }: {
    input: Readonly<any>;
    options: any;
    logger: Logger;
  }) {
    let finalInput: z.output<IN>; // final input types transformations for handler
    try {
      finalInput = (await this.#schemas.input.parseAsync(
        input,
      )) as z.output<IN>;
    } catch (e) {
      if (e instanceof z.ZodError) {
        throw new InputValidationError(e);
      }
      throw e;
    }
    return this.#handler({
      input: finalInput,
      options,
      logger,
    });
  }

  async #handleResult({
    error,
    request,
    response,
    logger,
    input,
    output,
  }: {
    error: Error | null;
    request: Request;
    response: Response;
    logger: Logger;
    input: any;
    output: any;
  }) {
    try {
      await this.#resultHandler.handler({
        error,
        output,
        request,
        response,
        logger,
        input,
      });
    } catch (e) {
      lastResortHandler({
        logger,
        response,
        error: new ResultHandlerError(makeErrorFromAnything(e).message, error),
      });
    }
  }

  public override async execute({
    request,
    response,
    logger,
    config,
  }: {
    request: Request;
    response: Response;
    logger: Logger;
    config: CommonConfig;
  }) {
    const method = getActualMethod(request);
    let output: any;
    let error: Error | null = null;
    if (config.cors) {
      let headers = this.#getDefaultCorsHeaders();
      if (typeof config.cors === "function") {
        headers = await config.cors({
          request,
          logger,
          endpoint: this,
          defaultHeaders: headers,
        });
      }
      for (const key in headers) {
        response.set(key, headers[key]);
      }
    }
    const input = getInput(request, config.inputSources);
    try {
      const { options, isStreamClosed } = await this.#runMiddlewares({
        method,
        input,
        request,
        response,
        logger,
      });
      if (isStreamClosed) {
        return;
      }
      if (method === "options") {
        response.status(200).end();
        return;
      }
      output = await this.#parseOutput(
        await this.#parseAndRunHandler({ input, options, logger }),
      );
    } catch (e) {
      error = makeErrorFromAnything(e);
    }
    await this.#handleResult({
      input,
      output,
      request,
      response,
      error,
      logger,
    });
  }
}<|MERGE_RESOLUTION|>--- conflicted
+++ resolved
@@ -119,14 +119,9 @@
     positive: POS;
     negative: NEG;
   };
-<<<<<<< HEAD
-  protected readonly scopes: SCO[] = [];
-  protected readonly tags: TAG[] = [];
-  protected readonly operationId?: string;
-=======
   readonly #scopes: SCO[] = [];
   readonly #tags: TAG[] = [];
->>>>>>> efc9e2fd
+  readonly #operationId?: string;
 
   constructor({
     middlewares,
@@ -149,12 +144,7 @@
         );
       }
     });
-<<<<<<< HEAD
-    this.operationId = rest.operationId;
-    this.middlewares = middlewares;
-=======
     this.#middlewares = middlewares;
->>>>>>> efc9e2fd
     const apiResponse = {
       positive: resultHandler.getPositiveResponse(outputSchema),
       negative: resultHandler.getNegativeResponse(),
@@ -257,7 +247,7 @@
   }
 
   public override getOperationId(): string | undefined {
-    return this.operationId;
+    return this.#operationId;
   }
 
   #getDefaultCorsHeaders(): Record<string, string> {
