import {
  ContentObject,
  ExampleObject,
  ExamplesObject,
  MediaTypeObject,
  OpenApiBuilder,
  OperationObject,
  ParameterObject,
  SchemaObject
} from 'openapi3-ts';
import {z} from 'zod';
import {OpenAPIError} from './errors';
import {ZodFile} from './file-schema';
import {ArrayElement, extractObjectSchema, getExamples, IOSchema} from './helpers';
import {getMeta} from './metadata';
import {Routing, routingCycle, RoutingCycleParams} from './routing';
import {ZodUpload} from './upload-schema';

const describeSchema = (value: z.ZodTypeAny, isResponse: boolean): SchemaObject => {
  const otherProps: SchemaObject = {};
  if (value.isNullable()) {
    otherProps.nullable = true;
  }
<<<<<<< HEAD
  const description = getMeta(value, 'description');
  if (description) {
    otherProps.description = description;
  }
  const examples = getExamples(value, isResponse);
  if (examples.length > 0) {
    otherProps.example = examples[0];
=======
  if (value.description) {
    otherProps.description = `${value.description}`;
>>>>>>> 33fd223a
  }
  switch (true) {
    case value instanceof z.ZodString:
      return {
        ...otherProps,
        ...describeString(value as z.ZodString),
      };
    case value instanceof z.ZodNumber:
      return {
        ...otherProps,
        ...describeNumber(value as z.ZodNumber)
      };
    case value instanceof z.ZodBigInt:
      return {...otherProps, type: 'integer', format: 'bigint'};
    case value instanceof z.ZodBoolean:
      return {...otherProps, type: 'boolean'};
    case value instanceof z.ZodDate:
      return {...otherProps, type: 'string', format: 'date'};
    case value instanceof z.ZodNull:
      // null is not supported https://swagger.io/docs/specification/data-models/data-types/
      return {...otherProps, type: 'string', nullable: true, format: 'null'};
    case value instanceof z.ZodArray:
      return {
        ...otherProps,
        ...describeArray(value._def as z.ZodArrayDef, isResponse)
      };
    case value instanceof z.ZodTuple:
      return {
        ...otherProps,
        ...describeTuple(value as z.ZodTuple, isResponse)
      };
    case value instanceof z.ZodRecord:
      return {
        ...otherProps,
        ...describeRecord((value as z.ZodRecord<z.ZodTypeAny>)._def, isResponse)
      };
    case value instanceof z.ZodObject:
      return {
        ...otherProps,
        type: 'object',
        properties: describeObjectProperties(value as z.AnyZodObject, isResponse),
        required: Object.keys((value as z.AnyZodObject).shape)
          .filter((key) => !(value as z.AnyZodObject).shape[key].isOptional())
      };
    case value instanceof z.ZodLiteral:
      return {
        ...otherProps,
        type: typeof value._def.value as 'string' | 'number' | 'boolean',
        enum: [value._def.value]
      };
    case value instanceof z.ZodEnum:
    case value instanceof z.ZodNativeEnum:
      return {
        ...otherProps,
        type: typeof Object.values(value._def.values)[0] as 'string' | 'number',
        enum: Object.values(value._def.values)
      };
    case value instanceof z.ZodTransformer:
    case value instanceof z.ZodEffects:
      return {
        ...otherProps,
        ...describeEffect(value as z.ZodEffects<any> | z.ZodTransformer<any>, isResponse)
      };
    case value instanceof z.ZodOptional:
    case value instanceof z.ZodNullable:
      return {
        ...otherProps,
        ...describeSchema((value as z.ZodOptional<z.ZodTypeAny> | z.ZodNullable<z.ZodTypeAny>).unwrap(), isResponse)
      };
    case value instanceof z.ZodIntersection:
      return {
        ...otherProps,
        allOf: [
          describeSchema((value as z.ZodIntersection<z.ZodTypeAny, z.ZodTypeAny>)._def.left, isResponse),
          describeSchema((value as z.ZodIntersection<z.ZodTypeAny, z.ZodTypeAny>)._def.right, isResponse)
        ]
      };
    case value instanceof z.ZodUnion:
      return {
        ...otherProps,
        oneOf: (value as z.ZodUnion<[z.ZodTypeAny, ...z.ZodTypeAny[]]>)._def.options
          .map((schema) => describeSchema(schema, isResponse))
      };
    case value instanceof ZodFile:
      return {
        ...otherProps,
        type: 'string',
        format: (value as ZodFile).isBinary ? 'binary' :
          (value as ZodFile).isBase64 ? 'byte' : 'file'
      };
    case value instanceof ZodUpload:
      return {
        ...otherProps,
        type: 'string',
        format: 'binary'
      };
    case value instanceof z.ZodAny:
      return {
        ...otherProps,
        format: 'any'
      };
    case value instanceof z.ZodDefault:
      return {
        ...otherProps,
        ...describeSchema((value._def as z.ZodDefaultDef).innerType, isResponse),
        default: (value._def as z.ZodDefaultDef).defaultValue()
      };
    case value instanceof z.ZodUndefined:
    case value instanceof z.ZodMap:
    case value instanceof z.ZodFunction:
    case value instanceof z.ZodLazy:
    case value instanceof z.ZodPromise:
    case value instanceof z.ZodUnknown:
    case value instanceof z.ZodNever:
    case value instanceof z.ZodVoid:
    default:
      throw new OpenAPIError(`Zod type ${value.constructor.name} is unsupported`);
  }
};

const describeRecord = (definition: z.ZodRecordDef<z.ZodTypeAny>, isResponse: boolean): SchemaObject => {
  if (definition.keyType instanceof z.ZodEnum || definition.keyType instanceof z.ZodNativeEnum) {
    const keys = Object.values(definition.keyType._def.values) as string[];
    const shape = keys.reduce((carry, key) => ({
      ...carry,
      [key]: definition.valueType
    }), {} as z.ZodRawShape);
    return {
      type: 'object',
      properties: describeObjectProperties(z.object(shape), isResponse),
      required: keys
    };
  }
  if (definition.keyType instanceof z.ZodLiteral) {
    return {
      type: 'object',
      properties: describeObjectProperties(z.object({
        [definition.keyType._def.value]: definition.valueType
      }), isResponse),
      required: [definition.keyType._def.value]
    };
  }
  if (definition.keyType instanceof z.ZodUnion) {
    const areOptionsLiteral = definition.keyType.options
      .reduce((carry: boolean, option: z.ZodTypeAny) => carry && option instanceof z.ZodLiteral, true);
    if (areOptionsLiteral) {
      const shape = definition.keyType.options.reduce((carry: z.ZodRawShape, option: z.ZodLiteral<any>) => ({
        ...carry,
        [option.value]: definition.valueType
      }), {} as z.ZodRawShape);
      return {
        type: 'object',
        properties: describeObjectProperties(z.object(shape), isResponse),
        required: definition.keyType.options.map((option: z.ZodLiteral<any>) => option.value)
      };
    }
  }
  return {
    type: 'object',
    additionalProperties: describeSchema(definition.valueType, isResponse)
  };
};

const describeArray = (definition: z.ZodArrayDef, isResponse: boolean): SchemaObject => ({
  type: 'array',
  items: describeSchema(definition.type, isResponse),
  ...(definition.minLength ? { minItems: definition.minLength.value } : {}),
  ...(definition.maxLength ? { maxItems: definition.maxLength?.value } : {})
});

/** @todo improve it when OpenAPI 3.1.0 will be released */
const describeTuple = (schema: z.ZodTuple, isResponse: boolean): SchemaObject => {
  const types = schema.items.map((item) => describeSchema(item, isResponse));
  return {
    type: 'array',
    minItems: types.length,
    maxItems: types.length,
    items: {
      oneOf: types,
      format: 'tuple',
      ...(types.length === 0 ? {} : {
        description: types.map((schema, index) => `${index}: ${schema.type}`).join(', ')
      })
    }
  };
};

const describeString = (schema: z.ZodString): SchemaObject => {
  const checks = schema._def.checks;
  const isEmail = checks.find(({kind}) => kind === 'email') !== undefined;
  const isUrl = checks.find(({kind}) => kind === 'url') !== undefined;
  const isUUID = checks.find(({kind}) => kind === 'uuid') !== undefined;
  const isCUID = checks.find(({kind}) => kind === 'cuid') !== undefined;
  const minLengthCheck = checks.find(
    ({kind}) => kind === 'min'
  ) as Extract<ArrayElement<z.ZodStringDef['checks']>, {kind: 'min'}> | undefined;
  const maxLengthCheck = checks.find(
    ({kind}) => kind === 'max'
  ) as Extract<ArrayElement<z.ZodStringDef['checks']>, {kind: 'max'}> | undefined;
  const regexCheck = checks.find(
    ({kind}) => kind === 'regex'
  ) as Extract<ArrayElement<z.ZodStringDef['checks']>, {kind: 'regex'}> | undefined;
  return {
    type: 'string' as const,
    ...(isEmail ? { format: 'email' } : {}),
    ...(isUrl ? { format: 'url' } : {}),
    ...(isUUID ? { format: 'uuid' } : {}),
    ...(isCUID ? { format: 'cuid' } : {}),
    ...(minLengthCheck ? { minLength: minLengthCheck.value } : {}),
    ...(maxLengthCheck ? { maxLength: maxLengthCheck.value } : {}),
    ...(regexCheck ? { pattern: `/${regexCheck.regex.source}/${regexCheck.regex.flags}` } : {})
  };
};

const describeNumber = (schema: z.ZodNumber): SchemaObject => {
  const minCheck = schema._def.checks.find(
    ({kind}) => kind === 'min'
  ) as Extract<ArrayElement<z.ZodNumberDef['checks']>, {kind: 'min'}> | undefined;
  const isMinInclusive = minCheck ? minCheck.inclusive : true;
  const maxCheck = schema._def.checks.find(
    ({kind}) => kind === 'max'
  ) as Extract<ArrayElement<z.ZodNumberDef['checks']>, {kind: 'max'}> | undefined;
  const isMaxInclusive = maxCheck ? maxCheck.inclusive : true;
  return {
    type: schema.isInt ? 'integer' as const : 'number' as const,
    format: schema.isInt ? 'int64' as const : 'double' as const,
    minimum: schema.minValue === null ?
      (schema.isInt ? Number.MIN_SAFE_INTEGER : Number.MIN_VALUE) : schema.minValue,
    exclusiveMinimum: !isMinInclusive,
    maximum: schema.maxValue === null ?
      (schema.isInt ? Number.MAX_SAFE_INTEGER : Number.MAX_VALUE) : schema.maxValue,
    exclusiveMaximum: !isMaxInclusive
  };
};

const describeObjectProperties = (schema: z.AnyZodObject, isResponse: boolean): Record<string, SchemaObject> => {
  return Object.keys(schema.shape).reduce((carry, key) => ({
    ...carry,
    [key]: describeSchema(schema.shape[key], isResponse)
  }), {} as Record<string, SchemaObject>);
};

const describeEffect = (value: z.ZodEffects<any>, isResponse: boolean): SchemaObject => {
  const input = describeSchema(value._def.schema, isResponse);
  const effect = value._def.effect;
  if (isResponse && effect && effect.type === 'transform') {
    let output = 'undefined';
    try {
      output = typeof effect.transform(
        ['integer', 'number'].includes(`${input.type}`) ? 0 :
          'string' === input.type ? '' :
            'boolean' === input.type ? false :
              'object' === input.type ? {} :
                'null' === input.type ? null :
                  'array' === input.type ? [] : undefined
      );
    } catch (e) {/**/}
    return {
      ...input,
      ...(
        ['number', 'string', 'boolean'].includes(output) ? {
          type: output as 'number' | 'string' | 'boolean'
        } : {}
      ),
    };
  }
  if (!isResponse && effect && effect.type === 'preprocess') {
    const { type: inputType, ...rest } = input;
    return {
      ...rest,
      format: `${rest.format || inputType} (preprocessed)`
    };
  }
  return input;
};

type MediaExamples = Pick<MediaTypeObject, 'examples'>;
const describeIOExamples = <T extends IOSchema>(schema: T, isResponse: boolean): MediaExamples => {
  const examples = getExamples(schema, isResponse);
  if (examples.length === 0) {
    return {};
  }
  return {
    examples: examples.reduce<ExamplesObject>((carry, example, index) => ({
      ...carry,
      [`example${index + 1}`]: <ExampleObject>{
        value: example
      }
    }), {})
  };
};

const describeIOParamExamples = <T extends IOSchema>(schema: T, isResponse: boolean, param: string): MediaExamples => {
  const examples = getExamples(schema, isResponse);
  if (examples.length === 0) {
    return {};
  }
  return {
    examples: examples.reduce<ExamplesObject>((carry, example, index) => param in example ? ({
      ...carry,
      [`example${index + 1}`]: <ExampleObject>{
        value: example[param]
      }
    }) : carry, {})
  };
};

interface GenerationParams {
  title: string;
  version: string;
  serverUrl: string;
  routing: Routing;
  successfulResponseDescription?: string;
  errorResponseDescription?: string;
}

export class OpenAPI extends OpenApiBuilder {
  public constructor({
    routing, title, version, serverUrl,
    successfulResponseDescription = 'Successful response',
    errorResponseDescription = 'Error response'
  }: GenerationParams) {
    super();
    this.addInfo({title, version}).addServer({url: serverUrl});
    const cb: RoutingCycleParams['cb'] = (endpoint, fullPath, method) => {
      const positiveResponseSchema = describeSchema(endpoint.getPositiveResponseSchema(), true);
      delete positiveResponseSchema.example;
      const negativeResponseSchema = describeSchema(endpoint.getNegativeResponseSchema(), true);
      delete negativeResponseSchema.example;
      const operation: OperationObject = {
        responses: {
          '200': {
            description: `${method.toUpperCase()} ${fullPath} ${successfulResponseDescription}`,
            content: endpoint.getPositiveMimeTypes().reduce((carry, mimeType) => ({
              ...carry,
              [mimeType]: {
                schema: positiveResponseSchema,
                ...describeIOExamples(endpoint.getPositiveResponseSchema(), true)
              }
            }), {} as ContentObject),
          },
          '400': {
            description: `${method.toUpperCase()} ${fullPath} ${errorResponseDescription}`,
            content: endpoint.getNegativeMimeTypes().reduce((carry, mimeType) => ({
              ...carry,
              [mimeType]: {
                schema: negativeResponseSchema,
                ...describeIOExamples(endpoint.getNegativeResponseSchema(), true)
              }
            }), {} as ContentObject),
          }
        }
      };
      if (endpoint.getDescription()) {
        operation.description = endpoint.getDescription();
      }
      if (method === 'get') {
        operation.parameters = [];
        const subject = extractObjectSchema(endpoint.getInputSchema()).shape;
        Object.keys(subject).forEach((name) => {
          const paramSchema = describeSchema(subject[name], false);
          (operation.parameters as ParameterObject[]).push({
            name,
            in: 'query',
            required: !subject[name].isOptional(),
            schema: {
<<<<<<< HEAD
              ...paramSchema,
              description: paramSchema.description || `${method.toUpperCase()} ${fullPath} parameter`,
=======
              description: `${method.toUpperCase()} ${fullPath} parameter`,
              ...describeSchema(subject[name], false)
>>>>>>> 33fd223a
            },
            ...describeIOParamExamples(endpoint.getInputSchema(), false, name)
          });
        });
      } else {
        const bodySchema = describeSchema(endpoint.getInputSchema(), false);
        delete bodySchema.example;
        operation.requestBody = {
          content: endpoint.getInputMimeTypes().reduce((carry, mimeType) => ({
            ...carry,
            [mimeType]: {
              schema: {
<<<<<<< HEAD
                ...bodySchema,
                description: `${method.toUpperCase()} ${fullPath} request body`
              },
              ...describeIOExamples(endpoint.getInputSchema(), false)
=======
                description: `${method.toUpperCase()} ${fullPath} request body`,
                ...describeSchema(endpoint.getInputSchema(), false)
              }
>>>>>>> 33fd223a
            }
          }), {} as ContentObject)
        };
      }
      this.addPath(fullPath, {
        ...(this.rootDoc.paths?.[fullPath] || {}),
        [method]: operation,
      });
    };
    routingCycle({routing, cb});
  }
}<|MERGE_RESOLUTION|>--- conflicted
+++ resolved
@@ -12,7 +12,6 @@
 import {OpenAPIError} from './errors';
 import {ZodFile} from './file-schema';
 import {ArrayElement, extractObjectSchema, getExamples, IOSchema} from './helpers';
-import {getMeta} from './metadata';
 import {Routing, routingCycle, RoutingCycleParams} from './routing';
 import {ZodUpload} from './upload-schema';
 
@@ -21,18 +20,12 @@
   if (value.isNullable()) {
     otherProps.nullable = true;
   }
-<<<<<<< HEAD
-  const description = getMeta(value, 'description');
-  if (description) {
-    otherProps.description = description;
+  if (value.description) {
+    otherProps.description = `${value.description}`;
   }
   const examples = getExamples(value, isResponse);
   if (examples.length > 0) {
     otherProps.example = examples[0];
-=======
-  if (value.description) {
-    otherProps.description = `${value.description}`;
->>>>>>> 33fd223a
   }
   switch (true) {
     case value instanceof z.ZodString:
@@ -393,19 +386,13 @@
         operation.parameters = [];
         const subject = extractObjectSchema(endpoint.getInputSchema()).shape;
         Object.keys(subject).forEach((name) => {
-          const paramSchema = describeSchema(subject[name], false);
           (operation.parameters as ParameterObject[]).push({
             name,
             in: 'query',
             required: !subject[name].isOptional(),
             schema: {
-<<<<<<< HEAD
-              ...paramSchema,
-              description: paramSchema.description || `${method.toUpperCase()} ${fullPath} parameter`,
-=======
               description: `${method.toUpperCase()} ${fullPath} parameter`,
               ...describeSchema(subject[name], false)
->>>>>>> 33fd223a
             },
             ...describeIOParamExamples(endpoint.getInputSchema(), false, name)
           });
@@ -418,16 +405,10 @@
             ...carry,
             [mimeType]: {
               schema: {
-<<<<<<< HEAD
-                ...bodySchema,
-                description: `${method.toUpperCase()} ${fullPath} request body`
+                description: `${method.toUpperCase()} ${fullPath} request body`,
+                ...bodySchema
               },
               ...describeIOExamples(endpoint.getInputSchema(), false)
-=======
-                description: `${method.toUpperCase()} ${fullPath} request body`,
-                ...describeSchema(endpoint.getInputSchema(), false)
-              }
->>>>>>> 33fd223a
             }
           }), {} as ContentObject)
         };
