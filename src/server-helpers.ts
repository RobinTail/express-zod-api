import type fileUpload from "express-fileupload";
import { metaSymbol } from "./metadata";
import { loadPeer } from "./peer-helpers";
import { AbstractResultHandler } from "./result-handler";
import { ActualLogger } from "./logger-helpers";
import { CommonConfig, ServerConfig } from "./config-type";
import { ErrorRequestHandler, RequestHandler, Request } from "express";
import createHttpError, { isHttpError } from "http-errors";
import { lastResortHandler } from "./last-resort";
import { ResultHandlerError } from "./errors";
import { makeErrorFromAnything } from "./common-helpers";

type LocalRequest = Request<
  unknown,
  unknown,
  unknown,
  unknown,
  { [metaSymbol]?: { logger: ActualLogger } }
>;

export type ChildLoggerExtractor = (request: Request) => ActualLogger;

interface HandlerCreatorParams {
  errorHandler: AbstractResultHandler;
  getChildLogger: ChildLoggerExtractor;
}

export const createParserFailureHandler =
  ({
    errorHandler,
    getChildLogger,
  }: HandlerCreatorParams): ErrorRequestHandler =>
  async (error, request, response, next) => {
    if (!error) {
      return next();
    }
    errorHandler.execute({
      error: isHttpError(error)
        ? error
        : createHttpError(400, makeErrorFromAnything(error).message),
      request,
      response,
      input: null,
      output: null,
      options: {},
      logger: getChildLogger(request),
    });
  };

export const createNotFoundHandler =
  ({ errorHandler, getChildLogger }: HandlerCreatorParams): RequestHandler =>
  async (request, response) => {
    const error = createHttpError(
      404,
      `Can not ${request.method} ${request.path}`,
    );
    const logger = getChildLogger(request);
    try {
      errorHandler.execute({
        request,
        response,
        logger,
        error,
        input: null,
        output: null,
        options: {},
      });
    } catch (e) {
      lastResortHandler({
        response,
        logger,
        error: new ResultHandlerError(makeErrorFromAnything(e).message, error),
      });
    }
  };

<<<<<<< HEAD
/** @todo fix typo in naming */
export const createUploadFailueHandler =
=======
export const createUploadFailureHandler =
>>>>>>> ded230b8
  (error: Error): RequestHandler =>
  (req, {}, next) => {
    const failedFile = Object.values(req?.files || [])
      .flat()
      .find(({ truncated }) => truncated);
    if (failedFile) {
      return next(error);
    }
    next();
  };

export const createUploadLogger = (
  logger: ActualLogger,
): Pick<Console, "log"> => ({
  log: logger.debug.bind(logger),
});

export const createUploadParsers = async ({
  getChildLogger,
  config,
}: {
  getChildLogger: ChildLoggerExtractor;
  config: ServerConfig;
}): Promise<RequestHandler[]> => {
  const uploader = await loadPeer<typeof fileUpload>("express-fileupload");
  const { limitError, beforeUpload, ...options } = {
    ...(typeof config.server.upload === "object" && config.server.upload),
  };
  const parsers: RequestHandler[] = [];
  parsers.push(async (request, response, next) => {
    const logger = getChildLogger(request);
    try {
      await beforeUpload?.({ request, logger });
    } catch (error) {
      return next(error);
    }
    uploader({
      debug: true,
      ...options,
      abortOnLimit: false,
      parseNested: true,
      logger: createUploadLogger(logger),
    })(request, response, next);
  });
  if (limitError) {
    parsers.push(createUploadFailureHandler(limitError));
  }
  return parsers;
};

export const moveRaw: RequestHandler = (req, {}, next) => {
  if (Buffer.isBuffer(req.body)) {
    req.body = { raw: req.body };
  }
  next();
};

/** @since v19 prints the actual path of the request, not a configured route, severity decreased to debug level */
export const createLoggingMiddleware =
  ({
    rootLogger,
    config,
  }: {
    rootLogger: ActualLogger;
    config: CommonConfig;
  }): RequestHandler =>
  async (request, response, next) => {
    const logger = config.childLoggerProvider
      ? await config.childLoggerProvider({ request, parent: rootLogger })
      : rootLogger;
    logger.debug(`${request.method}: ${request.path}`);
    if (request.res) {
      (request as LocalRequest).res!.locals[metaSymbol] = { logger };
    }
    next();
  };

export const makeChildLoggerExtractor =
  (fallback: ActualLogger): ChildLoggerExtractor =>
  (request) =>
    (request as LocalRequest).res?.locals[metaSymbol]?.logger || fallback;<|MERGE_RESOLUTION|>--- conflicted
+++ resolved
@@ -74,12 +74,7 @@
     }
   };
 
-<<<<<<< HEAD
-/** @todo fix typo in naming */
-export const createUploadFailueHandler =
-=======
 export const createUploadFailureHandler =
->>>>>>> ded230b8
   (error: Error): RequestHandler =>
   (req, {}, next) => {
     const failedFile = Object.values(req?.files || [])
