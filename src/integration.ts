import { keys } from "ramda";
import ts from "typescript";
import { z } from "zod";
import { defaultStatusCodes, ResponseVariant } from "./api-response";
import {
  emptyTail,
  exportModifier,
  f,
  makePromise,
  makeArrowFn,
  makeConditionalIndex,
  makeConst,
  makeDeconstruction,
  makeEmptyInitializingConstructor,
  makeInterfaceProp,
  makeObjectKeysReducer,
  makeParam,
  makeParams,
  makePropCall,
  makePublicClass,
  makePublicInterface,
  makePublicLiteralType,
  makePublicMethod,
  makeType,
  makeTernary,
  makeTypeParams,
  parametricIndexNode,
  propOf,
  protectedReadonlyModifier,
  quoteProp,
  recordStringAny,
  restToken,
  makeAnd,
  makeEqual,
  makeKeyOf,
} from "./integration-helpers";
import { makeCleanId } from "./common-helpers";
import { Method, methods } from "./method";
import { contentTypes } from "./content-type";
import { loadPeer } from "./peer-helpers";
import { Routing } from "./routing";
import { walkRouting } from "./routing-walker";
import { HandlingRules } from "./schema-walker";
import { zodToTs } from "./zts";
import { ZTSContext, printNode, addJsDocComment } from "./zts-helpers";
import type Prettier from "prettier";

type IOKind = "input" | "response" | ResponseVariant;

interface IntegrationParams {
  routing: Routing;
  /**
   * @desc What should be generated
   * @example "types" — types of your endpoint requests and responses (for a DIY solution)
   * @example "client" — an entity for performing typed requests and receiving typed responses
   * @default "client"
   * */
  variant?: "types" | "client";
  /**
   * @todo remove in v22
   * @deprecated
   * */
  splitResponse?: boolean;
  /**
   * @desc configures the style of object's optional properties
   * @default { withQuestionMark: true, withUndefined: true }
   */
  optionalPropStyle?: {
    /**
     * @desc add question mark to the optional property definition
     * @example { someProp?: boolean }
     * */
    withQuestionMark?: boolean;
    /**
     * @desc add undefined to the property union type
     * @example { someProp: boolean | undefined }
     */
    withUndefined?: boolean;
  };
  /**
   * @desc The schema to use for responses without body such as 204
   * @default z.undefined()
   * */
  noContent?: z.ZodTypeAny;
  /**
   * @desc Handling rules for your own branded schemas.
   * @desc Keys: brands (recommended to use unique symbols).
   * @desc Values: functions having schema as first argument that you should assign type to, second one is a context.
   * @example { MyBrand: ( schema: typeof myBrandSchema, { next } ) => createKeywordTypeNode(SyntaxKind.AnyKeyword)
   */
  brandHandling?: HandlingRules<ts.TypeNode, ZTSContext>;
}

interface FormattedPrintingOptions {
  /** @desc Typescript printer options */
  printerOptions?: ts.PrinterOptions;
  /**
   * @desc Typescript code formatter
   * @default prettier.format
   * */
  format?: (program: string) => Promise<string>;
}

export class Integration {
  protected program: ts.Node[] = [];
  protected usage: Array<ts.Node | string> = [];
  protected registry = new Map<
    ReturnType<typeof quoteProp>, // method+path
    Record<IOKind, string> & { isJson: boolean; tags: ReadonlyArray<string> }
  >();
  protected paths: string[] = [];
  protected aliases = new Map<z.ZodTypeAny, ts.TypeAliasDeclaration>();
  protected responseVariants = keys(defaultStatusCodes);
  protected ids = {
    pathType: f.createIdentifier("Path"),
    methodType: f.createIdentifier("Method"),
    methodPathType: f.createIdentifier("MethodPath"),
    inputInterface: f.createIdentifier("Input"),
    posResponseInterface: f.createIdentifier("PositiveResponse"),
    negResponseInterface: f.createIdentifier("NegativeResponse"),
    responseInterface: f.createIdentifier("Response"),
    jsonEndpointsConst: f.createIdentifier("jsonEndpoints"),
    endpointTagsConst: f.createIdentifier("endpointTags"),
    /** @todo remove in v22 */
    providerType: f.createIdentifier("Provider"),
    implementationType: f.createIdentifier("Implementation"),
    clientClass: f.createIdentifier("ExpressZodAPIClient"),
    keyParameter: f.createIdentifier("key"),
    pathParameter: f.createIdentifier("path"),
    paramsArgument: f.createIdentifier("params"),
    methodParameter: f.createIdentifier("method"),
    requestParameter: f.createIdentifier("request"),
    /** @todo use request and params in v22 */
    args: f.createIdentifier("args"),
    accumulator: f.createIdentifier("acc"),
    provideMethod: f.createIdentifier("provide"),
    implementationArgument: f.createIdentifier("implementation"),
    headersProperty: f.createIdentifier("headers"),
    hasBodyConst: f.createIdentifier("hasBody"),
    undefinedValue: f.createIdentifier("undefined"),
    bodyProperty: f.createIdentifier("body"),
    responseConst: f.createIdentifier("response"),
    searchParamsConst: f.createIdentifier("searchParams"),
    exampleImplementationConst: f.createIdentifier("exampleImplementation"),
    clientConst: f.createIdentifier("client"),
    contentTypeConst: f.createIdentifier("contentType"),
    isJsonConst: f.createIdentifier("isJSON"),
    someOfType: f.createIdentifier("SomeOf"),
  } satisfies Record<string, ts.Identifier>;
  protected interfaces: Array<{
    id: ts.Identifier;
    kind: IOKind;
    props: ts.PropertySignature[];
  }> = [];

  protected makeAlias(
    schema: z.ZodTypeAny,
    produce: () => ts.TypeNode,
  ): ts.TypeReferenceNode {
    let name = this.aliases.get(schema)?.name?.text;
    if (!name) {
      name = `Type${this.aliases.size + 1}`;
      const temp = f.createLiteralTypeNode(f.createNull());
      this.aliases.set(schema, makeType(name, temp));
      this.aliases.set(schema, makeType(name, produce()));
    }
    return f.createTypeReferenceNode(name);
  }

  public constructor({
    routing,
    brandHandling,
    variant = "client",
    optionalPropStyle = { withQuestionMark: true, withUndefined: true },
    noContent = z.undefined(),
  }: IntegrationParams) {
    const commons = { makeAlias: this.makeAlias.bind(this), optionalPropStyle };
    const ctxIn = { brandHandling, ctx: { ...commons, isResponse: false } };
    const ctxOut = { brandHandling, ctx: { ...commons, isResponse: true } };

    // type SomeOf<T> = T[keyof T];
    this.program.push(
      makePublicType(
        this.ids.someOfType,
        f.createIndexedAccessTypeNode(
          f.createTypeReferenceNode("T"),
          makeKeyOf("T"),
        ),
        { T: undefined },
      ),
    );

    walkRouting({
      routing,
      onEndpoint: (endpoint, path, method) => {
        const entitle = makeCleanId.bind(null, method, path); // clean id with method+path prefix
        const input = makeType(
          entitle("input"),
          zodToTs(endpoint.getSchema("input"), ctxIn),
        );
<<<<<<< HEAD
        this.program.push(input);

        const refs = this.responseVariants.reduce(
          (agg, responseVariant) => {
            const variants: ts.TypeAliasDeclaration[] = [];
            const props: ts.PropertySignature[] = [];
            for (const [idx, { schema, mimeTypes, statusCodes }] of endpoint
              .getResponses(responseVariant)
              .entries()) {
              const variantType = createTypeAlias(
                zodToTs(mimeTypes ? schema : noContent, ctxOut),
                entitle(responseVariant, "variant", `${idx + 1}`),
              );
              variants.push(variantType);
              for (const statusCode of statusCodes) {
                props.push(
                  makeInterfaceProp(statusCode, variantType.name.text),
                );
              }
            }
            // @todo not public
            const dict = makePublicInterface(
              f.createIdentifier(entitle(responseVariant, "response.variants")), // @todo accept string?
              props,
            );
            const whole = createTypeAlias(
              f.createTypeReferenceNode(this.ids.someOfType, [
                f.createTypeReferenceNode(dict.name.text),
              ]),
              entitle(responseVariant, "response"),
            );
            this.program.push(...variants, dict, whole);
            return Object.assign(agg, { [responseVariant]: whole });
          },
          {} as Record<ResponseVariant, ts.TypeAliasDeclaration>,
        );

        const genericResponse = createTypeAlias(
=======
        const positiveSchema = endpoint
          .getResponses("positive")
          .map(({ schema, mimeTypes }) => (mimeTypes ? schema : noContent))
          .reduce((agg, schema) => agg.or(schema));
        const positiveResponse = makeType(
          entitle("positive.response"),
          zodToTs(positiveSchema, ctxOut),
        );
        const negativeSchema = endpoint
          .getResponses("negative")
          .map(({ schema, mimeTypes }) => (mimeTypes ? schema : noContent))
          .reduce((agg, schema) => agg.or(schema));
        const negativeResponse = makeType(
          entitle("negative.response"),
          zodToTs(negativeSchema, ctxOut),
        );
        const genericResponse = makeType(
          entitle("response"),
>>>>>>> d574ba54
          f.createUnionTypeNode([
            f.createTypeReferenceNode(refs.positive.name.text),
            f.createTypeReferenceNode(refs.negative.name.text),
          ]),
        );
        this.program.push(genericResponse);
        this.paths.push(path);
        const isJson = endpoint
          .getResponses("positive")
          .some(({ mimeTypes }) => mimeTypes?.includes(contentTypes.json));
        this.registry.set(quoteProp(method, path), {
          input: input.name.text,
          positive: refs.positive.name.text,
          negative: refs.negative.name.text,
          response: genericResponse.name.text,
          tags: endpoint.getTags(),
          isJson,
        });
      },
    });

    this.program.unshift(...this.aliases.values());

    // export type Path = "/v1/user/retrieve" | ___;
    this.program.push(makePublicLiteralType(this.ids.pathType, this.paths));

    // export type Method = "get" | "post" | "put" | "delete" | "patch";
    this.program.push(makePublicLiteralType(this.ids.methodType, methods));

    this.interfaces.push(
      {
        id: this.ids.inputInterface,
        kind: "input",
        props: [],
      },
      { id: this.ids.posResponseInterface, kind: "positive", props: [] },
      { id: this.ids.negResponseInterface, kind: "negative", props: [] },
      {
        id: this.ids.responseInterface,
        kind: "response",
        props: [],
      },
    );

    // Single walk through the registry for making properties for the next three objects
    const jsonEndpoints: ts.PropertyAssignment[] = [];
    const endpointTags: ts.PropertyAssignment[] = [];
    for (const [propName, { isJson, tags, ...rest }] of this.registry) {
      // "get /v1/user/retrieve": GetV1UserRetrieveInput
      for (const face of this.interfaces)
        face.props.push(makeInterfaceProp(propName, rest[face.kind]));
      if (variant !== "types") {
        if (isJson) {
          // "get /v1/user/retrieve": true
          jsonEndpoints.push(
            f.createPropertyAssignment(propName, f.createTrue()),
          );
        }
        // "get /v1/user/retrieve": ["users"]
        endpointTags.push(
          f.createPropertyAssignment(
            propName,
            f.createArrayLiteralExpression(
              tags.map((tag) => f.createStringLiteral(tag)),
            ),
          ),
        );
      }
    }

    // export interface Input { "get /v1/user/retrieve": GetV1UserRetrieveInput; }
    for (const { id, props } of this.interfaces)
      this.program.push(makePublicInterface(id, props));

    // export type MethodPath = keyof Input;
    this.program.push(
      makeType(this.ids.methodPathType, makeKeyOf(this.ids.inputInterface), {
        isPublic: true,
      }),
    );

    if (variant === "types") return;

    // export const jsonEndpoints = { "get /v1/user/retrieve": true }
    const jsonEndpointsConst = f.createVariableStatement(
      exportModifier,
      makeConst(
        this.ids.jsonEndpointsConst,
        f.createObjectLiteralExpression(jsonEndpoints),
      ),
    );

    // export const endpointTags = { "get /v1/user/retrieve": ["users"] }
    const endpointTagsConst = f.createVariableStatement(
      exportModifier,
      makeConst(
        this.ids.endpointTagsConst,
        f.createObjectLiteralExpression(endpointTags),
      ),
    );

    // export type Implementation = (method: Method, path: string, params: Record<string, any>) => Promise<any>;
    const implementationType = makeType(
      this.ids.implementationType,
      f.createFunctionTypeNode(
        undefined,
        makeParams({
          [this.ids.methodParameter.text]: f.createTypeReferenceNode(
            this.ids.methodType,
          ),
          [this.ids.pathParameter.text]: f.createKeywordTypeNode(
            ts.SyntaxKind.StringKeyword,
          ),
          [this.ids.paramsArgument.text]: recordStringAny,
        }),
        makePromise("any"),
      ),
      { isPublic: true },
    );

    // `:${key}`
    const keyParamExpression = f.createTemplateExpression(
      f.createTemplateHead(":"),
      [f.createTemplateSpan(this.ids.keyParameter, emptyTail)],
    );

    // Object.keys(params).reduce((acc, key) => acc.replace(___, params[key]), path)
    const pathArgument = makeObjectKeysReducer(
      this.ids.paramsArgument,
      makePropCall(this.ids.accumulator, propOf<string>("replace"), [
        keyParamExpression,
        f.createElementAccessExpression(
          this.ids.paramsArgument,
          this.ids.keyParameter,
        ),
      ]),
      this.ids.pathParameter,
    );

    // Object.keys(params).reduce((acc, key) =>
    //   Object.assign(acc, !path.includes(`:${key}`) && {[key]: params[key]} ), {})
    const paramsArgument = makeObjectKeysReducer(
      this.ids.paramsArgument,
      makePropCall(
        f.createIdentifier(Object.name),
        propOf<typeof Object>("assign"),
        [
          this.ids.accumulator,
          makeAnd(
            f.createPrefixUnaryExpression(
              ts.SyntaxKind.ExclamationToken,
              makePropCall(this.ids.pathParameter, propOf<string>("includes"), [
                keyParamExpression,
              ]),
            ),
            f.createObjectLiteralExpression(
              [
                f.createPropertyAssignment(
                  f.createComputedPropertyName(this.ids.keyParameter),
                  f.createElementAccessExpression(
                    this.ids.paramsArgument,
                    this.ids.keyParameter,
                  ),
                ),
              ],
              false,
            ),
          ),
        ],
      ),
      f.createObjectLiteralExpression(),
    );

    // public provide<M extends Method, P extends Path>(method: M, path: P,
    //     params: `${M} ${P}` extends keyof Input ? Input[`${M} ${P}`] : Record<string, any>,
    //   ): Promise<`${M} ${P}` extends keyof Response ? Response[`${M} ${P}`] : unknown>;
    // @todo consider removal in v22
    const providerOverload1 = addJsDocComment(
      makePublicMethod(
        this.ids.provideMethod,
        makeParams({
          [this.ids.methodParameter.text]: f.createTypeReferenceNode("M"),
          [this.ids.pathParameter.text]: f.createTypeReferenceNode("P"),
          [this.ids.paramsArgument.text]: f.createConditionalTypeNode(
            parametricIndexNode,
            makeKeyOf(this.ids.inputInterface),
            f.createIndexedAccessTypeNode(
              f.createTypeReferenceNode(this.ids.inputInterface),
              parametricIndexNode,
            ),
            recordStringAny,
          ),
        }),
        undefined, // overload
        makeTypeParams({
          M: this.ids.methodType,
          P: this.ids.pathType,
        }),
        makePromise(
          makeConditionalIndex(
            this.ids.responseInterface,
            parametricIndexNode,
            f.createKeywordTypeNode(ts.SyntaxKind.UnknownKeyword),
          ),
        ),
      ),
      "@deprecated use the overload with 2 arguments instead",
    );

    // public provide<K extends keyof Input>(request: K, params: Input[K]): Promise<Response[K]>;
    const providerOverload2 = makePublicMethod(
      this.ids.provideMethod,
      makeParams({
        [this.ids.requestParameter.text]: f.createTypeReferenceNode("K"),
        [this.ids.paramsArgument.text]: f.createIndexedAccessTypeNode(
          f.createTypeReferenceNode(this.ids.inputInterface),
          f.createTypeReferenceNode("K"),
        ),
      }),
      undefined, // overload
      makeTypeParams({
        K: this.ids.methodPathType,
      }),
      makePromise(
        f.createIndexedAccessTypeNode(
          f.createTypeReferenceNode(this.ids.responseInterface),
          f.createTypeReferenceNode("K"),
        ),
      ),
    );

    // public provide(...args: [string, string, Record<string, any>] | [string, Record<string, any>]) {
    const actualProvider = makePublicMethod(
      this.ids.provideMethod,
      makeParams(
        {
          [this.ids.args.text]: f.createUnionTypeNode([
            // @todo remove this variant in v22
            f.createTupleTypeNode([
              f.createKeywordTypeNode(ts.SyntaxKind.StringKeyword),
              f.createKeywordTypeNode(ts.SyntaxKind.StringKeyword),
              recordStringAny,
            ]),
            f.createTupleTypeNode([
              f.createKeywordTypeNode(ts.SyntaxKind.StringKeyword),
              recordStringAny,
            ]),
          ]),
        },
        restToken,
      ),
      f.createBlock([
        f.createVariableStatement(
          undefined,
          makeConst(
            // const [method, path, params] =
            makeDeconstruction(
              this.ids.methodParameter,
              this.ids.pathParameter,
              this.ids.paramsArgument,
            ),
            // (args.length === 2 ? [...args[0].split((/ (.+)/,2), args[1]] : args) as [Method, Path, Record<string, any>]
            f.createAsExpression(
              f.createParenthesizedExpression(
                makeTernary(
                  makeEqual(
                    f.createPropertyAccessExpression(
                      this.ids.args,
                      propOf<unknown[]>("length"),
                    ),
                    f.createNumericLiteral(2),
                  ),
                  f.createArrayLiteralExpression([
                    f.createSpreadElement(
                      makePropCall(
                        f.createElementAccessExpression(this.ids.args, 0),
                        propOf<string>("split"),
                        [
                          f.createRegularExpressionLiteral("/ (.+)/"), // split once
                          f.createNumericLiteral(2), // excludes third empty element
                        ],
                      ),
                    ),
                    f.createElementAccessExpression(this.ids.args, 1),
                  ]),
                  this.ids.args, // @todo remove this in v22
                ),
              ),
              f.createTupleTypeNode([
                f.createTypeReferenceNode(this.ids.methodType),
                f.createTypeReferenceNode(this.ids.pathType),
                recordStringAny,
              ]),
            ),
          ),
        ),
        // return this.implementation(___)
        f.createReturnStatement(
          makePropCall(f.createThis(), this.ids.implementationArgument, [
            this.ids.methodParameter,
            pathArgument,
            paramsArgument,
          ]),
        ),
      ]),
    );

    // export class ExpressZodAPIClient { ___ }
    const clientClass = makePublicClass(
      this.ids.clientClass,
      // constructor(protected readonly implementation: Implementation) {}
      makeEmptyInitializingConstructor([
        makeParam(
          this.ids.implementationArgument,
          f.createTypeReferenceNode(this.ids.implementationType),
          protectedReadonlyModifier,
        ),
      ]),
      [providerOverload1, providerOverload2, actualProvider],
    );

    // @todo remove in v22
    const providerType = makeType(
      this.ids.providerType,
      f.createIndexedAccessTypeNode(
        f.createTypeReferenceNode(this.ids.clientClass),
        f.createLiteralTypeNode(
          f.createStringLiteral(this.ids.provideMethod.text),
        ),
      ),
      { isPublic: true, comment: "@deprecated will be removed in v22" },
    );

    this.program.push(
      jsonEndpointsConst,
      endpointTagsConst,
      implementationType,
      clientClass,
      providerType,
    );

    // method: method.toUpperCase()
    const methodProperty = f.createPropertyAssignment(
      this.ids.methodParameter,
      makePropCall(this.ids.methodParameter, propOf<string>("toUpperCase")),
    );

    // headers: hasBody ? { "Content-Type": "application/json" } : undefined
    const headersProperty = f.createPropertyAssignment(
      this.ids.headersProperty,
      makeTernary(
        this.ids.hasBodyConst,
        f.createObjectLiteralExpression([
          f.createPropertyAssignment(
            f.createStringLiteral("Content-Type"),
            f.createStringLiteral(contentTypes.json),
          ),
        ]),
        this.ids.undefinedValue,
      ),
    );

    // body: hasBody ? JSON.stringify(params) : undefined
    const bodyProperty = f.createPropertyAssignment(
      this.ids.bodyProperty,
      makeTernary(
        this.ids.hasBodyConst,
        makePropCall(f.createIdentifier("JSON"), propOf<JSON>("stringify"), [
          this.ids.paramsArgument,
        ]),
        this.ids.undefinedValue,
      ),
    );

    // const response = await fetch(`https://example.com${path}${searchParams}`, { ___ });
    const responseStatement = f.createVariableStatement(
      undefined,
      makeConst(
        this.ids.responseConst,
        f.createAwaitExpression(
          f.createCallExpression(f.createIdentifier(fetch.name), undefined, [
            f.createTemplateExpression(
              f.createTemplateHead("https://example.com"),
              [
                f.createTemplateSpan(
                  this.ids.pathParameter,
                  f.createTemplateMiddle(""),
                ),
                f.createTemplateSpan(this.ids.searchParamsConst, emptyTail),
              ],
            ),
            f.createObjectLiteralExpression([
              methodProperty,
              headersProperty,
              bodyProperty,
            ]),
          ]),
        ),
      ),
    );

    // const hasBody = !["get", "delete"].includes(method);
    const hasBodyStatement = f.createVariableStatement(
      undefined,
      makeConst(
        this.ids.hasBodyConst,
        f.createLogicalNot(
          makePropCall(
            f.createArrayLiteralExpression([
              f.createStringLiteral("get" satisfies Method),
              f.createStringLiteral("delete" satisfies Method),
            ]),
            propOf<string[]>("includes"),
            [this.ids.methodParameter],
          ),
        ),
      ),
    );

    // const searchParams = hasBody ? "" : `?${new URLSearchParams(params)}`;
    const searchParamsStatement = f.createVariableStatement(
      undefined,
      makeConst(
        this.ids.searchParamsConst,
        makeTernary(
          this.ids.hasBodyConst,
          f.createStringLiteral(""),
          f.createTemplateExpression(f.createTemplateHead("?"), [
            f.createTemplateSpan(
              f.createNewExpression(
                f.createIdentifier(URLSearchParams.name),
                undefined,
                [this.ids.paramsArgument],
              ),
              emptyTail,
            ),
          ]),
        ),
      ),
    );

    // const contentType = response.headers.get("content-type");
    const contentTypeStatement = f.createVariableStatement(
      undefined,
      makeConst(
        this.ids.contentTypeConst,
        makePropCall(
          [this.ids.responseConst, this.ids.headersProperty],
          propOf<Headers>("get"),
          [f.createStringLiteral("content-type")],
        ),
      ),
    );

    // if (!contentType) return;
    const noBodyStatement = f.createIfStatement(
      f.createPrefixUnaryExpression(
        ts.SyntaxKind.ExclamationToken,
        this.ids.contentTypeConst,
      ),
      f.createReturnStatement(undefined),
      undefined,
    );

    // const isJSON = contentType.startsWith("application/json");
    const parserStatement = f.createVariableStatement(
      undefined,
      makeConst(
        this.ids.isJsonConst,
        f.createCallChain(
          f.createPropertyAccessChain(
            this.ids.contentTypeConst,
            undefined,
            propOf<string>("startsWith"),
          ),
          undefined,
          undefined,
          [f.createStringLiteral(contentTypes.json)],
        ),
      ),
    );

    // return response[isJSON ? "json" : "text"]();
    const returnStatement = f.createReturnStatement(
      f.createCallExpression(
        f.createElementAccessExpression(
          this.ids.responseConst,
          makeTernary(
            this.ids.isJsonConst,
            f.createStringLiteral(propOf<Response>("json")),
            f.createStringLiteral(propOf<Response>("text")),
          ),
        ),
        undefined,
        [],
      ),
    );

    // export const exampleImplementation: Implementation = async (method,path,params) => { ___ };
    const exampleImplStatement = f.createVariableStatement(
      exportModifier,
      makeConst(
        this.ids.exampleImplementationConst,
        makeArrowFn(
          [
            this.ids.methodParameter,
            this.ids.pathParameter,
            this.ids.paramsArgument,
          ],
          f.createBlock([
            hasBodyStatement,
            searchParamsStatement,
            responseStatement,
            contentTypeStatement,
            noBodyStatement,
            parserStatement,
            returnStatement,
          ]),
          true,
        ),
        f.createTypeReferenceNode(this.ids.implementationType),
      ),
    );

    // client.provide("get /v1/user/retrieve", { id: "10" });
    const provideCallingStatement = f.createExpressionStatement(
      makePropCall(this.ids.clientConst, this.ids.provideMethod, [
        f.createStringLiteral(`${"get" satisfies Method} /v1/user/retrieve`),
        f.createObjectLiteralExpression([
          f.createPropertyAssignment("id", f.createStringLiteral("10")),
        ]),
      ]),
    );

    // const client = new ExpressZodAPIClient(exampleImplementation);
    const clientInstanceStatement = f.createVariableStatement(
      undefined,
      makeConst(
        this.ids.clientConst,
        f.createNewExpression(this.ids.clientClass, undefined, [
          this.ids.exampleImplementationConst,
        ]),
      ),
    );

    this.usage.push(
      exampleImplStatement,
      clientInstanceStatement,
      provideCallingStatement,
    );
  }

  protected printUsage(printerOptions?: ts.PrinterOptions) {
    return this.usage.length
      ? this.usage
          .map((entry) =>
            typeof entry === "string"
              ? entry
              : printNode(entry, printerOptions),
          )
          .join("\n")
      : undefined;
  }

  public print(printerOptions?: ts.PrinterOptions) {
    const usageExampleText = this.printUsage(printerOptions);
    const commentNode =
      usageExampleText &&
      ts.addSyntheticLeadingComment(
        ts.addSyntheticLeadingComment(
          f.createEmptyStatement(),
          ts.SyntaxKind.SingleLineCommentTrivia,
          " Usage example:",
        ),
        ts.SyntaxKind.MultiLineCommentTrivia,
        `\n${usageExampleText}`,
      );
    return this.program
      .concat(commentNode || [])
      .map((node, index) =>
        printNode(
          node,
          index < this.program.length
            ? printerOptions
            : { ...printerOptions, omitTrailingSemicolon: true },
        ),
      )
      .join("\n\n");
  }

  public async printFormatted({
    printerOptions,
    format: userDefined,
  }: FormattedPrintingOptions = {}) {
    let format = userDefined;
    if (!format) {
      try {
        const prettierFormat = (await loadPeer<typeof Prettier>("prettier"))
          .format;
        format = (text) => prettierFormat(text, { filepath: "client.ts" });
      } catch {}
    }

    const usageExample = this.printUsage(printerOptions);
    this.usage =
      usageExample && format ? [await format(usageExample)] : this.usage;

    const output = this.print(printerOptions);
    return format ? format(output) : output;
  }
}<|MERGE_RESOLUTION|>--- conflicted
+++ resolved
@@ -180,13 +180,13 @@
 
     // type SomeOf<T> = T[keyof T];
     this.program.push(
-      makePublicType(
+      makeType(
         this.ids.someOfType,
         f.createIndexedAccessTypeNode(
           f.createTypeReferenceNode("T"),
           makeKeyOf("T"),
         ),
-        { T: undefined },
+        { isPublic: true, params: { T: undefined } },
       ),
     );
 
@@ -198,7 +198,6 @@
           entitle("input"),
           zodToTs(endpoint.getSchema("input"), ctxIn),
         );
-<<<<<<< HEAD
         this.program.push(input);
 
         const refs = this.responseVariants.reduce(
@@ -208,9 +207,9 @@
             for (const [idx, { schema, mimeTypes, statusCodes }] of endpoint
               .getResponses(responseVariant)
               .entries()) {
-              const variantType = createTypeAlias(
+              const variantType = makeType(
+                entitle(responseVariant, "variant", `${idx + 1}`),
                 zodToTs(mimeTypes ? schema : noContent, ctxOut),
-                entitle(responseVariant, "variant", `${idx + 1}`),
               );
               variants.push(variantType);
               for (const statusCode of statusCodes) {
@@ -224,11 +223,11 @@
               f.createIdentifier(entitle(responseVariant, "response.variants")), // @todo accept string?
               props,
             );
-            const whole = createTypeAlias(
+            const whole = makeType(
+              entitle(responseVariant, "response"),
               f.createTypeReferenceNode(this.ids.someOfType, [
                 f.createTypeReferenceNode(dict.name.text),
               ]),
-              entitle(responseVariant, "response"),
             );
             this.program.push(...variants, dict, whole);
             return Object.assign(agg, { [responseVariant]: whole });
@@ -236,27 +235,8 @@
           {} as Record<ResponseVariant, ts.TypeAliasDeclaration>,
         );
 
-        const genericResponse = createTypeAlias(
-=======
-        const positiveSchema = endpoint
-          .getResponses("positive")
-          .map(({ schema, mimeTypes }) => (mimeTypes ? schema : noContent))
-          .reduce((agg, schema) => agg.or(schema));
-        const positiveResponse = makeType(
-          entitle("positive.response"),
-          zodToTs(positiveSchema, ctxOut),
-        );
-        const negativeSchema = endpoint
-          .getResponses("negative")
-          .map(({ schema, mimeTypes }) => (mimeTypes ? schema : noContent))
-          .reduce((agg, schema) => agg.or(schema));
-        const negativeResponse = makeType(
-          entitle("negative.response"),
-          zodToTs(negativeSchema, ctxOut),
-        );
         const genericResponse = makeType(
           entitle("response"),
->>>>>>> d574ba54
           f.createUnionTypeNode([
             f.createTypeReferenceNode(refs.positive.name.text),
             f.createTypeReferenceNode(refs.negative.name.text),
