import { keys } from "ramda";
import ts from "typescript";
import { z } from "zod";
import { defaultStatusCodes, ResponseVariant } from "./api-response";
import {
  emptyTail,
  exportModifier,
  f,
  makePromise,
  makeArrowFn,
  makeConditionalIndex,
  makeConst,
  makeDeconstruction,
  makeEmptyInitializingConstructor,
  makeInterfaceProp,
  makeObjectKeysReducer,
  makeParam,
  makeParams,
  makePropCall,
  makePublicClass,
  makeInterface,
  makePublicLiteralType,
  makePublicMethod,
  makeType,
  makeTernary,
  makeTypeParams,
  parametricIndexNode,
  propOf,
  protectedReadonlyModifier,
  quoteProp,
  recordStringAny,
  restToken,
  makeAnd,
  makeEqual,
  makeKeyOf,
  makeSomeOfHelper,
} from "./integration-helpers";
import { makeCleanId } from "./common-helpers";
import { Method, methods } from "./method";
import { contentTypes } from "./content-type";
import { loadPeer } from "./peer-helpers";
import { Routing } from "./routing";
import { OnEndpoint, walkRouting } from "./routing-walker";
import { HandlingRules } from "./schema-walker";
import { zodToTs } from "./zts";
import { ZTSContext, printNode, addJsDocComment } from "./zts-helpers";
import type Prettier from "prettier";

type IOKind = "input" | "response" | ResponseVariant | "encoded";

interface IntegrationParams {
  routing: Routing;
  /**
   * @desc What should be generated
   * @example "types" — types of your endpoint requests and responses (for a DIY solution)
   * @example "client" — an entity for performing typed requests and receiving typed responses
   * @default "client"
   * */
  variant?: "types" | "client";
  /**
   * @todo remove in v22
   * @deprecated
   * */
  splitResponse?: boolean;
  /**
   * @desc configures the style of object's optional properties
   * @default { withQuestionMark: true, withUndefined: true }
   */
  optionalPropStyle?: {
    /**
     * @desc add question mark to the optional property definition
     * @example { someProp?: boolean }
     * */
    withQuestionMark?: boolean;
    /**
     * @desc add undefined to the property union type
     * @example { someProp: boolean | undefined }
     */
    withUndefined?: boolean;
  };
  /**
   * @desc The schema to use for responses without body such as 204
   * @default z.undefined()
   * */
  noContent?: z.ZodTypeAny;
  /**
   * @desc Handling rules for your own branded schemas.
   * @desc Keys: brands (recommended to use unique symbols).
   * @desc Values: functions having schema as first argument that you should assign type to, second one is a context.
   * @example { MyBrand: ( schema: typeof myBrandSchema, { next } ) => createKeywordTypeNode(SyntaxKind.AnyKeyword)
   */
  brandHandling?: HandlingRules<ts.TypeNode, ZTSContext>;
}

interface FormattedPrintingOptions {
  /** @desc Typescript printer options */
  printerOptions?: ts.PrinterOptions;
  /**
   * @desc Typescript code formatter
   * @default prettier.format
   * */
  format?: (program: string) => Promise<string>;
}

export class Integration {
  protected someOf = makeSomeOfHelper();
  protected program: ts.Node[] = [this.someOf];
  protected usage: Array<ts.Node | string> = [];
  protected registry = new Map<
    ReturnType<typeof quoteProp>, // method+path
    Record<IOKind, ts.TypeNode> & {
      isJson: boolean;
      tags: ReadonlyArray<string>;
    }
  >();
  protected paths = new Set<string>();
  protected aliases = new Map<z.ZodTypeAny, ts.TypeAliasDeclaration>();
  protected responseVariants = keys(defaultStatusCodes);
  protected ids = {
    pathType: f.createIdentifier("Path"),
    methodType: f.createIdentifier("Method"),
    methodPathType: f.createIdentifier("MethodPath"),
    inputInterface: f.createIdentifier("Input"),
    posResponseInterface: f.createIdentifier("PositiveResponse"),
    negResponseInterface: f.createIdentifier("NegativeResponse"),
    encResponseInterface: f.createIdentifier("EncodedResponse"),
    responseInterface: f.createIdentifier("Response"),
    jsonEndpointsConst: f.createIdentifier("jsonEndpoints"),
    endpointTagsConst: f.createIdentifier("endpointTags"),
    /** @todo remove in v22 */
    providerType: f.createIdentifier("Provider"),
    implementationType: f.createIdentifier("Implementation"),
    clientClass: f.createIdentifier("ExpressZodAPIClient"),
    keyParameter: f.createIdentifier("key"),
    pathParameter: f.createIdentifier("path"),
    paramsArgument: f.createIdentifier("params"),
    methodParameter: f.createIdentifier("method"),
    requestParameter: f.createIdentifier("request"),
    /** @todo use request and params in v22 */
    args: f.createIdentifier("args"),
    accumulator: f.createIdentifier("acc"),
    provideMethod: f.createIdentifier("provide"),
    implementationArgument: f.createIdentifier("implementation"),
    headersProperty: f.createIdentifier("headers"),
    hasBodyConst: f.createIdentifier("hasBody"),
    undefinedValue: f.createIdentifier("undefined"),
    bodyProperty: f.createIdentifier("body"),
    responseConst: f.createIdentifier("response"),
    searchParamsConst: f.createIdentifier("searchParams"),
    exampleImplementationConst: f.createIdentifier("exampleImplementation"),
    clientConst: f.createIdentifier("client"),
    contentTypeConst: f.createIdentifier("contentType"),
    isJsonConst: f.createIdentifier("isJSON"),
  } satisfies Record<string, ts.Identifier>;
  protected interfaces: Array<{
    id: ts.Identifier;
    kind: IOKind;
    props: ts.PropertySignature[];
  }> = [];

  protected makeAlias(
    schema: z.ZodTypeAny,
    produce: () => ts.TypeNode,
  ): ts.TypeReferenceNode {
    let name = this.aliases.get(schema)?.name?.text;
    if (!name) {
      name = `Type${this.aliases.size + 1}`;
      const temp = f.createLiteralTypeNode(f.createNull());
      this.aliases.set(schema, makeType(name, temp));
      this.aliases.set(schema, makeType(name, produce()));
    }
    return f.createTypeReferenceNode(name);
  }

  /** @example SomeOf<_>*/
  protected makeSomeOf = ({ name }: ts.TypeAliasDeclaration) =>
    f.createTypeReferenceNode(this.someOf.name, [
      f.createTypeReferenceNode(name),
    ]);

  public constructor({
    routing,
    brandHandling,
    variant = "client",
    optionalPropStyle = { withQuestionMark: true, withUndefined: true },
    noContent = z.undefined(),
  }: IntegrationParams) {
    const commons = { makeAlias: this.makeAlias.bind(this), optionalPropStyle };
    const ctxIn = { brandHandling, ctx: { ...commons, isResponse: false } };
    const ctxOut = { brandHandling, ctx: { ...commons, isResponse: true } };
    const onEndpoint: OnEndpoint = (endpoint, path, method) => {
      const entitle = makeCleanId.bind(null, method, path); // clean id with method+path prefix
      const input = makeType(
        entitle("input"),
        zodToTs(endpoint.getSchema("input"), ctxIn),
      );
      this.program.push(input);
      const dictionaries = this.responseVariants.reduce(
        (agg, responseVariant) => {
          const props: ts.PropertySignature[] = [];
          const responses = endpoint.getResponses(responseVariant).entries();
          for (const [idx, { schema, mimeTypes, statusCodes }] of responses) {
            const variantType = makeType(
              entitle(responseVariant, "variant", `${idx + 1}`),
              zodToTs(mimeTypes ? schema : noContent, ctxOut),
            );
            this.program.push(variantType);
            for (const statusCode of statusCodes) {
              props.push(
                makeInterfaceProp(
                  statusCode,
                  f.createTypeReferenceNode(variantType.name),
                ),
              );
            }
          }
          const dict = makeInterface(
            entitle(responseVariant, "response.variants"),
            props,
          );
          this.program.push(dict);
          return Object.assign(agg, { [responseVariant]: dict });
        },
        {} as Record<ResponseVariant, ts.TypeAliasDeclaration>,
      );
<<<<<<< HEAD

      this.paths.push(path);
=======
      this.paths.add(path);
>>>>>>> 098bcb85
      const isJson = endpoint
        .getResponses("positive")
        .some(({ mimeTypes }) => mimeTypes?.includes(contentTypes.json));
      const methodPath = quoteProp(method, path);
      this.registry.set(methodPath, {
        input: f.createTypeReferenceNode(input.name),
        positive: this.makeSomeOf(dictionaries.positive),
        negative: this.makeSomeOf(dictionaries.negative),
        response: f.createUnionTypeNode([
          f.createIndexedAccessTypeNode(
            f.createTypeReferenceNode(this.ids.posResponseInterface),
            f.createTypeReferenceNode(methodPath),
          ),
          f.createIndexedAccessTypeNode(
            f.createTypeReferenceNode(this.ids.negResponseInterface),
            f.createTypeReferenceNode(methodPath),
          ),
        ]),
        encoded: f.createIntersectionTypeNode([
          f.createTypeReferenceNode(dictionaries.positive.name),
          f.createTypeReferenceNode(dictionaries.negative.name),
        ]),
        tags: endpoint.getTags(),
        isJson,
      });
    };
    walkRouting({ routing, onEndpoint });
    this.program.unshift(...this.aliases.values());

    // export type Path = "/v1/user/retrieve" | ___;
    this.program.push(
      makePublicLiteralType(this.ids.pathType, Array.from(this.paths)),
    );

    // export type Method = "get" | "post" | "put" | "delete" | "patch";
    this.program.push(makePublicLiteralType(this.ids.methodType, methods));

    this.interfaces.push(
      {
        id: this.ids.inputInterface,
        kind: "input",
        props: [],
      },
      { id: this.ids.posResponseInterface, kind: "positive", props: [] },
      { id: this.ids.negResponseInterface, kind: "negative", props: [] },
      { id: this.ids.encResponseInterface, kind: "encoded", props: [] },
      {
        id: this.ids.responseInterface,
        kind: "response",
        props: [],
      },
    );

    // Single walk through the registry for making properties for the next three objects
    const jsonEndpoints: ts.PropertyAssignment[] = [];
    const endpointTags: ts.PropertyAssignment[] = [];
    for (const [propName, { isJson, tags, ...rest }] of this.registry) {
      // "get /v1/user/retrieve": GetV1UserRetrieveInput
      for (const face of this.interfaces)
        face.props.push(makeInterfaceProp(propName, rest[face.kind]));
      if (variant !== "types") {
        if (isJson) {
          // "get /v1/user/retrieve": true
          jsonEndpoints.push(
            f.createPropertyAssignment(propName, f.createTrue()),
          );
        }
        // "get /v1/user/retrieve": ["users"]
        endpointTags.push(
          f.createPropertyAssignment(
            propName,
            f.createArrayLiteralExpression(
              tags.map((tag) => f.createStringLiteral(tag)),
            ),
          ),
        );
      }
    }

    // export interface Input { "get /v1/user/retrieve": GetV1UserRetrieveInput; }
    for (const { id, props } of this.interfaces)
      this.program.push(makeInterface(id, props, { isPublic: true }));

    // export type MethodPath = keyof Input;
    this.program.push(
      makeType(this.ids.methodPathType, makeKeyOf(this.ids.inputInterface), {
        isPublic: true,
      }),
    );

    if (variant === "types") return;

    // export const jsonEndpoints = { "get /v1/user/retrieve": true }
    const jsonEndpointsConst = f.createVariableStatement(
      exportModifier,
      makeConst(
        this.ids.jsonEndpointsConst,
        f.createObjectLiteralExpression(jsonEndpoints),
      ),
    );

    // export const endpointTags = { "get /v1/user/retrieve": ["users"] }
    const endpointTagsConst = f.createVariableStatement(
      exportModifier,
      makeConst(
        this.ids.endpointTagsConst,
        f.createObjectLiteralExpression(endpointTags),
      ),
    );

    // export type Implementation = (method: Method, path: string, params: Record<string, any>) => Promise<any>;
    const implementationType = makeType(
      this.ids.implementationType,
      f.createFunctionTypeNode(
        undefined,
        makeParams({
          [this.ids.methodParameter.text]: f.createTypeReferenceNode(
            this.ids.methodType,
          ),
          [this.ids.pathParameter.text]: f.createKeywordTypeNode(
            ts.SyntaxKind.StringKeyword,
          ),
          [this.ids.paramsArgument.text]: recordStringAny,
        }),
        makePromise("any"),
      ),
      { isPublic: true },
    );

    // `:${key}`
    const keyParamExpression = f.createTemplateExpression(
      f.createTemplateHead(":"),
      [f.createTemplateSpan(this.ids.keyParameter, emptyTail)],
    );

    // Object.keys(params).reduce((acc, key) => acc.replace(___, params[key]), path)
    const pathArgument = makeObjectKeysReducer(
      this.ids.paramsArgument,
      makePropCall(this.ids.accumulator, propOf<string>("replace"), [
        keyParamExpression,
        f.createElementAccessExpression(
          this.ids.paramsArgument,
          this.ids.keyParameter,
        ),
      ]),
      this.ids.pathParameter,
    );

    // Object.keys(params).reduce((acc, key) =>
    //   Object.assign(acc, !path.includes(`:${key}`) && {[key]: params[key]} ), {})
    const paramsArgument = makeObjectKeysReducer(
      this.ids.paramsArgument,
      makePropCall(
        f.createIdentifier(Object.name),
        propOf<typeof Object>("assign"),
        [
          this.ids.accumulator,
          makeAnd(
            f.createPrefixUnaryExpression(
              ts.SyntaxKind.ExclamationToken,
              makePropCall(this.ids.pathParameter, propOf<string>("includes"), [
                keyParamExpression,
              ]),
            ),
            f.createObjectLiteralExpression(
              [
                f.createPropertyAssignment(
                  f.createComputedPropertyName(this.ids.keyParameter),
                  f.createElementAccessExpression(
                    this.ids.paramsArgument,
                    this.ids.keyParameter,
                  ),
                ),
              ],
              false,
            ),
          ),
        ],
      ),
      f.createObjectLiteralExpression(),
    );

    // public provide<M extends Method, P extends Path>(method: M, path: P,
    //     params: `${M} ${P}` extends keyof Input ? Input[`${M} ${P}`] : Record<string, any>,
    //   ): Promise<`${M} ${P}` extends keyof Response ? Response[`${M} ${P}`] : unknown>;
    // @todo consider removal in v22
    const providerOverload1 = addJsDocComment(
      makePublicMethod(
        this.ids.provideMethod,
        makeParams({
          [this.ids.methodParameter.text]: f.createTypeReferenceNode("M"),
          [this.ids.pathParameter.text]: f.createTypeReferenceNode("P"),
          [this.ids.paramsArgument.text]: f.createConditionalTypeNode(
            parametricIndexNode,
            makeKeyOf(this.ids.inputInterface),
            f.createIndexedAccessTypeNode(
              f.createTypeReferenceNode(this.ids.inputInterface),
              parametricIndexNode,
            ),
            recordStringAny,
          ),
        }),
        undefined, // overload
        makeTypeParams({
          M: this.ids.methodType,
          P: this.ids.pathType,
        }),
        makePromise(
          makeConditionalIndex(
            this.ids.responseInterface,
            parametricIndexNode,
            f.createKeywordTypeNode(ts.SyntaxKind.UnknownKeyword),
          ),
        ),
      ),
      "@deprecated use the overload with 2 arguments instead",
    );

    // public provide<K extends keyof Input>(request: K, params: Input[K]): Promise<Response[K]>;
    const providerOverload2 = makePublicMethod(
      this.ids.provideMethod,
      makeParams({
        [this.ids.requestParameter.text]: f.createTypeReferenceNode("K"),
        [this.ids.paramsArgument.text]: f.createIndexedAccessTypeNode(
          f.createTypeReferenceNode(this.ids.inputInterface),
          f.createTypeReferenceNode("K"),
        ),
      }),
      undefined, // overload
      makeTypeParams({
        K: this.ids.methodPathType,
      }),
      makePromise(
        f.createIndexedAccessTypeNode(
          f.createTypeReferenceNode(this.ids.responseInterface),
          f.createTypeReferenceNode("K"),
        ),
      ),
    );

    // public provide(...args: [string, string, Record<string, any>] | [string, Record<string, any>]) {
    const actualProvider = makePublicMethod(
      this.ids.provideMethod,
      makeParams(
        {
          [this.ids.args.text]: f.createUnionTypeNode([
            // @todo remove this variant in v22
            f.createTupleTypeNode([
              f.createKeywordTypeNode(ts.SyntaxKind.StringKeyword),
              f.createKeywordTypeNode(ts.SyntaxKind.StringKeyword),
              recordStringAny,
            ]),
            f.createTupleTypeNode([
              f.createKeywordTypeNode(ts.SyntaxKind.StringKeyword),
              recordStringAny,
            ]),
          ]),
        },
        restToken,
      ),
      f.createBlock([
        f.createVariableStatement(
          undefined,
          makeConst(
            // const [method, path, params] =
            makeDeconstruction(
              this.ids.methodParameter,
              this.ids.pathParameter,
              this.ids.paramsArgument,
            ),
            // (args.length === 2 ? [...args[0].split((/ (.+)/,2), args[1]] : args) as [Method, Path, Record<string, any>]
            f.createAsExpression(
              f.createParenthesizedExpression(
                makeTernary(
                  makeEqual(
                    f.createPropertyAccessExpression(
                      this.ids.args,
                      propOf<unknown[]>("length"),
                    ),
                    f.createNumericLiteral(2),
                  ),
                  f.createArrayLiteralExpression([
                    f.createSpreadElement(
                      makePropCall(
                        f.createElementAccessExpression(this.ids.args, 0),
                        propOf<string>("split"),
                        [
                          f.createRegularExpressionLiteral("/ (.+)/"), // split once
                          f.createNumericLiteral(2), // excludes third empty element
                        ],
                      ),
                    ),
                    f.createElementAccessExpression(this.ids.args, 1),
                  ]),
                  this.ids.args, // @todo remove this in v22
                ),
              ),
              f.createTupleTypeNode([
                f.createTypeReferenceNode(this.ids.methodType),
                f.createTypeReferenceNode(this.ids.pathType),
                recordStringAny,
              ]),
            ),
          ),
        ),
        // return this.implementation(___)
        f.createReturnStatement(
          makePropCall(f.createThis(), this.ids.implementationArgument, [
            this.ids.methodParameter,
            pathArgument,
            paramsArgument,
          ]),
        ),
      ]),
    );

    // export class ExpressZodAPIClient { ___ }
    const clientClass = makePublicClass(
      this.ids.clientClass,
      // constructor(protected readonly implementation: Implementation) {}
      makeEmptyInitializingConstructor([
        makeParam(
          this.ids.implementationArgument,
          f.createTypeReferenceNode(this.ids.implementationType),
          protectedReadonlyModifier,
        ),
      ]),
      [providerOverload1, providerOverload2, actualProvider],
    );

    // @todo remove in v22
    const providerType = makeType(
      this.ids.providerType,
      f.createIndexedAccessTypeNode(
        f.createTypeReferenceNode(this.ids.clientClass),
        f.createLiteralTypeNode(
          f.createStringLiteral(this.ids.provideMethod.text),
        ),
      ),
      { isPublic: true, comment: "@deprecated will be removed in v22" },
    );

    this.program.push(
      jsonEndpointsConst,
      endpointTagsConst,
      implementationType,
      clientClass,
      providerType,
    );

    // method: method.toUpperCase()
    const methodProperty = f.createPropertyAssignment(
      this.ids.methodParameter,
      makePropCall(this.ids.methodParameter, propOf<string>("toUpperCase")),
    );

    // headers: hasBody ? { "Content-Type": "application/json" } : undefined
    const headersProperty = f.createPropertyAssignment(
      this.ids.headersProperty,
      makeTernary(
        this.ids.hasBodyConst,
        f.createObjectLiteralExpression([
          f.createPropertyAssignment(
            f.createStringLiteral("Content-Type"),
            f.createStringLiteral(contentTypes.json),
          ),
        ]),
        this.ids.undefinedValue,
      ),
    );

    // body: hasBody ? JSON.stringify(params) : undefined
    const bodyProperty = f.createPropertyAssignment(
      this.ids.bodyProperty,
      makeTernary(
        this.ids.hasBodyConst,
        makePropCall(f.createIdentifier("JSON"), propOf<JSON>("stringify"), [
          this.ids.paramsArgument,
        ]),
        this.ids.undefinedValue,
      ),
    );

    // const response = await fetch(`https://example.com${path}${searchParams}`, { ___ });
    const responseStatement = f.createVariableStatement(
      undefined,
      makeConst(
        this.ids.responseConst,
        f.createAwaitExpression(
          f.createCallExpression(f.createIdentifier(fetch.name), undefined, [
            f.createTemplateExpression(
              f.createTemplateHead("https://example.com"),
              [
                f.createTemplateSpan(
                  this.ids.pathParameter,
                  f.createTemplateMiddle(""),
                ),
                f.createTemplateSpan(this.ids.searchParamsConst, emptyTail),
              ],
            ),
            f.createObjectLiteralExpression([
              methodProperty,
              headersProperty,
              bodyProperty,
            ]),
          ]),
        ),
      ),
    );

    // const hasBody = !["get", "delete"].includes(method);
    const hasBodyStatement = f.createVariableStatement(
      undefined,
      makeConst(
        this.ids.hasBodyConst,
        f.createLogicalNot(
          makePropCall(
            f.createArrayLiteralExpression([
              f.createStringLiteral("get" satisfies Method),
              f.createStringLiteral("delete" satisfies Method),
            ]),
            propOf<string[]>("includes"),
            [this.ids.methodParameter],
          ),
        ),
      ),
    );

    // const searchParams = hasBody ? "" : `?${new URLSearchParams(params)}`;
    const searchParamsStatement = f.createVariableStatement(
      undefined,
      makeConst(
        this.ids.searchParamsConst,
        makeTernary(
          this.ids.hasBodyConst,
          f.createStringLiteral(""),
          f.createTemplateExpression(f.createTemplateHead("?"), [
            f.createTemplateSpan(
              f.createNewExpression(
                f.createIdentifier(URLSearchParams.name),
                undefined,
                [this.ids.paramsArgument],
              ),
              emptyTail,
            ),
          ]),
        ),
      ),
    );

    // const contentType = response.headers.get("content-type");
    const contentTypeStatement = f.createVariableStatement(
      undefined,
      makeConst(
        this.ids.contentTypeConst,
        makePropCall(
          [this.ids.responseConst, this.ids.headersProperty],
          propOf<Headers>("get"),
          [f.createStringLiteral("content-type")],
        ),
      ),
    );

    // if (!contentType) return;
    const noBodyStatement = f.createIfStatement(
      f.createPrefixUnaryExpression(
        ts.SyntaxKind.ExclamationToken,
        this.ids.contentTypeConst,
      ),
      f.createReturnStatement(undefined),
      undefined,
    );

    // const isJSON = contentType.startsWith("application/json");
    const parserStatement = f.createVariableStatement(
      undefined,
      makeConst(
        this.ids.isJsonConst,
        f.createCallChain(
          f.createPropertyAccessChain(
            this.ids.contentTypeConst,
            undefined,
            propOf<string>("startsWith"),
          ),
          undefined,
          undefined,
          [f.createStringLiteral(contentTypes.json)],
        ),
      ),
    );

    // return response[isJSON ? "json" : "text"]();
    const returnStatement = f.createReturnStatement(
      f.createCallExpression(
        f.createElementAccessExpression(
          this.ids.responseConst,
          makeTernary(
            this.ids.isJsonConst,
            f.createStringLiteral(propOf<Response>("json")),
            f.createStringLiteral(propOf<Response>("text")),
          ),
        ),
        undefined,
        [],
      ),
    );

    // export const exampleImplementation: Implementation = async (method,path,params) => { ___ };
    const exampleImplStatement = f.createVariableStatement(
      exportModifier,
      makeConst(
        this.ids.exampleImplementationConst,
        makeArrowFn(
          [
            this.ids.methodParameter,
            this.ids.pathParameter,
            this.ids.paramsArgument,
          ],
          f.createBlock([
            hasBodyStatement,
            searchParamsStatement,
            responseStatement,
            contentTypeStatement,
            noBodyStatement,
            parserStatement,
            returnStatement,
          ]),
          true,
        ),
        f.createTypeReferenceNode(this.ids.implementationType),
      ),
    );

    // client.provide("get /v1/user/retrieve", { id: "10" });
    const provideCallingStatement = f.createExpressionStatement(
      makePropCall(this.ids.clientConst, this.ids.provideMethod, [
        f.createStringLiteral(`${"get" satisfies Method} /v1/user/retrieve`),
        f.createObjectLiteralExpression([
          f.createPropertyAssignment("id", f.createStringLiteral("10")),
        ]),
      ]),
    );

    // const client = new ExpressZodAPIClient(exampleImplementation);
    const clientInstanceStatement = f.createVariableStatement(
      undefined,
      makeConst(
        this.ids.clientConst,
        f.createNewExpression(this.ids.clientClass, undefined, [
          this.ids.exampleImplementationConst,
        ]),
      ),
    );

    this.usage.push(
      exampleImplStatement,
      clientInstanceStatement,
      provideCallingStatement,
    );
  }

  protected printUsage(printerOptions?: ts.PrinterOptions) {
    return this.usage.length
      ? this.usage
          .map((entry) =>
            typeof entry === "string"
              ? entry
              : printNode(entry, printerOptions),
          )
          .join("\n")
      : undefined;
  }

  public print(printerOptions?: ts.PrinterOptions) {
    const usageExampleText = this.printUsage(printerOptions);
    const commentNode =
      usageExampleText &&
      ts.addSyntheticLeadingComment(
        ts.addSyntheticLeadingComment(
          f.createEmptyStatement(),
          ts.SyntaxKind.SingleLineCommentTrivia,
          " Usage example:",
        ),
        ts.SyntaxKind.MultiLineCommentTrivia,
        `\n${usageExampleText}`,
      );
    return this.program
      .concat(commentNode || [])
      .map((node, index) =>
        printNode(
          node,
          index < this.program.length
            ? printerOptions
            : { ...printerOptions, omitTrailingSemicolon: true },
        ),
      )
      .join("\n\n");
  }

  public async printFormatted({
    printerOptions,
    format: userDefined,
  }: FormattedPrintingOptions = {}) {
    let format = userDefined;
    if (!format) {
      try {
        const prettierFormat = (await loadPeer<typeof Prettier>("prettier"))
          .format;
        format = (text) => prettierFormat(text, { filepath: "client.ts" });
      } catch {}
    }

    const usageExample = this.printUsage(printerOptions);
    this.usage =
      usageExample && format ? [await format(usageExample)] : this.usage;

    const output = this.print(printerOptions);
    return format ? format(output) : output;
  }
}<|MERGE_RESOLUTION|>--- conflicted
+++ resolved
@@ -223,12 +223,7 @@
         },
         {} as Record<ResponseVariant, ts.TypeAliasDeclaration>,
       );
-<<<<<<< HEAD
-
-      this.paths.push(path);
-=======
       this.paths.add(path);
->>>>>>> 098bcb85
       const isJson = endpoint
         .getResponses("positive")
         .some(({ mimeTypes }) => mimeTypes?.includes(contentTypes.json));
