import ts from "typescript";
import { z } from "zod";
import { ResponseVariant } from "./api-response";
import {
  emptyTail,
  exportModifier,
  f,
  makePromise,
  makeArrowFn,
  makeConditionalIndex,
  makeConst,
  makeDeconstruction,
  makeEmptyInitializingConstructor,
  makeInterfaceProp,
  makeObjectKeysReducer,
  makeParam,
  makeParams,
  makePropCall,
  makePublicClass,
  makePublicInterface,
  makePublicLiteralType,
  makePublicMethod,
  makePublicType,
  makeTernary,
  makeTypeParams,
  parametricIndexNode,
  propOf,
  protectedReadonlyModifier,
  quoteProp,
  recordStringAny,
  restToken,
  makeAnd,
  makeEqual,
} from "./integration-helpers";
import { makeCleanId } from "./common-helpers";
import { Method, methods } from "./method";
import { contentTypes } from "./content-type";
import { loadPeer } from "./peer-helpers";
import { Routing } from "./routing";
import { walkRouting } from "./routing-walker";
import { HandlingRules } from "./schema-walker";
import { zodToTs } from "./zts";
import {
  ZTSContext,
  createTypeAlias,
  printNode,
  addJsDocComment,
} from "./zts-helpers";
import type Prettier from "prettier";

type IOKind = "input" | "response" | ResponseVariant;

interface IntegrationParams {
  routing: Routing;
  /**
   * @desc What should be generated
   * @example "types" — types of your endpoint requests and responses (for a DIY solution)
   * @example "client" — an entity for performing typed requests and receiving typed responses
   * @default "client"
   * */
  variant?: "types" | "client";
  /**
   * @todo remove in v22
   * @deprecated
   * */
  splitResponse?: boolean;
  /**
   * @desc configures the style of object's optional properties
   * @default { withQuestionMark: true, withUndefined: true }
   */
  optionalPropStyle?: {
    /**
     * @desc add question mark to the optional property definition
     * @example { someProp?: boolean }
     * */
    withQuestionMark?: boolean;
    /**
     * @desc add undefined to the property union type
     * @example { someProp: boolean | undefined }
     */
    withUndefined?: boolean;
  };
  /**
   * @desc The schema to use for responses without body such as 204
   * @default z.undefined()
   * */
  noContent?: z.ZodTypeAny;
  /**
   * @desc Handling rules for your own branded schemas.
   * @desc Keys: brands (recommended to use unique symbols).
   * @desc Values: functions having schema as first argument that you should assign type to, second one is a context.
   * @example { MyBrand: ( schema: typeof myBrandSchema, { next } ) => createKeywordTypeNode(SyntaxKind.AnyKeyword)
   */
  brandHandling?: HandlingRules<ts.TypeNode, ZTSContext>;
}

interface FormattedPrintingOptions {
  /** @desc Typescript printer options */
  printerOptions?: ts.PrinterOptions;
  /**
   * @desc Typescript code formatter
   * @default prettier.format
   * */
  format?: (program: string) => Promise<string>;
}

export class Integration {
  protected program: ts.Node[] = [];
  protected usage: Array<ts.Node | string> = [];
  protected registry = new Map<
    { method: Method; path: string },
    Partial<Record<IOKind, string>> & {
      isJson: boolean;
      tags: ReadonlyArray<string>;
    }
  >();
  protected paths: string[] = [];
  protected aliases = new Map<z.ZodTypeAny, ts.TypeAliasDeclaration>();
  protected ids = {
    pathType: f.createIdentifier("Path"),
    methodType: f.createIdentifier("Method"),
    methodPathType: f.createIdentifier("MethodPath"),
    inputInterface: f.createIdentifier("Input"),
    posResponseInterface: f.createIdentifier("PositiveResponse"),
    negResponseInterface: f.createIdentifier("NegativeResponse"),
    responseInterface: f.createIdentifier("Response"),
    jsonEndpointsConst: f.createIdentifier("jsonEndpoints"),
    endpointTagsConst: f.createIdentifier("endpointTags"),
    /** @todo remove in v22 */
    providerType: f.createIdentifier("Provider"),
    implementationType: f.createIdentifier("Implementation"),
    clientClass: f.createIdentifier("ExpressZodAPIClient"),
    keyParameter: f.createIdentifier("key"),
    pathParameter: f.createIdentifier("path"),
    paramsArgument: f.createIdentifier("params"),
    methodParameter: f.createIdentifier("method"),
    requestParameter: f.createIdentifier("request"),
    /** @todo use request and params in v22 */
    args: f.createIdentifier("args"),
    accumulator: f.createIdentifier("acc"),
    provideMethod: f.createIdentifier("provide"),
    implementationArgument: f.createIdentifier("implementation"),
    headersProperty: f.createIdentifier("headers"),
    hasBodyConst: f.createIdentifier("hasBody"),
    undefinedValue: f.createIdentifier("undefined"),
    bodyProperty: f.createIdentifier("body"),
    responseConst: f.createIdentifier("response"),
    searchParamsConst: f.createIdentifier("searchParams"),
    exampleImplementationConst: f.createIdentifier("exampleImplementation"),
    clientConst: f.createIdentifier("client"),
    contentTypeConst: f.createIdentifier("contentType"),
    isJsonConst: f.createIdentifier("isJSON"),
  } satisfies Record<string, ts.Identifier>;
  protected interfaces: Array<{
    id: ts.Identifier;
    kind: IOKind;
    props: ts.PropertySignature[];
  }> = [];

  protected makeAlias(
    schema: z.ZodTypeAny,
    produce: () => ts.TypeNode,
  ): ts.TypeReferenceNode {
    let name = this.aliases.get(schema)?.name?.text;
    if (!name) {
      name = `Type${this.aliases.size + 1}`;
      const temp = f.createLiteralTypeNode(f.createNull());
      this.aliases.set(schema, createTypeAlias(temp, name));
      this.aliases.set(schema, createTypeAlias(produce(), name));
    }
    return f.createTypeReferenceNode(name);
  }

  public constructor({
    routing,
    brandHandling,
    variant = "client",
    optionalPropStyle = { withQuestionMark: true, withUndefined: true },
    noContent = z.undefined(),
  }: IntegrationParams) {
    walkRouting({
      routing,
      onEndpoint: (endpoint, path, method) => {
        const commons = {
          makeAlias: this.makeAlias.bind(this),
          optionalPropStyle,
        };
        const input = zodToTs(endpoint.getSchema("input"), {
          brandHandling,
          ctx: { ...commons, isResponse: false },
        });
<<<<<<< HEAD
        const positiveResponseId = makeCleanId(
          method,
          path,
          "positive.response",
        );

        // @todo name
        const posByCodeId = f.createIdentifier(
          makeCleanId(method, path, "positive.response.codes"),
        );
        for (const [idx, { schema, mimeTypes, statusCodes }] of endpoint
          .getResponses("positive")
          .entries()) {
          // @todo name
          const ttt = zodToTs(mimeTypes ? schema : noContent, {
            brandHandling,
            ctx: { ...commons, isResponse: true },
          });
          // @todo name
          const tttId = makeCleanId(method, path, "positive.variant", `${idx}`);
          this.program.push(createTypeAlias(ttt, tttId));
          // @todo name
          const bycode = makePublicInterface(
            posByCodeId,
            statusCodes.map((statusCode) =>
              makeInterfaceProp(statusCode, tttId),
            ),
          );
          this.program.push(bycode);
        }

        const positiveResponse = f.createIndexedAccessTypeNode(
          f.createTypeReferenceNode(posByCodeId),
          // @todo reuse helper in v22
          f.createTypeOperatorNode(
            ts.SyntaxKind.KeyOfKeyword,
            f.createTypeReferenceNode(posByCodeId),
          ),
        );
        const negativeResponseId = makeCleanId(
          method,
          path,
          "negative.response",
        );
=======
        const positiveSchema = endpoint
          .getResponses("positive")
          .map(({ schema, mimeTypes }) => (mimeTypes ? schema : noContent))
          .reduce((agg, schema) => agg.or(schema));
        const positiveResponse = zodToTs(positiveSchema, {
          brandHandling,
          ctx: { ...commons, isResponse: true },
        });
>>>>>>> e93b65c5
        const negativeSchema = endpoint
          .getResponses("negative")
          .map(({ schema, mimeTypes }) => (mimeTypes ? schema : noContent))
          .reduce((agg, schema) => agg.or(schema));
        const negativeResponse = zodToTs(negativeSchema, {
          brandHandling,
          ctx: { ...commons, isResponse: true },
        });
        const [
          inputId,
          positiveResponseId,
          negativeResponseId,
          genericResponseId,
        ] = ["input", "positive.response", "negative.response", "response"].map(
          (name) => makeCleanId(method, path, name),
        );
        const genericResponse = f.createUnionTypeNode([
          f.createTypeReferenceNode(positiveResponseId),
          f.createTypeReferenceNode(negativeResponseId),
        ]);
        this.program.push(
          createTypeAlias(input, inputId),
          createTypeAlias(positiveResponse, positiveResponseId),
          createTypeAlias(negativeResponse, negativeResponseId),
          createTypeAlias(genericResponse, genericResponseId),
        );
        this.paths.push(path);
        this.registry.set(
          { method, path },
          {
            input: inputId,
            positive: positiveResponseId,
            negative: negativeResponseId,
            response: genericResponseId,
            isJson: endpoint
              .getResponses("positive")
              .some((response) =>
                response.mimeTypes?.includes(contentTypes.json),
              ),
            tags: endpoint.getTags(),
          },
        );
      },
    });

    this.program.unshift(...this.aliases.values());

    // export type Path = "/v1/user/retrieve" | ___;
    this.program.push(makePublicLiteralType(this.ids.pathType, this.paths));

    // export type Method = "get" | "post" | "put" | "delete" | "patch";
    this.program.push(makePublicLiteralType(this.ids.methodType, methods));

    this.interfaces.push(
      {
        id: this.ids.inputInterface,
        kind: "input",
        props: [],
      },
      { id: this.ids.posResponseInterface, kind: "positive", props: [] },
      { id: this.ids.negResponseInterface, kind: "negative", props: [] },
      {
        id: this.ids.responseInterface,
        kind: "response",
        props: [],
      },
    );

    // Single walk through the registry for making properties for the next three objects
    const jsonEndpoints: ts.PropertyAssignment[] = [];
    const endpointTags: ts.PropertyAssignment[] = [];
    for (const [{ method, path }, { isJson, tags, ...rest }] of this.registry) {
      const propName = quoteProp(method, path);
      // "get /v1/user/retrieve": GetV1UserRetrieveInput
      for (const face of this.interfaces) {
        if (face.kind in rest)
          face.props.push(makeInterfaceProp(propName, rest[face.kind]!));
      }
      if (variant !== "types") {
        if (isJson) {
          // "get /v1/user/retrieve": true
          jsonEndpoints.push(
            f.createPropertyAssignment(propName, f.createTrue()),
          );
        }
        // "get /v1/user/retrieve": ["users"]
        endpointTags.push(
          f.createPropertyAssignment(
            propName,
            f.createArrayLiteralExpression(
              tags.map((tag) => f.createStringLiteral(tag)),
            ),
          ),
        );
      }
    }

    // export interface Input { "get /v1/user/retrieve": GetV1UserRetrieveInput; }
    for (const { id, props } of this.interfaces)
      this.program.push(makePublicInterface(id, props));

    // export type MethodPath = keyof Input;
    this.program.push(
      makePublicType(
        this.ids.methodPathType,
        f.createTypeOperatorNode(
          ts.SyntaxKind.KeyOfKeyword,
          f.createTypeReferenceNode(this.ids.inputInterface),
        ),
      ),
    );

    if (variant === "types") return;

    // export const jsonEndpoints = { "get /v1/user/retrieve": true }
    const jsonEndpointsConst = f.createVariableStatement(
      exportModifier,
      makeConst(
        this.ids.jsonEndpointsConst,
        f.createObjectLiteralExpression(jsonEndpoints),
      ),
    );

    // export const endpointTags = { "get /v1/user/retrieve": ["users"] }
    const endpointTagsConst = f.createVariableStatement(
      exportModifier,
      makeConst(
        this.ids.endpointTagsConst,
        f.createObjectLiteralExpression(endpointTags),
      ),
    );

    // export type Implementation = (method: Method, path: string, params: Record<string, any>) => Promise<any>;
    const implementationType = makePublicType(
      this.ids.implementationType,
      f.createFunctionTypeNode(
        undefined,
        makeParams({
          [this.ids.methodParameter.text]: f.createTypeReferenceNode(
            this.ids.methodType,
          ),
          [this.ids.pathParameter.text]: f.createKeywordTypeNode(
            ts.SyntaxKind.StringKeyword,
          ),
          [this.ids.paramsArgument.text]: recordStringAny,
        }),
        makePromise("any"),
      ),
    );

    // `:${key}`
    const keyParamExpression = f.createTemplateExpression(
      f.createTemplateHead(":"),
      [f.createTemplateSpan(this.ids.keyParameter, emptyTail)],
    );

    // Object.keys(params).reduce((acc, key) => acc.replace(___, params[key]), path)
    const pathArgument = makeObjectKeysReducer(
      this.ids.paramsArgument,
      makePropCall(this.ids.accumulator, propOf<string>("replace"), [
        keyParamExpression,
        f.createElementAccessExpression(
          this.ids.paramsArgument,
          this.ids.keyParameter,
        ),
      ]),
      this.ids.pathParameter,
    );

    // Object.keys(params).reduce((acc, key) =>
    //   Object.assign(acc, !path.includes(`:${key}`) && {[key]: params[key]} ), {})
    const paramsArgument = makeObjectKeysReducer(
      this.ids.paramsArgument,
      makePropCall(
        f.createIdentifier(Object.name),
        propOf<typeof Object>("assign"),
        [
          this.ids.accumulator,
          makeAnd(
            f.createPrefixUnaryExpression(
              ts.SyntaxKind.ExclamationToken,
              makePropCall(this.ids.pathParameter, propOf<string>("includes"), [
                keyParamExpression,
              ]),
            ),
            f.createObjectLiteralExpression(
              [
                f.createPropertyAssignment(
                  f.createComputedPropertyName(this.ids.keyParameter),
                  f.createElementAccessExpression(
                    this.ids.paramsArgument,
                    this.ids.keyParameter,
                  ),
                ),
              ],
              false,
            ),
          ),
        ],
      ),
      f.createObjectLiteralExpression(),
    );

    // public provide<M extends Method, P extends Path>(method: M, path: P,
    //     params: `${M} ${P}` extends keyof Input ? Input[`${M} ${P}`] : Record<string, any>,
    //   ): Promise<`${M} ${P}` extends keyof Response ? Response[`${M} ${P}`] : unknown>;
    // @todo consider removal in v22
    const providerOverload1 = addJsDocComment(
      makePublicMethod(
        this.ids.provideMethod,
        makeParams({
          [this.ids.methodParameter.text]: f.createTypeReferenceNode("M"),
          [this.ids.pathParameter.text]: f.createTypeReferenceNode("P"),
          [this.ids.paramsArgument.text]: f.createConditionalTypeNode(
            parametricIndexNode,
            f.createTypeOperatorNode(
              ts.SyntaxKind.KeyOfKeyword,
              f.createTypeReferenceNode(this.ids.inputInterface),
            ),
            f.createIndexedAccessTypeNode(
              f.createTypeReferenceNode(this.ids.inputInterface),
              parametricIndexNode,
            ),
            recordStringAny,
          ),
        }),
        undefined, // overload
        makeTypeParams({
          M: this.ids.methodType,
          P: this.ids.pathType,
        }),
        makePromise(
          makeConditionalIndex(
            this.ids.responseInterface,
            parametricIndexNode,
            f.createKeywordTypeNode(ts.SyntaxKind.UnknownKeyword),
          ),
        ),
      ),
      "@deprecated use the overload with 2 arguments instead",
    );

    // public provide<K extends keyof Input>(request: K, params: Input[K]): Promise<Response[K]>;
    const providerOverload2 = makePublicMethod(
      this.ids.provideMethod,
      makeParams({
        [this.ids.requestParameter.text]: f.createTypeReferenceNode("K"),
        [this.ids.paramsArgument.text]: f.createIndexedAccessTypeNode(
          f.createTypeReferenceNode(this.ids.inputInterface),
          f.createTypeReferenceNode("K"),
        ),
      }),
      undefined, // overload
      makeTypeParams({
        K: this.ids.methodPathType,
      }),
      makePromise(
        f.createIndexedAccessTypeNode(
          f.createTypeReferenceNode(this.ids.responseInterface),
          f.createTypeReferenceNode("K"),
        ),
      ),
    );

    // public provide(...args: [string, string, Record<string, any>] | [string, Record<string, any>]) {
    const actualProvider = makePublicMethod(
      this.ids.provideMethod,
      makeParams(
        {
          [this.ids.args.text]: f.createUnionTypeNode([
            // @todo remove this variant in v22
            f.createTupleTypeNode([
              f.createKeywordTypeNode(ts.SyntaxKind.StringKeyword),
              f.createKeywordTypeNode(ts.SyntaxKind.StringKeyword),
              recordStringAny,
            ]),
            f.createTupleTypeNode([
              f.createKeywordTypeNode(ts.SyntaxKind.StringKeyword),
              recordStringAny,
            ]),
          ]),
        },
        restToken,
      ),
      f.createBlock([
        f.createVariableStatement(
          undefined,
          makeConst(
            // const [method, path, params] =
            makeDeconstruction(
              this.ids.methodParameter,
              this.ids.pathParameter,
              this.ids.paramsArgument,
            ),
            // (args.length === 2 ? [...args[0].split((/ (.+)/,2), args[1]] : args) as [Method, Path, Record<string, any>]
            f.createAsExpression(
              f.createParenthesizedExpression(
                makeTernary(
                  makeEqual(
                    f.createPropertyAccessExpression(
                      this.ids.args,
                      propOf<unknown[]>("length"),
                    ),
                    f.createNumericLiteral(2),
                  ),
                  f.createArrayLiteralExpression([
                    f.createSpreadElement(
                      makePropCall(
                        f.createElementAccessExpression(this.ids.args, 0),
                        propOf<string>("split"),
                        [
                          f.createRegularExpressionLiteral("/ (.+)/"), // split once
                          f.createNumericLiteral(2), // excludes third empty element
                        ],
                      ),
                    ),
                    f.createElementAccessExpression(this.ids.args, 1),
                  ]),
                  this.ids.args, // @todo remove this in v22
                ),
              ),
              f.createTupleTypeNode([
                f.createTypeReferenceNode(this.ids.methodType),
                f.createTypeReferenceNode(this.ids.pathType),
                recordStringAny,
              ]),
            ),
          ),
        ),
        // return this.implementation(___)
        f.createReturnStatement(
          makePropCall(f.createThis(), this.ids.implementationArgument, [
            this.ids.methodParameter,
            pathArgument,
            paramsArgument,
          ]),
        ),
      ]),
    );

    // export class ExpressZodAPIClient { ___ }
    const clientClass = makePublicClass(
      this.ids.clientClass,
      // constructor(protected readonly implementation: Implementation) {}
      makeEmptyInitializingConstructor([
        makeParam(
          this.ids.implementationArgument,
          f.createTypeReferenceNode(this.ids.implementationType),
          protectedReadonlyModifier,
        ),
      ]),
      [providerOverload1, providerOverload2, actualProvider],
    );

    // @todo remove in v22
    const providerType = addJsDocComment(
      makePublicType(
        this.ids.providerType,
        f.createIndexedAccessTypeNode(
          f.createTypeReferenceNode(this.ids.clientClass),
          f.createLiteralTypeNode(
            f.createStringLiteral(this.ids.provideMethod.text),
          ),
        ),
      ),
      "@deprecated will be removed in v22",
    );

    this.program.push(
      jsonEndpointsConst,
      endpointTagsConst,
      implementationType,
      clientClass,
      providerType,
    );

    // method: method.toUpperCase()
    const methodProperty = f.createPropertyAssignment(
      this.ids.methodParameter,
      makePropCall(this.ids.methodParameter, propOf<string>("toUpperCase")),
    );

    // headers: hasBody ? { "Content-Type": "application/json" } : undefined
    const headersProperty = f.createPropertyAssignment(
      this.ids.headersProperty,
      makeTernary(
        this.ids.hasBodyConst,
        f.createObjectLiteralExpression([
          f.createPropertyAssignment(
            f.createStringLiteral("Content-Type"),
            f.createStringLiteral(contentTypes.json),
          ),
        ]),
        this.ids.undefinedValue,
      ),
    );

    // body: hasBody ? JSON.stringify(params) : undefined
    const bodyProperty = f.createPropertyAssignment(
      this.ids.bodyProperty,
      makeTernary(
        this.ids.hasBodyConst,
        makePropCall(f.createIdentifier("JSON"), propOf<JSON>("stringify"), [
          this.ids.paramsArgument,
        ]),
        this.ids.undefinedValue,
      ),
    );

    // const response = await fetch(`https://example.com${path}${searchParams}`, { ___ });
    const responseStatement = f.createVariableStatement(
      undefined,
      makeConst(
        this.ids.responseConst,
        f.createAwaitExpression(
          f.createCallExpression(f.createIdentifier(fetch.name), undefined, [
            f.createTemplateExpression(
              f.createTemplateHead("https://example.com"),
              [
                f.createTemplateSpan(
                  this.ids.pathParameter,
                  f.createTemplateMiddle(""),
                ),
                f.createTemplateSpan(this.ids.searchParamsConst, emptyTail),
              ],
            ),
            f.createObjectLiteralExpression([
              methodProperty,
              headersProperty,
              bodyProperty,
            ]),
          ]),
        ),
      ),
    );

    // const hasBody = !["get", "delete"].includes(method);
    const hasBodyStatement = f.createVariableStatement(
      undefined,
      makeConst(
        this.ids.hasBodyConst,
        f.createLogicalNot(
          makePropCall(
            f.createArrayLiteralExpression([
              f.createStringLiteral("get" satisfies Method),
              f.createStringLiteral("delete" satisfies Method),
            ]),
            propOf<string[]>("includes"),
            [this.ids.methodParameter],
          ),
        ),
      ),
    );

    // const searchParams = hasBody ? "" : `?${new URLSearchParams(params)}`;
    const searchParamsStatement = f.createVariableStatement(
      undefined,
      makeConst(
        this.ids.searchParamsConst,
        makeTernary(
          this.ids.hasBodyConst,
          f.createStringLiteral(""),
          f.createTemplateExpression(f.createTemplateHead("?"), [
            f.createTemplateSpan(
              f.createNewExpression(
                f.createIdentifier(URLSearchParams.name),
                undefined,
                [this.ids.paramsArgument],
              ),
              emptyTail,
            ),
          ]),
        ),
      ),
    );

    // const contentType = response.headers.get("content-type");
    const contentTypeStatement = f.createVariableStatement(
      undefined,
      makeConst(
        this.ids.contentTypeConst,
        makePropCall(
          [this.ids.responseConst, this.ids.headersProperty],
          propOf<Headers>("get"),
          [f.createStringLiteral("content-type")],
        ),
      ),
    );

    // if (!contentType) return;
    const noBodyStatement = f.createIfStatement(
      f.createPrefixUnaryExpression(
        ts.SyntaxKind.ExclamationToken,
        this.ids.contentTypeConst,
      ),
      f.createReturnStatement(undefined),
      undefined,
    );

    // const isJSON = contentType.startsWith("application/json");
    const parserStatement = f.createVariableStatement(
      undefined,
      makeConst(
        this.ids.isJsonConst,
        f.createCallChain(
          f.createPropertyAccessChain(
            this.ids.contentTypeConst,
            undefined,
            propOf<string>("startsWith"),
          ),
          undefined,
          undefined,
          [f.createStringLiteral(contentTypes.json)],
        ),
      ),
    );

    // return response[isJSON ? "json" : "text"]();
    const returnStatement = f.createReturnStatement(
      f.createCallExpression(
        f.createElementAccessExpression(
          this.ids.responseConst,
          makeTernary(
            this.ids.isJsonConst,
            f.createStringLiteral(propOf<Response>("json")),
            f.createStringLiteral(propOf<Response>("text")),
          ),
        ),
        undefined,
        [],
      ),
    );

    // export const exampleImplementation: Implementation = async (method,path,params) => { ___ };
    const exampleImplStatement = f.createVariableStatement(
      exportModifier,
      makeConst(
        this.ids.exampleImplementationConst,
        makeArrowFn(
          [
            this.ids.methodParameter,
            this.ids.pathParameter,
            this.ids.paramsArgument,
          ],
          f.createBlock([
            hasBodyStatement,
            searchParamsStatement,
            responseStatement,
            contentTypeStatement,
            noBodyStatement,
            parserStatement,
            returnStatement,
          ]),
          true,
        ),
        f.createTypeReferenceNode(this.ids.implementationType),
      ),
    );

    // client.provide("get /v1/user/retrieve", { id: "10" });
    const provideCallingStatement = f.createExpressionStatement(
      makePropCall(this.ids.clientConst, this.ids.provideMethod, [
        f.createStringLiteral(`${"get" satisfies Method} /v1/user/retrieve`),
        f.createObjectLiteralExpression([
          f.createPropertyAssignment("id", f.createStringLiteral("10")),
        ]),
      ]),
    );

    // const client = new ExpressZodAPIClient(exampleImplementation);
    const clientInstanceStatement = f.createVariableStatement(
      undefined,
      makeConst(
        this.ids.clientConst,
        f.createNewExpression(this.ids.clientClass, undefined, [
          this.ids.exampleImplementationConst,
        ]),
      ),
    );

    this.usage.push(
      exampleImplStatement,
      clientInstanceStatement,
      provideCallingStatement,
    );
  }

  protected printUsage(printerOptions?: ts.PrinterOptions) {
    return this.usage.length
      ? this.usage
          .map((entry) =>
            typeof entry === "string"
              ? entry
              : printNode(entry, printerOptions),
          )
          .join("\n")
      : undefined;
  }

  public print(printerOptions?: ts.PrinterOptions) {
    const usageExampleText = this.printUsage(printerOptions);
    const commentNode =
      usageExampleText &&
      ts.addSyntheticLeadingComment(
        ts.addSyntheticLeadingComment(
          f.createEmptyStatement(),
          ts.SyntaxKind.SingleLineCommentTrivia,
          " Usage example:",
        ),
        ts.SyntaxKind.MultiLineCommentTrivia,
        `\n${usageExampleText}`,
      );
    return this.program
      .concat(commentNode || [])
      .map((node, index) =>
        printNode(
          node,
          index < this.program.length
            ? printerOptions
            : { ...printerOptions, omitTrailingSemicolon: true },
        ),
      )
      .join("\n\n");
  }

  public async printFormatted({
    printerOptions,
    format: userDefined,
  }: FormattedPrintingOptions = {}) {
    let format = userDefined;
    if (!format) {
      try {
        const prettierFormat = (await loadPeer<typeof Prettier>("prettier"))
          .format;
        format = (text) => prettierFormat(text, { filepath: "client.ts" });
      } catch {}
    }

    const usageExample = this.printUsage(printerOptions);
    this.usage =
      usageExample && format ? [await format(usageExample)] : this.usage;

    const output = this.print(printerOptions);
    return format ? format(output) : output;
  }
}<|MERGE_RESOLUTION|>--- conflicted
+++ resolved
@@ -189,12 +189,6 @@
           brandHandling,
           ctx: { ...commons, isResponse: false },
         });
-<<<<<<< HEAD
-        const positiveResponseId = makeCleanId(
-          method,
-          path,
-          "positive.response",
-        );
 
         // @todo name
         const posByCodeId = f.createIdentifier(
@@ -229,21 +223,6 @@
             f.createTypeReferenceNode(posByCodeId),
           ),
         );
-        const negativeResponseId = makeCleanId(
-          method,
-          path,
-          "negative.response",
-        );
-=======
-        const positiveSchema = endpoint
-          .getResponses("positive")
-          .map(({ schema, mimeTypes }) => (mimeTypes ? schema : noContent))
-          .reduce((agg, schema) => agg.or(schema));
-        const positiveResponse = zodToTs(positiveSchema, {
-          brandHandling,
-          ctx: { ...commons, isResponse: true },
-        });
->>>>>>> e93b65c5
         const negativeSchema = endpoint
           .getResponses("negative")
           .map(({ schema, mimeTypes }) => (mimeTypes ? schema : noContent))
