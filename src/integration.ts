--- conflicted
+++ resolved
@@ -6,30 +6,9 @@
 import {
   f,
   makeInterfaceProp,
-<<<<<<< HEAD
-  makeParam,
-  makeParams,
-  makePropCall,
-  makePublicClass,
-=======
->>>>>>> 0bd6289e
   makeInterface,
   makeType,
-<<<<<<< HEAD
-  makeTernary,
-  propOf,
-  accessModifiers,
-  recordStringAny,
-  makeTemplate,
-  makeNew,
-  makeKeyOf,
-  makeSomeOfHelper,
-  makePropertyIdentifier,
-=======
->>>>>>> 0bd6289e
   printNode,
-  makeExtract,
-  makeOnePropObjType,
   ensureTypeNode,
 } from "./typescript-api";
 import { makeCleanId } from "./common-helpers";
@@ -37,17 +16,10 @@
 import { Routing } from "./routing";
 import { OnEndpoint, walkRouting } from "./routing-walker";
 import { HandlingRules } from "./schema-walker";
-import type { makeEventSchema } from "./sse";
 import { zodToTs } from "./zts";
 import { ZTSContext } from "./zts-helpers";
 import type Prettier from "prettier";
 
-<<<<<<< HEAD
-type IOKind = "input" | "response" | ResponseVariant | "encoded";
-type SSEShape = ReturnType<typeof makeEventSchema>["shape"];
-
-=======
->>>>>>> 0bd6289e
 interface IntegrationParams {
   routing: Routing;
   /**
@@ -106,62 +78,6 @@
   protected program: ts.Node[] = [this.someOfType];
   protected usage: Array<ts.Node | string> = [];
   protected aliases = new Map<z.ZodTypeAny, ts.TypeAliasDeclaration>();
-<<<<<<< HEAD
-  protected ids = {
-    pathType: f.createIdentifier("Path"),
-    methodType: f.createIdentifier("Method"),
-    requestType: f.createIdentifier("Request"),
-    inputInterface: f.createIdentifier("Input"),
-    posResponseInterface: f.createIdentifier("PositiveResponse"),
-    negResponseInterface: f.createIdentifier("NegativeResponse"),
-    encResponseInterface: f.createIdentifier("EncodedResponse"),
-    responseInterface: f.createIdentifier("Response"),
-    endpointTagsConst: f.createIdentifier("endpointTags"),
-    implementationType: f.createIdentifier("Implementation"),
-    clientClass: f.createIdentifier("ExpressZodAPIClient"),
-    keyParameter: f.createIdentifier("key"),
-    pathParameter: f.createIdentifier("path"),
-    paramsArgument: f.createIdentifier("params"),
-    methodParameter: f.createIdentifier("method"),
-    requestParameter: f.createIdentifier("request"),
-    eventParameter: f.createIdentifier("event"),
-    dataParameter: f.createIdentifier("data"),
-    handlerParameter: f.createIdentifier("handler"),
-    msgParameter: f.createIdentifier("msg"),
-    accumulator: f.createIdentifier("acc"),
-    parseRequestFn: f.createIdentifier("parseRequest"),
-    substituteFn: f.createIdentifier("substitute"),
-    provideMethod: f.createIdentifier("provide"),
-    subscribeFn: f.createIdentifier("subscribe"),
-    onMethod: f.createIdentifier("on"),
-    implementationArgument: f.createIdentifier("implementation"),
-    headersProperty: f.createIdentifier("headers"),
-    hasBodyConst: f.createIdentifier("hasBody"),
-    undefinedValue: f.createIdentifier("undefined"),
-    bodyProperty: f.createIdentifier("body"),
-    responseConst: f.createIdentifier("response"),
-    restConst: f.createIdentifier("rest"),
-    searchParamsConst: f.createIdentifier("searchParams"),
-    exampleImplementationConst: f.createIdentifier("exampleImplementation"),
-    clientConst: f.createIdentifier("client"),
-    contentTypeConst: f.createIdentifier("contentType"),
-    isJsonConst: f.createIdentifier("isJSON"),
-    sourceConst: f.createIdentifier("source"),
-    connectionConst: f.createIdentifier("connection"),
-  } satisfies Record<string, ts.Identifier>;
-  protected interfaces: Array<{
-    id: ts.Identifier;
-    kind: IOKind;
-    props: ts.PropertySignature[];
-  }> = [
-    { id: this.ids.inputInterface, kind: "input", props: [] },
-    { id: this.ids.posResponseInterface, kind: "positive", props: [] },
-    { id: this.ids.negResponseInterface, kind: "negative", props: [] },
-    { id: this.ids.encResponseInterface, kind: "encoded", props: [] },
-    { id: this.ids.responseInterface, kind: "response", props: [] },
-  ];
-=======
->>>>>>> 0bd6289e
 
   protected makeAlias(
     schema: z.ZodTypeAny,
@@ -177,13 +93,6 @@
     return ensureTypeNode(name);
   }
 
-<<<<<<< HEAD
-  /** @example SomeOf<_>*/
-  protected makeSomeOf = ({ name }: ts.TypeAliasDeclaration) =>
-    f.createTypeReferenceNode(this.someOf.name, [ensureTypeNode(name)]);
-
-=======
->>>>>>> 0bd6289e
   public constructor({
     routing,
     brandHandling,
@@ -234,15 +143,9 @@
         f.createStringLiteral(request),
       );
       this.registry.set(request, {
-<<<<<<< HEAD
         input: ensureTypeNode(input.name),
-        positive: this.makeSomeOf(dictionaries.positive),
-        negative: this.makeSomeOf(dictionaries.negative),
-=======
-        input: f.createTypeReferenceNode(input.name),
         positive: this.someOf(dictionaries.positive),
         negative: this.someOf(dictionaries.negative),
->>>>>>> 0bd6289e
         response: f.createUnionTypeNode([
           f.createIndexedAccessTypeNode(
             ensureTypeNode(this.ids.posResponseInterface),
@@ -271,550 +174,18 @@
 
     if (variant === "types") return;
 
-<<<<<<< HEAD
-    // export const endpointTags = { "get /v1/user/retrieve": ["users"] }
-    const endpointTagsConst = makeConst(
-      this.ids.endpointTagsConst,
-      f.createObjectLiteralExpression(endpointTags),
-      { expose: true },
-    );
-
-    // export type Implementation = (method: Method, path: string, params: Record<string, any>) => Promise<any>;
-    const implementationType = makeType(
-      this.ids.implementationType,
-      f.createFunctionTypeNode(
-        undefined,
-        makeParams({
-          [this.ids.methodParameter.text]: ensureTypeNode(this.ids.methodType),
-          [this.ids.pathParameter.text]: f.createKeywordTypeNode(
-            ts.SyntaxKind.StringKeyword,
-          ),
-          [this.ids.paramsArgument.text]: recordStringAny,
-        }),
-        makePromise("any"),
-      ),
-      { expose: true },
-    );
-
-    // `:${key}`
-    const keyParamExpression = makeTemplate(":", [this.ids.keyParameter]);
-
-    // const parseRequest = (request: string) => request.split(/ (.+)/, 2) as [Method, Path];
-    const parseRequestFn = makeConst(
-      this.ids.parseRequestFn,
-      makeArrowFn(
-        {
-          [this.ids.requestParameter.text]: f.createKeywordTypeNode(
-            ts.SyntaxKind.StringKeyword,
-          ),
-        },
-        f.createAsExpression(
-          makePropCall(this.ids.requestParameter, propOf<string>("split"), [
-            f.createRegularExpressionLiteral("/ (.+)/"), // split once
-            f.createNumericLiteral(2), // excludes third empty element
-          ]),
-          f.createTupleTypeNode([
-            ensureTypeNode(this.ids.methodType),
-            ensureTypeNode(this.ids.pathType),
-          ]),
-        ),
-      ),
-    );
-
-    // const substitute = (path: string, params: Record<string, any>) => { ___ return [path, rest] as const; }
-    const substituteFn = makeConst(
-      this.ids.substituteFn,
-      makeArrowFn(
-        {
-          [this.ids.pathParameter.text]: f.createKeywordTypeNode(
-            ts.SyntaxKind.StringKeyword,
-          ),
-          [this.ids.paramsArgument.text]: recordStringAny,
-        },
-        f.createBlock([
-          makeConst(
-            this.ids.restConst,
-            f.createObjectLiteralExpression([
-              f.createSpreadAssignment(this.ids.paramsArgument),
-            ]),
-          ),
-          f.createForInStatement(
-            f.createVariableDeclarationList(
-              [f.createVariableDeclaration(this.ids.keyParameter)],
-              ts.NodeFlags.Const,
-            ),
-            this.ids.paramsArgument,
-            f.createBlock([
-              f.createExpressionStatement(
-                f.createBinaryExpression(
-                  this.ids.pathParameter,
-                  f.createToken(ts.SyntaxKind.EqualsToken),
-                  makePropCall(
-                    this.ids.pathParameter,
-                    propOf<string>("replace"),
-                    [
-                      keyParamExpression,
-                      makeArrowFn(
-                        [],
-                        f.createBlock([
-                          f.createExpressionStatement(
-                            f.createDeleteExpression(
-                              f.createElementAccessExpression(
-                                f.createIdentifier("rest"),
-                                this.ids.keyParameter,
-                              ),
-                            ),
-                          ),
-                          f.createReturnStatement(
-                            f.createElementAccessExpression(
-                              this.ids.paramsArgument,
-                              this.ids.keyParameter,
-                            ),
-                          ),
-                        ]),
-                      ),
-                    ],
-                  ),
-                ),
-              ),
-            ]),
-          ),
-          f.createReturnStatement(
-            f.createAsExpression(
-              f.createArrayLiteralExpression([
-                this.ids.pathParameter,
-                this.ids.restConst,
-              ]),
-              ensureTypeNode("const"),
-            ),
-          ),
-        ]),
-      ),
-    );
-
-    // public provide<K extends MethodPath>(request: K, params: Input[K]): Promise<Response[K]> {
-    const providerMethod = makePublicMethod(
-      this.ids.provideMethod,
-      makeParams({
-        [this.ids.requestParameter.text]: ensureTypeNode("K"),
-        [this.ids.paramsArgument.text]: f.createIndexedAccessTypeNode(
-          ensureTypeNode(this.ids.inputInterface),
-          ensureTypeNode("K"),
-        ),
-      }),
-      f.createBlock([
-        makeConst(
-          // const [method, path] = this.parseRequest(request);
-          makeDeconstruction(this.ids.methodParameter, this.ids.pathParameter),
-          f.createCallExpression(this.ids.parseRequestFn, undefined, [
-            this.ids.requestParameter,
-          ]),
-        ),
-        // return this.implementation(___)
-        f.createReturnStatement(
-          makePropCall(f.createThis(), this.ids.implementationArgument, [
-            this.ids.methodParameter,
-            f.createSpreadElement(
-              f.createCallExpression(this.ids.substituteFn, undefined, [
-                this.ids.pathParameter,
-                this.ids.paramsArgument,
-              ]),
-            ),
-          ]),
-        ),
-      ]),
-      {
-        typeParams: { K: this.ids.requestType },
-        returns: makePromise(
-          f.createIndexedAccessTypeNode(
-            ensureTypeNode(this.ids.responseInterface),
-            ensureTypeNode("K"),
-          ),
-        ),
-      },
-    );
-
-    const subscribeFn = makeConst(
-      this.ids.subscribeFn,
-      makeArrowFn(
-        {
-          request: ensureTypeNode("K"),
-          params: f.createIndexedAccessTypeNode(
-            ensureTypeNode(this.ids.inputInterface),
-            ensureTypeNode("K"),
-          ),
-        },
-        f.createBlock([
-          makeConst(
-            makeDeconstruction(this.ids.pathParameter, this.ids.restConst),
-            f.createCallExpression(this.ids.substituteFn, undefined, [
-              f.createElementAccessExpression(
-                f.createCallExpression(this.ids.parseRequestFn, undefined, [
-                  this.ids.requestParameter,
-                ]),
-                f.createNumericLiteral(1),
-              ),
-              this.ids.paramsArgument,
-            ]),
-          ),
-          makeConst(
-            this.ids.sourceConst,
-            makeNew(
-              f.createIdentifier("EventSource"),
-              makeNew(
-                f.createIdentifier(URL.name),
-                makeTemplate(
-                  "",
-                  [this.ids.pathParameter, "?"],
-                  [
-                    makeNew(
-                      f.createIdentifier(URLSearchParams.name),
-                      this.ids.restConst,
-                    ),
-                  ],
-                ),
-                f.createStringLiteral(serverUrl),
-              ),
-            ),
-          ),
-          makeConst(
-            this.ids.connectionConst,
-            f.createObjectLiteralExpression([
-              f.createShorthandPropertyAssignment(this.ids.sourceConst),
-              f.createPropertyAssignment(
-                this.ids.onMethod,
-                makeArrowFn(
-                  {
-                    [this.ids.eventParameter.text]: ensureTypeNode("E"),
-                    [this.ids.handlerParameter.text]: f.createFunctionTypeNode(
-                      undefined,
-                      makeParams({
-                        [this.ids.dataParameter.text]:
-                          f.createIndexedAccessTypeNode(
-                            makeExtract(
-                              "R",
-                              makeOnePropObjType(
-                                propOf<SSEShape>("event"),
-                                "E",
-                              ),
-                            ),
-                            f.createLiteralTypeNode(
-                              f.createStringLiteral(propOf<SSEShape>("data")),
-                            ),
-                          ),
-                      }),
-                      f.createUnionTypeNode([
-                        f.createKeywordTypeNode(ts.SyntaxKind.VoidKeyword),
-                        makePromise(
-                          f.createKeywordTypeNode(ts.SyntaxKind.VoidKeyword),
-                        ),
-                      ]),
-                    ),
-                  },
-                  f.createBlock([
-                    f.createExpressionStatement(
-                      makePropCall(
-                        this.ids.sourceConst,
-                        propOf<EventSource>("addEventListener"),
-                        [
-                          this.ids.eventParameter,
-                          makeArrowFn(
-                            [this.ids.msgParameter],
-                            f.createCallExpression(
-                              this.ids.handlerParameter,
-                              undefined,
-                              [
-                                makePropCall(
-                                  f.createIdentifier("JSON"),
-                                  propOf<JSON>("parse"),
-                                  [
-                                    f.createPropertyAccessExpression(
-                                      f.createParenthesizedExpression(
-                                        f.createAsExpression(
-                                          this.ids.msgParameter,
-                                          ensureTypeNode(MessageEvent.name),
-                                        ),
-                                      ),
-                                      propOf<SSEShape>("data"),
-                                    ),
-                                  ],
-                                ),
-                              ],
-                            ),
-                          ),
-                        ],
-                      ),
-                    ),
-                    f.createReturnStatement(this.ids.connectionConst),
-                  ]),
-                  {
-                    typeParams: {
-                      E: f.createIndexedAccessTypeNode(
-                        ensureTypeNode("R"),
-                        f.createLiteralTypeNode(
-                          f.createStringLiteral(propOf<SSEShape>("event")),
-                        ),
-                      ),
-                    },
-                  },
-                ),
-              ),
-            ]),
-          ),
-          f.createReturnStatement(this.ids.connectionConst),
-        ]),
-        {
-          typeParams: {
-            K: makeExtract(
-              this.ids.requestType,
-              f.createTemplateLiteralType(f.createTemplateHead("get "), [
-                f.createTemplateLiteralTypeSpan(
-                  f.createKeywordTypeNode(ts.SyntaxKind.StringKeyword),
-                  f.createTemplateTail(""),
-                ),
-              ]),
-            ),
-            R: makeExtract(
-              f.createIndexedAccessTypeNode(
-                ensureTypeNode(this.ids.posResponseInterface),
-                ensureTypeNode("K"),
-              ),
-              makeOnePropObjType(
-                propOf<SSEShape>("event"),
-                f.createKeywordTypeNode(ts.SyntaxKind.StringKeyword),
-              ),
-            ),
-          },
-        },
-      ),
-      { expose: true },
-    );
-
-    // export class ExpressZodAPIClient { ___ }
-    const clientClass = makePublicClass(
-      this.ids.clientClass,
-      // constructor(protected readonly implementation: Implementation) {}
-      makeEmptyInitializingConstructor([
-        makeParam(
-          this.ids.implementationArgument,
-          ensureTypeNode(this.ids.implementationType),
-          accessModifiers.protectedReadonly,
-        ),
-      ]),
-      [providerMethod],
-    );
-
-    this.program.push(
-      endpointTagsConst,
-      parseRequestFn,
-      substituteFn,
-      implementationType,
-      clientClass,
-      subscribeFn,
-    );
-
-    // method: method.toUpperCase()
-    const methodProperty = f.createPropertyAssignment(
-      this.ids.methodParameter,
-      makePropCall(this.ids.methodParameter, propOf<string>("toUpperCase")),
-    );
-
-    // headers: hasBody ? { "Content-Type": "application/json" } : undefined
-    const headersProperty = f.createPropertyAssignment(
-      this.ids.headersProperty,
-      makeTernary(
-        this.ids.hasBodyConst,
-        f.createObjectLiteralExpression([
-          f.createPropertyAssignment(
-            f.createStringLiteral("Content-Type"),
-            f.createStringLiteral(contentTypes.json),
-          ),
-        ]),
-        this.ids.undefinedValue,
-      ),
-    );
-
-    // body: hasBody ? JSON.stringify(params) : undefined
-    const bodyProperty = f.createPropertyAssignment(
-      this.ids.bodyProperty,
-      makeTernary(
-        this.ids.hasBodyConst,
-        makePropCall(f.createIdentifier("JSON"), propOf<JSON>("stringify"), [
-          this.ids.paramsArgument,
-        ]),
-        this.ids.undefinedValue,
-      ),
-    );
-
-    // const response = await fetch(new URL(`${path}${searchParams}`, "https://example.com"), { ___ });
-    const responseStatement = makeConst(
-      this.ids.responseConst,
-      f.createAwaitExpression(
-        f.createCallExpression(f.createIdentifier(fetch.name), undefined, [
-          makeNew(
-            f.createIdentifier(URL.name),
-            makeTemplate(
-              "",
-              [this.ids.pathParameter],
-              [this.ids.searchParamsConst],
-            ),
-            f.createStringLiteral(serverUrl),
-          ),
-          f.createObjectLiteralExpression([
-            methodProperty,
-            headersProperty,
-            bodyProperty,
-          ]),
-        ]),
-      ),
-    );
-
-    // const hasBody = !["get", "delete"].includes(method);
-    const hasBodyStatement = makeConst(
-      this.ids.hasBodyConst,
-      f.createLogicalNot(
-        makePropCall(
-          f.createArrayLiteralExpression([
-            f.createStringLiteral("get" satisfies Method),
-            f.createStringLiteral("delete" satisfies Method),
-          ]),
-          propOf<string[]>("includes"),
-          [this.ids.methodParameter],
-        ),
-      ),
-    );
-
-    // const searchParams = hasBody ? "" : `?${new URLSearchParams(params)}`;
-    const searchParamsStatement = makeConst(
-      this.ids.searchParamsConst,
-      makeTernary(
-        this.ids.hasBodyConst,
-        f.createStringLiteral(""),
-        makeTemplate("?", [
-          makeNew(
-            f.createIdentifier(URLSearchParams.name),
-            this.ids.paramsArgument,
-          ),
-        ]),
-      ),
-    );
-
-    // const contentType = response.headers.get("content-type");
-    const contentTypeStatement = makeConst(
-      this.ids.contentTypeConst,
-      makePropCall(
-        [this.ids.responseConst, this.ids.headersProperty],
-        propOf<Headers>("get"),
-        [f.createStringLiteral("content-type")],
-      ),
-    );
-
-    // if (!contentType) return;
-    const noBodyStatement = f.createIfStatement(
-      f.createPrefixUnaryExpression(
-        ts.SyntaxKind.ExclamationToken,
-        this.ids.contentTypeConst,
-      ),
-      f.createReturnStatement(),
-    );
-
-    // const isJSON = contentType.startsWith("application/json");
-    const isJsonConst = makeConst(
-      this.ids.isJsonConst,
-      makePropCall(this.ids.contentTypeConst, propOf<string>("startsWith"), [
-        f.createStringLiteral(contentTypes.json),
-      ]),
-    );
-
-    // return response[isJSON ? "json" : "text"]();
-    const returnStatement = f.createReturnStatement(
-      f.createCallExpression(
-        f.createElementAccessExpression(
-          this.ids.responseConst,
-          makeTernary(
-            this.ids.isJsonConst,
-            f.createStringLiteral(propOf<Response>("json")),
-            f.createStringLiteral(propOf<Response>("text")),
-          ),
-        ),
-        undefined,
-        [],
-      ),
-    );
-
-    // export const exampleImplementation: Implementation = async (method,path,params) => { ___ };
-    const exampleImplStatement = makeConst(
-      this.ids.exampleImplementationConst,
-      makeArrowFn(
-        [
-          this.ids.methodParameter,
-          this.ids.pathParameter,
-          this.ids.paramsArgument,
-        ],
-        f.createBlock([
-          hasBodyStatement,
-          searchParamsStatement,
-          responseStatement,
-          contentTypeStatement,
-          noBodyStatement,
-          isJsonConst,
-          returnStatement,
-        ]),
-        { isAsync: true },
-      ),
-      {
-        expose: true,
-        type: ensureTypeNode(this.ids.implementationType),
-      },
-    );
-
-    // client.provide("get /v1/user/retrieve", { id: "10" });
-    const provideCallingStatement = f.createExpressionStatement(
-      makePropCall(this.ids.clientConst, this.ids.provideMethod, [
-        f.createStringLiteral(`${"get" satisfies Method} /v1/user/retrieve`),
-        f.createObjectLiteralExpression([
-          f.createPropertyAssignment("id", f.createStringLiteral("10")),
-        ]),
-      ]),
-    );
-
-    // client.subscribe("get /v1/events/time", {}).on("time", (time) => {});
-    const subscribeCallingStatement = f.createExpressionStatement(
-      makePropCall(
-        makePropCall(this.ids.clientConst, this.ids.subscribeFn, [
-          f.createStringLiteral(`${"get" satisfies Method} /v1/events/time`),
-          f.createObjectLiteralExpression(),
-        ]),
-        this.ids.onMethod,
-        [
-          f.createStringLiteral("time"),
-          makeArrowFn({ time: undefined }, f.createBlock([])),
-        ],
-      ),
-    );
-
-    // const client = new ExpressZodAPIClient(exampleImplementation);
-    const clientInstanceStatement = makeConst(
-      this.ids.clientConst,
-      makeNew(this.ids.clientClass, this.ids.exampleImplementationConst),
-    );
-
-    this.usage.push(
-      exampleImplStatement,
-      clientInstanceStatement,
-      provideCallingStatement,
-      subscribeCallingStatement,
-=======
     this.program.push(
       this.makeEndpointTags(),
+      this.makeParseRequestFn(),
+      this.makeSubstituteFn(),
       this.makeImplementationType(),
       this.makeClientClass(),
+      this.makeSubscribeFn(),
     );
 
     this.usage.push(
       this.makeExampleImplementation(),
       ...this.makeUsageStatements(),
->>>>>>> 0bd6289e
     );
   }
 
