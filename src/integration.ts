import { chain } from "ramda";
import ts from "typescript";
import { z } from "zod";
import { ResponseVariant, responseVariants } from "./api-response";
import {
  f,
  makePromise,
  makeArrowFn,
  makeConst,
  makeDeconstruction,
  makeEmptyInitializingConstructor,
  makeInterfaceProp,
  makeObjectKeysReducer,
  makeParam,
  makeParams,
  makePropCall,
  makePublicClass,
  makeInterface,
  makePublicLiteralType,
  makePublicMethod,
  makeType,
  makeTernary,
  propOf,
  protectedReadonlyModifier,
  recordStringAny,
  makeAnd,
  makeTemplate,
  makeNew,
  makeKeyOf,
  makeSomeOfHelper,
  makePropertyIdentifier,
  printNode,
  makeExtract,
  makeOnePropObjType,
  ensureTypeNode,
} from "./typescript-api";
import { makeCleanId } from "./common-helpers";
import { Method, methods } from "./method";
import { contentTypes } from "./content-type";
import { loadPeer } from "./peer-helpers";
import { Routing } from "./routing";
import { OnEndpoint, walkRouting } from "./routing-walker";
import { HandlingRules } from "./schema-walker";
import type { makeEventSchema } from "./sse";
import { zodToTs } from "./zts";
import { ZTSContext } from "./zts-helpers";
import type Prettier from "prettier";

type IOKind = "input" | "response" | ResponseVariant | "encoded";
type SSEShape = ReturnType<typeof makeEventSchema>["shape"];

interface IntegrationParams {
  routing: Routing;
  /**
   * @desc What should be generated
   * @example "types" — types of your endpoint requests and responses (for a DIY solution)
   * @example "client" — an entity for performing typed requests and receiving typed responses
   * @default "client"
   * */
  variant?: "types" | "client";
  /**
   * @desc The API URL to use in the generated code
   * @default https://example.com
   * */
  serverUrl?: string;
  /**
   * @desc configures the style of object's optional properties
   * @default { withQuestionMark: true, withUndefined: true }
   */
  optionalPropStyle?: {
    /**
     * @desc add question mark to the optional property definition
     * @example { someProp?: boolean }
     * */
    withQuestionMark?: boolean;
    /**
     * @desc add undefined to the property union type
     * @example { someProp: boolean | undefined }
     */
    withUndefined?: boolean;
  };
  /**
   * @desc The schema to use for responses without body such as 204
   * @default z.undefined()
   * */
  noContent?: z.ZodTypeAny;
  /**
   * @desc Handling rules for your own branded schemas.
   * @desc Keys: brands (recommended to use unique symbols).
   * @desc Values: functions having schema as first argument that you should assign type to, second one is a context.
   * @example { MyBrand: ( schema: typeof myBrandSchema, { next } ) => createKeywordTypeNode(SyntaxKind.AnyKeyword)
   */
  brandHandling?: HandlingRules<ts.TypeNode, ZTSContext>;
}

interface FormattedPrintingOptions {
  /** @desc Typescript printer options */
  printerOptions?: ts.PrinterOptions;
  /**
   * @desc Typescript code formatter
   * @default prettier.format
   * */
  format?: (program: string) => Promise<string>;
}

export class Integration {
  protected someOf = makeSomeOfHelper();
  protected program: ts.Node[] = [this.someOf];
  protected usage: Array<ts.Node | string> = [];
  protected registry = new Map<
    string, // request (method+path)
    Record<IOKind, ts.TypeNode> & { tags: ReadonlyArray<string> }
  >();
  protected paths = new Set<string>();
  protected aliases = new Map<z.ZodTypeAny, ts.TypeAliasDeclaration>();
  protected ids = {
    pathType: f.createIdentifier("Path"),
    methodType: f.createIdentifier("Method"),
    requestType: f.createIdentifier("Request"),
    inputInterface: f.createIdentifier("Input"),
    posResponseInterface: f.createIdentifier("PositiveResponse"),
    negResponseInterface: f.createIdentifier("NegativeResponse"),
    encResponseInterface: f.createIdentifier("EncodedResponse"),
    responseInterface: f.createIdentifier("Response"),
    endpointTagsConst: f.createIdentifier("endpointTags"),
    implementationType: f.createIdentifier("Implementation"),
    clientClass: f.createIdentifier("ExpressZodAPIClient"),
    keyParameter: f.createIdentifier("key"),
    pathParameter: f.createIdentifier("path"),
    paramsArgument: f.createIdentifier("params"),
    methodParameter: f.createIdentifier("method"),
    requestParameter: f.createIdentifier("request"),
    eventParameter: f.createIdentifier("event"),
    dataParameter: f.createIdentifier("data"),
    handlerParameter: f.createIdentifier("handler"),
    msgParameter: f.createIdentifier("msg"),
    accumulator: f.createIdentifier("acc"),
    parseRequestMethod: f.createIdentifier("parseRequest"),
    provideMethod: f.createIdentifier("provide"),
    subscribeMethod: f.createIdentifier("subscribe"),
    onMethod: f.createIdentifier("on"),
    implementationArgument: f.createIdentifier("implementation"),
    headersProperty: f.createIdentifier("headers"),
    hasBodyConst: f.createIdentifier("hasBody"),
    undefinedValue: f.createIdentifier("undefined"),
    bodyProperty: f.createIdentifier("body"),
    responseConst: f.createIdentifier("response"),
    searchParamsConst: f.createIdentifier("searchParams"),
    exampleImplementationConst: f.createIdentifier("exampleImplementation"),
    clientConst: f.createIdentifier("client"),
    contentTypeConst: f.createIdentifier("contentType"),
    isJsonConst: f.createIdentifier("isJSON"),
    sourceConst: f.createIdentifier("source"),
    connectionConst: f.createIdentifier("connection"),
  } satisfies Record<string, ts.Identifier>;
  protected interfaces: Array<{
    id: ts.Identifier;
    kind: IOKind;
    props: ts.PropertySignature[];
  }> = [];

  protected makeAlias(
    schema: z.ZodTypeAny,
    produce: () => ts.TypeNode,
  ): ts.TypeNode {
    let name = this.aliases.get(schema)?.name?.text;
    if (!name) {
      name = `Type${this.aliases.size + 1}`;
      const temp = f.createLiteralTypeNode(f.createNull());
      this.aliases.set(schema, makeType(name, temp));
      this.aliases.set(schema, makeType(name, produce()));
    }
    return ensureTypeNode(name);
  }

  /** @example SomeOf<_>*/
  protected makeSomeOf = ({ name }: ts.TypeAliasDeclaration) =>
    f.createTypeReferenceNode(this.someOf.name, [ensureTypeNode(name)]);

  public constructor({
    routing,
    brandHandling,
    variant = "client",
    serverUrl = "https://example.com",
    optionalPropStyle = { withQuestionMark: true, withUndefined: true },
    noContent = z.undefined(),
  }: IntegrationParams) {
    const commons = { makeAlias: this.makeAlias.bind(this), optionalPropStyle };
    const ctxIn = { brandHandling, ctx: { ...commons, isResponse: false } };
    const ctxOut = { brandHandling, ctx: { ...commons, isResponse: true } };
    const onEndpoint: OnEndpoint = (endpoint, path, method) => {
      const entitle = makeCleanId.bind(null, method, path); // clean id with method+path prefix
      const request = `${method} ${path}`;
      const input = makeType(
        entitle("input"),
        zodToTs(endpoint.getSchema("input"), ctxIn),
        { comment: request },
      );
      this.program.push(input);
      const dictionaries = responseVariants.reduce(
        (agg, responseVariant) => {
          const responses = endpoint.getResponses(responseVariant);
          const props = chain(([idx, { schema, mimeTypes, statusCodes }]) => {
            const variantType = makeType(
              entitle(responseVariant, "variant", `${idx + 1}`),
              zodToTs(mimeTypes ? schema : noContent, ctxOut),
              { comment: request },
            );
            this.program.push(variantType);
            return statusCodes.map((code) =>
              makeInterfaceProp(code, variantType.name),
            );
          }, Array.from(responses.entries()));
          const dict = makeInterface(
            entitle(responseVariant, "response", "variants"),
            props,
            { comment: request },
          );
          this.program.push(dict);
          return Object.assign(agg, { [responseVariant]: dict });
        },
        {} as Record<ResponseVariant, ts.TypeAliasDeclaration>,
      );
      this.paths.add(path);
      const literalIdx = f.createLiteralTypeNode(
        f.createStringLiteral(request),
      );
      this.registry.set(request, {
        input: ensureTypeNode(input.name),
        positive: this.makeSomeOf(dictionaries.positive),
        negative: this.makeSomeOf(dictionaries.negative),
        response: f.createUnionTypeNode([
          f.createIndexedAccessTypeNode(
            ensureTypeNode(this.ids.posResponseInterface),
            literalIdx,
          ),
          f.createIndexedAccessTypeNode(
            ensureTypeNode(this.ids.negResponseInterface),
            literalIdx,
          ),
        ]),
        encoded: f.createIntersectionTypeNode([
          ensureTypeNode(dictionaries.positive.name),
          ensureTypeNode(dictionaries.negative.name),
        ]),
        tags: endpoint.getTags(),
      });
    };
    walkRouting({ routing, onEndpoint });
    this.program.unshift(...this.aliases.values());

    // export type Path = "/v1/user/retrieve" | ___;
    this.program.push(
      makePublicLiteralType(this.ids.pathType, Array.from(this.paths)),
    );

    // export type Method = "get" | "post" | "put" | "delete" | "patch";
    this.program.push(makePublicLiteralType(this.ids.methodType, methods));

    this.interfaces.push(
      {
        id: this.ids.inputInterface,
        kind: "input",
        props: [],
      },
      { id: this.ids.posResponseInterface, kind: "positive", props: [] },
      { id: this.ids.negResponseInterface, kind: "negative", props: [] },
      { id: this.ids.encResponseInterface, kind: "encoded", props: [] },
      {
        id: this.ids.responseInterface,
        kind: "response",
        props: [],
      },
    );

    // Single walk through the registry for making properties for the next three objects
    const endpointTags: ts.PropertyAssignment[] = [];
    for (const [request, { tags, ...rest }] of this.registry) {
      // "get /v1/user/retrieve": GetV1UserRetrieveInput
      for (const face of this.interfaces)
        face.props.push(makeInterfaceProp(request, rest[face.kind]));
      if (variant !== "types") {
        // "get /v1/user/retrieve": ["users"]
        endpointTags.push(
          f.createPropertyAssignment(
            makePropertyIdentifier(request),
            f.createArrayLiteralExpression(
              tags.map((tag) => f.createStringLiteral(tag)),
            ),
          ),
        );
      }
    }

    // export interface Input { "get /v1/user/retrieve": GetV1UserRetrieveInput; }
    for (const { id, props } of this.interfaces)
      this.program.push(makeInterface(id, props, { expose: true }));

    // export type Request = keyof Input;
    this.program.push(
      makeType(this.ids.requestType, makeKeyOf(this.ids.inputInterface), {
        expose: true,
      }),
    );

    if (variant === "types") return;

    // export const endpointTags = { "get /v1/user/retrieve": ["users"] }
    const endpointTagsConst = makeConst(
      this.ids.endpointTagsConst,
      f.createObjectLiteralExpression(endpointTags),
      { expose: true },
    );

    // export type Implementation = (method: Method, path: string, params: Record<string, any>) => Promise<any>;
    const implementationType = makeType(
      this.ids.implementationType,
      f.createFunctionTypeNode(
        undefined,
        makeParams({
          [this.ids.methodParameter.text]: ensureTypeNode(this.ids.methodType),
          [this.ids.pathParameter.text]: f.createKeywordTypeNode(
            ts.SyntaxKind.StringKeyword,
          ),
          [this.ids.paramsArgument.text]: recordStringAny,
        }),
        makePromise("any"),
      ),
      { expose: true },
    );

    // `:${key}`
    const keyParamExpression = makeTemplate(":", [this.ids.keyParameter]);

    // Object.keys(params).reduce((acc, key) => acc.replace(___, params[key]), path)
    const pathArgument = makeObjectKeysReducer(
      this.ids.paramsArgument,
      makePropCall(this.ids.accumulator, propOf<string>("replace"), [
        keyParamExpression,
        f.createElementAccessExpression(
          f.createAsExpression(this.ids.paramsArgument, recordStringAny),
          this.ids.keyParameter,
        ),
      ]),
      this.ids.pathParameter,
    );

    // Object.keys(params).reduce((acc, key) =>
    //   Object.assign(acc, !path.includes(`:${key}`) && {[key]: params[key]} ), {})
    const paramsArgument = makeObjectKeysReducer(
      this.ids.paramsArgument,
      makePropCall(
        f.createIdentifier(Object.name),
        propOf<typeof Object>("assign"),
        [
          this.ids.accumulator,
          makeAnd(
            f.createPrefixUnaryExpression(
              ts.SyntaxKind.ExclamationToken,
              makePropCall(this.ids.pathParameter, propOf<string>("includes"), [
                keyParamExpression,
              ]),
            ),
            f.createObjectLiteralExpression(
              [
                f.createPropertyAssignment(
                  f.createComputedPropertyName(this.ids.keyParameter),
                  f.createElementAccessExpression(
                    f.createAsExpression(
                      this.ids.paramsArgument,
                      recordStringAny,
                    ),
                    this.ids.keyParameter,
                  ),
                ),
              ],
              false,
            ),
          ),
        ],
      ),
      f.createObjectLiteralExpression(),
    );

    // public parseRequest(request: string) { return request.split(/ (.+)/, 2) as [Method, Path] }
    // @todo make private
    const parseRequestMethod = makePublicMethod(
      this.ids.parseRequestMethod,
      makeParams({
        [this.ids.requestParameter.text]: f.createKeywordTypeNode(
          ts.SyntaxKind.StringKeyword,
        ),
      }),
      f.createBlock([
        f.createReturnStatement(
          // request.split(/ (.+)/, 2) as [Method, Path];
          f.createAsExpression(
            makePropCall(this.ids.requestParameter, propOf<string>("split"), [
              f.createRegularExpressionLiteral("/ (.+)/"), // split once
              f.createNumericLiteral(2), // excludes third empty element
            ]),
            f.createTupleTypeNode([
              ensureTypeNode(this.ids.methodType),
              ensureTypeNode(this.ids.pathType),
            ]),
          ),
        ),
      ]),
    );

    // public provide<K extends MethodPath>(request: K, params: Input[K]): Promise<Response[K]> {
    const providerMethod = makePublicMethod(
      this.ids.provideMethod,
      makeParams({
        [this.ids.requestParameter.text]: ensureTypeNode("K"),
        [this.ids.paramsArgument.text]: f.createIndexedAccessTypeNode(
          ensureTypeNode(this.ids.inputInterface),
          ensureTypeNode("K"),
        ),
      }),
      f.createBlock([
        makeConst(
          // const [method, path] = this.parseRequest(request);
          makeDeconstruction(this.ids.methodParameter, this.ids.pathParameter),
          makePropCall(f.createThis(), this.ids.parseRequestMethod, [
            this.ids.requestParameter,
          ]),
        ),
        // return this.implementation(___)
        f.createReturnStatement(
          makePropCall(f.createThis(), this.ids.implementationArgument, [
            this.ids.methodParameter,
            pathArgument,
            paramsArgument,
          ]),
        ),
      ]),
<<<<<<< HEAD
      makeTypeParams({ K: this.ids.requestType }),
      makePromise(
        f.createIndexedAccessTypeNode(
          ensureTypeNode(this.ids.responseInterface),
          ensureTypeNode("K"),
=======
      {
        typeParams: { K: this.ids.requestType },
        returns: makePromise(
          f.createIndexedAccessTypeNode(
            f.createTypeReferenceNode(this.ids.responseInterface),
            f.createTypeReferenceNode("K"),
          ),
>>>>>>> 0d31e1d1
        ),
      },
    );

    const subscribeMethod = makePublicMethod(
      this.ids.subscribeMethod,
      makeParams({
        request: ensureTypeNode("K"),
        params: f.createIndexedAccessTypeNode(
          ensureTypeNode(this.ids.inputInterface),
          ensureTypeNode("K"),
        ),
      }),
      f.createBlock([
        makeConst(
          this.ids.pathParameter,
          f.createElementAccessExpression(
            makePropCall(f.createThis(), this.ids.parseRequestMethod, [
              this.ids.requestParameter,
            ]),
            f.createNumericLiteral(1),
          ),
        ),
        makeConst(
          this.ids.sourceConst,
          makeNew(
            f.createIdentifier("EventSource"),
            makeNew(
              f.createIdentifier(URL.name),
              makeTemplate(
                "",
                [this.ids.pathParameter, "?"],
                [
                  makeNew(
                    f.createIdentifier(URLSearchParams.name),
                    this.ids.paramsArgument,
                  ),
                ],
              ),
              f.createStringLiteral(serverUrl),
            ),
          ),
        ),
        makeConst(
          this.ids.connectionConst,
          f.createObjectLiteralExpression([
            f.createShorthandPropertyAssignment(this.ids.sourceConst),
            f.createPropertyAssignment(
              this.ids.onMethod,
              makeArrowFn(
                {
                  [this.ids.eventParameter.text]: ensureTypeNode("E"),
                  [this.ids.handlerParameter.text]: f.createFunctionTypeNode(
                    undefined,
                    makeParams({
                      [this.ids.dataParameter.text]:
                        f.createIndexedAccessTypeNode(
                          makeExtract(
                            "R",
                            makeOnePropObjType(propOf<SSEShape>("event"), "E"),
                          ),
                          f.createLiteralTypeNode(
                            f.createStringLiteral(propOf<SSEShape>("data")),
                          ),
                        ),
                    }),
                    f.createUnionTypeNode([
                      f.createKeywordTypeNode(ts.SyntaxKind.VoidKeyword),
                      makePromise(
                        f.createKeywordTypeNode(ts.SyntaxKind.VoidKeyword),
                      ),
                    ]),
                  ),
                },
                f.createBlock([
                  f.createExpressionStatement(
                    makePropCall(
                      this.ids.sourceConst,
                      propOf<EventSource>("addEventListener"),
                      [
                        this.ids.eventParameter,
                        makeArrowFn(
                          [this.ids.msgParameter],
                          f.createCallExpression(
                            this.ids.handlerParameter,
                            undefined,
                            [
                              makePropCall(
                                f.createIdentifier("JSON"),
                                propOf<JSON>("parse"),
                                [
                                  f.createPropertyAccessExpression(
                                    f.createParenthesizedExpression(
                                      f.createAsExpression(
                                        this.ids.msgParameter,
                                        ensureTypeNode(MessageEvent.name),
                                      ),
                                    ),
                                    propOf<SSEShape>("data"),
                                  ),
                                ],
                              ),
                            ],
                          ),
                        ),
                      ],
                    ),
                  ),
                  f.createReturnStatement(this.ids.connectionConst),
                ]),
                {
                  typeParams: {
                    E: f.createIndexedAccessTypeNode(
                      ensureTypeNode("R"),
                      f.createLiteralTypeNode(
                        f.createStringLiteral(propOf<SSEShape>("event")),
                      ),
                    ),
                  },
                },
              ),
            ),
          ]),
        ),
        f.createReturnStatement(this.ids.connectionConst),
      ]),
      makeTypeParams({
        K: makeExtract(
          this.ids.requestType,
          f.createTemplateLiteralType(f.createTemplateHead("get "), [
            f.createTemplateLiteralTypeSpan(
              f.createKeywordTypeNode(ts.SyntaxKind.StringKeyword),
              f.createTemplateTail(""),
            ),
          ]),
        ),
        R: makeExtract(
          f.createIndexedAccessTypeNode(
            ensureTypeNode(this.ids.posResponseInterface),
            ensureTypeNode("K"),
          ),
          makeOnePropObjType(
            propOf<SSEShape>("event"),
            f.createKeywordTypeNode(ts.SyntaxKind.StringKeyword),
          ),
        ),
      }),
    );

    // export class ExpressZodAPIClient { ___ }
    const clientClass = makePublicClass(
      this.ids.clientClass,
      // constructor(protected readonly implementation: Implementation) {}
      makeEmptyInitializingConstructor([
        makeParam(
          this.ids.implementationArgument,
          ensureTypeNode(this.ids.implementationType),
          protectedReadonlyModifier,
        ),
      ]),
      [parseRequestMethod, providerMethod, subscribeMethod],
    );

    this.program.push(endpointTagsConst, implementationType, clientClass);

    // method: method.toUpperCase()
    const methodProperty = f.createPropertyAssignment(
      this.ids.methodParameter,
      makePropCall(this.ids.methodParameter, propOf<string>("toUpperCase")),
    );

    // headers: hasBody ? { "Content-Type": "application/json" } : undefined
    const headersProperty = f.createPropertyAssignment(
      this.ids.headersProperty,
      makeTernary(
        this.ids.hasBodyConst,
        f.createObjectLiteralExpression([
          f.createPropertyAssignment(
            f.createStringLiteral("Content-Type"),
            f.createStringLiteral(contentTypes.json),
          ),
        ]),
        this.ids.undefinedValue,
      ),
    );

    // body: hasBody ? JSON.stringify(params) : undefined
    const bodyProperty = f.createPropertyAssignment(
      this.ids.bodyProperty,
      makeTernary(
        this.ids.hasBodyConst,
        makePropCall(f.createIdentifier("JSON"), propOf<JSON>("stringify"), [
          this.ids.paramsArgument,
        ]),
        this.ids.undefinedValue,
      ),
    );

    // const response = await fetch(new URL(`${path}${searchParams}`, "https://example.com"), { ___ });
    const responseStatement = makeConst(
      this.ids.responseConst,
      f.createAwaitExpression(
        f.createCallExpression(f.createIdentifier(fetch.name), undefined, [
          makeNew(
            f.createIdentifier(URL.name),
            makeTemplate(
              "",
              [this.ids.pathParameter],
              [this.ids.searchParamsConst],
            ),
            f.createStringLiteral(serverUrl),
          ),
          f.createObjectLiteralExpression([
            methodProperty,
            headersProperty,
            bodyProperty,
          ]),
        ]),
      ),
    );

    // const hasBody = !["get", "delete"].includes(method);
    const hasBodyStatement = makeConst(
      this.ids.hasBodyConst,
      f.createLogicalNot(
        makePropCall(
          f.createArrayLiteralExpression([
            f.createStringLiteral("get" satisfies Method),
            f.createStringLiteral("delete" satisfies Method),
          ]),
          propOf<string[]>("includes"),
          [this.ids.methodParameter],
        ),
      ),
    );

    // const searchParams = hasBody ? "" : `?${new URLSearchParams(params)}`;
    const searchParamsStatement = makeConst(
      this.ids.searchParamsConst,
      makeTernary(
        this.ids.hasBodyConst,
        f.createStringLiteral(""),
        makeTemplate("?", [
          makeNew(
            f.createIdentifier(URLSearchParams.name),
            this.ids.paramsArgument,
          ),
        ]),
      ),
    );

    // const contentType = response.headers.get("content-type");
    const contentTypeStatement = makeConst(
      this.ids.contentTypeConst,
      makePropCall(
        [this.ids.responseConst, this.ids.headersProperty],
        propOf<Headers>("get"),
        [f.createStringLiteral("content-type")],
      ),
    );

    // if (!contentType) return;
    const noBodyStatement = f.createIfStatement(
      f.createPrefixUnaryExpression(
        ts.SyntaxKind.ExclamationToken,
        this.ids.contentTypeConst,
      ),
      f.createReturnStatement(undefined),
      undefined,
    );

    // const isJSON = contentType.startsWith("application/json");
    const parserStatement = makeConst(
      this.ids.isJsonConst,
      f.createCallChain(
        f.createPropertyAccessChain(
          this.ids.contentTypeConst,
          undefined,
          propOf<string>("startsWith"),
        ),
        undefined,
        undefined,
        [f.createStringLiteral(contentTypes.json)],
      ),
    );

    // return response[isJSON ? "json" : "text"]();
    const returnStatement = f.createReturnStatement(
      f.createCallExpression(
        f.createElementAccessExpression(
          this.ids.responseConst,
          makeTernary(
            this.ids.isJsonConst,
            f.createStringLiteral(propOf<Response>("json")),
            f.createStringLiteral(propOf<Response>("text")),
          ),
        ),
        undefined,
        [],
      ),
    );

    // export const exampleImplementation: Implementation = async (method,path,params) => { ___ };
    const exampleImplStatement = makeConst(
      this.ids.exampleImplementationConst,
      makeArrowFn(
        [
          this.ids.methodParameter,
          this.ids.pathParameter,
          this.ids.paramsArgument,
        ],
        f.createBlock([
          hasBodyStatement,
          searchParamsStatement,
          responseStatement,
          contentTypeStatement,
          noBodyStatement,
          parserStatement,
          returnStatement,
        ]),
        { isAsync: true },
      ),
      {
        expose: true,
        type: ensureTypeNode(this.ids.implementationType),
      },
    );

    // client.provide("get /v1/user/retrieve", { id: "10" });
    const provideCallingStatement = f.createExpressionStatement(
      makePropCall(this.ids.clientConst, this.ids.provideMethod, [
        f.createStringLiteral(`${"get" satisfies Method} /v1/user/retrieve`),
        f.createObjectLiteralExpression([
          f.createPropertyAssignment("id", f.createStringLiteral("10")),
        ]),
      ]),
    );

    // client.subscribe("get /v1/events/time", {}).on("time", (time) => {});
    const subscribeCallingStatement = f.createExpressionStatement(
      makePropCall(
        makePropCall(this.ids.clientConst, this.ids.subscribeMethod, [
          f.createStringLiteral(`${"get" satisfies Method} /v1/events/time`),
          f.createObjectLiteralExpression(),
        ]),
        this.ids.onMethod,
        [
          f.createStringLiteral("time"),
          makeArrowFn({ time: undefined }, f.createBlock([])),
        ],
      ),
    );

    // const client = new ExpressZodAPIClient(exampleImplementation);
    const clientInstanceStatement = makeConst(
      this.ids.clientConst,
      makeNew(this.ids.clientClass, this.ids.exampleImplementationConst),
    );

    this.usage.push(
      exampleImplStatement,
      clientInstanceStatement,
      provideCallingStatement,
      subscribeCallingStatement,
    );
  }

  protected printUsage(printerOptions?: ts.PrinterOptions) {
    return this.usage.length
      ? this.usage
          .map((entry) =>
            typeof entry === "string"
              ? entry
              : printNode(entry, printerOptions),
          )
          .join("\n")
      : undefined;
  }

  public print(printerOptions?: ts.PrinterOptions) {
    const usageExampleText = this.printUsage(printerOptions);
    const commentNode =
      usageExampleText &&
      ts.addSyntheticLeadingComment(
        ts.addSyntheticLeadingComment(
          f.createEmptyStatement(),
          ts.SyntaxKind.SingleLineCommentTrivia,
          " Usage example:",
        ),
        ts.SyntaxKind.MultiLineCommentTrivia,
        `\n${usageExampleText}`,
      );
    return this.program
      .concat(commentNode || [])
      .map((node, index) =>
        printNode(
          node,
          index < this.program.length
            ? printerOptions
            : { ...printerOptions, omitTrailingSemicolon: true },
        ),
      )
      .join("\n\n");
  }

  public async printFormatted({
    printerOptions,
    format: userDefined,
  }: FormattedPrintingOptions = {}) {
    let format = userDefined;
    if (!format) {
      try {
        const prettierFormat = (await loadPeer<typeof Prettier>("prettier"))
          .format;
        format = (text) => prettierFormat(text, { filepath: "client.ts" });
      } catch {}
    }

    const usageExample = this.printUsage(printerOptions);
    this.usage =
      usageExample && format ? [await format(usageExample)] : this.usage;

    const output = this.print(printerOptions);
    return format ? format(output) : output;
  }
}<|MERGE_RESOLUTION|>--- conflicted
+++ resolved
@@ -435,21 +435,13 @@
           ]),
         ),
       ]),
-<<<<<<< HEAD
-      makeTypeParams({ K: this.ids.requestType }),
-      makePromise(
-        f.createIndexedAccessTypeNode(
-          ensureTypeNode(this.ids.responseInterface),
-          ensureTypeNode("K"),
-=======
       {
         typeParams: { K: this.ids.requestType },
         returns: makePromise(
           f.createIndexedAccessTypeNode(
-            f.createTypeReferenceNode(this.ids.responseInterface),
-            f.createTypeReferenceNode("K"),
-          ),
->>>>>>> 0d31e1d1
+            ensureTypeNode(this.ids.responseInterface),
+            ensureTypeNode("K"),
+          ),
         ),
       },
     );
@@ -576,27 +568,29 @@
         ),
         f.createReturnStatement(this.ids.connectionConst),
       ]),
-      makeTypeParams({
-        K: makeExtract(
-          this.ids.requestType,
-          f.createTemplateLiteralType(f.createTemplateHead("get "), [
-            f.createTemplateLiteralTypeSpan(
+      {
+        typeParams: {
+          K: makeExtract(
+            this.ids.requestType,
+            f.createTemplateLiteralType(f.createTemplateHead("get "), [
+              f.createTemplateLiteralTypeSpan(
+                f.createKeywordTypeNode(ts.SyntaxKind.StringKeyword),
+                f.createTemplateTail(""),
+              ),
+            ]),
+          ),
+          R: makeExtract(
+            f.createIndexedAccessTypeNode(
+              ensureTypeNode(this.ids.posResponseInterface),
+              ensureTypeNode("K"),
+            ),
+            makeOnePropObjType(
+              propOf<SSEShape>("event"),
               f.createKeywordTypeNode(ts.SyntaxKind.StringKeyword),
-              f.createTemplateTail(""),
             ),
-          ]),
-        ),
-        R: makeExtract(
-          f.createIndexedAccessTypeNode(
-            ensureTypeNode(this.ids.posResponseInterface),
-            ensureTypeNode("K"),
-          ),
-          makeOnePropObjType(
-            propOf<SSEShape>("event"),
-            f.createKeywordTypeNode(ts.SyntaxKind.StringKeyword),
-          ),
-        ),
-      }),
+          ),
+        },
+      },
     );
 
     // export class ExpressZodAPIClient { ___ }
