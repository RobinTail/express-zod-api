--- conflicted
+++ resolved
@@ -206,13 +206,6 @@
         {} as Record<ResponseVariant, ts.TypeAliasDeclaration>,
       );
       this.paths.add(path);
-<<<<<<< HEAD
-      const request = `${method} ${path}`;
-=======
-      const isJson = endpoint
-        .getResponses("positive")
-        .some(({ mimeTypes }) => mimeTypes?.includes(contentTypes.json));
->>>>>>> d4f8cfed
       const literalIdx = f.createLiteralTypeNode(
         f.createStringLiteral(request),
       );
