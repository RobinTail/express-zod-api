--- conflicted
+++ resolved
@@ -203,91 +203,59 @@
           zodToTs(endpoint.getSchema("input"), ctxIn),
           entitle("input"),
         );
-<<<<<<< HEAD
-        const input = zodToTs(endpoint.getSchema("input"), ctxIn);
-        this.program.push(createTypeAlias(input, inputId));
-
-        for (const responseVariant of this.responseVariants) {
-          const variants: ts.TypeAliasDeclaration[] = [];
-          const props: ts.PropertySignature[] = [];
-          for (const [idx, { schema, mimeTypes, statusCodes }] of endpoint
-            .getResponses(responseVariant)
-            .entries()) {
-            const variant = zodToTs(mimeTypes ? schema : noContent, ctxOut);
-            const variantId = makeCleanId(
-              method,
-              path,
-              responseVariant,
-              "variant",
-              `${idx + 1}`,
+        this.program.push(input);
+
+        const refs = this.responseVariants.reduce(
+          (agg, responseVariant) => {
+            const variants: ts.TypeAliasDeclaration[] = [];
+            const props: ts.PropertySignature[] = [];
+            for (const [idx, { schema, mimeTypes, statusCodes }] of endpoint
+              .getResponses(responseVariant)
+              .entries()) {
+              const variantType = createTypeAlias(
+                zodToTs(mimeTypes ? schema : noContent, ctxOut),
+                entitle(responseVariant, "variant", `${idx + 1}`),
+              );
+              variants.push(variantType);
+              for (const statusCode of statusCodes) {
+                props.push(
+                  makeInterfaceProp(statusCode, variantType.name.text),
+                );
+              }
+            }
+            // @todo not public
+            const dict = makePublicInterface(
+              f.createIdentifier(entitle(responseVariant, "response.variants")), // @todo accept string?
+              props,
             );
-            variants.push(createTypeAlias(variant, variantId));
-            for (const statusCode of statusCodes)
-              props.push(makeInterfaceProp(statusCode, variantId));
-          }
-          const variantsTypeId = f.createIdentifier(
-            makeCleanId(method, path, responseVariant, "response.variants"),
-          );
-          const dict = makePublicInterface(variantsTypeId, props); // @todo not public
-          const whole = f.createTypeReferenceNode(this.ids.someOfType, [
-            f.createTypeReferenceNode(variantsTypeId),
-          ]);
-          this.program.push(
-            ...variants,
-            dict,
-            createTypeAlias(
-              whole,
-              responseVariant === "positive" // @todo fix this nonsense
-                ? positiveResponseId
-                : negativeResponseId,
-            ),
-          );
-        }
-
-        const genericResponse = f.createUnionTypeNode([
-          f.createTypeReferenceNode(positiveResponseId),
-          f.createTypeReferenceNode(negativeResponseId),
-        ]);
-        this.program.push(createTypeAlias(genericResponse, genericResponseId));
-=======
-        const positiveSchema = endpoint
-          .getResponses("positive")
-          .map(({ schema, mimeTypes }) => (mimeTypes ? schema : noContent))
-          .reduce((agg, schema) => agg.or(schema));
-        const positiveResponse = createTypeAlias(
-          zodToTs(positiveSchema, ctxOut),
-          entitle("positive.response"),
+            const whole = createTypeAlias(
+              f.createTypeReferenceNode(this.ids.someOfType, [
+                f.createTypeReferenceNode(dict.name.text),
+              ]),
+              entitle(responseVariant, "response"),
+            );
+            this.program.push(...variants, dict, whole);
+            return Object.assign(agg, { [responseVariant]: whole });
+          },
+          {} as Record<ResponseVariant, ts.TypeAliasDeclaration>,
         );
-        const negativeSchema = endpoint
-          .getResponses("negative")
-          .map(({ schema, mimeTypes }) => (mimeTypes ? schema : noContent))
-          .reduce((agg, schema) => agg.or(schema));
-        const negativeResponse = createTypeAlias(
-          zodToTs(negativeSchema, ctxOut),
-          entitle("negative.response"),
-        );
+
         const genericResponse = createTypeAlias(
           f.createUnionTypeNode([
-            f.createTypeReferenceNode(positiveResponse.name.text),
-            f.createTypeReferenceNode(negativeResponse.name.text),
+            f.createTypeReferenceNode(refs.positive.name.text),
+            f.createTypeReferenceNode(refs.negative.name.text),
           ]),
           entitle("response"),
         );
-        this.program.push(
-          input,
-          positiveResponse,
-          negativeResponse,
-          genericResponse,
-        );
->>>>>>> 8c12668b
+        this.program.push(genericResponse);
         this.paths.push(path);
         const isJson = endpoint
           .getResponses("positive")
           .some(({ mimeTypes }) => mimeTypes?.includes(contentTypes.json));
         this.registry.set(quoteProp(method, path), {
           input: input.name.text,
-          positive: positiveResponse.name.text,
-          negative: negativeResponse.name.text,
+          positive: refs.positive.name.text,
+          negative: refs.negative.name.text,
           response: genericResponse.name.text,
           tags: endpoint.getTags(),
           isJson,
