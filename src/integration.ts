--- conflicted
+++ resolved
@@ -178,7 +178,6 @@
     const commons = { makeAlias: this.makeAlias.bind(this), optionalPropStyle };
     const ctxIn = { brandHandling, ctx: { ...commons, isResponse: false } };
     const ctxOut = { brandHandling, ctx: { ...commons, isResponse: true } };
-<<<<<<< HEAD
 
     // type SomeOf<T> = T[keyof T];
     this.program.push(
@@ -192,134 +191,76 @@
       ),
     );
 
-    walkRouting({
-      routing,
-      onEndpoint: (endpoint, path, method) => {
-        const entitle = makeCleanId.bind(null, method, path); // clean id with method+path prefix
-        const input = makeType(
-          entitle("input"),
-          zodToTs(endpoint.getSchema("input"), ctxIn),
-        );
-        this.program.push(input);
-
-        const refs = this.responseVariants.reduce(
-          (agg, responseVariant) => {
-            const variants: ts.TypeAliasDeclaration[] = [];
-            const props: ts.PropertySignature[] = [];
-            const responses = endpoint.getResponses(responseVariant).entries();
-            for (const [idx, { schema, mimeTypes, statusCodes }] of responses) {
-              const variantType = makeType(
-                entitle(responseVariant, "variant", `${idx + 1}`),
-                zodToTs(mimeTypes ? schema : noContent, ctxOut),
-              );
-              variants.push(variantType);
-              for (const statusCode of statusCodes) {
-                props.push(
-                  makeInterfaceProp(statusCode, variantType.name.text),
-                );
-              }
-            }
-            const dict = makeInterface(
-              entitle(responseVariant, "response.variants"),
-              props,
-            );
-            const whole = makeType(
-              entitle(responseVariant, "response"),
-              f.createTypeReferenceNode(this.ids.someOfType, [
-                f.createTypeReferenceNode(dict.name.text),
-              ]),
-            );
-            this.program.push(...variants, dict, whole);
-            return Object.assign(agg, { [responseVariant]: { whole, dict } });
-          },
-          {} as Record<
-            ResponseVariant,
-            Record<"whole" | "dict", ts.TypeAliasDeclaration>
-          >,
-        );
-
-        const encodedResponse = makeType(
-          entitle("encoded.response"),
-          f.createIntersectionTypeNode([
-            f.createTypeReferenceNode(refs.positive.dict.name.text),
-            f.createTypeReferenceNode(refs.negative.dict.name.text),
-          ]),
-        );
-        const genericResponse = makeType(
-          entitle("response"),
-          f.createUnionTypeNode([
-            f.createTypeReferenceNode(refs.positive.whole.name.text),
-            f.createTypeReferenceNode(refs.negative.whole.name.text),
-          ]),
-        );
-        this.program.push(encodedResponse, genericResponse);
-        this.paths.push(path);
-        const isJson = endpoint
-          .getResponses("positive")
-          .some(({ mimeTypes }) => mimeTypes?.includes(contentTypes.json));
-        this.registry.set(quoteProp(method, path), {
-          input: input.name.text,
-          positive: refs.positive.whole.name.text,
-          negative: refs.negative.whole.name.text,
-          response: genericResponse.name.text,
-          encoded: encodedResponse.name.text,
-          tags: endpoint.getTags(),
-          isJson,
-        });
-      },
-    });
-
-=======
     const onEndpoint: OnEndpoint = (endpoint, path, method) => {
       const entitle = makeCleanId.bind(null, method, path); // clean id with method+path prefix
       const input = makeType(
         entitle("input"),
         zodToTs(endpoint.getSchema("input"), ctxIn),
       );
-      const positiveSchema = endpoint
-        .getResponses("positive")
-        .map(({ schema, mimeTypes }) => (mimeTypes ? schema : noContent))
-        .reduce((agg, schema) => agg.or(schema));
-      const positiveResponse = makeType(
-        entitle("positive.response"),
-        zodToTs(positiveSchema, ctxOut),
+      this.program.push(input);
+      const refs = this.responseVariants.reduce(
+        (agg, responseVariant) => {
+          const variants: ts.TypeAliasDeclaration[] = [];
+          const props: ts.PropertySignature[] = [];
+          const responses = endpoint.getResponses(responseVariant).entries();
+          for (const [idx, { schema, mimeTypes, statusCodes }] of responses) {
+            const variantType = makeType(
+              entitle(responseVariant, "variant", `${idx + 1}`),
+              zodToTs(mimeTypes ? schema : noContent, ctxOut),
+            );
+            variants.push(variantType);
+            for (const statusCode of statusCodes)
+              props.push(makeInterfaceProp(statusCode, variantType.name.text));
+          }
+          const dict = makeInterface(
+            entitle(responseVariant, "response.variants"),
+            props,
+          );
+          const whole = makeType(
+            entitle(responseVariant, "response"),
+            f.createTypeReferenceNode(this.ids.someOfType, [
+              f.createTypeReferenceNode(dict.name.text),
+            ]),
+          );
+          this.program.push(...variants, dict, whole);
+          return Object.assign(agg, { [responseVariant]: { whole, dict } });
+        },
+        {} as Record<
+          ResponseVariant,
+          Record<"whole" | "dict", ts.TypeAliasDeclaration>
+        >,
       );
-      const negativeSchema = endpoint
-        .getResponses("negative")
-        .map(({ schema, mimeTypes }) => (mimeTypes ? schema : noContent))
-        .reduce((agg, schema) => agg.or(schema));
-      const negativeResponse = makeType(
-        entitle("negative.response"),
-        zodToTs(negativeSchema, ctxOut),
+
+      const encodedResponse = makeType(
+        entitle("encoded.response"),
+        f.createIntersectionTypeNode([
+          f.createTypeReferenceNode(refs.positive.dict.name.text),
+          f.createTypeReferenceNode(refs.negative.dict.name.text),
+        ]),
       );
       const genericResponse = makeType(
         entitle("response"),
         f.createUnionTypeNode([
-          f.createTypeReferenceNode(positiveResponse.name.text),
-          f.createTypeReferenceNode(negativeResponse.name.text),
+          f.createTypeReferenceNode(refs.positive.whole.name.text),
+          f.createTypeReferenceNode(refs.negative.whole.name.text),
         ]),
       );
-      this.program.push(
-        input,
-        positiveResponse,
-        negativeResponse,
-        genericResponse,
-      );
+      this.program.push(encodedResponse, genericResponse);
       this.paths.push(path);
       const isJson = endpoint
         .getResponses("positive")
         .some(({ mimeTypes }) => mimeTypes?.includes(contentTypes.json));
       this.registry.set(quoteProp(method, path), {
         input: input.name.text,
-        positive: positiveResponse.name.text,
-        negative: negativeResponse.name.text,
+        positive: refs.positive.whole.name.text,
+        negative: refs.negative.whole.name.text,
         response: genericResponse.name.text,
+        encoded: encodedResponse.name.text,
         tags: endpoint.getTags(),
         isJson,
       });
     };
     walkRouting({ routing, onEndpoint });
->>>>>>> 63ea6e90
     this.program.unshift(...this.aliases.values());
 
     // export type Path = "/v1/user/retrieve" | ___;
