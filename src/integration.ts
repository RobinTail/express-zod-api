import { chain } from "ramda";
import ts from "typescript";
import { z } from "zod";
import { ResponseVariant, responseVariants } from "./api-response";
import { IntegrationBase } from "./integration-base";
import {
  f,
  makeInterfaceProp,
  makeInterface,
  makeType,
  printNode,
  ensureTypeNode,
} from "./typescript-api";
import { makeCleanId } from "./common-helpers";
import { loadPeer } from "./peer-helpers";
import { Routing } from "./routing";
import { OnEndpoint, walkRouting } from "./routing-walker";
import { HandlingRules } from "./schema-walker";
import { zodToTs } from "./zts";
import { ZTSContext } from "./zts-helpers";
import type Prettier from "prettier";

interface IntegrationParams {
  routing: Routing;
  /**
   * @desc What should be generated
   * @example "types" — types of your endpoint requests and responses (for a DIY solution)
   * @example "client" — an entity for performing typed requests and receiving typed responses
   * @default "client"
   * */
  variant?: "types" | "client";
  /** @default Client */
  clientClassName?: string;
  /**
   * @desc The API URL to use in the generated code
   * @default https://example.com
   * */
  serverUrl?: string;
  /**
   * @desc configures the style of object's optional properties
   * @default { withQuestionMark: true, withUndefined: true }
   */
  optionalPropStyle?: {
    /**
     * @desc add question mark to the optional property definition
     * @example { someProp?: boolean }
     * */
    withQuestionMark?: boolean;
    /**
     * @desc add undefined to the property union type
     * @example { someProp: boolean | undefined }
     */
    withUndefined?: boolean;
  };
  /**
   * @desc The schema to use for responses without body such as 204
   * @default z.undefined()
   * */
  noContent?: z.ZodTypeAny;
  /**
   * @desc Handling rules for your own branded schemas.
   * @desc Keys: brands (recommended to use unique symbols).
   * @desc Values: functions having schema as first argument that you should assign type to, second one is a context.
   * @example { MyBrand: ( schema: typeof myBrandSchema, { next } ) => createKeywordTypeNode(SyntaxKind.AnyKeyword)
   */
  brandHandling?: HandlingRules<ts.TypeNode, ZTSContext>;
}

interface FormattedPrintingOptions {
  /** @desc Typescript printer options */
  printerOptions?: ts.PrinterOptions;
  /**
   * @desc Typescript code formatter
   * @default prettier.format
   * */
  format?: (program: string) => Promise<string>;
}

export class Integration extends IntegrationBase {
  protected program: ts.Node[] = [this.someOfType];
  protected usage: Array<ts.Node | string> = [];
  protected aliases = new Map<z.ZodTypeAny, ts.TypeAliasDeclaration>();

  protected makeAlias(
    schema: z.ZodTypeAny,
    produce: () => ts.TypeNode,
  ): ts.TypeNode {
    let name = this.aliases.get(schema)?.name?.text;
    if (!name) {
      name = `Type${this.aliases.size + 1}`;
      const temp = f.createLiteralTypeNode(f.createNull());
      this.aliases.set(schema, makeType(name, temp));
      this.aliases.set(schema, makeType(name, produce()));
    }
    return ensureTypeNode(name);
  }

  public constructor({
    routing,
    brandHandling,
    variant = "client",
    clientClassName = "Client",
    serverUrl = "https://example.com",
    optionalPropStyle = { withQuestionMark: true, withUndefined: true },
    noContent = z.undefined(),
  }: IntegrationParams) {
    super(serverUrl);
    const commons = { makeAlias: this.makeAlias.bind(this), optionalPropStyle };
    const ctxIn = { brandHandling, ctx: { ...commons, isResponse: false } };
    const ctxOut = { brandHandling, ctx: { ...commons, isResponse: true } };
    const onEndpoint: OnEndpoint = (endpoint, path, method) => {
      const entitle = makeCleanId.bind(null, method, path); // clean id with method+path prefix
      const request = `${method} ${path}`;
      const input = makeType(
        entitle("input"),
        zodToTs(endpoint.getSchema("input"), ctxIn),
        { comment: request },
      );
      this.program.push(input);
      const dictionaries = responseVariants.reduce(
        (agg, responseVariant) => {
          const responses = endpoint.getResponses(responseVariant);
          const props = chain(([idx, { schema, mimeTypes, statusCodes }]) => {
            const variantType = makeType(
              entitle(responseVariant, "variant", `${idx + 1}`),
              zodToTs(mimeTypes ? schema : noContent, ctxOut),
              { comment: request },
            );
            this.program.push(variantType);
            return statusCodes.map((code) =>
              makeInterfaceProp(code, variantType.name),
            );
          }, Array.from(responses.entries()));
          const dict = makeInterface(
            entitle(responseVariant, "response", "variants"),
            props,
            { comment: request },
          );
          this.program.push(dict);
          return Object.assign(agg, { [responseVariant]: dict });
        },
        {} as Record<ResponseVariant, ts.TypeAliasDeclaration>,
      );
      this.paths.add(path);
      const literalIdx = f.createLiteralTypeNode(
        f.createStringLiteral(request),
      );
      this.registry.set(request, {
        input: ensureTypeNode(input.name),
        positive: this.someOf(dictionaries.positive),
        negative: this.someOf(dictionaries.negative),
        response: f.createUnionTypeNode([
          f.createIndexedAccessTypeNode(
            ensureTypeNode(this.interfaces.positive),
            literalIdx,
          ),
          f.createIndexedAccessTypeNode(
            ensureTypeNode(this.interfaces.negative),
            literalIdx,
          ),
        ]),
        encoded: f.createIntersectionTypeNode([
          ensureTypeNode(dictionaries.positive.name),
          ensureTypeNode(dictionaries.negative.name),
        ]),
      });
      this.tags.set(request, endpoint.getTags());
    };
    walkRouting({ routing, onEndpoint });
    this.program.unshift(...this.aliases.values());
    this.program.push(
      this.makePathType(),
      this.methodType,
      ...this.makePublicInterfaces(),
      this.requestType,
    );

    if (variant === "types") return;

    this.program.push(
      this.makeEndpointTags(),
      this.makeParseRequestFn(),
      this.makeSubstituteFn(),
      this.makeImplementationType(),
<<<<<<< HEAD
      this.makeDefaultImplementation(),
      this.makeClientClass(),
    );

    this.usage.push(...this.makeUsageStatements());
=======
      this.makeClientClass(clientClassName),
    );

    this.usage.push(
      this.makeExampleImplementation(),
      ...this.makeUsageStatements(clientClassName),
    );
>>>>>>> 023e55c2
  }

  protected printUsage(printerOptions?: ts.PrinterOptions) {
    return this.usage.length
      ? this.usage
          .map((entry) =>
            typeof entry === "string"
              ? entry
              : printNode(entry, printerOptions),
          )
          .join("\n")
      : undefined;
  }

  public print(printerOptions?: ts.PrinterOptions) {
    const usageExampleText = this.printUsage(printerOptions);
    const commentNode =
      usageExampleText &&
      ts.addSyntheticLeadingComment(
        ts.addSyntheticLeadingComment(
          f.createEmptyStatement(),
          ts.SyntaxKind.SingleLineCommentTrivia,
          " Usage example:",
        ),
        ts.SyntaxKind.MultiLineCommentTrivia,
        `\n${usageExampleText}`,
      );
    return this.program
      .concat(commentNode || [])
      .map((node, index) =>
        printNode(
          node,
          index < this.program.length
            ? printerOptions
            : { ...printerOptions, omitTrailingSemicolon: true },
        ),
      )
      .join("\n\n");
  }

  public async printFormatted({
    printerOptions,
    format: userDefined,
  }: FormattedPrintingOptions = {}) {
    let format = userDefined;
    if (!format) {
      try {
        const prettierFormat = (await loadPeer<typeof Prettier>("prettier"))
          .format;
        format = (text) => prettierFormat(text, { filepath: "client.ts" });
      } catch {}
    }

    const usageExample = this.printUsage(printerOptions);
    this.usage =
      usageExample && format ? [await format(usageExample)] : this.usage;

    const output = this.print(printerOptions);
    return format ? format(output) : output;
  }
}<|MERGE_RESOLUTION|>--- conflicted
+++ resolved
@@ -182,21 +182,11 @@
       this.makeParseRequestFn(),
       this.makeSubstituteFn(),
       this.makeImplementationType(),
-<<<<<<< HEAD
       this.makeDefaultImplementation(),
-      this.makeClientClass(),
-    );
-
-    this.usage.push(...this.makeUsageStatements());
-=======
       this.makeClientClass(clientClassName),
     );
 
-    this.usage.push(
-      this.makeExampleImplementation(),
-      ...this.makeUsageStatements(clientClassName),
-    );
->>>>>>> 023e55c2
+    this.usage.push(...this.makeUsageStatements(clientClassName));
   }
 
   protected printUsage(printerOptions?: ts.PrinterOptions) {
