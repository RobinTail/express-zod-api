--- conflicted
+++ resolved
@@ -1,8 +1,5 @@
-<<<<<<< HEAD
+import { Ansis, blue, green, hex, red, cyanBright } from "ansis";
 import { memoizeWith } from "ramda";
-=======
-import { Ansis, blue, green, hex, red, cyanBright } from "ansis";
->>>>>>> 22d663c5
 import { isObject } from "./common-helpers";
 
 export const styles = {
