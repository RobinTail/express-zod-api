import { isObject } from "./common-helpers";

const severity = {
  debug: 10,
  info: 20,
  warn: 30,
  error: 40,
} satisfies Record<string, number>;

export type Severity = keyof typeof severity;

/** @desc You can use any logger compatible with this type. */
export type AbstractLogger = Record<
  Severity,
  (message: string, meta?: any) => any // eslint-disable-line @typescript-eslint/no-explicit-any -- for compatibility
>;

/**
 * @desc Using module augmentation approach you can set the type of the actual logger used
 * @example declare module "express-zod-api" { interface LoggerOverrides extends winston.Logger {} }
 * @link https://www.typescriptlang.org/docs/handbook/declaration-merging.html#module-augmentation
 * */
export interface LoggerOverrides {} // eslint-disable-line @typescript-eslint/no-empty-object-type -- for augmentation

export type ActualLogger = AbstractLogger & LoggerOverrides;

export const isLoggerInstance = (subject: unknown): subject is AbstractLogger =>
  isObject(subject) &&
  Object.keys(severity).some((method) => method in subject);

<<<<<<< HEAD
/** @link https://tc39.es/ecma402/#table-sanctioned-single-unit-identifiers */
type TimeUnit =
  | "nanosecond"
  | "microsecond"
  | "millisecond"
  | "second"
  | "minute";

const makeNumberFormat = (unit: TimeUnit, fraction = 0) =>
=======
export const isSeverity = (subject: PropertyKey): subject is Severity =>
  subject in severity;

export const isHidden = (subject: Severity, gate: Severity) =>
  severity[subject] < severity[gate];

/**
 * @todo consider Intl units when Node 18 dropped (microsecond unit is missing, picosecond is not in list)
 * @link https://tc39.es/ecma402/#table-sanctioned-single-unit-identifiers
 * */
const makeNumberFormat = (fraction = 0) =>
>>>>>>> d7b78b99
  Intl.NumberFormat(undefined, {
    useGrouping: false,
    minimumFractionDigits: 0,
    maximumFractionDigits: fraction,
    style: "unit",
    unitDisplay: "long",
    unit,
  });

// creating them once increases the performance significantly
const picoFormat = makeNumberFormat("nanosecond", 3);
const nanoFormat = makeNumberFormat("nanosecond");
const microFormat = makeNumberFormat("microsecond");
const milliFormat = makeNumberFormat("millisecond");
const secondsFormat = makeNumberFormat("second", 2);
const minutesFormat = makeNumberFormat("minute", 2);

// not using R.cond for performance optimization
export const formatDuration = (ms: number) => {
  if (ms < 1e-6) return picoFormat.format(ms / 1e-6);
  if (ms < 1e-3) return nanoFormat.format(ms / 1e-6);
  if (ms < 1) return microFormat.format(ms / 1e-3);
  if (ms < 1e3) return milliFormat.format(ms);
  if (ms < 6e4) return secondsFormat.format(ms / 1e3);
  return minutesFormat.format(ms / 6e4);
};<|MERGE_RESOLUTION|>--- conflicted
+++ resolved
@@ -28,7 +28,12 @@
   isObject(subject) &&
   Object.keys(severity).some((method) => method in subject);
 
-<<<<<<< HEAD
+export const isSeverity = (subject: PropertyKey): subject is Severity =>
+  subject in severity;
+
+export const isHidden = (subject: Severity, gate: Severity) =>
+  severity[subject] < severity[gate];
+
 /** @link https://tc39.es/ecma402/#table-sanctioned-single-unit-identifiers */
 type TimeUnit =
   | "nanosecond"
@@ -38,19 +43,6 @@
   | "minute";
 
 const makeNumberFormat = (unit: TimeUnit, fraction = 0) =>
-=======
-export const isSeverity = (subject: PropertyKey): subject is Severity =>
-  subject in severity;
-
-export const isHidden = (subject: Severity, gate: Severity) =>
-  severity[subject] < severity[gate];
-
-/**
- * @todo consider Intl units when Node 18 dropped (microsecond unit is missing, picosecond is not in list)
- * @link https://tc39.es/ecma402/#table-sanctioned-single-unit-identifiers
- * */
-const makeNumberFormat = (fraction = 0) =>
->>>>>>> d7b78b99
   Intl.NumberFormat(undefined, {
     useGrouping: false,
     minimumFractionDigits: 0,
