--- conflicted
+++ resolved
@@ -279,17 +279,10 @@
       },
     );
 
-<<<<<<< HEAD
-  // export class ExpressZodAPIClient { ___ }
-  protected makeClientClass = () =>
-    makePublicClass(this.ids.clientClass, [
-      // public constructor(protected readonly implementation: Implementation = defaultImplementation) {}
-=======
   // export class Client { ___ }
   protected makeClientClass = (name: string) =>
     makePublicClass(name, [
-      // public constructor(protected readonly implementation: Implementation) {}
->>>>>>> 023e55c2
+      // public constructor(protected readonly implementation: Implementation = defaultImplementation) {}
       makePublicConstructor([
         makeParam(this.ids.implementationArgument, {
           type: ensureTypeNode(this.ids.implementationType),
@@ -456,20 +449,8 @@
     );
   };
 
-<<<<<<< HEAD
-  protected makeUsageStatements = (): ts.Node[] => [
-    makeConst(this.ids.clientConst, makeNew(this.ids.clientClass)), // const client = new ExpressZodAPIClient();
-=======
   protected makeUsageStatements = (className: string): ts.Node[] => [
-    // const client = new Client(exampleImplementation);
-    makeConst(
-      this.ids.clientConst,
-      makeNew(
-        f.createIdentifier(className),
-        this.ids.exampleImplementationConst,
-      ),
-    ),
->>>>>>> 023e55c2
+    makeConst(this.ids.clientConst, makeNew(f.createIdentifier(className))), // const client = new ExpressZodAPIClient();
     // client.provide("get /v1/user/retrieve", { id: "10" });
     makePropCall(this.ids.clientConst, this.ids.provideMethod, [
       f.createStringLiteral(`${"get" satisfies Method} /v1/user/retrieve`),
