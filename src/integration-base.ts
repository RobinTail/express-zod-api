import ts from "typescript";
import { ResponseVariant } from "./api-response";
import { contentTypes } from "./content-type";
import { Method, methods } from "./method";
import type { makeEventSchema } from "./sse";
import {
  accessModifiers,
  ensureTypeNode,
  f,
  makeArrowFn,
  makeConst,
  makeDeconstruction,
  makeExtract,
  makeInterface,
  makeInterfaceProp,
  makeKeyOf,
  makeNew,
  makeOnePropObjType,
  makeParam,
  makeParams,
  makePromise,
  makePropCall,
  makePropertyIdentifier,
  makePublicConstructor,
  makePublicClass,
  makePublicLiteralType,
  makePublicMethod,
  makeTemplate,
  makeTernary,
  makeType,
  propOf,
  recordStringAny,
} from "./typescript-api";

type IOKind = "input" | "response" | ResponseVariant | "encoded";
type SSEShape = ReturnType<typeof makeEventSchema>["shape"];

export abstract class IntegrationBase {
  protected paths = new Set<string>();
  protected tags = new Map<string, ReadonlyArray<string>>();
  protected registry = new Map<string, Record<IOKind, ts.TypeNode>>();

  protected ids = {
    pathType: f.createIdentifier("Path"),
    implementationType: f.createIdentifier("Implementation"),
<<<<<<< HEAD
    clientClass: f.createIdentifier("Client"),
    subscriptionClass: f.createIdentifier("Subscription"),
=======
>>>>>>> 880f9308
    keyParameter: f.createIdentifier("key"),
    pathParameter: f.createIdentifier("path"),
    paramsArgument: f.createIdentifier("params"),
    methodParameter: f.createIdentifier("method"),
    requestParameter: f.createIdentifier("request"),
    eventParameter: f.createIdentifier("event"),
    dataParameter: f.createIdentifier("data"),
    handlerParameter: f.createIdentifier("handler"),
    msgParameter: f.createIdentifier("msg"),
    parseRequestFn: f.createIdentifier("parseRequest"),
    substituteFn: f.createIdentifier("substitute"),
    provideMethod: f.createIdentifier("provide"),
    onMethod: f.createIdentifier("on"),
    implementationArgument: f.createIdentifier("implementation"),
    hasBodyConst: f.createIdentifier("hasBody"),
    undefinedValue: f.createIdentifier("undefined"),
    responseConst: f.createIdentifier("response"),
    restConst: f.createIdentifier("rest"),
    searchParamsConst: f.createIdentifier("searchParams"),
    defaultImplementationConst: f.createIdentifier("defaultImplementation"),
    clientConst: f.createIdentifier("client"),
    contentTypeConst: f.createIdentifier("contentType"),
    isJsonConst: f.createIdentifier("isJSON"),
    sourceProp: f.createIdentifier("source"),
    connectionConst: f.createIdentifier("connection"),
  } satisfies Record<string, ts.Identifier>;

  protected interfaces: Record<IOKind, ts.Identifier> = {
    input: f.createIdentifier("Input"),
    positive: f.createIdentifier("PositiveResponse"),
    negative: f.createIdentifier("NegativeResponse"),
    encoded: f.createIdentifier("EncodedResponse"),
    response: f.createIdentifier("Response"),
  };

  // export type Method = "get" | "post" | "put" | "delete" | "patch";
  protected methodType = makePublicLiteralType("Method", methods);

  // type SomeOf<T> = T[keyof T];
  protected someOfType = makeType(
    "SomeOf",
    f.createIndexedAccessTypeNode(ensureTypeNode("T"), makeKeyOf("T")),
    { params: { T: undefined } },
  );

  // export type Request = keyof Input;
  protected requestType = makeType(
    "Request",
    makeKeyOf(this.interfaces.input),
    { expose: true },
  );

  protected constructor(private readonly serverUrl: string) {}

  /** @example SomeOf<_> */
  protected someOf = ({ name }: ts.TypeAliasDeclaration) =>
    f.createTypeReferenceNode(this.someOfType.name, [ensureTypeNode(name)]);

  // export type Path = "/v1/user/retrieve" | ___;
  protected makePathType = () =>
    makePublicLiteralType(this.ids.pathType, Array.from(this.paths));

  // export interface Input { "get /v1/user/retrieve": GetV1UserRetrieveInput; }
  protected makePublicInterfaces = () =>
    (Object.keys(this.interfaces) as IOKind[]).map((kind) =>
      makeInterface(
        this.interfaces[kind],
        Array.from(this.registry).map(([request, faces]) =>
          makeInterfaceProp(request, faces[kind]),
        ),
        { expose: true },
      ),
    );

  // export const endpointTags = { "get /v1/user/retrieve": ["users"] }
  protected makeEndpointTags = () =>
    makeConst(
      "endpointTags",
      f.createObjectLiteralExpression(
        Array.from(this.tags).map(([request, tags]) =>
          f.createPropertyAssignment(
            makePropertyIdentifier(request),
            f.createArrayLiteralExpression(
              tags.map((tag) => f.createStringLiteral(tag)),
            ),
          ),
        ),
      ),
      { expose: true },
    );

  // export type Implementation = (method: Method, path: string, params: Record<string, any>) => Promise<any>;
  protected makeImplementationType = () =>
    makeType(
      this.ids.implementationType,
      f.createFunctionTypeNode(
        undefined,
        makeParams({
          [this.ids.methodParameter.text]: ensureTypeNode(this.methodType.name),
          [this.ids.pathParameter.text]: f.createKeywordTypeNode(
            ts.SyntaxKind.StringKeyword,
          ),
          [this.ids.paramsArgument.text]: recordStringAny,
        }),
        makePromise("any"),
      ),
      { expose: true },
    );

  // const parseRequest = (request: string) => request.split(/ (.+)/, 2) as [Method, Path];
  protected makeParseRequestFn = () =>
    makeConst(
      this.ids.parseRequestFn,
      makeArrowFn(
        {
          [this.ids.requestParameter.text]: f.createKeywordTypeNode(
            ts.SyntaxKind.StringKeyword,
          ),
        },
        f.createAsExpression(
          makePropCall(this.ids.requestParameter, propOf<string>("split"), [
            f.createRegularExpressionLiteral("/ (.+)/"), // split once
            f.createNumericLiteral(2), // excludes third empty element
          ]),
          f.createTupleTypeNode([
            ensureTypeNode(this.methodType.name),
            ensureTypeNode(this.ids.pathType),
          ]),
        ),
      ),
    );

  // const substitute = (path: string, params: Record<string, any>) => { ___ return [path, rest] as const; }
  protected makeSubstituteFn = () =>
    makeConst(
      this.ids.substituteFn,
      makeArrowFn(
        {
          [this.ids.pathParameter.text]: f.createKeywordTypeNode(
            ts.SyntaxKind.StringKeyword,
          ),
          [this.ids.paramsArgument.text]: recordStringAny,
        },
        f.createBlock([
          makeConst(
            this.ids.restConst,
            f.createObjectLiteralExpression([
              f.createSpreadAssignment(this.ids.paramsArgument),
            ]),
          ),
          f.createForInStatement(
            f.createVariableDeclarationList(
              [f.createVariableDeclaration(this.ids.keyParameter)],
              ts.NodeFlags.Const,
            ),
            this.ids.paramsArgument,
            f.createBlock([
              f.createExpressionStatement(
                f.createBinaryExpression(
                  this.ids.pathParameter,
                  f.createToken(ts.SyntaxKind.EqualsToken),
                  makePropCall(
                    this.ids.pathParameter,
                    propOf<string>("replace"),
                    [
                      makeTemplate(":", [this.ids.keyParameter]), // `:${key}`
                      makeArrowFn(
                        [],
                        f.createBlock([
                          f.createExpressionStatement(
                            f.createDeleteExpression(
                              f.createElementAccessExpression(
                                f.createIdentifier("rest"),
                                this.ids.keyParameter,
                              ),
                            ),
                          ),
                          f.createReturnStatement(
                            f.createElementAccessExpression(
                              this.ids.paramsArgument,
                              this.ids.keyParameter,
                            ),
                          ),
                        ]),
                      ),
                    ],
                  ),
                ),
              ),
            ]),
          ),
          f.createReturnStatement(
            f.createAsExpression(
              f.createArrayLiteralExpression([
                this.ids.pathParameter,
                this.ids.restConst,
              ]),
              ensureTypeNode("const"),
            ),
          ),
        ]),
      ),
    );

  // public provide<K extends MethodPath>(request: K, params: Input[K]): Promise<Response[K]> {}
  private makeProvider = () =>
    makePublicMethod(
      this.ids.provideMethod,
      makeParams({
        [this.ids.requestParameter.text]: ensureTypeNode("K"),
        [this.ids.paramsArgument.text]: f.createIndexedAccessTypeNode(
          ensureTypeNode(this.interfaces.input),
          ensureTypeNode("K"),
        ),
      }),
      f.createBlock([
        makeConst(
          // const [method, path] = this.parseRequest(request);
          makeDeconstruction(this.ids.methodParameter, this.ids.pathParameter),
          f.createCallExpression(this.ids.parseRequestFn, undefined, [
            this.ids.requestParameter,
          ]),
        ),
        // return this.implementation(___)
        f.createReturnStatement(
          makePropCall(f.createThis(), this.ids.implementationArgument, [
            this.ids.methodParameter,
            f.createSpreadElement(
              f.createCallExpression(this.ids.substituteFn, undefined, [
                this.ids.pathParameter,
                this.ids.paramsArgument,
              ]),
            ),
          ]),
        ),
      ]),
      {
        typeParams: { K: this.requestType.name },
        returns: makePromise(
          f.createIndexedAccessTypeNode(
            ensureTypeNode(this.interfaces.response),
            ensureTypeNode("K"),
          ),
        ),
      },
    );

  // export class Client { ___ }
  protected makeClientClass = (name: string) =>
    makePublicClass(name, [
      // public constructor(protected readonly implementation: Implementation = defaultImplementation) {}
      makePublicConstructor([
        makeParam(this.ids.implementationArgument, {
          type: ensureTypeNode(this.ids.implementationType),
          mod: accessModifiers.protectedReadonly,
          init: this.ids.defaultImplementationConst,
        }),
      ]),
      this.makeProvider(),
    ]);

<<<<<<< HEAD
  protected makeSubscriptionClass = () =>
    makePublicClass(
      this.ids.subscriptionClass,
      [
        f.createPropertyDeclaration(
          accessModifiers.public,
          this.ids.sourceProp,
          undefined,
          ensureTypeNode("EventSource"),
          undefined,
        ),
        makePublicConstructor(
          makeParams({
            request: ensureTypeNode("K"),
            params: f.createIndexedAccessTypeNode(
              ensureTypeNode(this.interfaces.input),
              ensureTypeNode("K"),
            ),
          }),
          [
            makeConst(
              makeDeconstruction(this.ids.pathParameter, this.ids.restConst),
              f.createCallExpression(this.ids.substituteFn, undefined, [
                f.createElementAccessExpression(
                  f.createCallExpression(this.ids.parseRequestFn, undefined, [
                    this.ids.requestParameter,
                  ]),
                  f.createNumericLiteral(1),
                ),
                this.ids.paramsArgument,
              ]),
            ),
            f.createExpressionStatement(
              f.createBinaryExpression(
                f.createPropertyAccessExpression(
                  f.createThis(),
                  this.ids.sourceProp,
                ),
                f.createToken(ts.SyntaxKind.EqualsToken),
                makeNew(
                  f.createIdentifier("EventSource"),
                  makeNew(
                    f.createIdentifier(URL.name),
                    makeTemplate(
                      "",
                      [this.ids.pathParameter, "?"],
                      [
                        makeNew(
                          f.createIdentifier(URLSearchParams.name),
                          this.ids.restConst,
                        ),
                      ],
                    ),
                    f.createStringLiteral(this.serverUrl),
                  ),
                ),
              ),
            ),
          ],
        ),
        makePublicMethod(
          this.ids.onMethod,
          makeParams({
            [this.ids.eventParameter.text]: ensureTypeNode("E"),
            [this.ids.handlerParameter.text]: f.createFunctionTypeNode(
              undefined,
              makeParams({
                [this.ids.dataParameter.text]: f.createIndexedAccessTypeNode(
                  makeExtract(
                    "R",
                    makeOnePropObjType(propOf<SSEShape>("event"), "E"),
                  ),
                  f.createLiteralTypeNode(
                    f.createStringLiteral(propOf<SSEShape>("data")),
                  ),
                ),
              }),
              f.createUnionTypeNode([
                f.createKeywordTypeNode(ts.SyntaxKind.VoidKeyword),
                makePromise(f.createKeywordTypeNode(ts.SyntaxKind.VoidKeyword)),
              ]),
            ),
          }),
          f.createBlock([
            f.createExpressionStatement(
              makePropCall(
                [f.createThis(), this.ids.sourceProp],
                propOf<EventSource>("addEventListener"),
                [
                  this.ids.eventParameter,
                  makeArrowFn(
                    [this.ids.msgParameter],
                    f.createCallExpression(
                      this.ids.handlerParameter,
                      undefined,
                      [
                        makePropCall(
                          f.createIdentifier(JSON[Symbol.toStringTag]),
                          propOf<JSON>("parse"),
                          [
                            f.createPropertyAccessExpression(
                              f.createParenthesizedExpression(
                                f.createAsExpression(
                                  this.ids.msgParameter,
                                  ensureTypeNode(MessageEvent.name),
                                ),
                              ),
                              propOf<SSEShape>("data"),
                            ),
                          ],
                        ),
                      ],
                    ),
                  ),
                ],
              ),
            ),
            f.createReturnStatement(f.createThis()),
          ]),
          {
            typeParams: {
              E: f.createIndexedAccessTypeNode(
                ensureTypeNode("R"),
                f.createLiteralTypeNode(
                  f.createStringLiteral(propOf<SSEShape>("event")),
                ),
              ),
            },
          },
        ),
      ],
      {
        typeParams: {
          K: makeExtract(
            this.requestType.name,
            f.createTemplateLiteralType(f.createTemplateHead("get "), [
              f.createTemplateLiteralTypeSpan(
                f.createKeywordTypeNode(ts.SyntaxKind.StringKeyword),
                f.createTemplateTail(""),
              ),
            ]),
          ),
          R: makeExtract(
            f.createIndexedAccessTypeNode(
              ensureTypeNode(this.interfaces.positive),
              ensureTypeNode("K"),
            ),
            makeOnePropObjType(
              propOf<SSEShape>("event"),
              f.createKeywordTypeNode(ts.SyntaxKind.StringKeyword),
            ),
          ),
        },
      },
    );

  // export const exampleImplementation: Implementation = async (method,path,params) => { ___ };
  protected makeExampleImplementation = () => {
=======
  // export const defaultImplementation: Implementation = async (method,path,params) => { ___ };
  protected makeDefaultImplementation = () => {
>>>>>>> 880f9308
    // method: method.toUpperCase()
    const methodProperty = f.createPropertyAssignment(
      propOf<RequestInit>("method"),
      makePropCall(this.ids.methodParameter, propOf<string>("toUpperCase")),
    );

    // headers: hasBody ? { "Content-Type": "application/json" } : undefined
    const headersProperty = f.createPropertyAssignment(
      propOf<RequestInit>("headers"),
      makeTernary(
        this.ids.hasBodyConst,
        f.createObjectLiteralExpression([
          f.createPropertyAssignment(
            f.createStringLiteral("Content-Type"),
            f.createStringLiteral(contentTypes.json),
          ),
        ]),
        this.ids.undefinedValue,
      ),
    );

    // body: hasBody ? JSON.stringify(params) : undefined
    const bodyProperty = f.createPropertyAssignment(
      propOf<RequestInit>("body"),
      makeTernary(
        this.ids.hasBodyConst,
        makePropCall(
          f.createIdentifier(JSON[Symbol.toStringTag]),
          propOf<JSON>("stringify"),
          [this.ids.paramsArgument],
        ),
        this.ids.undefinedValue,
      ),
    );

    // const response = await fetch(new URL(`${path}${searchParams}`, "https://example.com"), { ___ });
    const responseStatement = makeConst(
      this.ids.responseConst,
      f.createAwaitExpression(
        f.createCallExpression(f.createIdentifier(fetch.name), undefined, [
          makeNew(
            f.createIdentifier(URL.name),
            makeTemplate(
              "",
              [this.ids.pathParameter],
              [this.ids.searchParamsConst],
            ),
            f.createStringLiteral(this.serverUrl),
          ),
          f.createObjectLiteralExpression([
            methodProperty,
            headersProperty,
            bodyProperty,
          ]),
        ]),
      ),
    );

    // const hasBody = !["get", "delete"].includes(method);
    const hasBodyStatement = makeConst(
      this.ids.hasBodyConst,
      f.createLogicalNot(
        makePropCall(
          f.createArrayLiteralExpression([
            f.createStringLiteral("get" satisfies Method),
            f.createStringLiteral("delete" satisfies Method),
          ]),
          propOf<string[]>("includes"),
          [this.ids.methodParameter],
        ),
      ),
    );

    // const searchParams = hasBody ? "" : `?${new URLSearchParams(params)}`;
    const searchParamsStatement = makeConst(
      this.ids.searchParamsConst,
      makeTernary(
        this.ids.hasBodyConst,
        f.createStringLiteral(""),
        makeTemplate("?", [
          makeNew(
            f.createIdentifier(URLSearchParams.name),
            this.ids.paramsArgument,
          ),
        ]),
      ),
    );

    // const contentType = response.headers.get("content-type");
    const contentTypeStatement = makeConst(
      this.ids.contentTypeConst,
      makePropCall(
        [this.ids.responseConst, propOf<Response>("headers")],
        propOf<Headers>("get"),
        [f.createStringLiteral("content-type")],
      ),
    );

    // if (!contentType) return;
    const noBodyStatement = f.createIfStatement(
      f.createPrefixUnaryExpression(
        ts.SyntaxKind.ExclamationToken,
        this.ids.contentTypeConst,
      ),
      f.createReturnStatement(),
    );

    // const isJSON = contentType.startsWith("application/json");
    const isJsonConst = makeConst(
      this.ids.isJsonConst,
      makePropCall(this.ids.contentTypeConst, propOf<string>("startsWith"), [
        f.createStringLiteral(contentTypes.json),
      ]),
    );

    // return response[isJSON ? "json" : "text"]();
    const returnStatement = f.createReturnStatement(
      f.createCallExpression(
        f.createElementAccessExpression(
          this.ids.responseConst,
          makeTernary(
            this.ids.isJsonConst,
            f.createStringLiteral(propOf<Response>("json")),
            f.createStringLiteral(propOf<Response>("text")),
          ),
        ),
        undefined,
        [],
      ),
    );

    return makeConst(
      this.ids.defaultImplementationConst,
      makeArrowFn(
        [
          this.ids.methodParameter,
          this.ids.pathParameter,
          this.ids.paramsArgument,
        ],
        f.createBlock([
          hasBodyStatement,
          searchParamsStatement,
          responseStatement,
          contentTypeStatement,
          noBodyStatement,
          isJsonConst,
          returnStatement,
        ]),
        { isAsync: true },
      ),
      { type: ensureTypeNode(this.ids.implementationType) },
    );
  };

  protected makeUsageStatements = (className: string): ts.Node[] => [
    makeConst(this.ids.clientConst, makeNew(f.createIdentifier(className))), // const client = new Client();
    // client.provide("get /v1/user/retrieve", { id: "10" });
    makePropCall(this.ids.clientConst, this.ids.provideMethod, [
      f.createStringLiteral(`${"get" satisfies Method} /v1/user/retrieve`),
      f.createObjectLiteralExpression([
        f.createPropertyAssignment("id", f.createStringLiteral("10")),
      ]),
    ]),
    // new Subscription("get /v1/events/time", {}).on("time", (time) => {});
    makePropCall(
      makeNew(
        this.ids.subscriptionClass,
        f.createStringLiteral(`${"get" satisfies Method} /v1/events/time`),
        f.createObjectLiteralExpression(),
      ),
      this.ids.onMethod,
      [
        f.createStringLiteral("time"),
        makeArrowFn({ time: undefined }, f.createBlock([])),
      ],
    ),
  ];
}<|MERGE_RESOLUTION|>--- conflicted
+++ resolved
@@ -43,11 +43,6 @@
   protected ids = {
     pathType: f.createIdentifier("Path"),
     implementationType: f.createIdentifier("Implementation"),
-<<<<<<< HEAD
-    clientClass: f.createIdentifier("Client"),
-    subscriptionClass: f.createIdentifier("Subscription"),
-=======
->>>>>>> 880f9308
     keyParameter: f.createIdentifier("key"),
     pathParameter: f.createIdentifier("path"),
     paramsArgument: f.createIdentifier("params"),
@@ -309,10 +304,9 @@
       this.makeProvider(),
     ]);
 
-<<<<<<< HEAD
-  protected makeSubscriptionClass = () =>
+  protected makeSubscriptionClass = (name: string) =>
     makePublicClass(
-      this.ids.subscriptionClass,
+      name,
       [
         f.createPropertyDeclaration(
           accessModifiers.public,
@@ -466,12 +460,8 @@
       },
     );
 
-  // export const exampleImplementation: Implementation = async (method,path,params) => { ___ };
-  protected makeExampleImplementation = () => {
-=======
   // export const defaultImplementation: Implementation = async (method,path,params) => { ___ };
   protected makeDefaultImplementation = () => {
->>>>>>> 880f9308
     // method: method.toUpperCase()
     const methodProperty = f.createPropertyAssignment(
       propOf<RequestInit>("method"),
@@ -626,8 +616,14 @@
     );
   };
 
-  protected makeUsageStatements = (className: string): ts.Node[] => [
-    makeConst(this.ids.clientConst, makeNew(f.createIdentifier(className))), // const client = new Client();
+  protected makeUsageStatements = (
+    clientClassName: string,
+    subscriptionClassName: string,
+  ): ts.Node[] => [
+    makeConst(
+      this.ids.clientConst,
+      makeNew(f.createIdentifier(clientClassName)),
+    ), // const client = new Client();
     // client.provide("get /v1/user/retrieve", { id: "10" });
     makePropCall(this.ids.clientConst, this.ids.provideMethod, [
       f.createStringLiteral(`${"get" satisfies Method} /v1/user/retrieve`),
@@ -638,7 +634,7 @@
     // new Subscription("get /v1/events/time", {}).on("time", (time) => {});
     makePropCall(
       makeNew(
-        this.ids.subscriptionClass,
+        f.createIdentifier(subscriptionClassName),
         f.createStringLiteral(`${"get" satisfies Method} /v1/events/time`),
         f.createObjectLiteralExpression(),
       ),
