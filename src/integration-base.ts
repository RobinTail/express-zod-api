--- conflicted
+++ resolved
@@ -16,10 +16,7 @@
   makeInterfaceProp,
   makeKeyOf,
   makeNew,
-<<<<<<< HEAD
   makeOnePropObjType,
-=======
->>>>>>> ebf8b475
   makeParam,
   makeParams,
   makePromise,
@@ -60,14 +57,10 @@
     paramsArgument: f.createIdentifier("params"),
     methodParameter: f.createIdentifier("method"),
     requestParameter: f.createIdentifier("request"),
-<<<<<<< HEAD
     eventParameter: f.createIdentifier("event"),
     dataParameter: f.createIdentifier("data"),
     handlerParameter: f.createIdentifier("handler"),
     msgParameter: f.createIdentifier("msg"),
-    accumulator: f.createIdentifier("acc"),
-=======
->>>>>>> ebf8b475
     parseRequestFn: f.createIdentifier("parseRequest"),
     substituteFn: f.createIdentifier("substitute"),
     provideMethod: f.createIdentifier("provide"),
