import ts from "typescript";
import { ResponseVariant } from "./api-response";
import { contentTypes } from "./content-type";
import { Method, methods } from "./method";
import {
  accessModifiers,
  ensureTypeNode,
  f,
  makeArrowFn,
  makeConst,
  makeDeconstruction,
  makeInterface,
  makeInterfaceProp,
  makeKeyOf,
  makeNew,
  makeParam,
  makeParams,
  makePromise,
  makePropCall,
  makePropertyIdentifier,
  makePublicConstructor,
  makePublicClass,
  makePublicLiteralType,
  makePublicMethod,
  makeTemplate,
  makeTernary,
  makeType,
  propOf,
  recordStringAny,
} from "./typescript-api";

type IOKind = "input" | "response" | ResponseVariant | "encoded";

export abstract class IntegrationBase {
  protected paths = new Set<string>();
  protected tags = new Map<string, ReadonlyArray<string>>();
  protected registry = new Map<string, Record<IOKind, ts.TypeNode>>();

  protected ids = {
    pathType: f.createIdentifier("Path"),
    implementationType: f.createIdentifier("Implementation"),
    clientClass: f.createIdentifier("Client"),
    keyParameter: f.createIdentifier("key"),
    pathParameter: f.createIdentifier("path"),
    paramsArgument: f.createIdentifier("params"),
    methodParameter: f.createIdentifier("method"),
    requestParameter: f.createIdentifier("request"),
    parseRequestFn: f.createIdentifier("parseRequest"),
    substituteFn: f.createIdentifier("substitute"),
    provideMethod: f.createIdentifier("provide"),
    implementationArgument: f.createIdentifier("implementation"),
    hasBodyConst: f.createIdentifier("hasBody"),
    undefinedValue: f.createIdentifier("undefined"),
    responseConst: f.createIdentifier("response"),
    restConst: f.createIdentifier("rest"),
    searchParamsConst: f.createIdentifier("searchParams"),
    defaultImplementationConst: f.createIdentifier("defaultImplementation"),
    clientConst: f.createIdentifier("client"),
    contentTypeConst: f.createIdentifier("contentType"),
    isJsonConst: f.createIdentifier("isJSON"),
  } satisfies Record<string, ts.Identifier>;

  protected interfaces: Record<IOKind, ts.Identifier> = {
    input: f.createIdentifier("Input"),
    positive: f.createIdentifier("PositiveResponse"),
    negative: f.createIdentifier("NegativeResponse"),
    encoded: f.createIdentifier("EncodedResponse"),
    response: f.createIdentifier("Response"),
  };

  // export type Method = "get" | "post" | "put" | "delete" | "patch";
  protected methodType = makePublicLiteralType("Method", methods);

  // type SomeOf<T> = T[keyof T];
  protected someOfType = makeType(
    "SomeOf",
    f.createIndexedAccessTypeNode(ensureTypeNode("T"), makeKeyOf("T")),
    { params: { T: undefined } },
  );

  // export type Request = keyof Input;
  protected requestType = makeType(
    "Request",
    makeKeyOf(this.interfaces.input),
    { expose: true },
  );

  protected constructor(private readonly serverUrl: string) {}

  /** @example SomeOf<_> */
  protected someOf = ({ name }: ts.TypeAliasDeclaration) =>
    f.createTypeReferenceNode(this.someOfType.name, [ensureTypeNode(name)]);

  // export type Path = "/v1/user/retrieve" | ___;
  protected makePathType = () =>
    makePublicLiteralType(this.ids.pathType, Array.from(this.paths));

  // export interface Input { "get /v1/user/retrieve": GetV1UserRetrieveInput; }
  protected makePublicInterfaces = () =>
    (Object.keys(this.interfaces) as IOKind[]).map((kind) =>
      makeInterface(
        this.interfaces[kind],
        Array.from(this.registry).map(([request, faces]) =>
          makeInterfaceProp(request, faces[kind]),
        ),
        { expose: true },
      ),
    );

  // export const endpointTags = { "get /v1/user/retrieve": ["users"] }
  protected makeEndpointTags = () =>
    makeConst(
      "endpointTags",
      f.createObjectLiteralExpression(
        Array.from(this.tags).map(([request, tags]) =>
          f.createPropertyAssignment(
            makePropertyIdentifier(request),
            f.createArrayLiteralExpression(
              tags.map((tag) => f.createStringLiteral(tag)),
            ),
          ),
        ),
      ),
      { expose: true },
    );

  // export type Implementation = (method: Method, path: string, params: Record<string, any>) => Promise<any>;
  protected makeImplementationType = () =>
    makeType(
      this.ids.implementationType,
      f.createFunctionTypeNode(
        undefined,
        makeParams({
          [this.ids.methodParameter.text]: ensureTypeNode(this.methodType.name),
          [this.ids.pathParameter.text]: f.createKeywordTypeNode(
            ts.SyntaxKind.StringKeyword,
          ),
          [this.ids.paramsArgument.text]: recordStringAny,
        }),
        makePromise("any"),
      ),
      { expose: true },
    );

  // const parseRequest = (request: string) => request.split(/ (.+)/, 2) as [Method, Path];
  protected makeParseRequestFn = () =>
    makeConst(
      this.ids.parseRequestFn,
      makeArrowFn(
        {
          [this.ids.requestParameter.text]: f.createKeywordTypeNode(
            ts.SyntaxKind.StringKeyword,
          ),
        },
        f.createAsExpression(
          makePropCall(this.ids.requestParameter, propOf<string>("split"), [
            f.createRegularExpressionLiteral("/ (.+)/"), // split once
            f.createNumericLiteral(2), // excludes third empty element
          ]),
          f.createTupleTypeNode([
            ensureTypeNode(this.methodType.name),
            ensureTypeNode(this.ids.pathType),
          ]),
        ),
      ),
    );

  // const substitute = (path: string, params: Record<string, any>) => { ___ return [path, rest] as const; }
  protected makeSubstituteFn = () =>
    makeConst(
      this.ids.substituteFn,
      makeArrowFn(
        {
          [this.ids.pathParameter.text]: f.createKeywordTypeNode(
            ts.SyntaxKind.StringKeyword,
          ),
          [this.ids.paramsArgument.text]: recordStringAny,
        },
        f.createBlock([
          makeConst(
            this.ids.restConst,
            f.createObjectLiteralExpression([
              f.createSpreadAssignment(this.ids.paramsArgument),
            ]),
          ),
          f.createForInStatement(
            f.createVariableDeclarationList(
              [f.createVariableDeclaration(this.ids.keyParameter)],
              ts.NodeFlags.Const,
            ),
            this.ids.paramsArgument,
            f.createBlock([
              f.createExpressionStatement(
                f.createBinaryExpression(
                  this.ids.pathParameter,
                  f.createToken(ts.SyntaxKind.EqualsToken),
                  makePropCall(
                    this.ids.pathParameter,
                    propOf<string>("replace"),
                    [
                      makeTemplate(":", [this.ids.keyParameter]), // `:${key}`
                      makeArrowFn(
                        [],
                        f.createBlock([
                          f.createExpressionStatement(
                            f.createDeleteExpression(
                              f.createElementAccessExpression(
                                f.createIdentifier("rest"),
                                this.ids.keyParameter,
                              ),
                            ),
                          ),
                          f.createReturnStatement(
                            f.createElementAccessExpression(
                              this.ids.paramsArgument,
                              this.ids.keyParameter,
                            ),
                          ),
                        ]),
                      ),
                    ],
                  ),
                ),
              ),
            ]),
          ),
          f.createReturnStatement(
            f.createAsExpression(
              f.createArrayLiteralExpression([
                this.ids.pathParameter,
                this.ids.restConst,
              ]),
              ensureTypeNode("const"),
            ),
          ),
        ]),
      ),
    );

  // public provide<K extends MethodPath>(request: K, params: Input[K]): Promise<Response[K]> {}
  private makeProvider = () =>
    makePublicMethod(
      this.ids.provideMethod,
      makeParams({
        [this.ids.requestParameter.text]: ensureTypeNode("K"),
        [this.ids.paramsArgument.text]: f.createIndexedAccessTypeNode(
          ensureTypeNode(this.interfaces.input),
          ensureTypeNode("K"),
        ),
      }),
      f.createBlock([
        makeConst(
          // const [method, path] = this.parseRequest(request);
          makeDeconstruction(this.ids.methodParameter, this.ids.pathParameter),
          f.createCallExpression(this.ids.parseRequestFn, undefined, [
            this.ids.requestParameter,
          ]),
        ),
        // return this.implementation(___)
        f.createReturnStatement(
          makePropCall(f.createThis(), this.ids.implementationArgument, [
            this.ids.methodParameter,
            f.createSpreadElement(
              f.createCallExpression(this.ids.substituteFn, undefined, [
                this.ids.pathParameter,
                this.ids.paramsArgument,
              ]),
            ),
          ]),
        ),
      ]),
      {
        typeParams: { K: this.requestType.name },
        returns: makePromise(
          f.createIndexedAccessTypeNode(
            ensureTypeNode(this.interfaces.response),
            ensureTypeNode("K"),
          ),
        ),
      },
    );

  // export class ExpressZodAPIClient { ___ }
  protected makeClientClass = () =>
<<<<<<< HEAD
    makePublicClass(
      this.ids.clientClass,
      // public constructor(protected readonly implementation: Implementation = defaultImplementation) {}
=======
    makePublicClass(this.ids.clientClass, [
      // public constructor(protected readonly implementation: Implementation) {}
>>>>>>> f3e14501
      makePublicConstructor([
        makeParam(this.ids.implementationArgument, {
          type: ensureTypeNode(this.ids.implementationType),
          mod: accessModifiers.protectedReadonly,
          init: this.ids.defaultImplementationConst,
        }),
      ]),
      this.makeProvider(),
    ]);

  // export const exampleImplementation: Implementation = async (method,path,params) => { ___ };
  protected makeDefaultImplementation = () => {
    // method: method.toUpperCase()
    const methodProperty = f.createPropertyAssignment(
      propOf<RequestInit>("method"),
      makePropCall(this.ids.methodParameter, propOf<string>("toUpperCase")),
    );

    // headers: hasBody ? { "Content-Type": "application/json" } : undefined
    const headersProperty = f.createPropertyAssignment(
      propOf<RequestInit>("headers"),
      makeTernary(
        this.ids.hasBodyConst,
        f.createObjectLiteralExpression([
          f.createPropertyAssignment(
            f.createStringLiteral("Content-Type"),
            f.createStringLiteral(contentTypes.json),
          ),
        ]),
        this.ids.undefinedValue,
      ),
    );

    // body: hasBody ? JSON.stringify(params) : undefined
    const bodyProperty = f.createPropertyAssignment(
      propOf<RequestInit>("body"),
      makeTernary(
        this.ids.hasBodyConst,
        makePropCall(
          f.createIdentifier(JSON[Symbol.toStringTag]),
          propOf<JSON>("stringify"),
          [this.ids.paramsArgument],
        ),
        this.ids.undefinedValue,
      ),
    );

    // const response = await fetch(new URL(`${path}${searchParams}`, "https://example.com"), { ___ });
    const responseStatement = makeConst(
      this.ids.responseConst,
      f.createAwaitExpression(
        f.createCallExpression(f.createIdentifier(fetch.name), undefined, [
          makeNew(
            f.createIdentifier(URL.name),
            makeTemplate(
              "",
              [this.ids.pathParameter],
              [this.ids.searchParamsConst],
            ),
            f.createStringLiteral(this.serverUrl),
          ),
          f.createObjectLiteralExpression([
            methodProperty,
            headersProperty,
            bodyProperty,
          ]),
        ]),
      ),
    );

    // const hasBody = !["get", "delete"].includes(method);
    const hasBodyStatement = makeConst(
      this.ids.hasBodyConst,
      f.createLogicalNot(
        makePropCall(
          f.createArrayLiteralExpression([
            f.createStringLiteral("get" satisfies Method),
            f.createStringLiteral("delete" satisfies Method),
          ]),
          propOf<string[]>("includes"),
          [this.ids.methodParameter],
        ),
      ),
    );

    // const searchParams = hasBody ? "" : `?${new URLSearchParams(params)}`;
    const searchParamsStatement = makeConst(
      this.ids.searchParamsConst,
      makeTernary(
        this.ids.hasBodyConst,
        f.createStringLiteral(""),
        makeTemplate("?", [
          makeNew(
            f.createIdentifier(URLSearchParams.name),
            this.ids.paramsArgument,
          ),
        ]),
      ),
    );

    // const contentType = response.headers.get("content-type");
    const contentTypeStatement = makeConst(
      this.ids.contentTypeConst,
      makePropCall(
        [this.ids.responseConst, propOf<Response>("headers")],
        propOf<Headers>("get"),
        [f.createStringLiteral("content-type")],
      ),
    );

    // if (!contentType) return;
    const noBodyStatement = f.createIfStatement(
      f.createPrefixUnaryExpression(
        ts.SyntaxKind.ExclamationToken,
        this.ids.contentTypeConst,
      ),
      f.createReturnStatement(),
    );

    // const isJSON = contentType.startsWith("application/json");
    const isJsonConst = makeConst(
      this.ids.isJsonConst,
      makePropCall(this.ids.contentTypeConst, propOf<string>("startsWith"), [
        f.createStringLiteral(contentTypes.json),
      ]),
    );

    // return response[isJSON ? "json" : "text"]();
    const returnStatement = f.createReturnStatement(
      f.createCallExpression(
        f.createElementAccessExpression(
          this.ids.responseConst,
          makeTernary(
            this.ids.isJsonConst,
            f.createStringLiteral(propOf<Response>("json")),
            f.createStringLiteral(propOf<Response>("text")),
          ),
        ),
        undefined,
        [],
      ),
    );

    return makeConst(
      this.ids.defaultImplementationConst,
      makeArrowFn(
        [
          this.ids.methodParameter,
          this.ids.pathParameter,
          this.ids.paramsArgument,
        ],
        f.createBlock([
          hasBodyStatement,
          searchParamsStatement,
          responseStatement,
          contentTypeStatement,
          noBodyStatement,
          isJsonConst,
          returnStatement,
        ]),
        { isAsync: true },
      ),
      { type: ensureTypeNode(this.ids.implementationType) },
    );
  };

  protected makeUsageStatements = () => [
    makeConst(this.ids.clientConst, makeNew(this.ids.clientClass)), // const client = new ExpressZodAPIClient();
    // client.provide("get /v1/user/retrieve", { id: "10" });
    f.createExpressionStatement(
      makePropCall(this.ids.clientConst, this.ids.provideMethod, [
        f.createStringLiteral(`${"get" satisfies Method} /v1/user/retrieve`),
        f.createObjectLiteralExpression([
          f.createPropertyAssignment("id", f.createStringLiteral("10")),
        ]),
      ]),
    ),
  ];
}<|MERGE_RESOLUTION|>--- conflicted
+++ resolved
@@ -282,14 +282,8 @@
 
   // export class ExpressZodAPIClient { ___ }
   protected makeClientClass = () =>
-<<<<<<< HEAD
-    makePublicClass(
-      this.ids.clientClass,
+    makePublicClass(this.ids.clientClass, [
       // public constructor(protected readonly implementation: Implementation = defaultImplementation) {}
-=======
-    makePublicClass(this.ids.clientClass, [
-      // public constructor(protected readonly implementation: Implementation) {}
->>>>>>> f3e14501
       makePublicConstructor([
         makeParam(this.ids.implementationArgument, {
           type: ensureTypeNode(this.ids.implementationType),
