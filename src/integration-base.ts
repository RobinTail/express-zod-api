import ts from "typescript";
import { ResponseVariant } from "./api-response";
import { contentTypes } from "./content-type";
import { Method, methods } from "./method";
import {
  accessModifiers,
  ensureTypeNode,
  f,
  makeArrowFn,
  makeConst,
  makeDeconstruction,
  makePublicConstructor,
  makeInterface,
  makeInterfaceProp,
  makeKeyOf,
  makeNew,
  makeParam,
  makeParams,
  makePromise,
  makePropCall,
  makePropertyIdentifier,
  makePublicClass,
  makePublicLiteralType,
  makePublicMethod,
  makeTemplate,
  makeTernary,
  makeType,
  propOf,
  recordStringAny,
} from "./typescript-api";

type IOKind = "input" | "response" | ResponseVariant | "encoded";

export abstract class IntegrationBase {
  protected paths = new Set<string>();
  protected tags = new Map<string, ReadonlyArray<string>>();
  protected registry = new Map<string, Record<IOKind, ts.TypeNode>>();

  protected ids = {
    pathType: f.createIdentifier("Path"),
    implementationType: f.createIdentifier("Implementation"),
    clientClass: f.createIdentifier("ExpressZodAPIClient"),
    keyParameter: f.createIdentifier("key"),
    pathParameter: f.createIdentifier("path"),
    paramsArgument: f.createIdentifier("params"),
    methodParameter: f.createIdentifier("method"),
    requestParameter: f.createIdentifier("request"),
    parseRequestFn: f.createIdentifier("parseRequest"),
    substituteFn: f.createIdentifier("substitute"),
    provideMethod: f.createIdentifier("provide"),
    implementationArgument: f.createIdentifier("implementation"),
    hasBodyConst: f.createIdentifier("hasBody"),
    undefinedValue: f.createIdentifier("undefined"),
    responseConst: f.createIdentifier("response"),
    restConst: f.createIdentifier("rest"),
    searchParamsConst: f.createIdentifier("searchParams"),
    defaultImplementationConst: f.createIdentifier("defaultImplementation"),
    clientConst: f.createIdentifier("client"),
    contentTypeConst: f.createIdentifier("contentType"),
    isJsonConst: f.createIdentifier("isJSON"),
  } satisfies Record<string, ts.Identifier>;

  protected interfaces: Record<IOKind, ts.Identifier> = {
    input: f.createIdentifier("Input"),
    positive: f.createIdentifier("PositiveResponse"),
    negative: f.createIdentifier("NegativeResponse"),
    encoded: f.createIdentifier("EncodedResponse"),
    response: f.createIdentifier("Response"),
  };

  // export type Method = "get" | "post" | "put" | "delete" | "patch";
  protected methodType = makePublicLiteralType("Method", methods);

  // type SomeOf<T> = T[keyof T];
  protected someOfType = makeType(
    "SomeOf",
    f.createIndexedAccessTypeNode(ensureTypeNode("T"), makeKeyOf("T")),
    { params: { T: undefined } },
  );

  // export type Request = keyof Input;
  protected requestType = makeType(
    "Request",
    makeKeyOf(this.interfaces.input),
    { expose: true },
  );

  protected constructor(private readonly serverUrl: string) {}

  /** @example SomeOf<_> */
  protected someOf = ({ name }: ts.TypeAliasDeclaration) =>
    f.createTypeReferenceNode(this.someOfType.name, [ensureTypeNode(name)]);

  // export type Path = "/v1/user/retrieve" | ___;
  protected makePathType = () =>
    makePublicLiteralType(this.ids.pathType, Array.from(this.paths));

  // export interface Input { "get /v1/user/retrieve": GetV1UserRetrieveInput; }
  protected makePublicInterfaces = () =>
    (Object.keys(this.interfaces) as IOKind[]).map((kind) =>
      makeInterface(
        this.interfaces[kind],
        Array.from(this.registry).map(([request, faces]) =>
          makeInterfaceProp(request, faces[kind]),
        ),
        { expose: true },
      ),
    );

  // export const endpointTags = { "get /v1/user/retrieve": ["users"] }
  protected makeEndpointTags = () =>
    makeConst(
      "endpointTags",
      f.createObjectLiteralExpression(
        Array.from(this.tags).map(([request, tags]) =>
          f.createPropertyAssignment(
            makePropertyIdentifier(request),
            f.createArrayLiteralExpression(
              tags.map((tag) => f.createStringLiteral(tag)),
            ),
          ),
        ),
      ),
      { expose: true },
    );

  // export type Implementation = (method: Method, path: string, params: Record<string, any>) => Promise<any>;
  protected makeImplementationType = () =>
    makeType(
      this.ids.implementationType,
      f.createFunctionTypeNode(
        undefined,
        makeParams({
          [this.ids.methodParameter.text]: ensureTypeNode(this.methodType.name),
          [this.ids.pathParameter.text]: f.createKeywordTypeNode(
            ts.SyntaxKind.StringKeyword,
          ),
          [this.ids.paramsArgument.text]: recordStringAny,
        }),
        makePromise("any"),
      ),
      { expose: true },
    );

  // const parseRequest = (request: string) => request.split(/ (.+)/, 2) as [Method, Path];
  protected makeParseRequestFn = () =>
    makeConst(
      this.ids.parseRequestFn,
      makeArrowFn(
        {
          [this.ids.requestParameter.text]: f.createKeywordTypeNode(
            ts.SyntaxKind.StringKeyword,
          ),
        },
        f.createAsExpression(
          makePropCall(this.ids.requestParameter, propOf<string>("split"), [
            f.createRegularExpressionLiteral("/ (.+)/"), // split once
            f.createNumericLiteral(2), // excludes third empty element
          ]),
          f.createTupleTypeNode([
            ensureTypeNode(this.methodType.name),
            ensureTypeNode(this.ids.pathType),
          ]),
        ),
      ),
    );

  // const substitute = (path: string, params: Record<string, any>) => { ___ return [path, rest] as const; }
  protected makeSubstituteFn = () =>
    makeConst(
      this.ids.substituteFn,
      makeArrowFn(
        {
          [this.ids.pathParameter.text]: f.createKeywordTypeNode(
            ts.SyntaxKind.StringKeyword,
          ),
          [this.ids.paramsArgument.text]: recordStringAny,
        },
        f.createBlock([
          makeConst(
            this.ids.restConst,
            f.createObjectLiteralExpression([
              f.createSpreadAssignment(this.ids.paramsArgument),
            ]),
          ),
          f.createForInStatement(
            f.createVariableDeclarationList(
              [f.createVariableDeclaration(this.ids.keyParameter)],
              ts.NodeFlags.Const,
            ),
            this.ids.paramsArgument,
            f.createBlock([
              f.createExpressionStatement(
                f.createBinaryExpression(
                  this.ids.pathParameter,
                  f.createToken(ts.SyntaxKind.EqualsToken),
                  makePropCall(
                    this.ids.pathParameter,
                    propOf<string>("replace"),
                    [
                      makeTemplate(":", [this.ids.keyParameter]), // `:${key}`
                      makeArrowFn(
                        [],
                        f.createBlock([
                          f.createExpressionStatement(
                            f.createDeleteExpression(
                              f.createElementAccessExpression(
                                f.createIdentifier("rest"),
                                this.ids.keyParameter,
                              ),
                            ),
                          ),
                          f.createReturnStatement(
                            f.createElementAccessExpression(
                              this.ids.paramsArgument,
                              this.ids.keyParameter,
                            ),
                          ),
                        ]),
                      ),
                    ],
                  ),
                ),
              ),
            ]),
          ),
          f.createReturnStatement(
            f.createAsExpression(
              f.createArrayLiteralExpression([
                this.ids.pathParameter,
                this.ids.restConst,
              ]),
              ensureTypeNode("const"),
            ),
          ),
        ]),
      ),
    );

  // public provide<K extends MethodPath>(request: K, params: Input[K]): Promise<Response[K]> {}
  private makeProvider = () =>
    makePublicMethod(
      this.ids.provideMethod,
      makeParams({
        [this.ids.requestParameter.text]: ensureTypeNode("K"),
        [this.ids.paramsArgument.text]: f.createIndexedAccessTypeNode(
          ensureTypeNode(this.interfaces.input),
          ensureTypeNode("K"),
        ),
      }),
      f.createBlock([
        makeConst(
          // const [method, path] = this.parseRequest(request);
          makeDeconstruction(this.ids.methodParameter, this.ids.pathParameter),
          f.createCallExpression(this.ids.parseRequestFn, undefined, [
            this.ids.requestParameter,
          ]),
        ),
        // return this.implementation(___)
        f.createReturnStatement(
          makePropCall(f.createThis(), this.ids.implementationArgument, [
            this.ids.methodParameter,
            f.createSpreadElement(
              f.createCallExpression(this.ids.substituteFn, undefined, [
                this.ids.pathParameter,
                this.ids.paramsArgument,
              ]),
            ),
          ]),
        ),
      ]),
      {
        typeParams: { K: this.requestType.name },
        returns: makePromise(
          f.createIndexedAccessTypeNode(
            ensureTypeNode(this.interfaces.response),
            ensureTypeNode("K"),
          ),
        ),
      },
    );

  // export class ExpressZodAPIClient { ___ }
  protected makeClientClass = () =>
    makePublicClass(
      this.ids.clientClass,
<<<<<<< HEAD
      // constructor(protected readonly implementation: Implementation = defaultImplementation) {}
      makeEmptyInitializingConstructor([
=======
      // public constructor(protected readonly implementation: Implementation) {}
      makePublicConstructor([
>>>>>>> d97a25d8
        makeParam(this.ids.implementationArgument, {
          type: ensureTypeNode(this.ids.implementationType),
          mod: accessModifiers.protectedReadonly,
          init: this.ids.defaultImplementationConst,
        }),
      ]),
      [this.makeProvider()],
    );

  // export const exampleImplementation: Implementation = async (method,path,params) => { ___ };
  protected makeDefaultImplementation = () => {
    // method: method.toUpperCase()
    const methodProperty = f.createPropertyAssignment(
      propOf<RequestInit>("method"),
      makePropCall(this.ids.methodParameter, propOf<string>("toUpperCase")),
    );

    // headers: hasBody ? { "Content-Type": "application/json" } : undefined
    const headersProperty = f.createPropertyAssignment(
      propOf<RequestInit>("headers"),
      makeTernary(
        this.ids.hasBodyConst,
        f.createObjectLiteralExpression([
          f.createPropertyAssignment(
            f.createStringLiteral("Content-Type"),
            f.createStringLiteral(contentTypes.json),
          ),
        ]),
        this.ids.undefinedValue,
      ),
    );

    // body: hasBody ? JSON.stringify(params) : undefined
    const bodyProperty = f.createPropertyAssignment(
      propOf<RequestInit>("body"),
      makeTernary(
        this.ids.hasBodyConst,
        makePropCall(
          f.createIdentifier(JSON[Symbol.toStringTag]),
          propOf<JSON>("stringify"),
          [this.ids.paramsArgument],
        ),
        this.ids.undefinedValue,
      ),
    );

    // const response = await fetch(new URL(`${path}${searchParams}`, "https://example.com"), { ___ });
    const responseStatement = makeConst(
      this.ids.responseConst,
      f.createAwaitExpression(
        f.createCallExpression(f.createIdentifier(fetch.name), undefined, [
          makeNew(
            f.createIdentifier(URL.name),
            makeTemplate(
              "",
              [this.ids.pathParameter],
              [this.ids.searchParamsConst],
            ),
            f.createStringLiteral(this.serverUrl),
          ),
          f.createObjectLiteralExpression([
            methodProperty,
            headersProperty,
            bodyProperty,
          ]),
        ]),
      ),
    );

    // const hasBody = !["get", "delete"].includes(method);
    const hasBodyStatement = makeConst(
      this.ids.hasBodyConst,
      f.createLogicalNot(
        makePropCall(
          f.createArrayLiteralExpression([
            f.createStringLiteral("get" satisfies Method),
            f.createStringLiteral("delete" satisfies Method),
          ]),
          propOf<string[]>("includes"),
          [this.ids.methodParameter],
        ),
      ),
    );

    // const searchParams = hasBody ? "" : `?${new URLSearchParams(params)}`;
    const searchParamsStatement = makeConst(
      this.ids.searchParamsConst,
      makeTernary(
        this.ids.hasBodyConst,
        f.createStringLiteral(""),
        makeTemplate("?", [
          makeNew(
            f.createIdentifier(URLSearchParams.name),
            this.ids.paramsArgument,
          ),
        ]),
      ),
    );

    // const contentType = response.headers.get("content-type");
    const contentTypeStatement = makeConst(
      this.ids.contentTypeConst,
      makePropCall(
        [this.ids.responseConst, propOf<Response>("headers")],
        propOf<Headers>("get"),
        [f.createStringLiteral("content-type")],
      ),
    );

    // if (!contentType) return;
    const noBodyStatement = f.createIfStatement(
      f.createPrefixUnaryExpression(
        ts.SyntaxKind.ExclamationToken,
        this.ids.contentTypeConst,
      ),
      f.createReturnStatement(),
    );

    // const isJSON = contentType.startsWith("application/json");
    const isJsonConst = makeConst(
      this.ids.isJsonConst,
      makePropCall(this.ids.contentTypeConst, propOf<string>("startsWith"), [
        f.createStringLiteral(contentTypes.json),
      ]),
    );

    // return response[isJSON ? "json" : "text"]();
    const returnStatement = f.createReturnStatement(
      f.createCallExpression(
        f.createElementAccessExpression(
          this.ids.responseConst,
          makeTernary(
            this.ids.isJsonConst,
            f.createStringLiteral(propOf<Response>("json")),
            f.createStringLiteral(propOf<Response>("text")),
          ),
        ),
        undefined,
        [],
      ),
    );

    return makeConst(
      this.ids.defaultImplementationConst,
      makeArrowFn(
        [
          this.ids.methodParameter,
          this.ids.pathParameter,
          this.ids.paramsArgument,
        ],
        f.createBlock([
          hasBodyStatement,
          searchParamsStatement,
          responseStatement,
          contentTypeStatement,
          noBodyStatement,
          isJsonConst,
          returnStatement,
        ]),
        { isAsync: true },
      ),
      { type: ensureTypeNode(this.ids.implementationType) },
    );
  };

  protected makeUsageStatements = () => [
    makeConst(this.ids.clientConst, makeNew(this.ids.clientClass)), // const client = new ExpressZodAPIClient();
    // client.provide("get /v1/user/retrieve", { id: "10" });
    f.createExpressionStatement(
      makePropCall(this.ids.clientConst, this.ids.provideMethod, [
        f.createStringLiteral(`${"get" satisfies Method} /v1/user/retrieve`),
        f.createObjectLiteralExpression([
          f.createPropertyAssignment("id", f.createStringLiteral("10")),
        ]),
      ]),
    ),
  ];
}<|MERGE_RESOLUTION|>--- conflicted
+++ resolved
@@ -9,7 +9,6 @@
   makeArrowFn,
   makeConst,
   makeDeconstruction,
-  makePublicConstructor,
   makeInterface,
   makeInterfaceProp,
   makeKeyOf,
@@ -19,6 +18,7 @@
   makePromise,
   makePropCall,
   makePropertyIdentifier,
+  makePublicConstructor,
   makePublicClass,
   makePublicLiteralType,
   makePublicMethod,
@@ -284,13 +284,8 @@
   protected makeClientClass = () =>
     makePublicClass(
       this.ids.clientClass,
-<<<<<<< HEAD
-      // constructor(protected readonly implementation: Implementation = defaultImplementation) {}
-      makeEmptyInitializingConstructor([
-=======
-      // public constructor(protected readonly implementation: Implementation) {}
+      // public constructor(protected readonly implementation: Implementation = defaultImplementation) {}
       makePublicConstructor([
->>>>>>> d97a25d8
         makeParam(this.ids.implementationArgument, {
           type: ensureTypeNode(this.ids.implementationType),
           mod: accessModifiers.protectedReadonly,
