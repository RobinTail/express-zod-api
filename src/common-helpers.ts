--- conflicted
+++ resolved
@@ -194,39 +194,18 @@
     return true;
   }
   if (subject instanceof z.ZodObject) {
-<<<<<<< HEAD
-    return reduceBool(
-      Object.values<z.ZodTypeAny>(subject.shape).map((entry) =>
-        hasNestedSchema({ subject: entry, condition }),
-      ),
-    );
-  }
-  if (subject instanceof z.ZodUnion) {
-    return reduceBool(
-      subject.options.map((entry: z.ZodTypeAny) =>
-        hasNestedSchema({ subject: entry, condition }),
-      ),
-    );
-  }
-  if (subject instanceof z.ZodIntersection) {
-    return reduceBool(
-      [subject._def.left, subject._def.right].map((entry) =>
-        hasNestedSchema({ subject: entry, condition }),
-      ),
-=======
     return Object.values<z.ZodTypeAny>(subject.shape).some((entry) =>
-      hasNestedSchema({ subject: entry, ...common }),
+      hasNestedSchema({ subject: entry, condition }),
     );
   }
   if (subject instanceof z.ZodUnion) {
     return subject.options.some((entry: z.ZodTypeAny) =>
-      hasNestedSchema({ subject: entry, ...common }),
+      hasNestedSchema({ subject: entry, condition }),
     );
   }
   if (subject instanceof z.ZodIntersection) {
     return [subject._def.left, subject._def.right].some((entry) =>
-      hasNestedSchema({ subject: entry, ...common }),
->>>>>>> cb74c3f0
+      hasNestedSchema({ subject: entry, condition }),
     );
   }
   if (subject instanceof z.ZodOptional || subject instanceof z.ZodNullable) {
