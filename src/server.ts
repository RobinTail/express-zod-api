--- conflicted
+++ resolved
@@ -6,12 +6,7 @@
 import { AppConfig, CommonConfig, ServerConfig } from "./config-type";
 import { AbstractLogger } from "./logger";
 import { ResultHandlerError } from "./errors";
-<<<<<<< HEAD
-import { makeErrorFromAnything } from "./common-helpers";
-=======
 import { loadPeer, makeErrorFromAnything } from "./common-helpers";
-import { createLogger } from "./logger";
->>>>>>> 0a8c5677
 import {
   AnyResultHandlerDefinition,
   defaultResultHandler,
