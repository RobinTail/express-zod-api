import express from "express";
import type compression from "compression";
import http from "node:http";
import https from "node:https";
<<<<<<< HEAD
import http2 from "node:http2";
import bridge from "http2-express-bridge";
import { reject, isNil } from "ramda";
=======
>>>>>>> 024411f9
import { BuiltinLogger } from "./builtin-logger";
import {
  AppConfig,
  CommonConfig,
  HttpConfig,
  ServerConfig,
} from "./config-type";
import { isLoggerInstance } from "./logger-helpers";
import { loadPeer } from "./peer-helpers";
import { defaultResultHandler } from "./result-handler";
import { Parsers, Routing, initRouting } from "./routing";
import {
  createLoggingMiddleware,
  createNotFoundHandler,
  createParserFailureHandler,
  createUploadParsers,
  makeChildLoggerExtractor,
  installDeprecationListener,
  moveRaw,
  installTerminationListener,
} from "./server-helpers";
import { getStartupLogo } from "./startup-logo";

const makeCommonEntities = (config: CommonConfig) => {
  if (config.startupLogo !== false) console.log(getStartupLogo());
  const errorHandler = config.errorHandler || defaultResultHandler;
  const rootLogger = isLoggerInstance(config.logger)
    ? config.logger
    : new BuiltinLogger(config.logger);
  rootLogger.debug("Running", process.env.TSUP_BUILD || "from sources");
  installDeprecationListener(rootLogger);
  const loggingMiddleware = createLoggingMiddleware({ rootLogger, config });
  const getChildLogger = makeChildLoggerExtractor(rootLogger);
  const commons = { getChildLogger, errorHandler };
  const notFoundHandler = createNotFoundHandler(commons);
  const parserFailureHandler = createParserFailureHandler(commons);
  return {
    ...commons,
    rootLogger,
    notFoundHandler,
    parserFailureHandler,
    loggingMiddleware,
  };
};

export const attachRouting = (config: AppConfig, routing: Routing) => {
  const { rootLogger, getChildLogger, notFoundHandler, loggingMiddleware } =
    makeCommonEntities(config);
  initRouting({
    app: config.app.use(loggingMiddleware),
    routing,
    getChildLogger,
    config,
  });
  return { notFoundHandler, logger: rootLogger };
};

export const createServer = async (config: ServerConfig, routing: Routing) => {
  const {
    rootLogger,
    getChildLogger,
    notFoundHandler,
    parserFailureHandler,
    loggingMiddleware,
  } = makeCommonEntities(config);
  const app = bridge(express).disable("x-powered-by").use(loggingMiddleware);

  if (config.compression) {
    const compressor = await loadPeer<typeof compression>("compression");
    app.use(
      compressor(
        typeof config.compression === "object" ? config.compression : undefined,
      ),
    );
  }

  const parsers: Parsers = {
    json: [config.jsonParser || express.json()],
    raw: [config.rawParser || express.raw(), moveRaw],
    upload: config.upload
      ? await createUploadParsers({ config, getChildLogger })
      : [],
  };

  if (config.beforeRouting) {
    await config.beforeRouting({
      app,
      logger: rootLogger,
      getChildLogger,
    });
  }
  initRouting({ app, routing, getChildLogger, config, parsers });
  app.use(parserFailureHandler, notFoundHandler);

  const makeStarter =
    (server: http.Server | https.Server, subject: HttpConfig["listen"]) => () =>
      server.listen(subject, () => rootLogger.info("Listening", subject));

<<<<<<< HEAD
  const httpServer = config.http && http.createServer(app);
  const httpsServer =
    config.https && https.createServer(config.https.options, app);
  const http2Server =
    config.http2 && http2.createSecureServer(config.http2.options, app);
=======
  const created: Array<http.Server | https.Server> = [];
  const starters: Array<() => http.Server | https.Server> = [];
  if (config.http) {
    const httpServer = http.createServer(app);
    created.push(httpServer);
    starters.push(makeStarter(httpServer, config.http.listen));
  }
  if (config.https) {
    const httpsServer = https.createServer(config.https.options, app);
    created.push(httpsServer);
    starters.push(makeStarter(httpsServer, config.https.listen));
  }
>>>>>>> 024411f9

  if (config.gracefulShutdown) {
    installTerminationListener({
      servers: created,
      logger: rootLogger,
      options: config.gracefulShutdown === true ? {} : config.gracefulShutdown,
    });
  }

  return {
    app,
    logger: rootLogger,
    servers: starters.map((starter) => starter()),
  };
};<|MERGE_RESOLUTION|>--- conflicted
+++ resolved
@@ -2,12 +2,8 @@
 import type compression from "compression";
 import http from "node:http";
 import https from "node:https";
-<<<<<<< HEAD
 import http2 from "node:http2";
 import bridge from "http2-express-bridge";
-import { reject, isNil } from "ramda";
-=======
->>>>>>> 024411f9
 import { BuiltinLogger } from "./builtin-logger";
 import {
   AppConfig,
@@ -103,18 +99,18 @@
   app.use(parserFailureHandler, notFoundHandler);
 
   const makeStarter =
-    (server: http.Server | https.Server, subject: HttpConfig["listen"]) => () =>
+    (
+      server: http.Server | https.Server | http2.Http2SecureServer,
+      subject: HttpConfig["listen"],
+    ) =>
+    () =>
       server.listen(subject, () => rootLogger.info("Listening", subject));
 
-<<<<<<< HEAD
-  const httpServer = config.http && http.createServer(app);
-  const httpsServer =
-    config.https && https.createServer(config.https.options, app);
-  const http2Server =
-    config.http2 && http2.createSecureServer(config.http2.options, app);
-=======
-  const created: Array<http.Server | https.Server> = [];
-  const starters: Array<() => http.Server | https.Server> = [];
+  const created: Array<http.Server | https.Server | http2.Http2SecureServer> =
+    [];
+  const starters: Array<
+    () => http.Server | https.Server | http2.Http2SecureServer
+  > = [];
   if (config.http) {
     const httpServer = http.createServer(app);
     created.push(httpServer);
@@ -125,7 +121,11 @@
     created.push(httpsServer);
     starters.push(makeStarter(httpsServer, config.https.listen));
   }
->>>>>>> 024411f9
+  if (config.http2) {
+    const http2Server = http2.createSecureServer(config.http2.options, app);
+    created.push(http2Server);
+    starters.push(makeStarter(http2Server, config.http2.listen));
+  }
 
   if (config.gracefulShutdown) {
     installTerminationListener({
