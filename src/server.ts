import express, { ErrorRequestHandler, RequestHandler } from "express";
import type compression from "compression";
import type fileUpload from "express-fileupload";
import http from "node:http";
import https from "node:https";
import { AppConfig, CommonConfig, ServerConfig } from "./config-type";
import {
  AbstractLogger,
  createWinstonLogger,
  isSimplifiedWinstonConfig,
} from "./logger";
import { ResultHandlerError } from "./errors";
import { makeErrorFromAnything } from "./common-helpers";
import { loadPeer } from "./peer-helpers";
import {
  AnyResultHandlerDefinition,
  defaultResultHandler,
  lastResortHandler,
} from "./result-handler";
import { Routing, initRouting } from "./routing";
import createHttpError from "http-errors";

export const createParserFailureHandler =
  (
    errorHandler: AnyResultHandlerDefinition,
    logger: AbstractLogger,
  ): ErrorRequestHandler =>
  (error, request, response, next) => {
    if (!error) {
      return next();
    }
    errorHandler.handler({
      error: createHttpError(400, makeErrorFromAnything(error).message),
      request,
      response,
      logger,
      input: null,
      output: null,
    });
  };

export const createNotFoundHandler =
  (
    errorHandler: AnyResultHandlerDefinition,
    logger: AbstractLogger,
  ): RequestHandler =>
  (request, response) => {
    const error = createHttpError(
      404,
      `Can not ${request.method} ${request.path}`,
    );
    try {
      errorHandler.handler({
        request,
        response,
        logger,
        error,
        input: null,
        output: null,
      });
    } catch (e) {
      lastResortHandler({
        response,
        logger,
        error: new ResultHandlerError(makeErrorFromAnything(e).message, error),
      });
    }
  };

const makeCommonEntities = async (config: CommonConfig) => {
  const logger: AbstractLogger = isSimplifiedWinstonConfig(config.logger)
    ? await createWinstonLogger(config.logger)
    : config.logger;
  const errorHandler = config.errorHandler || defaultResultHandler;
  const notFoundHandler = createNotFoundHandler(errorHandler, logger);
  return { logger, errorHandler, notFoundHandler };
};

export const attachRouting = async (config: AppConfig, routing: Routing) => {
  const { logger, notFoundHandler } = await makeCommonEntities(config);
  initRouting({ app: config.app, routing, logger, config });
  return { notFoundHandler, logger };
};

export const createServer = async (config: ServerConfig, routing: Routing) => {
  const app = express().disable("x-powered-by");
  if (config.server.compression) {
    const compressor = await loadPeer<typeof compression>("compression");
    app.use(
      compressor(
        typeof config.server.compression === "object"
          ? config.server.compression
          : undefined,
      ),
    );
  }
  app.use(config.server.jsonParser || express.json());
  if (config.server.upload) {
    const uploader = await loadPeer<typeof fileUpload>("express-fileupload");
    app.use(
      uploader({
        ...(typeof config.server.upload === "object"
          ? config.server.upload
          : {}),
        abortOnLimit: false,
        parseNested: true,
      }),
    );
  }
  if (config.server.rawParser) {
    app.use(config.server.rawParser);
    app.use((req, {}, next) => {
      if (Buffer.isBuffer(req.body)) {
        req.body = { raw: req.body };
      }
      next();
    });
  }

  const { logger, errorHandler, notFoundHandler } =
    await makeCommonEntities(config);
  app.use(createParserFailureHandler(errorHandler, logger));
  initRouting({ app, routing, logger, config });
  app.use(notFoundHandler);

  const starter = async <T extends http.Server | https.Server>(
    server: T,
    subject: typeof config.server.listen,
  ) =>
    new Promise<T>((resolve) => {
      const event = "Listening";
      server.listen(subject, () => {
        logger.info.apply(
          logger,
          typeof subject === "object"
            ? [event, subject]
            : [`${event} ${subject}`],
        );
        resolve(server);
      });
    });

  const servers = {
    httpServer: await starter(http.createServer(app), config.server.listen),
    httpsServer: config.https
      ? await starter(
          https.createServer(config.https.options, app),
          config.https.listen,
        )
      : undefined,
  } satisfies Record<string, http.Server | https.Server | undefined>;

<<<<<<< HEAD
=======
  for (const server of Object.values(servers)) {
    const listeningSubject =
      server instanceof https.Server
        ? config.https!.listen
        : config.server.listen;
    server?.listen(listeningSubject, () => {
      logger.info("Listening", listeningSubject);
    });
  }

>>>>>>> 034d31c8
  return { app, ...servers, logger };
};<|MERGE_RESOLUTION|>--- conflicted
+++ resolved
@@ -128,14 +128,8 @@
     subject: typeof config.server.listen,
   ) =>
     new Promise<T>((resolve) => {
-      const event = "Listening";
       server.listen(subject, () => {
-        logger.info.apply(
-          logger,
-          typeof subject === "object"
-            ? [event, subject]
-            : [`${event} ${subject}`],
-        );
+        logger.info("Listening", subject);
         resolve(server);
       });
     });
@@ -150,18 +144,5 @@
       : undefined,
   } satisfies Record<string, http.Server | https.Server | undefined>;
 
-<<<<<<< HEAD
-=======
-  for (const server of Object.values(servers)) {
-    const listeningSubject =
-      server instanceof https.Server
-        ? config.https!.listen
-        : config.server.listen;
-    server?.listen(listeningSubject, () => {
-      logger.info("Listening", listeningSubject);
-    });
-  }
-
->>>>>>> 034d31c8
   return { app, ...servers, logger };
 };