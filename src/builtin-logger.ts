import { Ansis, blue, cyanBright, green, hex, red } from "ansis";
import { inspect } from "node:util";
import { performance } from "node:perf_hooks";
import { FlatObject, isProduction } from "./common-helpers";
import {
  AbstractLogger,
  isHidden,
  makeNumberFormat,
  Severity,
} from "./logger-helpers";

interface Context extends FlatObject {
  requestId?: string;
}

export interface BuiltinLoggerConfig {
  /**
   * @desc The minimal severity to log or "silent" to disable logging
   * @example "debug" also enables pretty output for inspected entities
   * */
  level: "silent" | "warn" | "info" | "debug";
  /** @desc Enables colors on printed severity and inspected entities */
  color: boolean;
  /**
   * @desc Control how deeply entities should be inspected
   * @example null
   * @example Infinity
   * */
  depth: number | null;
  /**
   * @desc Context: the metadata applicable for each logged entry, used by .child() method
   * @see childLoggerProvider
   * */
  ctx: Context;
}

interface ProfilerOptions {
  message: string;
  /** @default "debug" */
  severity?: Severity | ((ms: number) => Severity);
  /** @default formatDuration - adaptive units and limited fraction */
  formatter?: (ms: number) => string | number;
}

/** @desc Built-in console logger with optional colorful inspections */
export class BuiltinLogger implements AbstractLogger {
<<<<<<< HEAD
  protected hasColor: boolean;
  protected picoFormat = makeNumberFormat("nanosecond", 3);
  protected nanoFormat = makeNumberFormat("nanosecond");
  protected microFormat = makeNumberFormat("microsecond");
  protected milliFormat = makeNumberFormat("millisecond");
  protected secondsFormat = makeNumberFormat("second", 2);
  protected minutesFormat = makeNumberFormat("minute", 2);
=======
  protected readonly config: BuiltinLoggerConfig;
>>>>>>> ee2b9ec9
  protected readonly styles: Record<Severity, Ansis> = {
    debug: blue,
    info: green,
    warn: hex("#FFA500"),
    error: red,
  };

  /** @example new BuiltinLogger({ level: "debug", color: true, depth: 4 }) */
  public constructor(config: Partial<BuiltinLoggerConfig> = {}) {
    const {
      color = new Ansis().isSupported(),
      level = isProduction() ? "warn" : "debug",
      depth = 2,
      ctx = {},
    } = config;
    this.config = { color, level, depth, ctx };
  }

  protected prettyPrint(subject: unknown) {
    const { depth, color: colors, level } = this.config;
    return inspect(subject, {
      depth,
      colors,
      breakLength: level === "debug" ? 80 : Infinity,
      compact: level === "debug" ? 3 : true,
    });
  }

  protected print(method: Severity, message: string, meta?: unknown) {
    const {
      level,
      ctx: { requestId, ...ctx },
      color: hasColor,
    } = this.config;
    if (level === "silent" || isHidden(method, level)) return;
    const output: string[] = [new Date().toISOString()];
    if (requestId) output.push(hasColor ? cyanBright(requestId) : requestId);
    output.push(
      hasColor ? `${this.styles[method](method)}:` : `${method}:`,
      message,
    );
    if (meta !== undefined) output.push(this.prettyPrint(meta));
    if (Object.keys(ctx).length > 0) output.push(this.prettyPrint(ctx));
    console.log(output.join(" "));
  }

  public debug(message: string, meta?: unknown) {
    this.print("debug", message, meta);
  }

  public info(message: string, meta?: unknown) {
    this.print("info", message, meta);
  }

  public warn(message: string, meta?: unknown) {
    this.print("warn", message, meta);
  }

  public error(message: string, meta?: unknown) {
    this.print("error", message, meta);
  }

  public child(ctx: Context) {
    return new BuiltinLogger({ ...this.config, ctx });
  }

  protected formatDuration = (ms: number) => {
    if (ms < 1e-6) return this.picoFormat.format(ms / 1e-6);
    if (ms < 1e-3) return this.nanoFormat.format(ms / 1e-6);
    if (ms < 1) return this.microFormat.format(ms / 1e-3);
    if (ms < 1e3) return this.milliFormat.format(ms);
    if (ms < 6e4) return this.secondsFormat.format(ms / 1e3);
    return this.minutesFormat.format(ms / 6e4);
  };

  /** @desc Measures the duration until you invoke the returned callback */
  public profile(message: string): () => void;
  public profile(options: ProfilerOptions): () => void;
  public profile(subject: string | ProfilerOptions) {
    const start = performance.now();
    return () => {
      const duration = performance.now() - start;
      const {
        message,
        severity = "debug",
        formatter = this.formatDuration.bind(this),
      } = typeof subject === "object" ? subject : { message: subject };
      this.print(
        typeof severity === "function" ? severity(duration) : severity,
        message,
        formatter(duration),
      );
    };
  }
}<|MERGE_RESOLUTION|>--- conflicted
+++ resolved
@@ -44,17 +44,13 @@
 
 /** @desc Built-in console logger with optional colorful inspections */
 export class BuiltinLogger implements AbstractLogger {
-<<<<<<< HEAD
-  protected hasColor: boolean;
-  protected picoFormat = makeNumberFormat("nanosecond", 3);
-  protected nanoFormat = makeNumberFormat("nanosecond");
-  protected microFormat = makeNumberFormat("microsecond");
-  protected milliFormat = makeNumberFormat("millisecond");
-  protected secondsFormat = makeNumberFormat("second", 2);
-  protected minutesFormat = makeNumberFormat("minute", 2);
-=======
+  protected readonly picoFormat = makeNumberFormat("nanosecond", 3);
+  protected readonly nanoFormat = makeNumberFormat("nanosecond");
+  protected readonly microFormat = makeNumberFormat("microsecond");
+  protected readonly milliFormat = makeNumberFormat("millisecond");
+  protected readonly secondsFormat = makeNumberFormat("second", 2);
+  protected readonly minutesFormat = makeNumberFormat("minute", 2);
   protected readonly config: BuiltinLoggerConfig;
->>>>>>> ee2b9ec9
   protected readonly styles: Record<Severity, Ansis> = {
     debug: blue,
     info: green,
