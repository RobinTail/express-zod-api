import { Response } from "express";
import { z } from "zod";
import { EmptySchema, FlatObject } from "./common-helpers";
import { contentTypes } from "./content-type";
import { EndpointsFactory } from "./endpoints-factory";
import { Middleware } from "./middleware";
import { ResultHandler } from "./result-handler";
import {
  ensureHttpError,
  getPublicErrorMessage,
  logServerError,
} from "./result-helpers";

type EventsMap = Record<string, z.ZodTypeAny>;

export interface Emitter<E extends EventsMap> extends FlatObject {
  /** @desc Returns true when the connection was closed or terminated */
  isClosed: () => boolean;
  /** @desc Sends an event to the stream accordin to the declared schema */
  emit: <K extends keyof E>(event: K, data: z.input<E[K]>) => void;
}

export const makeEventSchema = (event: string, data: z.ZodTypeAny) =>
  z.object({
    data,
    event: z.literal(event),
    id: z.string().optional(),
    retry: z.number().int().positive().optional(),
  });

export const formatEvent = <E extends EventsMap>(
  events: E,
  event: keyof E,
  data: unknown,
) =>
  makeEventSchema(String(event), events[event])
    .transform((props) =>
      [
        `event: ${props.event}`,
        `data: ${JSON.stringify(props.data)}`,
        "",
        "", // empty line: events separator
      ].join("\n"),
    )
    .parse({ event, data });

const headersTimeout = 1e4; // 10s to respond with a status code other than 200
export const ensureStream = (response: Response) =>
  response.headersSent ||
  response.writeHead(200, {
    connection: "keep-alive",
    "content-type": contentTypes.sse,
    "cache-control": "no-cache",
  });

export const makeMiddleware = <E extends EventsMap>(events: E) =>
  new Middleware({
    handler: async ({ response }): Promise<Emitter<E>> =>
      setTimeout(() => ensureStream(response), headersTimeout) && {
        isClosed: () => response.writableEnded || response.closed,
        emit: (event, data) => {
          ensureStream(response);
          response.write(formatEvent(events, event, data), "utf-8");
          response.flush();
        },
      },
  });

export const makeResultHandler = <E extends EventsMap>(events: E) =>
  new ResultHandler({
    positive: () => {
      const [first, ...rest] = Object.entries(events).map(([event, schema]) =>
        makeEventSchema(event, schema),
      );
      return {
        mimeType: contentTypes.sse,
        schema: rest.length
          ? z.discriminatedUnion("event", [first, ...rest])
          : first,
      };
    },
    negative: { mimeType: "text/plain", schema: z.string() },
    handler: async ({ response, error, logger, request, input }) => {
      if (error) {
        const httpError = ensureHttpError(error);
        logServerError(httpError, logger, request, input);
        if (!response.headersSent) {
          response
            .status(httpError.statusCode)
            .type("text/plain")
            .write(getPublicErrorMessage(httpError), "utf-8");
        }
      }
      response.end();
    },
  });

<<<<<<< HEAD
/** @desc This feature is in active development and can be changed or removed regardlress of SemVer */
export class EventStreamFactory<E extends EventsMap> extends EndpointsFactory<
  EmptySchema,
  Emitter<E>
> {
  constructor({ events }: { events: E }) {
    super(makeResultHandler(events));
=======
export class EventStreamFactory<
  E extends EventsMap,
  TAG extends string,
> extends EndpointsFactory<EmptySchema, Emitter<E>, string, TAG> {
  constructor({ events, config }: { events: E; config?: CommonConfig<TAG> }) {
    super({ config, resultHandler: makeResultHandler(events) });
>>>>>>> df2dc1c2
    this.middlewares = [makeMiddleware(events)];
  }
}<|MERGE_RESOLUTION|>--- conflicted
+++ resolved
@@ -95,22 +95,12 @@
     },
   });
 
-<<<<<<< HEAD
-/** @desc This feature is in active development and can be changed or removed regardlress of SemVer */
 export class EventStreamFactory<E extends EventsMap> extends EndpointsFactory<
   EmptySchema,
   Emitter<E>
 > {
   constructor({ events }: { events: E }) {
     super(makeResultHandler(events));
-=======
-export class EventStreamFactory<
-  E extends EventsMap,
-  TAG extends string,
-> extends EndpointsFactory<EmptySchema, Emitter<E>, string, TAG> {
-  constructor({ events, config }: { events: E; config?: CommonConfig<TAG> }) {
-    super({ config, resultHandler: makeResultHandler(events) });
->>>>>>> df2dc1c2
     this.middlewares = [makeMiddleware(events)];
   }
 }