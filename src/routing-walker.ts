import { DependsOnMethod } from "./depends-on-method";
import { AbstractEndpoint } from "./endpoint";
import { RoutingError } from "./errors";
import { Method } from "./method";
import { Routing } from "./routing";
import { ServeStatic, StaticHandler } from "./serve-static";

export interface RoutingWalkerParams {
  routing: Routing;
  onEndpoint: (
    endpoint: AbstractEndpoint,
    path: string,
    method: Method,
    siblingMethods?: ReadonlyArray<Method>,
  ) => void;
  onStatic?: (path: string, handler: StaticHandler) => void;
  parentPath?: string;
}

export const walkRouting = ({
  routing,
  onEndpoint,
  onStatic,
  parentPath,
}: RoutingWalkerParams) => {
  const pairs = Object.entries(routing).map(
    ([key, value]) => [key.trim(), value] as const,
  );
  for (const [segment, element] of pairs) {
    if (segment.includes("/")) {
      throw new RoutingError(
        `The entry '${segment}' must avoid having slashes — use nesting instead.`,
      );
    }
    const path = `${parentPath || ""}${segment ? `/${segment}` : ""}`;
    if (element instanceof AbstractEndpoint) {
      const methods = element.getMethods() || ["get"];
      for (const method of methods) onEndpoint(element, path, method);
    } else if (element instanceof ServeStatic) {
      if (onStatic) element.apply(path, onStatic);
    } else if (element instanceof DependsOnMethod) {
<<<<<<< HEAD
      for (const [method, endpoint, siblingMethods] of element.entries) {
        const supportedMethods = endpoint.getMethods();
        assert(
          !supportedMethods || supportedMethods.includes(method),
          new RoutingError(
            `Endpoint assigned to ${method} method of ${path} must support ${method} method.`,
          ),
        );
        onEndpoint(endpoint, path, method, siblingMethods);
=======
      for (const [method, endpoint] of element.pairs) {
        if (!endpoint.getMethods().includes(method)) {
          throw new RoutingError(
            `Endpoint assigned to ${method} method of ${path} must support ${method} method.`,
          );
        }
        onEndpoint(endpoint, path, method);
      }
      if (hasCors && element.firstEndpoint) {
        onEndpoint(
          element.firstEndpoint,
          path,
          "options",
          element.siblingMethods,
        );
>>>>>>> 01b598de
      }
    } else {
      walkRouting({ onEndpoint, onStatic, routing: element, parentPath: path });
    }
  }
};<|MERGE_RESOLUTION|>--- conflicted
+++ resolved
@@ -39,33 +39,14 @@
     } else if (element instanceof ServeStatic) {
       if (onStatic) element.apply(path, onStatic);
     } else if (element instanceof DependsOnMethod) {
-<<<<<<< HEAD
       for (const [method, endpoint, siblingMethods] of element.entries) {
         const supportedMethods = endpoint.getMethods();
-        assert(
-          !supportedMethods || supportedMethods.includes(method),
-          new RoutingError(
-            `Endpoint assigned to ${method} method of ${path} must support ${method} method.`,
-          ),
-        );
-        onEndpoint(endpoint, path, method, siblingMethods);
-=======
-      for (const [method, endpoint] of element.pairs) {
-        if (!endpoint.getMethods().includes(method)) {
+        if (supportedMethods && !supportedMethods.includes(method)) {
           throw new RoutingError(
             `Endpoint assigned to ${method} method of ${path} must support ${method} method.`,
           );
         }
-        onEndpoint(endpoint, path, method);
-      }
-      if (hasCors && element.firstEndpoint) {
-        onEndpoint(
-          element.firstEndpoint,
-          path,
-          "options",
-          element.siblingMethods,
-        );
->>>>>>> 01b598de
+        onEndpoint(endpoint, path, method, siblingMethods);
       }
     } else {
       walkRouting({ onEndpoint, onStatic, routing: element, parentPath: path });
