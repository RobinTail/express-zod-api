--- conflicted
+++ resolved
@@ -226,20 +226,12 @@
 export const makePublicClass = (
   name: string,
   statements: ts.ClassElement[],
-<<<<<<< HEAD
-  { params }: { params?: Parameters<typeof makeTypeParams>[0] } = {},
-=======
   { typeParams }: { typeParams?: Parameters<typeof makeTypeParams>[0] } = {},
->>>>>>> ddf5c9ec
 ) =>
   f.createClassDeclaration(
     exportModifier,
     name,
-<<<<<<< HEAD
-    params && makeTypeParams(params),
-=======
     typeParams && makeTypeParams(typeParams),
->>>>>>> ddf5c9ec
     undefined,
     statements,
   );
