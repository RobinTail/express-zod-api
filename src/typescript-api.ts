--- conflicted
+++ resolved
@@ -181,17 +181,6 @@
   return comment ? addJsDocComment(node, comment) : node;
 };
 
-<<<<<<< HEAD
-/** @example type SomeOf<T> = T[keyof T]; */
-export const makeSomeOfHelper = () =>
-  makeType(
-    "SomeOf",
-    f.createIndexedAccessTypeNode(ensureTypeNode("T"), makeKeyOf("T")),
-    { params: { T: undefined } },
-  );
-
-=======
->>>>>>> 0bd6289e
 export const makePublicMethod = (
   name: ts.Identifier,
   params: ts.ParameterDeclaration[],
