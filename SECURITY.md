--- conflicted
+++ resolved
@@ -4,11 +4,7 @@
 
 | Version | Release |     Supported      |
 | ------: | :------ | :----------------: |
-<<<<<<< HEAD
-|  21.x.x | 12.2024 | :white_check_mark: |
-=======
 |  21.x.x | 11.2024 | :white_check_mark: |
->>>>>>> cae198db
 |  20.x.x | 06.2024 | :white_check_mark: |
 |  19.x.x | 05.2024 | :white_check_mark: |
 |  18.x.x | 04.2024 | :white_check_mark: |
