{
  "name": "express-zod-api",
<<<<<<< HEAD
  "version": "10.0.0-beta4",
=======
  "version": "10.0.0",
>>>>>>> e7452967
  "description": "A Typescript library to help you get an API server up and running with I/O schema validation and custom middlewares in minutes.",
  "license": "MIT",
  "scripts": {
    "start": "ts-node example/index.ts",
    "build": "yarn build:compile && yarn build:swagger && yarn build:client && yarn build:license",
    "build:compile": "tsup",
    "build:swagger": "ts-node example/generate-open-api-schema.ts > example/example.swagger.yaml",
    "build:client": "ts-node example/generate-client.ts > example/example.client.ts && yarn prettier example/example.client.ts --write",
    "build:license": "ts-node tools/license.ts > ./LICENSE",
    "build:intTest": "ts-node tools/integration-test.ts && yarn install --cwd ./tests/integration && ts-node tools/int-test-package.ts",
    "build:esmTest": "ts-node tools/esm-test.ts && yarn install --cwd ./tests/esm && ts-node tools/esm-test-package.ts",
    "test": "yarn test:types && yarn test:jest && yarn test:badge",
    "test:int": "jest ./tests/integration",
    "test:esm": "jest ./tests/esm",
    "test:u": "yarn test:jest -u && yarn test:badge",
    "test:types": "tsc --noEmit",
    "test:jest": "jest --detectOpenHandles ./tests/unit ./tests/system",
    "test:badge": "make-coverage-badge --output-path ./coverage.svg",
    "lint": "eslint ./src ./example ./tests && yarn prettier *.md --check",
    "mdfix": "prettier *.md --write",
    "precommit": "yarn lint && yarn test && yarn build && git add example/example.swagger.yaml example/example.client.ts ./LICENSE ./coverage.svg",
    "prepublishOnly": "yarn lint && yarn test && yarn build",
    "postversion": "git push && git push --tags",
    "install_hooks": "husky install"
  },
  "main": "dist/index.js",
  "types": "dist/index.d.ts",
  "module": "dist/esm/index.js",
  "exports": {
    "types": "./dist/index.d.ts",
    "require": "./dist/index.js",
    "import": "./dist/esm/index.js"
  },
  "dependencies": {
    "@types/compression": "^1.7.2",
    "@types/express-fileupload": "^1.2.2",
    "@types/http-errors": "^2.0.0",
    "@types/node": "*",
    "compression": "1.7.4",
    "express-fileupload": "1.4.0",
    "http-errors": "2.0.0",
    "mime": "3.0.0",
    "openapi3-ts": "3.2.0",
    "ramda": "0.28.0",
    "triple-beam": "1.3.0",
    "winston": "3.8.2"
  },
  "peerDependencies": {
    "@types/express": "^4.17.13",
    "@types/jest": "*",
    "express": "^4.18.2",
    "jest": ">=25 <30",
<<<<<<< HEAD
    "typescript": "^4.9.3",
=======
    "typescript": "^4.9.3 || ^5.0.2",
>>>>>>> e7452967
    "zod": "^3.21.4"
  },
  "peerDependenciesMeta": {
    "@types/express": {
      "optional": true
    },
    "@types/jest": {
      "optional": true
    },
    "jest": {
      "optional": true
    },
    "typescript": {
      "optional": true
    }
  },
  "devDependencies": {
    "@swc/core": "^1.3.39",
    "@swc/jest": "^0.2.24",
    "@tsconfig/node14": "^1.0.3",
    "@types/cors": "^2.8.12",
    "@types/express": "^4.17.13",
    "@types/has-ansi": "^5.0.0",
    "@types/jest": "^29.0.0",
    "@types/mime": "^3.0.1",
    "@types/node-fetch": "^2.6.2",
    "@types/ramda": "^0.28.15",
    "@types/triple-beam": "^1.3.2",
    "@typescript-eslint/eslint-plugin": "^5.36.2",
    "@typescript-eslint/parser": "^5.36.2",
    "chalk": "^4.1.2",
    "cors": "^2.8.5",
    "eslint": "^8.23.0",
    "eslint-config-airbnb-base": "^15.0.0",
    "eslint-config-airbnb-typescript": "^17.0.0",
    "eslint-config-prettier": "^8.5.0",
    "eslint-plugin-import": "^2.26.0",
    "eslint-plugin-prettier": "^4.2.1",
    "express": "^4.18.2",
    "form-data": "^4.0.0",
    "has-ansi": "^4.0.1",
    "husky": "^8.0.1",
    "jest": "^29.0.2",
    "make-coverage-badge": "^1.2.0",
    "mockdate": "^3.0.5",
    "node-fetch": "^2.6.7",
    "prettier": "2.8.5",
    "strip-ansi": "^6.0.1",
    "ts-node": "^10.9.1",
<<<<<<< HEAD
    "tsd": "^0.27.0",
    "tsup": "^6.6.3",
    "typescript": "^4.9.5",
=======
    "tsd": "^0.28.0",
    "tsup": "^6.6.3",
    "typescript": "^5.0.2",
>>>>>>> e7452967
    "zod": "^3.21.4"
  },
  "engines": {
    "node": "^14.18.0 || ^16.10.0 || ^18.0.0 || ^19.0.0"
  },
  "repository": {
    "type": "git",
    "url": "https://github.com/RobinTail/express-zod-api.git"
  },
  "homepage": "https://ez.robintail.cz",
  "author": {
    "name": "Anna Bocharova",
    "url": "https://robintail.cz",
    "email": "me@robintail.cz"
  },
  "bugs": {
    "url": "https://github.com/RobinTail/express-zod-api/issues"
  },
  "keywords": [
    "nodejs",
    "api",
    "http",
    "middleware",
    "documentation",
    "json",
    "express",
    "typescript",
    "schema",
    "server",
    "handler",
    "swagger",
    "documentation-tool",
    "openapi",
    "schema-validation",
    "endpoint",
    "openapi-specification",
    "swagger-documentation",
    "zod",
    "validation"
  ]
}<|MERGE_RESOLUTION|>--- conflicted
+++ resolved
@@ -1,10 +1,6 @@
 {
   "name": "express-zod-api",
-<<<<<<< HEAD
-  "version": "10.0.0-beta4",
-=======
   "version": "10.0.0",
->>>>>>> e7452967
   "description": "A Typescript library to help you get an API server up and running with I/O schema validation and custom middlewares in minutes.",
   "license": "MIT",
   "scripts": {
@@ -57,11 +53,7 @@
     "@types/jest": "*",
     "express": "^4.18.2",
     "jest": ">=25 <30",
-<<<<<<< HEAD
-    "typescript": "^4.9.3",
-=======
     "typescript": "^4.9.3 || ^5.0.2",
->>>>>>> e7452967
     "zod": "^3.21.4"
   },
   "peerDependenciesMeta": {
@@ -111,15 +103,9 @@
     "prettier": "2.8.5",
     "strip-ansi": "^6.0.1",
     "ts-node": "^10.9.1",
-<<<<<<< HEAD
-    "tsd": "^0.27.0",
-    "tsup": "^6.6.3",
-    "typescript": "^4.9.5",
-=======
     "tsd": "^0.28.0",
     "tsup": "^6.6.3",
     "typescript": "^5.0.2",
->>>>>>> e7452967
     "zod": "^3.21.4"
   },
   "engines": {
