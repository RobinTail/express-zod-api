--- conflicted
+++ resolved
@@ -1,10 +1,6 @@
 {
   "name": "express-zod-api",
-<<<<<<< HEAD
   "version": "20.0.0-beta.3",
-=======
-  "version": "19.2.3",
->>>>>>> e4baf929
   "description": "A Typescript library to help you get an API server up and running with I/O schema validation and custom middlewares in minutes.",
   "license": "MIT",
   "repository": {
@@ -81,16 +77,10 @@
     "node": "^18.18.0 || ^20.9.0 || ^22.0.0"
   },
   "dependencies": {
-<<<<<<< HEAD
-    "ansis": "^3.1.0",
+    "ansis": "^3.2.0",
     "node-mocks-http": "^1.14.1",
-    "openapi3-ts": "^4.3.2",
-    "ramda": "^0.30.0"
-=======
-    "ansis": "^3.2.0",
     "openapi3-ts": "^4.3.3",
     "ramda": "^0.30.1"
->>>>>>> e4baf929
   },
   "peerDependencies": {
     "@types/compression": "^1.7.5",
