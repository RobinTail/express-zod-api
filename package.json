--- conflicted
+++ resolved
@@ -1,10 +1,6 @@
 {
   "name": "express-zod-api",
-<<<<<<< HEAD
   "version": "21.0.0-beta.0",
-=======
-  "version": "20.21.0",
->>>>>>> a29e4f36
   "description": "A Typescript framework to help you get an API server up and running with I/O schema validation and custom middlewares in minutes.",
   "license": "MIT",
   "repository": {
