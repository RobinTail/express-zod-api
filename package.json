--- conflicted
+++ resolved
@@ -51,13 +51,8 @@
     "triple-beam": "1.3.0",
     "winston": "3.8.2",
     "zod": "3.19.1",
-<<<<<<< HEAD
     "@express-zod-api/zod-to-ts": "1.1.4",
-    "typescript": "4.9.3"
-=======
-    "zod-to-ts": "1.1.1",
     "typescript": "4.9.4"
->>>>>>> 6c7f0dff
   },
   "peerDependencies": {
     "@types/jest": "*",
