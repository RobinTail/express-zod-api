{
  "name": "express-zod-api",
<<<<<<< HEAD
  "version": "21.0.0-beta.0",
=======
  "version": "20.15.3",
>>>>>>> 0be3ee9a
  "description": "A Typescript library to help you get an API server up and running with I/O schema validation and custom middlewares in minutes.",
  "license": "MIT",
  "repository": {
    "type": "git",
    "url": "git+https://github.com/RobinTail/express-zod-api.git"
  },
  "homepage": "https://ez.robintail.cz",
  "author": {
    "name": "Anna Bocharova",
    "url": "https://robintail.cz",
    "email": "me@robintail.cz"
  },
  "bugs": "https://github.com/RobinTail/express-zod-api/issues",
  "funding": "https://github.com/sponsors/RobinTail",
  "scripts": {
    "start": "tsx example/index.ts",
    "build": "yarn build:compile && yarn build:tests && yarn build:assets",
    "build:compile": "tsup && attw --pack",
    "build:tests": "yarn cleanup && tsx tools/make-tests.ts",
    "build:assets": "yarn build:docs && yarn build:client && yarn build:license",
    "build:docs": "tsx example/generate-documentation.ts",
    "build:client": "tsx example/generate-client.ts",
    "build:license": "tsx tools/license.ts",
    "pretest": "tsc --noEmit",
    "test": "vitest run --coverage tests/unit tests/system",
    "posttest": "make-coverage-badge --output-path coverage.svg",
    "test:cjs": "yarn --cwd tests/cjs && vitest run -r tests/cjs",
    "test:esm": "yarn --cwd tests/esm && vitest run -r tests/esm",
    "test:952": "yarn --cwd tests/issue952 && yarn --cwd tests/issue952 test",
    "test:compat": "yarn --cwd tests/compat && yarn --cwd tests/compat test",
    "bench": "vitest bench --run tests/bench",
    "lint": "eslint && yarn prettier *.md --check",
    "mdfix": "prettier *.md --write",
    "cleanup": "rm -rf tests/**/node_modules coverage",
    "precommit": "yarn lint && yarn test && yarn build && git add example/example.* LICENSE coverage.svg",
    "prepublishOnly": "yarn lint && yarn test && yarn build",
    "postversion": "git push && git push --tags",
    "install_hooks": "husky"
  },
  "type": "module",
  "sideEffects": true,
  "main": "dist/index.cjs",
  "types": "dist/index.d.ts",
  "module": "dist/index.js",
  "exports": {
    ".": {
      "import": {
        "types": "./dist/index.d.ts",
        "default": "./dist/index.js"
      },
      "require": {
        "types": "./dist/index.d.cts",
        "default": "./dist/index.cjs"
      }
    },
    "./migration": {
      "import": {
        "types": "./migration/index.d.ts",
        "default": "./migration/index.js"
      },
      "require": {
        "types": "./migration/index.d.cts",
        "default": "./migration/index.cjs"
      }
    }
  },
  "files": [
    "dist",
    "migration",
    "*.md"
  ],
  "engines": {
    "node": "^18.18.0 || ^20.9.0 || ^22.0.0"
  },
  "dependencies": {
    "ansis": "^3.2.0",
    "node-mocks-http": "^1.16.1",
    "openapi3-ts": "^4.4.0",
    "ramda": "^0.30.1"
  },
  "peerDependencies": {
    "@types/compression": "^1.7.5",
    "@types/express": "^4.17.13 || ^5.0.0",
    "@types/express-fileupload": "^1.5.0",
    "@types/http-errors": "^2.0.2",
    "compression": "^1.7.4",
    "express": "^4.21.1 || 5.0.1",
    "express-fileupload": "^1.5.0",
    "http-errors": "^2.0.0",
    "typescript": "^5.1.3",
    "zod": "^3.23.0"
  },
  "peerDependenciesMeta": {
    "@types/compression": {
      "optional": true
    },
    "@types/express": {
      "optional": true
    },
    "@types/express-fileupload": {
      "optional": true
    },
    "@types/http-errors": {
      "optional": true
    },
    "compression": {
      "optional": true
    },
    "express-fileupload": {
      "optional": true
    }
  },
  "devDependencies": {
    "@arethetypeswrong/cli": "^0.16.2",
    "@eslint/eslintrc": "^3",
    "@tsconfig/node18": "^18.2.1",
    "@types/compression": "^1.7.5",
    "@types/cors": "^2.8.14",
    "@types/depd": "^1.1.36",
    "@types/eslint": "^9.6.0",
    "@types/express": "^5.0.0",
    "@types/express-fileupload": "^1.5.0",
    "@types/http-errors": "^2.0.2",
    "@types/node": "^22.0.0",
    "@types/node-forge": "^1.3.11",
    "@types/ramda": "^0.30.0",
    "@types/semver": "^7.5.8",
    "@types/swagger-ui-express": "^4.1.6",
    "@typescript-eslint/rule-tester": "^8.0.1",
    "@vitest/coverage-v8": "^2.1.4",
    "camelize-ts": "^3.0.0",
    "compression": "^1.7.4",
    "cors": "^2.8.5",
    "eslint": "^9.3.0",
    "eslint-config-prettier": "^9.1.0",
    "eslint-plugin-allowed-dependencies": "^1.0.0",
    "eslint-plugin-prettier": "^5.1.3",
    "eslint-plugin-unicorn": "^56.0.0",
    "express": "^5.0.0",
    "express-fileupload": "^1.5.0",
    "globals": "^15.3.0",
    "http-errors": "^2.0.0",
    "husky": "^9.0.5",
    "make-coverage-badge": "^1.2.0",
    "node-forge": "^1.3.1",
    "prettier": "3.3.3",
    "semver": "^7.6.3",
    "snakify-ts": "^2.3.0",
    "swagger-ui-express": "^5.0.0",
    "tsup": "^8.0.0",
    "tsx": "^4.6.2",
    "typescript": "^5.5.2",
    "typescript-eslint": "^8.0.0",
    "undici": "^6.19.8",
    "vitest": "^2.1.4",
    "zod": "^3.23.0"
  },
  "keywords": [
    "nodejs",
    "api",
    "http",
    "middleware",
    "documentation",
    "json",
    "express",
    "typescript",
    "schema",
    "server",
    "handler",
    "swagger",
    "documentation-tool",
    "openapi",
    "schema-validation",
    "endpoint",
    "openapi-specification",
    "swagger-documentation",
    "zod",
    "validation"
  ]
}<|MERGE_RESOLUTION|>--- conflicted
+++ resolved
@@ -1,10 +1,6 @@
 {
   "name": "express-zod-api",
-<<<<<<< HEAD
   "version": "21.0.0-beta.0",
-=======
-  "version": "20.15.3",
->>>>>>> 0be3ee9a
   "description": "A Typescript library to help you get an API server up and running with I/O schema validation and custom middlewares in minutes.",
   "license": "MIT",
   "repository": {
