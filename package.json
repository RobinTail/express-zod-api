--- conflicted
+++ resolved
@@ -22,13 +22,8 @@
     "build:compile": "tsup && attw --pack",
     "build:tests": "yarn cleanup && tsx tools/make-tests.ts",
     "build:assets": "yarn build:swagger && yarn build:client && yarn build:license",
-<<<<<<< HEAD
     "build:swagger": "tsx example/generate-documentation.ts",
-    "build:client": "tsx example/generate-client.ts && yarn prettier example/example.client.ts --write",
-=======
-    "build:swagger": "tsx example/generate-open-api-schema.ts",
     "build:client": "tsx example/generate-client.ts",
->>>>>>> b6b533e7
     "build:license": "tsx tools/license.ts",
     "build:logo": "tsx tools/startup-logo.ts",
     "test": "yarn test:types && yarn test:unit && yarn test:badge",
@@ -86,11 +81,8 @@
     "express-fileupload": "^1.4.3",
     "http-errors": "^2.0.0",
     "jest": ">=28 <30",
-<<<<<<< HEAD
     "openapi3-ts": "^4.1.2",
-=======
     "prettier": "^3.1.0",
->>>>>>> b6b533e7
     "typescript": "^5.1.3",
     "vitest": ">=0.34.6 <2",
     "winston": "^3.10.0",
@@ -124,11 +116,10 @@
     "jest": {
       "optional": true
     },
-<<<<<<< HEAD
     "openapi3-ts": {
-=======
+      "optional": true
+    },
     "prettier": {
->>>>>>> b6b533e7
       "optional": true
     },
     "vitest": {
