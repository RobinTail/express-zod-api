--- conflicted
+++ resolved
@@ -23,14 +23,8 @@
     "eslint-plugin-allowed-dependencies": "^2.0.0",
     "eslint-plugin-prettier": "^5.4.1",
     "husky": "^9.0.5",
-<<<<<<< HEAD
-    "prettier": "3.7.1",
-    "tsdown": "^0.16.0",
-=======
     "prettier": "3.7.2",
     "tsdown": "^0.16.8",
-    "tsx": "^4.19.4",
->>>>>>> 878b3325
     "typescript-eslint": "catalog:dev",
     "unrun": "^0.2.14",
     "vitest": "^4.0.1"
