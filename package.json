--- conflicted
+++ resolved
@@ -18,45 +18,25 @@
   "scripts": {
     "preinstall": "npx only-allow pnpm",
     "start": "tsx example/index.ts",
-<<<<<<< HEAD
-    "build": "pnpm build:compile && pnpm build:tests && pnpm build:assets",
-    "build:compile": "tsup && attw --pack",
-    "build:tests": "pnpm cleanup && tsx tools/make-tests.ts",
-    "build:assets": "pnpm build:docs && pnpm build:client && pnpm build:license",
-=======
-    "prebuild": "yarn build:docs && yarn build:client && yarn build:md",
+    "prebuild": "pnpm build:docs && pnpm build:client && pnpm build:md",
     "build": "tsup && attw --pack",
     "postbuild": "tsx tools/make-tests.ts",
->>>>>>> b74a1bbc
     "build:docs": "tsx example/generate-documentation.ts",
     "build:client": "tsx example/generate-client.ts",
     "build:md": "tsx tools/contributors.ts && tsx tools/license.ts",
     "pretest": "tsc --noEmit",
     "test": "vitest run --coverage tests/unit tests/system",
     "posttest": "make-coverage-badge --output-path coverage.svg",
-<<<<<<< HEAD
     "test:cjs": "pnpm --cwd tests/cjs && vitest run -r tests/cjs",
     "test:esm": "pnpm --cwd tests/esm && vitest run -r tests/esm",
     "test:952": "pnpm --cwd tests/issue952 && pnpm --cwd tests/issue952 test",
     "test:compat": "pnpm --cwd tests/compat && pnpm --cwd tests/compat test",
-=======
-    "test:cjs": "yarn --cwd tests/cjs && vitest run -r tests/cjs",
-    "test:esm": "yarn --cwd tests/esm && vitest run -r tests/esm",
-    "test:952": "yarn --cwd tests/issue952 && yarn --cwd tests/issue952 test",
-    "test:compat": "yarn --cwd tests/compat && yarn --cwd tests/compat test",
     "test:oas": "vitest run tests/oas",
->>>>>>> b74a1bbc
     "bench": "vitest bench --run tests/bench",
     "lint": "eslint && pnpm prettier *.md --check",
     "mdfix": "prettier *.md --write",
-<<<<<<< HEAD
-    "cleanup": "rm -rf tests/**/node_modules coverage",
-    "precommit": "pnpm lint && pnpm test && pnpm build && git add example/example.* LICENSE coverage.svg",
+    "precommit": "pnpm lint && pnpm test && pnpm build && git add *.md example/example.* LICENSE coverage.svg",
     "prepublishOnly": "pnpm lint && pnpm test && pnpm build",
-=======
-    "precommit": "yarn lint && yarn test && yarn build && git add *.md example/example.* LICENSE coverage.svg",
-    "prepublishOnly": "yarn lint && yarn test && yarn build",
->>>>>>> b74a1bbc
     "postversion": "git push && git push --tags",
     "install_hooks": "husky"
   },
@@ -176,16 +156,11 @@
     "typescript": "^5.5.2",
     "typescript-eslint": "^8.15.0",
     "undici": "^6.19.8",
-<<<<<<< HEAD
-    "vitest": "^2.0.3",
-    "yaml": "^2.5.1",
-=======
     "vitest": "^2.1.6",
->>>>>>> b74a1bbc
     "zod": "^3.23.0"
   },
   "resolutions": {
-    "**/@scarf/scarf": "npm:empty-npm-package@1.0.0"
+    "@scarf/scarf": "npm:empty-npm-package@1.0.0"
   },
   "keywords": [
     "nodejs",
