--- conflicted
+++ resolved
@@ -47,13 +47,8 @@
     "tsx": "^4.19.4",
     "typescript": "^5.8.3",
     "typescript-eslint": "^8.31.1",
-<<<<<<< HEAD
-    "vitest": "^3.1.2",
+    "vitest": "^3.1.3",
     "zod": "^4.0.0-beta.20250505T012514"
-=======
-    "vitest": "^3.1.3",
-    "zod": "^3.24.4"
->>>>>>> 434f55f6
   },
   "resolutions": {
     "**/@scarf/scarf": "npm:empty-npm-package@1.0.0"
