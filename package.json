--- conflicted
+++ resolved
@@ -156,15 +156,9 @@
     "tsd": "^0.31.0",
     "tsup": "^8.0.0",
     "tsx": "^4.6.2",
-<<<<<<< HEAD
-    "typescript": "^5.2.2",
-    "typescript-eslint": "^8.0.0-alpha.30",
-    "vitest": "^2.0.0-beta.11",
-=======
     "typescript": "^5.5.2",
     "typescript-eslint": "^8.0.0-alpha.33",
-    "vitest": "^1.5.0",
->>>>>>> 061e8d8d
+    "vitest": "^2.0.0-beta.11",
     "zod": "^3.23.0"
   },
   "resolutions": {
