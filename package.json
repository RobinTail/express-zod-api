{
  "name": "express-zod-api",
<<<<<<< HEAD
  "version": "19.0.0-beta.4",
=======
  "version": "19.0.0-beta.6",
>>>>>>> 2ad5b199
  "description": "A Typescript library to help you get an API server up and running with I/O schema validation and custom middlewares in minutes.",
  "license": "MIT",
  "repository": {
    "type": "git",
    "url": "git+https://github.com/RobinTail/express-zod-api.git"
  },
  "homepage": "https://ez.robintail.cz",
  "author": {
    "name": "Anna Bocharova",
    "url": "https://robintail.cz",
    "email": "me@robintail.cz"
  },
  "bugs": {
    "url": "https://github.com/RobinTail/express-zod-api/issues"
  },
  "scripts": {
    "start": "tsx example/index.ts",
    "build": "yarn build:compile && yarn build:tests && yarn build:assets",
    "build:compile": "tsup && attw --pack",
    "build:tests": "yarn cleanup && tsx tools/make-tests.ts",
    "build:assets": "yarn build:docs && yarn build:client && yarn build:license",
    "build:docs": "tsx example/generate-documentation.ts",
    "build:client": "tsx example/generate-client.ts",
    "build:license": "tsx tools/license.ts",
    "pretest": "tsc --noEmit",
    "test": "vitest run --coverage tests/unit tests/system",
    "posttest": "make-coverage-badge --output-path coverage.svg",
    "test:cjs": "yarn --cwd tests/cjs && vitest run -r tests/cjs",
    "test:esm": "yarn --cwd tests/esm && vitest run -r tests/esm",
    "test:952": "yarn --cwd tests/issue952 && yarn --cwd tests/issue952 test",
    "test:compat": "yarn --cwd tests/compat && yarn --cwd tests/compat test",
    "bench": "vitest bench --run tests/bench",
    "lint": "eslint src example tests tools && yarn prettier *.md --check",
    "mdfix": "prettier *.md --write",
    "cleanup": "rm -rf tests/**/node_modules coverage",
    "precommit": "yarn lint && yarn test && yarn build && git add example/example.* LICENSE coverage.svg",
    "prepublishOnly": "yarn lint && yarn test && yarn build",
    "postversion": "git push && git push --tags",
    "install_hooks": "husky"
  },
  "type": "module",
  "sideEffects": true,
  "main": "dist/index.cjs",
  "types": "dist/index.d.ts",
  "module": "dist/index.js",
  "exports": {
    ".": {
      "import": {
        "types": "./dist/index.d.ts",
        "default": "./dist/index.js"
      },
      "require": {
        "types": "./dist/index.d.cts",
        "default": "./dist/index.cjs"
      }
    }
  },
  "files": [
    "dist",
    "*.md"
  ],
  "engines": {
    "node": "^18.18.0 || ^20.9.0 || ^22.0.0"
  },
  "dependencies": {
    "ansis": "^3.1.0",
    "openapi3-ts": "^4.2.1",
    "ramda": "^0.30.0"
  },
  "peerDependencies": {
    "@types/compression": "^1.7.5",
    "@types/express": "^4.17.13",
    "@types/express-fileupload": "^1.5.0",
    "@types/http-errors": "^2.0.2",
    "@types/jest": "*",
    "@types/node": "*",
    "compression": "^1.7.4",
    "express": "^4.19.2",
    "express-fileupload": "^1.5.0",
    "http-errors": "^2.0.0",
    "jest": ">=28 <30",
    "prettier": "^3.1.0",
    "typescript": "^5.1.3",
    "vitest": "^1.0.4",
    "zod": "^3.23.0"
  },
  "peerDependenciesMeta": {
    "@types/compression": {
      "optional": true
    },
    "@types/express": {
      "optional": true
    },
    "@types/express-fileupload": {
      "optional": true
    },
    "@types/http-errors": {
      "optional": true
    },
    "@types/node": {
      "optional": true
    },
    "@types/jest": {
      "optional": true
    },
    "compression": {
      "optional": true
    },
    "express-fileupload": {
      "optional": true
    },
    "jest": {
      "optional": true
    },
    "prettier": {
      "optional": true
    },
    "vitest": {
      "optional": true
    }
  },
  "devDependencies": {
    "@arethetypeswrong/cli": "^0.15.0",
    "@tsconfig/node18": "^18.2.1",
    "@types/compression": "^1.7.5",
    "@types/cors": "^2.8.14",
    "@types/express": "^4.17.17",
    "@types/express-fileupload": "^1.5.0",
    "@types/http-errors": "^2.0.2",
    "@types/node": "^20.8.4",
    "@types/ramda": "^0.30.0",
    "@types/swagger-ui-express": "^4.1.6",
    "@types/triple-beam": "^1.3.2",
    "@typescript-eslint/eslint-plugin": "^8.0.0-alpha.10",
    "@typescript-eslint/parser": "^8.0.0-alpha.10",
    "@vitest/coverage-istanbul": "^1.5.0",
    "compression": "^1.7.4",
    "cors": "^2.8.5",
    "eslint": "^9.2.0",
    "eslint-config-airbnb-base": "^15.0.0",
    "eslint-config-airbnb-typescript": "^18.0.0",
    "eslint-config-prettier": "^9.0.0",
    "eslint-plugin-import": "^2.28.1",
    "eslint-plugin-prettier": "^5.0.0",
    "eslint-plugin-unicorn": "^53.0.0",
    "express": "^4.19.2",
    "express-fileupload": "^1.5.0",
    "http-errors": "^2.0.0",
    "husky": "^9.0.5",
    "make-coverage-badge": "^1.2.0",
    "mockdate": "^3.0.5",
    "prettier": "3.2.5",
    "swagger-ui-express": "^5.0.0",
    "tsd": "^0.31.0",
    "tsup": "^8.0.0",
    "tsx": "^4.6.2",
    "typescript": "^5.2.2",
    "vitest": "^1.5.0",
    "zod": "^3.23.0"
  },
  "keywords": [
    "nodejs",
    "api",
    "http",
    "middleware",
    "documentation",
    "json",
    "express",
    "typescript",
    "schema",
    "server",
    "handler",
    "swagger",
    "documentation-tool",
    "openapi",
    "schema-validation",
    "endpoint",
    "openapi-specification",
    "swagger-documentation",
    "zod",
    "validation"
  ]
}<|MERGE_RESOLUTION|>--- conflicted
+++ resolved
@@ -1,10 +1,6 @@
 {
   "name": "express-zod-api",
-<<<<<<< HEAD
-  "version": "19.0.0-beta.4",
-=======
   "version": "19.0.0-beta.6",
->>>>>>> 2ad5b199
   "description": "A Typescript library to help you get an API server up and running with I/O schema validation and custom middlewares in minutes.",
   "license": "MIT",
   "repository": {
