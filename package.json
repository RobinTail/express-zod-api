{
  "name": "express-zod-api",
  "version": "16.6.2",
  "description": "A Typescript library to help you get an API server up and running with I/O schema validation and custom middlewares in minutes.",
  "license": "MIT",
  "repository": {
    "type": "git",
    "url": "git+https://github.com/RobinTail/express-zod-api.git"
  },
  "homepage": "https://ez.robintail.cz",
  "author": {
    "name": "Anna Bocharova",
    "url": "https://robintail.cz",
    "email": "me@robintail.cz"
  },
  "bugs": {
    "url": "https://github.com/RobinTail/express-zod-api/issues"
  },
  "scripts": {
    "start": "tsx example/index.ts",
    "build": "yarn build:compile && yarn build:tests && yarn build:assets",
    "build:compile": "tsup && attw --pack",
    "build:tests": "yarn cleanup && tsx tools/make-tests.ts",
    "build:assets": "yarn build:docs && yarn build:client && yarn build:license",
    "build:docs": "tsx example/generate-documentation.ts",
    "build:client": "tsx example/generate-client.ts",
    "build:license": "tsx tools/license.ts",
    "build:logo": "tsx tools/startup-logo.ts",
    "test": "yarn test:types && yarn test:unit && yarn test:badge",
    "test:cjs": "yarn --cwd tests/cjs && vitest run -r tests/cjs",
    "test:esm": "yarn --cwd tests/esm && vitest run -r tests/esm",
    "test:952": "yarn --cwd tests/issue952 && yarn --cwd tests/issue952 test",
    "test:compat": "yarn --cwd tests/compat && yarn --cwd tests/compat test",
    "test:u": "yarn test:unit -u && yarn test:badge",
    "test:types": "tsc --noEmit",
    "test:unit": "vitest run --coverage tests/unit tests/system",
    "test:badge": "make-coverage-badge --output-path coverage.svg",
    "bench": "vitest bench --run tests/bench",
    "lint": "eslint src example tests tools && yarn prettier *.md --check",
    "mdfix": "prettier *.md --write",
    "cleanup": "rm -rf tests/**/node_modules coverage",
    "precommit": "yarn lint && yarn test && yarn build && git add example/example.* LICENSE coverage.svg",
    "prepublishOnly": "yarn lint && yarn test && yarn build",
    "postversion": "git push && git push --tags",
    "install_hooks": "husky"
  },
  "type": "module",
  "main": "dist/index.cjs",
  "types": "dist/index.d.ts",
  "module": "dist/index.js",
  "exports": {
    ".": {
      "import": {
        "types": "./dist/index.d.ts",
        "default": "./dist/index.js"
      },
      "require": {
        "types": "./dist/index.d.cts",
        "default": "./dist/index.cjs"
      }
    }
  },
  "files": [
    "dist",
    "*.md"
  ],
  "engines": {
    "node": "^18.0.0 || ^20.0.0"
  },
  "dependencies": {
    "openapi3-ts": "^4.2.1",
    "ramda": "^0.29.1"
  },
  "peerDependencies": {
    "@types/compression": "^1.7.5",
    "@types/express": "^4.17.13",
    "@types/express-fileupload": "^1.4.4",
    "@types/http-errors": "^2.0.2",
    "@types/jest": "*",
    "@types/node": "*",
    "compression": "^1.7.4",
    "express": "^4.18.2",
    "express-fileupload": "^1.4.3",
    "http-errors": "^2.0.0",
    "jest": ">=28 <30",
    "prettier": "^3.1.0",
    "socket.io": "^4.7.4",
    "typescript": "^5.1.3",
    "vitest": ">=0.34.6 <2",
    "winston": "^3.10.0",
    "zod": "^3.22.3"
  },
  "peerDependenciesMeta": {
    "@types/compression": {
      "optional": true
    },
    "@types/express": {
      "optional": true
    },
    "@types/express-fileupload": {
      "optional": true
    },
    "@types/http-errors": {
      "optional": true
    },
    "@types/node": {
      "optional": true
    },
    "@types/jest": {
      "optional": true
    },
    "compression": {
      "optional": true
    },
    "express-fileupload": {
      "optional": true
    },
    "jest": {
      "optional": true
    },
    "prettier": {
      "optional": true
    },
    "socket.io": {
      "optional": true
    },
    "vitest": {
      "optional": true
    },
    "winston": {
      "optional": true
    }
  },
  "devDependencies": {
    "@arethetypeswrong/cli": "^0.13.0",
    "@tsconfig/node18": "^18.2.1",
    "@types/compression": "^1.7.5",
    "@types/cors": "^2.8.14",
    "@types/express": "^4.17.17",
    "@types/express-fileupload": "^1.4.4",
    "@types/http-errors": "^2.0.2",
    "@types/node": "^20.8.4",
    "@types/ramda": "^0.29.3",
    "@types/triple-beam": "^1.3.2",
    "@typescript-eslint/eslint-plugin": "^6.6.0",
    "@typescript-eslint/parser": "^6.6.0",
    "@vitest/coverage-istanbul": "^1.0.4",
    "chalk": "^5.3.0",
    "compression": "^1.7.4",
    "cors": "^2.8.5",
    "eslint": "^8.48.0",
    "eslint-config-airbnb-base": "^15.0.0",
    "eslint-config-airbnb-typescript": "^17.1.0",
    "eslint-config-prettier": "^9.0.0",
    "eslint-plugin-import": "^2.28.1",
    "eslint-plugin-prettier": "^5.0.0",
    "eslint-plugin-unicorn": "^50.0.1",
    "express": "^4.18.2",
    "express-fileupload": "^1.4.3",
    "form-data": "^4.0.0",
    "http-errors": "^2.0.0",
    "husky": "^9.0.5",
    "make-coverage-badge": "^1.2.0",
    "mockdate": "^3.0.5",
<<<<<<< HEAD
    "prettier": "3.2.4",
    "socket.io": "^4.7.4",
=======
    "prettier": "3.2.5",
>>>>>>> 9240b344
    "tsd": "^0.30.0",
    "tsup": "^8.0.0",
    "tsx": "^4.6.2",
    "typescript": "^5.2.2",
    "vitest": "^1.0.4",
    "winston": "^3.10.0",
    "zod": "^3.22.3"
  },
  "keywords": [
    "nodejs",
    "api",
    "http",
    "middleware",
    "documentation",
    "json",
    "express",
    "typescript",
    "schema",
    "server",
    "handler",
    "swagger",
    "documentation-tool",
    "openapi",
    "schema-validation",
    "endpoint",
    "openapi-specification",
    "swagger-documentation",
    "zod",
    "validation"
  ]
}<|MERGE_RESOLUTION|>--- conflicted
+++ resolved
@@ -162,12 +162,8 @@
     "husky": "^9.0.5",
     "make-coverage-badge": "^1.2.0",
     "mockdate": "^3.0.5",
-<<<<<<< HEAD
-    "prettier": "3.2.4",
+    "prettier": "3.2.5",
     "socket.io": "^4.7.4",
-=======
-    "prettier": "3.2.5",
->>>>>>> 9240b344
     "tsd": "^0.30.0",
     "tsup": "^8.0.0",
     "tsx": "^4.6.2",
