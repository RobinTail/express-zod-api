--- conflicted
+++ resolved
@@ -97,13 +97,8 @@
     "cors": "^2.8.5",
     "eslint": "^8.23.0",
     "eslint-config-airbnb-base": "^15.0.0",
-<<<<<<< HEAD
     "eslint-config-airbnb-typescript": "^17.1.0",
-    "eslint-config-prettier": "^8.5.0",
-=======
-    "eslint-config-airbnb-typescript": "^17.0.0",
     "eslint-config-prettier": "^9.0.0",
->>>>>>> e53821a7
     "eslint-plugin-import": "^2.26.0",
     "eslint-plugin-prettier": "^5.0.0",
     "eslint-plugin-unicorn": "^48.0.0",
