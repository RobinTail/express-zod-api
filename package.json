{
  "private": true,
  "type": "module",
  "workspaces": [
    "express-zod-api",
    "example",
    "cjs-test",
    "esm-test",
    "issue952-test"
  ],
  "scripts": {
    "start": "yarn workspace example start",
    "prebuild": "tsx tools/contributors.ts && tsx tools/license.ts",
    "build": "yarn workspace express-zod-api build && yarn workspace example build",
    "postbuild": "tsx tools/make-tests.ts",
    "test": "yarn workspace express-zod-api test",
    "test:example": "yarn workspace example test",
    "test:oas": "yarn workspace example validate",
    "test:cjs": "yarn workspace cjs-test test",
    "test:esm": "yarn workspace esm-test test",
    "test:952": "yarn workspace issue952-test test",
    "bench": "yarn workspace express-zod-api bench",
    "lint": "eslint && prettier *.md --check",
    "mdfix": "prettier *.md --write",
    "precommit": "yarn lint && yarn test && yarn build && git add *.md example/example.* LICENSE",
    "install_hooks": "husky"
  },
  "devDependencies": {
    "@tsconfig/node20": "^20.1.5",
    "@types/compression": "^1.7.5",
    "@types/express": "^5.0.2",
    "@types/express-fileupload": "^1.5.0",
    "@types/http-errors": "^2.0.2",
    "@types/node": "^22.15.21",
    "@typescript-eslint/rule-tester": "^8.32.1",
    "@vitest/coverage-v8": "^3.1.4",
    "compression": "^1.8.0",
    "eslint": "^9.27.0",
    "eslint-config-prettier": "^10.1.5",
    "eslint-plugin-allowed-dependencies": "^1.3.0",
    "eslint-plugin-prettier": "^5.4.0",
    "express": "^5.1.0",
    "express-fileupload": "^1.5.0",
    "http-errors": "^2.0.0",
    "husky": "^9.0.5",
    "prettier": "3.5.3",
    "tsx": "^4.19.4",
    "typescript": "^5.8.3",
    "typescript-eslint": "^8.32.1",
    "vitest": "^3.1.4",
<<<<<<< HEAD
    "zod": "^3.25.13"
=======
    "zod": "^3.25.16"
>>>>>>> d1a40b3d
  },
  "resolutions": {
    "**/@scarf/scarf": "npm:empty-npm-package@1.0.0"
  },
  "packageManager": "yarn@1.22.22+sha1.ac34549e6aa8e7ead463a7407e1c7390f61a6610"
}<|MERGE_RESOLUTION|>--- conflicted
+++ resolved
@@ -48,11 +48,7 @@
     "typescript": "^5.8.3",
     "typescript-eslint": "^8.32.1",
     "vitest": "^3.1.4",
-<<<<<<< HEAD
-    "zod": "^3.25.13"
-=======
     "zod": "^3.25.16"
->>>>>>> d1a40b3d
   },
   "resolutions": {
     "**/@scarf/scarf": "npm:empty-npm-package@1.0.0"
