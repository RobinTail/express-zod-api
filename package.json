{
  "name": "express-zod-api",
  "version": "7.9.0",
  "description": "A Typescript library to help you get an API server up and running with I/O schema validation and custom middlewares in minutes.",
  "license": "MIT",
  "scripts": {
    "start": "ts-node example/index.ts",
    "build": "yarn build:cleanup && yarn build:compile && yarn build:esm && yarn build:swagger && yarn build:client && yarn build:license",
    "build:cleanup": "rm -rf ./dist ./dist-esm example/example.swagger.yaml example/example.client.ts ./LICENSE",
    "build:compile": "tsc --build tsconfig.build.json",
    "build:esm": "tsc --build tsconfig.esm.json && ts-node tools/esm-package.ts && ts-node tools/esm-extensions.ts",
    "build:swagger": "ts-node example/generate-open-api-schema.ts > example/example.swagger.yaml",
    "build:client": "ts-node example/generate-client.ts > example/example.client.ts && yarn prettier example/example.client.ts --write",
    "build:license": "ts-node tools/license.ts > ./LICENSE",
    "build:intTest": "ts-node tools/integration-test.ts && yarn install --cwd ./tests/integration",
    "build:esmTest": "ts-node tools/esm-test.ts && yarn install --cwd ./tests/esm && ts-node tools/esm-test-package.ts",
    "test": "yarn test:jest && yarn test:badge",
    "test:int": "yarn jest ./tests/integration",
    "test:esm": "yarn jest ./tests/esm",
    "test:u": "yarn test:jest -u",
    "test:jest": "yarn jest --detectOpenHandles ./tests/unit ./tests/system",
    "test:badge": "yarn make-coverage-badge --output-path ./coverage.svg",
    "lint": "yarn eslint ./src ./example ./tests && yarn prettier *.md --check",
    "mdfix": "yarn prettier *.md --write",
    "precommit": "yarn lint && yarn test && yarn build && git add example/example.swagger.yaml example/example.client.ts ./LICENSE ./coverage.svg",
    "prepublishOnly": "yarn lint && yarn test && yarn build",
    "postversion": "git push && git push --tags",
    "install_hooks": "husky install"
  },
  "main": "dist/index.js",
  "types": "dist/index.d.ts",
  "module": "dist-esm/index.js",
  "exports": {
    "types": "./dist/index.d.ts",
    "require": "./dist/index.js",
    "import": "./dist-esm/index.js"
  },
  "dependencies": {
    "@types/compression": "^1.7.2",
    "@types/express": "^4.17.13",
    "@types/express-fileupload": "^1.2.2",
    "@types/http-errors": "^1.8.2",
    "@types/node": "*",
    "compression": "1.7.4",
    "express": "5.0.0-beta.1",
    "express-fileupload": "1.4.0",
    "http-errors": "2.0.0",
    "mime-types": "2.1.35",
    "openapi3-ts": "2.0.2",
    "ramda": "0.28.0",
    "triple-beam": "1.3.0",
    "winston": "3.8.1",
    "zod": "3.18.0",
    "zod-to-ts": "1.1.1"
  },
  "peerDependencies": {
    "@types/jest": "*",
    "jest": ">=25 <29",
    "typescript": "^4.1"
  },
  "peerDependenciesMeta": {
    "jest": {
      "optional": true
    },
    "@types/jest": {
      "optional": true
    },
    "typescript": {
      "optional": true
    }
  },
  "devDependencies": {
    "@tsconfig/node12": "^1.0.11",
    "@types/cors": "^2.8.12",
<<<<<<< HEAD
    "@types/jest": "^27.0.2",
    "@types/mime-types": "^2.1.1",
    "@types/node-fetch": "^2.5.12",
    "@types/ramda": "^0.28.0",
=======
    "@types/has-ansi": "^5.0.0",
    "@types/jest": "^28.1.7",
    "@types/mime": "^3.0.0",
    "@types/node-fetch": "^2.6.2",
    "@types/ramda": "^0.28.15",
>>>>>>> 412cc80b
    "@types/triple-beam": "^1.3.2",
    "@typescript-eslint/eslint-plugin": "^5.30.7",
    "@typescript-eslint/parser": "^5.30.7",
    "chalk": "^4.1.2",
    "cors": "^2.8.5",
    "eslint": "^8.20.0",
    "eslint-config-airbnb-base": "^15.0.0",
    "eslint-config-airbnb-typescript": "^17.0.0",
    "eslint-config-prettier": "^8.5.0",
    "eslint-plugin-import": "^2.26.0",
    "eslint-plugin-prettier": "^4.2.1",
    "form-data": "^3.0.1",
    "has-ansi": "^4.0.1",
    "husky": "^7.0.4",
    "jest": "^28.1.3",
    "make-coverage-badge": "^1.2.0",
    "mockdate": "^3.0.5",
    "node-fetch": "^2.6.7",
    "prettier": "2.7.1",
    "strip-ansi": "^6.0.1",
    "ts-jest": "^28.0.8",
    "ts-node": "^10.9.1",
    "tsd": "^0.21.0",
    "typescript": "^4.7.4"
  },
  "engines": {
    "node": ">=12.0.0 <19.0.0"
  },
  "repository": {
    "type": "git",
    "url": "https://github.com/RobinTail/express-zod-api.git"
  },
  "homepage": "https://ez.robintail.cz",
  "author": {
    "name": "Anna Bocharova",
    "url": "https://robintail.cz",
    "email": "me@robintail.cz"
  },
  "bugs": {
    "url": "https://github.com/RobinTail/express-zod-api/issues"
  },
  "keywords": [
    "nodejs",
    "api",
    "http",
    "middleware",
    "documentation",
    "json",
    "express",
    "typescript",
    "schema",
    "server",
    "handler",
    "swagger",
    "documentation-tool",
    "openapi",
    "schema-validation",
    "endpoint",
    "openapi-specification",
    "swagger-documentation",
    "zod",
    "validation"
  ]
}<|MERGE_RESOLUTION|>--- conflicted
+++ resolved
@@ -72,18 +72,11 @@
   "devDependencies": {
     "@tsconfig/node12": "^1.0.11",
     "@types/cors": "^2.8.12",
-<<<<<<< HEAD
-    "@types/jest": "^27.0.2",
-    "@types/mime-types": "^2.1.1",
-    "@types/node-fetch": "^2.5.12",
-    "@types/ramda": "^0.28.0",
-=======
     "@types/has-ansi": "^5.0.0",
     "@types/jest": "^28.1.7",
-    "@types/mime": "^3.0.0",
+    "@types/mime-types": "^2.1.1",
     "@types/node-fetch": "^2.6.2",
     "@types/ramda": "^0.28.15",
->>>>>>> 412cc80b
     "@types/triple-beam": "^1.3.2",
     "@typescript-eslint/eslint-plugin": "^5.30.7",
     "@typescript-eslint/parser": "^5.30.7",
