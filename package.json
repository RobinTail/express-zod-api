--- conflicted
+++ resolved
@@ -103,11 +103,7 @@
     "typescript": "^4.8.2"
   },
   "engines": {
-<<<<<<< HEAD
     "node": "^14.17.0 || ^16.10.0 || ^18.0.0"
-=======
-    "node": ">=14.16.0 <19.0.0"
->>>>>>> 71a6ee5c
   },
   "repository": {
     "type": "git",
