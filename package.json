{
  "name": "express-zod-api",
  "version": "20.0.0-beta.4",
  "description": "A Typescript library to help you get an API server up and running with I/O schema validation and custom middlewares in minutes.",
  "license": "MIT",
  "repository": {
    "type": "git",
    "url": "git+https://github.com/RobinTail/express-zod-api.git"
  },
  "homepage": "https://ez.robintail.cz",
  "author": {
    "name": "Anna Bocharova",
    "url": "https://robintail.cz",
    "email": "me@robintail.cz"
  },
  "bugs": {
    "url": "https://github.com/RobinTail/express-zod-api/issues"
  },
  "scripts": {
    "start": "tsx example/index.ts",
    "build": "yarn build:compile && yarn build:tests && yarn build:assets",
    "build:compile": "tsup && attw --pack",
    "build:tests": "yarn cleanup && tsx tools/make-tests.ts",
    "build:assets": "yarn build:docs && yarn build:client && yarn build:license",
    "build:docs": "tsx example/generate-documentation.ts",
    "build:client": "tsx example/generate-client.ts",
    "build:license": "tsx tools/license.ts",
    "pretest": "tsc --noEmit",
    "test": "vitest run --coverage tests/unit tests/system",
    "posttest": "make-coverage-badge --output-path coverage.svg",
    "test:cjs": "yarn --cwd tests/cjs && vitest run -r tests/cjs",
    "test:esm": "yarn --cwd tests/esm && vitest run -r tests/esm",
    "test:952": "yarn --cwd tests/issue952 && yarn --cwd tests/issue952 test",
    "test:compat": "yarn --cwd tests/compat && yarn --cwd tests/compat test",
    "bench": "vitest bench --run tests/bench",
    "lint": "eslint && yarn prettier *.md --check",
    "mdfix": "prettier *.md --write",
    "cleanup": "rm -rf tests/**/node_modules coverage",
    "precommit": "yarn lint && yarn test && yarn build && git add example/example.* LICENSE coverage.svg",
    "prepublishOnly": "yarn lint && yarn test && yarn build",
    "postversion": "git push && git push --tags",
    "install_hooks": "husky"
  },
  "type": "module",
  "sideEffects": true,
  "main": "dist/index.cjs",
  "types": "dist/index.d.ts",
  "module": "dist/index.js",
  "exports": {
    ".": {
      "import": {
        "types": "./dist/index.d.ts",
        "default": "./dist/index.js"
      },
      "require": {
        "types": "./dist/index.d.cts",
        "default": "./dist/index.cjs"
      }
    },
    "./migration": {
      "import": {
        "types": "./migration/index.d.ts",
        "default": "./migration/index.js"
      },
      "require": {
        "types": "./migration/index.d.cts",
        "default": "./migration/index.cjs"
      }
    }
  },
  "files": [
    "dist",
    "migration",
    "*.md"
  ],
  "engines": {
    "node": "^18.18.0 || ^20.9.0 || ^22.0.0"
  },
  "dependencies": {
    "ansis": "^3.2.0",
    "node-mocks-http": "^1.15.0",
    "openapi3-ts": "^4.3.3",
    "ramda": "^0.30.1"
  },
  "peerDependencies": {
    "@types/compression": "^1.7.5",
    "@types/express": "^4.17.13",
    "@types/express-fileupload": "^1.5.0",
    "@types/http-errors": "^2.0.2",
    "@types/node": "*",
    "compression": "^1.7.4",
<<<<<<< HEAD
    "express": "^4.18.2 || ^5.0.0-beta.1",
=======
    "eslint": "^8.57.0 || ^9.0.0",
    "express": "^4.19.2",
>>>>>>> 274e6151
    "express-fileupload": "^1.5.0",
    "http-errors": "^2.0.0",
    "prettier": "^3.1.0",
    "typescript": "^5.1.3",
    "zod": "^3.23.0"
  },
  "peerDependenciesMeta": {
    "@types/compression": {
      "optional": true
    },
    "@types/express": {
      "optional": true
    },
    "@types/express-fileupload": {
      "optional": true
    },
    "@types/http-errors": {
      "optional": true
    },
    "@types/node": {
      "optional": true
    },
    "compression": {
      "optional": true
    },
    "express-fileupload": {
      "optional": true
    },
    "eslint": {
      "optional": true
    },
    "prettier": {
      "optional": true
    }
  },
  "devDependencies": {
    "@arethetypeswrong/cli": "^0.15.0",
    "@eslint/js": "^9.3.0",
    "@tsconfig/node18": "^18.2.1",
    "@types/compression": "^1.7.5",
    "@types/cors": "^2.8.14",
    "@types/eslint": "^8.56.10",
    "@types/express": "^4.17.17",
    "@types/express-fileupload": "^1.5.0",
    "@types/http-errors": "^2.0.2",
    "@types/node": "^20.8.4",
    "@types/ramda": "^0.30.0",
    "@types/swagger-ui-express": "^4.1.6",
    "@types/triple-beam": "^1.3.2",
    "@vitest/coverage-istanbul": "^1.5.0",
    "compression": "^1.7.4",
    "cors": "^2.8.5",
    "eslint": "^9.3.0",
    "eslint-config-prettier": "^9.1.0",
    "eslint-import-resolver-typescript": "^3.6.1",
    "eslint-plugin-import": "https://registry.npmjs.org/eslint-plugin-import-x/-/eslint-plugin-import-x-0.5.2.tgz",
    "eslint-plugin-prettier": "^5.1.3",
    "eslint-plugin-unicorn": "^54.0.0",
    "express": "^5.0.0-beta.3",
    "express-fileupload": "^1.5.0",
    "globals": "^15.3.0",
    "http-errors": "^2.0.0",
    "husky": "^9.0.5",
    "make-coverage-badge": "^1.2.0",
    "mockdate": "^3.0.5",
    "prettier": "3.3.2",
    "swagger-ui-express": "^5.0.0",
    "tsd": "^0.31.0",
    "tsup": "^8.0.0",
    "tsx": "^4.6.2",
    "typescript": "^5.5.2",
    "typescript-eslint": "^8.0.0-alpha.34",
    "vitest": "^1.5.0",
    "zod": "^3.23.0"
  },
  "resolutions": {
    "**/@typescript-eslint/utils": "^8.0.0-alpha.34"
  },
  "keywords": [
    "nodejs",
    "api",
    "http",
    "middleware",
    "documentation",
    "json",
    "express",
    "typescript",
    "schema",
    "server",
    "handler",
    "swagger",
    "documentation-tool",
    "openapi",
    "schema-validation",
    "endpoint",
    "openapi-specification",
    "swagger-documentation",
    "zod",
    "validation"
  ]
}<|MERGE_RESOLUTION|>--- conflicted
+++ resolved
@@ -89,12 +89,8 @@
     "@types/http-errors": "^2.0.2",
     "@types/node": "*",
     "compression": "^1.7.4",
-<<<<<<< HEAD
+    "eslint": "^8.57.0 || ^9.0.0",
     "express": "^4.18.2 || ^5.0.0-beta.1",
-=======
-    "eslint": "^8.57.0 || ^9.0.0",
-    "express": "^4.19.2",
->>>>>>> 274e6151
     "express-fileupload": "^1.5.0",
     "http-errors": "^2.0.0",
     "prettier": "^3.1.0",
