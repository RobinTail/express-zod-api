{
  "private": true,
  "type": "module",
  "workspaces": [
    "express-zod-api",
    "example",
    "cjs-test",
    "esm-test",
    "issue952-test"
  ],
  "scripts": {
    "start": "yarn workspace example start",
    "prebuild": "tsx tools/contributors.ts && tsx tools/license.ts",
    "build": "yarn workspace express-zod-api build && yarn workspace example build",
    "postbuild": "tsx tools/make-tests.ts",
    "test": "yarn workspace express-zod-api test",
    "test:example": "yarn workspace example test",
    "test:oas": "yarn workspace example validate",
    "test:cjs": "yarn workspace cjs-test test",
    "test:esm": "yarn workspace esm-test test",
    "test:952": "yarn workspace issue952-test test",
    "bench": "yarn workspace express-zod-api bench",
    "lint": "eslint && prettier *.md --check",
    "mdfix": "prettier *.md --write",
    "precommit": "yarn lint && yarn test && yarn build && git add *.md example/example.* LICENSE",
    "install_hooks": "husky"
  },
  "devDependencies": {
    "@tsconfig/node20": "^20.1.5",
    "@types/compression": "^1.7.5",
    "@types/express": "^5.0.1",
    "@types/express-fileupload": "^1.5.0",
    "@types/http-errors": "^2.0.2",
    "@types/node": "^22.14.1",
    "@typescript-eslint/rule-tester": "^8.31.0",
    "@vitest/coverage-v8": "^3.1.2",
    "compression": "^1.8.0",
    "eslint": "^9.25.1",
    "eslint-config-prettier": "^10.1.2",
    "eslint-plugin-allowed-dependencies": "^1.2.0",
    "eslint-plugin-prettier": "^5.2.6",
    "express": "^5.1.0",
    "express-fileupload": "^1.5.0",
    "http-errors": "^2.0.0",
    "husky": "^9.0.5",
    "prettier": "3.5.3",
    "tsx": "^4.19.3",
    "typescript": "^5.8.3",
<<<<<<< HEAD
    "typescript-eslint": "^8.29.1",
    "vitest": "^3.1.1",
    "zod": "^4.0.0-beta.20250420T053007"
=======
    "typescript-eslint": "^8.31.0",
    "vitest": "^3.1.2",
    "zod": "^3.23.0"
>>>>>>> 53aba6b3
  },
  "resolutions": {
    "**/@scarf/scarf": "npm:empty-npm-package@1.0.0"
  },
  "packageManager": "yarn@1.22.22+sha1.ac34549e6aa8e7ead463a7407e1c7390f61a6610"
}<|MERGE_RESOLUTION|>--- conflicted
+++ resolved
@@ -46,15 +46,9 @@
     "prettier": "3.5.3",
     "tsx": "^4.19.3",
     "typescript": "^5.8.3",
-<<<<<<< HEAD
-    "typescript-eslint": "^8.29.1",
-    "vitest": "^3.1.1",
-    "zod": "^4.0.0-beta.20250420T053007"
-=======
     "typescript-eslint": "^8.31.0",
     "vitest": "^3.1.2",
-    "zod": "^3.23.0"
->>>>>>> 53aba6b3
+    "zod": "^4.0.0-beta.20250420T053007"
   },
   "resolutions": {
     "**/@scarf/scarf": "npm:empty-npm-package@1.0.0"
