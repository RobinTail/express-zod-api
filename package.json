{
  "name": "express-zod-api",
<<<<<<< HEAD
  "version": "21.0.0-beta.0",
  "description": "A Typescript library to help you get an API server up and running with I/O schema validation and custom middlewares in minutes.",
=======
  "version": "20.20.0",
  "description": "A Typescript framework to help you get an API server up and running with I/O schema validation and custom middlewares in minutes.",
>>>>>>> c8c4318f
  "license": "MIT",
  "repository": {
    "type": "git",
    "url": "git+https://github.com/RobinTail/express-zod-api.git"
  },
  "homepage": "https://ez.robintail.cz",
  "author": {
    "name": "Anna Bocharova",
    "url": "https://robintail.cz",
    "email": "me@robintail.cz"
  },
  "bugs": "https://github.com/RobinTail/express-zod-api/issues",
  "funding": "https://github.com/sponsors/RobinTail",
  "scripts": {
    "start": "tsx example/index.ts",
    "build": "yarn build:compile && yarn build:tests && yarn build:assets",
    "build:compile": "tsup && attw --pack",
    "build:tests": "yarn cleanup && tsx tools/make-tests.ts",
    "build:assets": "yarn build:docs && yarn build:client && yarn build:license",
    "build:docs": "tsx example/generate-documentation.ts",
    "build:client": "tsx example/generate-client.ts",
    "build:license": "tsx tools/license.ts",
    "build:contrib": "tsx tools/contributors.ts",
    "pretest": "tsc --noEmit",
    "test": "vitest run --coverage tests/unit tests/system",
    "posttest": "make-coverage-badge --output-path coverage.svg",
    "test:cjs": "yarn --cwd tests/cjs && vitest run -r tests/cjs",
    "test:esm": "yarn --cwd tests/esm && vitest run -r tests/esm",
    "test:952": "yarn --cwd tests/issue952 && yarn --cwd tests/issue952 test",
    "test:compat": "yarn --cwd tests/compat && yarn --cwd tests/compat test",
    "bench": "vitest bench --run tests/bench",
    "lint": "eslint && yarn prettier *.md --check",
    "mdfix": "prettier *.md --write",
    "cleanup": "rm -rf tests/**/node_modules coverage",
    "precommit": "yarn lint && yarn test && yarn build && git add example/example.* LICENSE coverage.svg",
    "prepublishOnly": "yarn lint && yarn test && yarn build",
    "postversion": "git push && git push --tags",
    "install_hooks": "husky"
  },
  "type": "module",
  "sideEffects": true,
  "main": "dist/index.cjs",
  "types": "dist/index.d.ts",
  "module": "dist/index.js",
  "exports": {
    ".": {
      "import": {
        "types": "./dist/index.d.ts",
        "default": "./dist/index.js"
      },
      "require": {
        "types": "./dist/index.d.cts",
        "default": "./dist/index.cjs"
      }
    },
    "./migration": {
      "import": {
        "types": "./migration/index.d.ts",
        "default": "./migration/index.js"
      },
      "require": {
        "types": "./migration/index.d.cts",
        "default": "./migration/index.cjs"
      }
    }
  },
  "files": [
    "dist",
    "migration",
    "*.md"
  ],
  "engines": {
    "node": "^18.18.0 || ^20.9.0 || ^22.0.0"
  },
  "dependencies": {
    "ansis": "^3.2.0",
    "node-mocks-http": "^1.16.1",
    "openapi3-ts": "^4.4.0",
    "ramda": "^0.30.1"
  },
  "peerDependencies": {
    "@types/compression": "^1.7.5",
    "@types/express": "^4.17.13 || ^5.0.0",
    "@types/express-fileupload": "^1.5.0",
    "@types/http-errors": "^2.0.2",
    "compression": "^1.7.4",
    "express": "^4.21.1 || 5.0.1",
    "express-fileupload": "^1.5.0",
    "http-errors": "^2.0.0",
    "typescript": "^5.1.3",
    "zod": "^3.23.0"
  },
  "peerDependenciesMeta": {
    "@types/compression": {
      "optional": true
    },
    "@types/express": {
      "optional": true
    },
    "@types/express-fileupload": {
      "optional": true
    },
    "@types/http-errors": {
      "optional": true
    },
    "compression": {
      "optional": true
    },
    "express-fileupload": {
      "optional": true
    }
  },
  "devDependencies": {
    "@arethetypeswrong/cli": "^0.16.2",
    "@eslint/eslintrc": "^3",
    "@tsconfig/node18": "^18.2.1",
    "@types/compression": "^1.7.5",
    "@types/cors": "^2.8.14",
    "@types/depd": "^1.1.36",
    "@types/eslint": "^9.6.0",
    "@types/express": "^5.0.0",
    "@types/express-fileupload": "^1.5.0",
    "@types/http-errors": "^2.0.2",
    "@types/node": "^22.0.0",
    "@types/node-forge": "^1.3.11",
    "@types/ramda": "^0.30.0",
    "@types/semver": "^7.5.8",
    "@types/swagger-ui-express": "^4.1.6",
    "@typescript-eslint/rule-tester": "^8.0.1",
    "@vitest/coverage-v8": "^2.1.4",
    "camelize-ts": "^3.0.0",
    "compression": "^1.7.4",
    "cors": "^2.8.5",
    "eslint": "^9.3.0",
    "eslint-config-prettier": "^9.1.0",
    "eslint-plugin-allowed-dependencies": "^1.0.0",
    "eslint-plugin-prettier": "^5.1.3",
    "eslint-plugin-unicorn": "^56.0.0",
    "express": "^5.0.0",
    "express-fileupload": "^1.5.0",
    "globals": "^15.3.0",
    "http-errors": "^2.0.0",
    "husky": "^9.0.5",
    "make-coverage-badge": "^1.2.0",
    "node-forge": "^1.3.1",
    "prettier": "3.3.3",
    "semver": "^7.6.3",
    "snakify-ts": "^2.3.0",
    "swagger-ui-express": "^5.0.0",
    "tsup": "^8.0.0",
    "tsx": "^4.6.2",
    "typescript": "^5.5.2",
    "typescript-eslint": "^8.0.0",
    "undici": "^6.19.8",
    "vitest": "^2.1.4",
    "zod": "^3.23.0"
  },
  "resolutions": {
    "**/@scarf/scarf": "npm:empty-npm-package@1.0.0"
  },
  "keywords": [
    "nodejs",
    "api",
    "http",
    "middleware",
    "documentation",
    "json",
    "express",
    "typescript",
    "schema",
    "server",
    "handler",
    "swagger",
    "documentation-tool",
    "openapi",
    "schema-validation",
    "endpoint",
    "openapi-specification",
    "swagger-documentation",
    "zod",
    "validation"
  ]
}<|MERGE_RESOLUTION|>--- conflicted
+++ resolved
@@ -1,12 +1,7 @@
 {
   "name": "express-zod-api",
-<<<<<<< HEAD
   "version": "21.0.0-beta.0",
-  "description": "A Typescript library to help you get an API server up and running with I/O schema validation and custom middlewares in minutes.",
-=======
-  "version": "20.20.0",
   "description": "A Typescript framework to help you get an API server up and running with I/O schema validation and custom middlewares in minutes.",
->>>>>>> c8c4318f
   "license": "MIT",
   "repository": {
     "type": "git",
