{
  "name": "express-zod-api",
  "version": "19.0.0-beta.6",
  "description": "A Typescript library to help you get an API server up and running with I/O schema validation and custom middlewares in minutes.",
  "license": "MIT",
  "repository": {
    "type": "git",
    "url": "git+https://github.com/RobinTail/express-zod-api.git"
  },
  "homepage": "https://ez.robintail.cz",
  "author": {
    "name": "Anna Bocharova",
    "url": "https://robintail.cz",
    "email": "me@robintail.cz"
  },
  "bugs": {
    "url": "https://github.com/RobinTail/express-zod-api/issues"
  },
  "scripts": {
    "start": "tsx example/index.ts",
    "build": "yarn build:compile && yarn build:tests && yarn build:assets",
    "build:compile": "tsup && attw --pack",
    "build:tests": "yarn cleanup && tsx tools/make-tests.ts",
    "build:assets": "yarn build:docs && yarn build:client && yarn build:license",
    "build:docs": "tsx example/generate-documentation.ts",
    "build:client": "tsx example/generate-client.ts",
    "build:license": "tsx tools/license.ts",
    "pretest": "tsc --noEmit",
    "test": "vitest run --coverage tests/unit tests/system",
    "posttest": "make-coverage-badge --output-path coverage.svg",
    "test:cjs": "yarn --cwd tests/cjs && vitest run -r tests/cjs",
    "test:esm": "yarn --cwd tests/esm && vitest run -r tests/esm",
    "test:952": "yarn --cwd tests/issue952 && yarn --cwd tests/issue952 test",
    "test:compat": "yarn --cwd tests/compat && yarn --cwd tests/compat test",
    "bench": "vitest bench --run tests/bench",
    "lint": "eslint src example tests tools && yarn prettier *.md --check",
    "mdfix": "prettier *.md --write",
    "cleanup": "rm -rf tests/**/node_modules coverage",
    "precommit": "yarn lint && yarn test && yarn build && git add example/example.* LICENSE coverage.svg",
    "prepublishOnly": "yarn lint && yarn test && yarn build",
    "postversion": "git push && git push --tags",
    "install_hooks": "husky"
  },
  "type": "module",
  "sideEffects": true,
  "main": "dist/index.cjs",
  "types": "dist/index.d.ts",
  "module": "dist/index.js",
  "exports": {
    ".": {
      "import": {
        "types": "./dist/index.d.ts",
        "default": "./dist/index.js"
      },
      "require": {
        "types": "./dist/index.d.cts",
        "default": "./dist/index.cjs"
      }
    }
  },
  "files": [
    "dist",
    "*.md"
  ],
  "engines": {
    "node": "^18.18.0 || ^20.9.0 || ^22.0.0"
  },
  "dependencies": {
    "ansis": "^3.1.0",
    "openapi3-ts": "^4.2.1",
    "ramda": "^0.30.0"
  },
  "peerDependencies": {
    "@types/compression": "^1.7.5",
    "@types/express": "^4.17.13",
    "@types/express-fileupload": "^1.5.0",
    "@types/http-errors": "^2.0.2",
    "@types/jest": "*",
    "@types/node": "*",
    "compression": "^1.7.4",
<<<<<<< HEAD
    "express": "^4.18.2 || ^5.0.0-beta.1",
    "express-fileupload": "^1.4.3",
=======
    "express": "^4.19.2",
    "express-fileupload": "^1.5.0",
>>>>>>> 60a463cb
    "http-errors": "^2.0.0",
    "jest": ">=28 <30",
    "prettier": "^3.1.0",
    "typescript": "^5.1.3",
    "vitest": "^1.0.4",
    "zod": "^3.23.0"
  },
  "peerDependenciesMeta": {
    "@types/compression": {
      "optional": true
    },
    "@types/express": {
      "optional": true
    },
    "@types/express-fileupload": {
      "optional": true
    },
    "@types/http-errors": {
      "optional": true
    },
    "@types/node": {
      "optional": true
    },
    "@types/jest": {
      "optional": true
    },
    "compression": {
      "optional": true
    },
    "express-fileupload": {
      "optional": true
    },
    "jest": {
      "optional": true
    },
    "prettier": {
      "optional": true
    },
    "vitest": {
      "optional": true
    }
  },
  "devDependencies": {
    "@arethetypeswrong/cli": "^0.15.0",
    "@tsconfig/node18": "^18.2.1",
    "@types/compression": "^1.7.5",
    "@types/cors": "^2.8.14",
    "@types/express": "^4.17.17",
    "@types/express-fileupload": "^1.5.0",
    "@types/http-errors": "^2.0.2",
    "@types/node": "^20.8.4",
    "@types/ramda": "^0.30.0",
    "@types/swagger-ui-express": "^4.1.6",
    "@types/triple-beam": "^1.3.2",
    "@typescript-eslint/eslint-plugin": "^7.1.0",
    "@typescript-eslint/parser": "^7.1.0",
    "@vitest/coverage-istanbul": "^1.5.0",
    "compression": "^1.7.4",
    "cors": "^2.8.5",
    "eslint": "^8.48.0",
    "eslint-config-airbnb-base": "^15.0.0",
    "eslint-config-airbnb-typescript": "^18.0.0",
    "eslint-config-prettier": "^9.0.0",
    "eslint-plugin-import": "^2.28.1",
    "eslint-plugin-prettier": "^5.0.0",
    "eslint-plugin-unicorn": "^53.0.0",
<<<<<<< HEAD
    "express": "^5.0.0-beta.3",
    "express-fileupload": "^1.4.3",
=======
    "express": "^4.19.2",
    "express-fileupload": "^1.5.0",
>>>>>>> 60a463cb
    "http-errors": "^2.0.0",
    "husky": "^9.0.5",
    "make-coverage-badge": "^1.2.0",
    "mockdate": "^3.0.5",
    "prettier": "3.2.5",
    "swagger-ui-express": "^5.0.0",
    "tsd": "^0.31.0",
    "tsup": "^8.0.0",
    "tsx": "^4.6.2",
    "typescript": "^5.2.2",
    "vitest": "^1.5.0",
    "zod": "^3.23.0"
  },
  "keywords": [
    "nodejs",
    "api",
    "http",
    "middleware",
    "documentation",
    "json",
    "express",
    "typescript",
    "schema",
    "server",
    "handler",
    "swagger",
    "documentation-tool",
    "openapi",
    "schema-validation",
    "endpoint",
    "openapi-specification",
    "swagger-documentation",
    "zod",
    "validation"
  ]
}<|MERGE_RESOLUTION|>--- conflicted
+++ resolved
@@ -78,13 +78,8 @@
     "@types/jest": "*",
     "@types/node": "*",
     "compression": "^1.7.4",
-<<<<<<< HEAD
     "express": "^4.18.2 || ^5.0.0-beta.1",
-    "express-fileupload": "^1.4.3",
-=======
-    "express": "^4.19.2",
     "express-fileupload": "^1.5.0",
->>>>>>> 60a463cb
     "http-errors": "^2.0.0",
     "jest": ">=28 <30",
     "prettier": "^3.1.0",
@@ -151,13 +146,8 @@
     "eslint-plugin-import": "^2.28.1",
     "eslint-plugin-prettier": "^5.0.0",
     "eslint-plugin-unicorn": "^53.0.0",
-<<<<<<< HEAD
     "express": "^5.0.0-beta.3",
-    "express-fileupload": "^1.4.3",
-=======
-    "express": "^4.19.2",
     "express-fileupload": "^1.5.0",
->>>>>>> 60a463cb
     "http-errors": "^2.0.0",
     "husky": "^9.0.5",
     "make-coverage-badge": "^1.2.0",
