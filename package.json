{
  "name": "express-zod-api",
<<<<<<< HEAD
  "version": "16.0.0-beta5",
=======
  "version": "15.3.0",
>>>>>>> bdedd020
  "description": "A Typescript library to help you get an API server up and running with I/O schema validation and custom middlewares in minutes.",
  "license": "MIT",
  "repository": {
    "type": "git",
    "url": "git+https://github.com/RobinTail/express-zod-api.git"
  },
  "homepage": "https://ez.robintail.cz",
  "author": {
    "name": "Anna Bocharova",
    "url": "https://robintail.cz",
    "email": "me@robintail.cz"
  },
  "bugs": {
    "url": "https://github.com/RobinTail/express-zod-api/issues"
  },
  "scripts": {
    "start": "tsx example/index.ts",
    "build": "yarn build:compile && yarn build:tests && yarn build:assets",
    "build:compile": "tsup && attw --pack",
    "build:tests": "yarn cleanup && tsx tools/make-tests.ts",
    "build:assets": "yarn build:docs && yarn build:client && yarn build:license",
    "build:docs": "tsx example/generate-documentation.ts",
    "build:client": "tsx example/generate-client.ts",
    "build:license": "tsx tools/license.ts",
    "build:logo": "tsx tools/startup-logo.ts",
    "test": "yarn test:types && yarn test:unit && yarn test:badge",
    "test:cjs": "yarn --cwd tests/cjs && vitest run -r tests/cjs",
    "test:esm": "yarn --cwd tests/esm && vitest run -r tests/esm",
    "test:952": "yarn --cwd tests/issue952 && yarn --cwd tests/issue952 test",
    "test:compat": "yarn --cwd tests/compat && yarn --cwd tests/compat test",
    "test:u": "yarn test:unit -u && yarn test:badge",
    "test:types": "tsc --noEmit",
    "test:unit": "vitest run --coverage tests/unit tests/system",
    "test:badge": "make-coverage-badge --output-path coverage.svg",
    "lint": "eslint src example tests tools && yarn prettier *.md --check",
    "mdfix": "prettier *.md --write",
    "cleanup": "rm -rf tests/**/node_modules coverage",
    "precommit": "yarn lint && yarn test && yarn build && git add example/example.* LICENSE coverage.svg",
    "prepublishOnly": "yarn lint && yarn test && yarn build",
    "postversion": "git push && git push --tags",
    "install_hooks": "husky install"
  },
  "type": "module",
  "main": "dist/index.cjs",
  "types": "dist/index.d.ts",
  "module": "dist/index.js",
  "exports": {
    ".": {
      "import": {
        "types": "./dist/index.d.ts",
        "default": "./dist/index.js"
      },
      "require": {
        "types": "./dist/index.d.cts",
        "default": "./dist/index.cjs"
      }
    }
  },
  "files": [
    "dist",
    "*.md"
  ],
  "engines": {
    "node": "^18.0.0 || ^20.0.0"
  },
  "dependencies": {
    "openapi3-ts": "^4.2.1",
    "ramda": "^0.29.1"
  },
  "peerDependencies": {
    "@types/compression": "^1.7.5",
    "@types/express": "^4.17.13",
    "@types/express-fileupload": "^1.4.4",
    "@types/http-errors": "^2.0.2",
    "@types/jest": "*",
    "@types/node": "*",
    "compression": "^1.7.4",
    "express": "^4.18.2",
    "express-fileupload": "^1.4.3",
    "http-errors": "^2.0.0",
    "jest": ">=28 <30",
    "prettier": "^3.1.0",
    "typescript": "^5.1.3",
    "vitest": ">=0.34.6 <2",
    "winston": "^3.10.0",
    "zod": "^3.22.3"
  },
  "peerDependenciesMeta": {
    "@types/compression": {
      "optional": true
    },
    "@types/express": {
      "optional": true
    },
    "@types/express-fileupload": {
      "optional": true
    },
    "@types/http-errors": {
      "optional": true
    },
    "@types/node": {
      "optional": true
    },
    "@types/jest": {
      "optional": true
    },
    "compression": {
      "optional": true
    },
    "express-fileupload": {
      "optional": true
    },
    "jest": {
      "optional": true
    },
    "prettier": {
      "optional": true
    },
    "vitest": {
      "optional": true
    },
    "winston": {
      "optional": true
    }
  },
  "devDependencies": {
    "@arethetypeswrong/cli": "^0.13.0",
    "@tsconfig/node18": "^18.2.1",
    "@types/compression": "^1.7.5",
    "@types/cors": "^2.8.14",
    "@types/express": "^4.17.17",
    "@types/express-fileupload": "^1.4.4",
    "@types/http-errors": "^2.0.2",
    "@types/node": "^20.8.4",
    "@types/ramda": "^0.29.3",
    "@types/triple-beam": "^1.3.2",
    "@typescript-eslint/eslint-plugin": "^6.6.0",
    "@typescript-eslint/parser": "^6.6.0",
    "@vitest/coverage-istanbul": "^1.0.4",
    "chalk": "^5.3.0",
    "compression": "^1.7.4",
    "cors": "^2.8.5",
    "eslint": "^8.48.0",
    "eslint-config-airbnb-base": "^15.0.0",
    "eslint-config-airbnb-typescript": "^17.1.0",
    "eslint-config-prettier": "^9.0.0",
    "eslint-plugin-import": "^2.28.1",
    "eslint-plugin-prettier": "^5.0.0",
    "eslint-plugin-unicorn": "^50.0.1",
    "express": "^4.18.2",
    "express-fileupload": "^1.4.3",
    "form-data": "^4.0.0",
    "http-errors": "^2.0.0",
    "husky": "^8.0.3",
    "make-coverage-badge": "^1.2.0",
    "mockdate": "^3.0.5",
    "prettier": "3.1.1",
    "tsd": "^0.30.0",
    "tsup": "^8.0.0",
    "tsx": "^4.6.2",
    "typescript": "^5.2.2",
    "vitest": "^1.0.4",
    "winston": "^3.10.0",
    "zod": "^3.22.3"
  },
  "keywords": [
    "nodejs",
    "api",
    "http",
    "middleware",
    "documentation",
    "json",
    "express",
    "typescript",
    "schema",
    "server",
    "handler",
    "swagger",
    "documentation-tool",
    "openapi",
    "schema-validation",
    "endpoint",
    "openapi-specification",
    "swagger-documentation",
    "zod",
    "validation"
  ]
}<|MERGE_RESOLUTION|>--- conflicted
+++ resolved
@@ -1,10 +1,6 @@
 {
   "name": "express-zod-api",
-<<<<<<< HEAD
   "version": "16.0.0-beta5",
-=======
-  "version": "15.3.0",
->>>>>>> bdedd020
   "description": "A Typescript library to help you get an API server up and running with I/O schema validation and custom middlewares in minutes.",
   "license": "MIT",
   "repository": {
