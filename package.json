{
  "name": "express-zod-api",
  "version": "7.9.1",
  "description": "A Typescript library to help you get an API server up and running with I/O schema validation and custom middlewares in minutes.",
  "license": "MIT",
  "scripts": {
    "start": "ts-node example/index.ts",
    "build": "yarn build:cleanup && yarn build:compile && yarn build:esm && yarn build:swagger && yarn build:client && yarn build:license",
    "build:cleanup": "rm -rf ./dist ./dist-esm example/example.swagger.yaml example/example.client.ts ./LICENSE",
    "build:compile": "tsc --build tsconfig.build.json",
    "build:esm": "tsc --build tsconfig.esm.json && ts-node tools/esm-package.ts && ts-node tools/esm-extensions.ts",
    "build:swagger": "ts-node example/generate-open-api-schema.ts > example/example.swagger.yaml",
    "build:client": "ts-node example/generate-client.ts > example/example.client.ts && yarn prettier example/example.client.ts --write",
    "build:license": "ts-node tools/license.ts > ./LICENSE",
    "build:intTest": "ts-node tools/integration-test.ts && yarn install --cwd ./tests/integration",
    "build:esmTest": "ts-node tools/esm-test.ts && yarn install --cwd ./tests/esm && ts-node tools/esm-test-package.ts",
    "test": "yarn test:jest && yarn test:badge",
    "test:int": "yarn jest ./tests/integration",
    "test:esm": "yarn jest ./tests/esm",
    "test:u": "yarn test:jest -u",
    "test:jest": "yarn jest --detectOpenHandles ./tests/unit ./tests/system",
    "test:badge": "yarn make-coverage-badge --output-path ./coverage.svg",
    "lint": "yarn eslint ./src ./example ./tests && yarn prettier *.md --check",
    "mdfix": "yarn prettier *.md --write",
    "precommit": "yarn lint && yarn test && yarn build && git add example/example.swagger.yaml example/example.client.ts ./LICENSE ./coverage.svg",
    "prepublishOnly": "yarn lint && yarn test && yarn build",
    "postversion": "git push && git push --tags",
    "install_hooks": "husky install"
  },
  "main": "dist/index.js",
  "types": "dist/index.d.ts",
  "module": "dist-esm/index.js",
  "exports": {
    "types": "./dist/index.d.ts",
    "require": "./dist/index.js",
    "import": "./dist-esm/index.js"
  },
  "dependencies": {
    "@types/compression": "^1.7.2",
    "@types/express": "^4.17.13",
    "@types/express-fileupload": "^1.2.2",
    "@types/http-errors": "^1.8.2",
    "@types/node": "*",
    "compression": "1.7.4",
    "express": "4.18.1",
    "express-fileupload": "1.4.0",
    "http-errors": "2.0.0",
    "mime": "3.0.0",
    "openapi3-ts": "3.0.2",
    "ramda": "0.28.0",
    "triple-beam": "1.3.0",
    "winston": "3.8.1",
    "zod": "3.18.0",
    "zod-to-ts": "1.1.1"
  },
  "peerDependencies": {
    "@types/jest": "*",
    "jest": ">=25 <29",
    "typescript": "^4.1"
  },
  "peerDependenciesMeta": {
    "jest": {
      "optional": true
    },
    "@types/jest": {
      "optional": true
    },
    "typescript": {
      "optional": true
    }
  },
  "devDependencies": {
    "@tsconfig/node14": "^1.0.3",
    "@types/cors": "^2.8.12",
    "@types/has-ansi": "^5.0.0",
    "@types/jest": "^28.1.8",
    "@types/mime": "^3.0.1",
    "@types/node-fetch": "^2.6.2",
    "@types/ramda": "^0.28.15",
    "@types/triple-beam": "^1.3.2",
    "@typescript-eslint/eslint-plugin": "^5.35.2-alpha.8",
    "@typescript-eslint/parser": "^5.35.2-alpha.8",
    "chalk": "^4.1.2",
    "cors": "^2.8.5",
    "eslint": "^8.23.0",
    "eslint-config-airbnb-base": "^15.0.0",
    "eslint-config-airbnb-typescript": "^17.0.0",
    "eslint-config-prettier": "^8.5.0",
    "eslint-plugin-import": "^2.26.0",
    "eslint-plugin-prettier": "^4.2.1",
    "form-data": "^3.0.1",
    "has-ansi": "^4.0.1",
    "husky": "^7.0.4",
    "jest": "^28.1.3",
    "make-coverage-badge": "^1.2.0",
    "mockdate": "^3.0.5",
    "node-fetch": "^2.6.7",
    "prettier": "2.7.1",
    "strip-ansi": "^6.0.1",
    "ts-jest": "^28.0.8",
    "ts-node": "^10.9.1",
<<<<<<< HEAD
    "tsd": "^0.23.0",
    "typescript": "^4.7.4"
  },
  "engines": {
    "node": ">=14.16.0 <19.0.0"
=======
    "tsd": "^0.21.0",
    "typescript": "^4.8.2"
  },
  "engines": {
    "node": ">=14.0.0 <19.0.0"
>>>>>>> bc5bb9f9
  },
  "repository": {
    "type": "git",
    "url": "https://github.com/RobinTail/express-zod-api.git"
  },
  "homepage": "https://ez.robintail.cz",
  "author": {
    "name": "Anna Bocharova",
    "url": "https://robintail.cz",
    "email": "me@robintail.cz"
  },
  "bugs": {
    "url": "https://github.com/RobinTail/express-zod-api/issues"
  },
  "keywords": [
    "nodejs",
    "api",
    "http",
    "middleware",
    "documentation",
    "json",
    "express",
    "typescript",
    "schema",
    "server",
    "handler",
    "swagger",
    "documentation-tool",
    "openapi",
    "schema-validation",
    "endpoint",
    "openapi-specification",
    "swagger-documentation",
    "zod",
    "validation"
  ]
}<|MERGE_RESOLUTION|>--- conflicted
+++ resolved
@@ -99,19 +99,11 @@
     "strip-ansi": "^6.0.1",
     "ts-jest": "^28.0.8",
     "ts-node": "^10.9.1",
-<<<<<<< HEAD
     "tsd": "^0.23.0",
-    "typescript": "^4.7.4"
+    "typescript": "^4.8.2"
   },
   "engines": {
     "node": ">=14.16.0 <19.0.0"
-=======
-    "tsd": "^0.21.0",
-    "typescript": "^4.8.2"
-  },
-  "engines": {
-    "node": ">=14.0.0 <19.0.0"
->>>>>>> bc5bb9f9
   },
   "repository": {
     "type": "git",
