--- conflicted
+++ resolved
@@ -1,10 +1,6 @@
 {
   "name": "express-zod-api",
-<<<<<<< HEAD
-  "version": "17.0.0-beta1",
-=======
   "version": "17.0.1",
->>>>>>> 98baa0a4
   "description": "A Typescript library to help you get an API server up and running with I/O schema validation and custom middlewares in minutes.",
   "license": "MIT",
   "repository": {
