{
  "private": true,
  "type": "module",
  "workspaces": [
    "express-zod-api",
    "example",
    "cjs-test",
    "esm-test",
    "issue952-test"
  ],
  "scripts": {
    "start": "yarn workspace example start",
    "prebuild": "tsx tools/contributors.ts && tsx tools/license.ts",
    "build": "yarn workspace express-zod-api build && yarn workspace example build",
    "postbuild": "tsx tools/make-tests.ts",
    "test": "yarn workspace express-zod-api test",
    "test:example": "yarn workspace example test",
    "test:oas": "yarn workspace example validate",
    "test:cjs": "yarn workspace cjs-test test",
    "test:esm": "yarn workspace esm-test test",
    "test:952": "yarn workspace issue952-test test",
    "bench": "yarn workspace express-zod-api bench",
    "lint": "eslint && prettier *.md --check",
    "mdfix": "prettier *.md --write",
    "precommit": "yarn lint && yarn test && yarn build && git add *.md example/example.* LICENSE",
    "install_hooks": "husky"
  },
  "devDependencies": {
    "@tsconfig/node20": "^20.1.5",
    "@types/compression": "^1.7.5",
    "@types/express": "^5.0.1",
    "@types/express-fileupload": "^1.5.0",
    "@types/http-errors": "^2.0.2",
    "@types/node": "^22.15.3",
    "@typescript-eslint/rule-tester": "^8.31.1",
    "@vitest/coverage-v8": "^3.1.2",
    "compression": "^1.8.0",
    "eslint": "^9.25.1",
    "eslint-config-prettier": "^10.1.2",
    "eslint-plugin-allowed-dependencies": "^1.2.0",
    "eslint-plugin-prettier": "^5.3.1",
    "express": "^5.1.0",
    "express-fileupload": "^1.5.0",
    "http-errors": "^2.0.0",
    "husky": "^9.0.5",
    "prettier": "3.5.3",
    "tsx": "^4.19.4",
    "typescript": "^5.8.3",
    "typescript-eslint": "^8.31.1",
    "vitest": "^3.1.2",
<<<<<<< HEAD
    "zod": "^4.0.0-beta.20250505T012514"
=======
    "zod": "^3.24.4"
>>>>>>> f5051750
  },
  "resolutions": {
    "**/@scarf/scarf": "npm:empty-npm-package@1.0.0"
  },
  "packageManager": "yarn@1.22.22+sha1.ac34549e6aa8e7ead463a7407e1c7390f61a6610"
}<|MERGE_RESOLUTION|>--- conflicted
+++ resolved
@@ -48,11 +48,7 @@
     "typescript": "^5.8.3",
     "typescript-eslint": "^8.31.1",
     "vitest": "^3.1.2",
-<<<<<<< HEAD
     "zod": "^4.0.0-beta.20250505T012514"
-=======
-    "zod": "^3.24.4"
->>>>>>> f5051750
   },
   "resolutions": {
     "**/@scarf/scarf": "npm:empty-npm-package@1.0.0"
