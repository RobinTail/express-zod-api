{
  "name": "express-zod-api",
  "version": "19.2.2",
  "description": "A Typescript library to help you get an API server up and running with I/O schema validation and custom middlewares in minutes.",
  "license": "MIT",
  "repository": {
    "type": "git",
    "url": "git+https://github.com/RobinTail/express-zod-api.git"
  },
  "homepage": "https://ez.robintail.cz",
  "author": {
    "name": "Anna Bocharova",
    "url": "https://robintail.cz",
    "email": "me@robintail.cz"
  },
  "bugs": {
    "url": "https://github.com/RobinTail/express-zod-api/issues"
  },
  "scripts": {
    "start": "tsx example/index.ts",
    "build": "yarn build:compile && yarn build:tests && yarn build:assets",
    "build:compile": "tsup && attw --pack",
    "build:tests": "yarn cleanup && tsx tools/make-tests.ts",
    "build:assets": "yarn build:docs && yarn build:client && yarn build:license",
    "build:docs": "tsx example/generate-documentation.ts",
    "build:client": "tsx example/generate-client.ts",
    "build:license": "tsx tools/license.ts",
    "pretest": "tsc --noEmit",
    "test": "vitest run --coverage tests/unit tests/system",
    "posttest": "make-coverage-badge --output-path coverage.svg",
    "test:cjs": "yarn --cwd tests/cjs && vitest run -r tests/cjs",
    "test:esm": "yarn --cwd tests/esm && vitest run -r tests/esm",
    "test:952": "yarn --cwd tests/issue952 && yarn --cwd tests/issue952 test",
    "test:compat": "yarn --cwd tests/compat && yarn --cwd tests/compat test",
    "bench": "vitest bench --run tests/bench",
    "lint": "eslint && yarn prettier *.md --check",
    "mdfix": "prettier *.md --write",
    "cleanup": "rm -rf tests/**/node_modules coverage",
    "precommit": "yarn lint && yarn test && yarn build && git add example/example.* LICENSE coverage.svg",
    "prepublishOnly": "yarn lint && yarn test && yarn build",
    "postversion": "git push && git push --tags",
    "install_hooks": "husky"
  },
  "type": "module",
  "sideEffects": true,
  "main": "dist/index.cjs",
  "types": "dist/index.d.ts",
  "module": "dist/index.js",
  "exports": {
    ".": {
      "import": {
        "types": "./dist/index.d.ts",
        "default": "./dist/index.js"
      },
      "require": {
        "types": "./dist/index.d.cts",
        "default": "./dist/index.cjs"
      }
    }
  },
  "files": [
    "dist",
    "*.md"
  ],
  "engines": {
    "node": "^18.18.0 || ^20.9.0 || ^22.0.0"
  },
  "dependencies": {
    "ansis": "^3.1.0",
    "openapi3-ts": "^4.3.2",
    "ramda": "^0.30.0"
  },
  "peerDependencies": {
    "@types/compression": "^1.7.5",
    "@types/express": "^4.17.13",
    "@types/express-fileupload": "^1.5.0",
    "@types/http-errors": "^2.0.2",
    "@types/jest": "*",
    "@types/node": "*",
    "compression": "^1.7.4",
    "express": "^4.19.2",
    "express-fileupload": "^1.5.0",
    "http-errors": "^2.0.0",
    "jest": ">=28 <30",
    "prettier": "^3.1.0",
    "typescript": "^5.1.3",
    "vitest": "^1.0.4",
    "zod": "^3.23.0"
  },
  "peerDependenciesMeta": {
    "@types/compression": {
      "optional": true
    },
    "@types/express": {
      "optional": true
    },
    "@types/express-fileupload": {
      "optional": true
    },
    "@types/http-errors": {
      "optional": true
    },
    "@types/node": {
      "optional": true
    },
    "@types/jest": {
      "optional": true
    },
    "compression": {
      "optional": true
    },
    "express-fileupload": {
      "optional": true
    },
    "jest": {
      "optional": true
    },
    "prettier": {
      "optional": true
    },
    "vitest": {
      "optional": true
    }
  },
  "devDependencies": {
    "@arethetypeswrong/cli": "^0.15.0",
    "@eslint/js": "^9.3.0",
    "@tsconfig/node18": "^18.2.1",
    "@types/compression": "^1.7.5",
    "@types/cors": "^2.8.14",
    "@types/express": "^4.17.17",
    "@types/express-fileupload": "^1.5.0",
    "@types/http-errors": "^2.0.2",
    "@types/node": "^20.8.4",
    "@types/ramda": "^0.30.0",
    "@types/swagger-ui-express": "^4.1.6",
    "@types/triple-beam": "^1.3.2",
    "@vitest/coverage-istanbul": "^1.5.0",
    "compression": "^1.7.4",
    "cors": "^2.8.5",
    "eslint": "^9.3.0",
    "eslint-config-prettier": "^9.1.0",
    "eslint-plugin-import-x": "^0.5.0",
    "eslint-plugin-prettier": "^5.1.3",
    "eslint-plugin-unicorn": "^54.0.0",
    "express": "^4.19.2",
    "express-fileupload": "^1.5.0",
    "globals": "^15.3.0",
    "http-errors": "^2.0.0",
    "husky": "^9.0.5",
    "make-coverage-badge": "^1.2.0",
    "mockdate": "^3.0.5",
    "prettier": "3.3.2",
    "swagger-ui-express": "^5.0.0",
    "tsd": "^0.31.0",
    "tsup": "^8.0.0",
    "tsx": "^4.6.2",
<<<<<<< HEAD
    "typescript": "^5.5.2",
    "typescript-eslint": "^8.0.0-alpha.30",
=======
    "typescript": "^5.2.2",
    "typescript-eslint": "^8.0.0-alpha.33",
>>>>>>> c6ecdd7a
    "vitest": "^1.5.0",
    "zod": "^3.23.0"
  },
  "resolutions": {
    "**/@typescript-eslint/utils": "^8.0.0-alpha.33"
  },
  "keywords": [
    "nodejs",
    "api",
    "http",
    "middleware",
    "documentation",
    "json",
    "express",
    "typescript",
    "schema",
    "server",
    "handler",
    "swagger",
    "documentation-tool",
    "openapi",
    "schema-validation",
    "endpoint",
    "openapi-specification",
    "swagger-documentation",
    "zod",
    "validation"
  ]
}<|MERGE_RESOLUTION|>--- conflicted
+++ resolved
@@ -155,13 +155,8 @@
     "tsd": "^0.31.0",
     "tsup": "^8.0.0",
     "tsx": "^4.6.2",
-<<<<<<< HEAD
     "typescript": "^5.5.2",
-    "typescript-eslint": "^8.0.0-alpha.30",
-=======
-    "typescript": "^5.2.2",
     "typescript-eslint": "^8.0.0-alpha.33",
->>>>>>> c6ecdd7a
     "vitest": "^1.5.0",
     "zod": "^3.23.0"
   },
