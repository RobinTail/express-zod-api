--- conflicted
+++ resolved
@@ -42,19 +42,11 @@
     "@types/http-errors": "^1.8.2",
     "@types/node": "*",
     "compression": "1.7.4",
-<<<<<<< HEAD
     "express": "5.0.0-beta.1",
     "express-fileupload": "1.4.0",
     "http-errors": "2.0.0",
     "mime-types": "2.1.35",
-    "openapi3-ts": "2.0.2",
-=======
-    "express": "4.18.2",
-    "express-fileupload": "1.4.0",
-    "http-errors": "2.0.0",
-    "mime": "3.0.0",
     "openapi3-ts": "3.1.1",
->>>>>>> c1429622
     "ramda": "0.28.0",
     "triple-beam": "1.3.0",
     "winston": "3.8.2",
@@ -81,13 +73,8 @@
     "@tsconfig/node14": "^1.0.3",
     "@types/cors": "^2.8.12",
     "@types/has-ansi": "^5.0.0",
-<<<<<<< HEAD
-    "@types/jest": "^28.1.7",
+    "@types/jest": "^29.0.0",
     "@types/mime-types": "^2.1.1",
-=======
-    "@types/jest": "^29.0.0",
-    "@types/mime": "^3.0.1",
->>>>>>> c1429622
     "@types/node-fetch": "^2.6.2",
     "@types/ramda": "^0.28.15",
     "@types/triple-beam": "^1.3.2",
