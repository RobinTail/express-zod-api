{
  "private": true,
  "type": "module",
  "workspaces": [
    "express-zod-api",
    "example",
    "cjs-test",
    "esm-test",
    "issue952-test"
  ],
  "scripts": {
    "start": "yarn workspace example start",
    "prebuild": "tsx tools/contributors.ts && tsx tools/license.ts",
    "build": "yarn workspace express-zod-api build && yarn workspace example build",
    "postbuild": "tsx tools/make-tests.ts",
    "test": "yarn workspace express-zod-api test",
    "test:example": "yarn workspace example test",
    "test:oas": "yarn workspace example validate",
    "test:cjs": "yarn workspace cjs-test test",
    "test:esm": "yarn workspace esm-test test",
    "test:952": "yarn workspace issue952-test test",
    "bench": "yarn workspace express-zod-api bench",
    "lint": "eslint && prettier *.md --check",
    "mdfix": "prettier *.md --write",
    "precommit": "yarn lint && yarn test && yarn build && git add *.md example/example.* LICENSE",
    "install_hooks": "husky"
  },
  "devDependencies": {
    "@tsconfig/node20": "^20.1.5",
    "@types/compression": "^1.7.5",
    "@types/express": "^5.0.1",
    "@types/express-fileupload": "^1.5.0",
    "@types/http-errors": "^2.0.2",
    "@types/node": "^22.13.14",
    "@typescript-eslint/rule-tester": "^8.28.0",
<<<<<<< HEAD
    "@vitest/coverage-v8": "^3.0.9",
    "compression": "^1.8.0",
=======
    "@vitest/coverage-v8": "^3.1.1",
    "compression": "^1.7.4",
>>>>>>> a96cb9ea
    "eslint": "^9.23.0",
    "eslint-config-prettier": "^10.1.1",
    "eslint-plugin-allowed-dependencies": "^1.2.0",
    "eslint-plugin-prettier": "^5.2.5",
    "express": "^5.1.0",
    "express-fileupload": "^1.5.0",
    "http-errors": "^2.0.0",
    "husky": "^9.0.5",
    "prettier": "3.5.3",
    "tsx": "^4.19.3",
    "typescript": "^5.5.2",
    "typescript-eslint": "^8.28.0",
    "vitest": "^3.1.1",
    "zod": "^3.23.0"
  },
  "resolutions": {
    "**/@scarf/scarf": "npm:empty-npm-package@1.0.0"
  },
  "packageManager": "yarn@1.22.22+sha1.ac34549e6aa8e7ead463a7407e1c7390f61a6610"
}<|MERGE_RESOLUTION|>--- conflicted
+++ resolved
@@ -33,13 +33,8 @@
     "@types/http-errors": "^2.0.2",
     "@types/node": "^22.13.14",
     "@typescript-eslint/rule-tester": "^8.28.0",
-<<<<<<< HEAD
-    "@vitest/coverage-v8": "^3.0.9",
+    "@vitest/coverage-v8": "^3.1.1",
     "compression": "^1.8.0",
-=======
-    "@vitest/coverage-v8": "^3.1.1",
-    "compression": "^1.7.4",
->>>>>>> a96cb9ea
     "eslint": "^9.23.0",
     "eslint-config-prettier": "^10.1.1",
     "eslint-plugin-allowed-dependencies": "^1.2.0",
