{
  "name": "express-zod-api",
  "version": "11.6.0",
  "description": "A Typescript library to help you get an API server up and running with I/O schema validation and custom middlewares in minutes.",
  "license": "MIT",
  "scripts": {
    "start": "ts-node example/index.ts",
    "build": "yarn build:compile && yarn build:tests && yarn build:assets",
    "build:compile": "tsup && mv dist/index.d.mts dist/esm/index.d.ts",
    "build:tests": "yarn build:intTest && yarn build:esmTest",
    "build:intTest": "ts-node tools/integration-test.ts && yarn install --cwd ./tests/integration && ts-node tools/int-test-package.ts",
    "build:esmTest": "ts-node tools/esm-test.ts && yarn install --cwd ./tests/esm && ts-node tools/esm-test-package.ts",
    "build:assets": "yarn build:swagger && yarn build:client && yarn build:license",
    "build:swagger": "ts-node example/generate-open-api-schema.ts > example/example.swagger.yaml",
    "build:client": "ts-node example/generate-client.ts > example/example.client.ts && yarn prettier example/example.client.ts --write",
    "build:license": "ts-node tools/license.ts > ./LICENSE",
    "test": "yarn test:types && yarn test:jest && yarn test:badge",
    "test:int": "jest ./tests/integration",
    "test:esm": "jest ./tests/esm",
    "test:u": "yarn test:jest -u && yarn test:badge",
    "test:types": "tsc --noEmit",
    "test:jest": "jest --detectOpenHandles ./tests/unit ./tests/system",
    "test:badge": "make-coverage-badge --output-path ./coverage.svg",
    "lint": "eslint src example tests tools && yarn prettier *.md --check",
    "mdfix": "prettier *.md --write",
    "precommit": "yarn build && yarn lint && yarn test && git add example/example.swagger.yaml example/example.client.ts ./LICENSE ./coverage.svg",
    "prepublishOnly": "yarn build && yarn lint && yarn test",
    "postversion": "git push && git push --tags",
    "install_hooks": "husky install"
  },
  "main": "dist/index.js",
  "types": "dist/index.d.ts",
  "module": "dist/esm/index.js",
  "exports": {
    ".": {
      "import": {
        "types": "./dist/esm/index.d.ts",
        "default": "./dist/esm/index.js"
      },
      "require": {
        "types": "./dist/index.d.ts",
        "default": "./dist/index.js"
      }
    }
  },
  "dependencies": {
    "@types/compression": "^1.7.2",
    "@types/express-fileupload": "^1.2.2",
    "@types/http-errors": "^2.0.0",
    "@types/node": "*",
    "compression": "1.7.4",
<<<<<<< HEAD
    "express": "5.0.0-beta.1",
    "express-fileupload": "1.4.0",
    "http-errors": "2.0.0",
    "mime-types": "2.1.35",
    "openapi3-ts": "3.1.2",
    "ramda": "0.28.0",
    "triple-beam": "1.3.0",
    "typescript": "4.9.4",
    "winston": "3.8.2",
    "zod": "3.20.2"
=======
    "express-fileupload": "1.4.0",
    "http-errors": "2.0.0",
    "mime": "3.0.0",
    "openapi3-ts": "^4.1.2",
    "ramda": "0.29.0",
    "triple-beam": "1.4.1",
    "winston": "3.10.0"
>>>>>>> 958728fd
  },
  "peerDependencies": {
    "@types/express": "^4.17.13",
    "@types/jest": "*",
    "express": "^4.18.2",
    "jest": ">=25 <30",
    "typescript": "^4.9.3 || ^5.0.2",
    "zod": "^3.21.4"
  },
  "peerDependenciesMeta": {
    "@types/express": {
      "optional": true
    },
    "@types/jest": {
      "optional": true
    },
    "jest": {
      "optional": true
    },
    "typescript": {
      "optional": true
    }
  },
  "devDependencies": {
    "@swc/core": "^1.3.39",
    "@swc/jest": "^0.2.24",
    "@tsconfig/node16": "^16.1.0",
    "@types/cors": "^2.8.12",
    "@types/express": "^4.17.13",
    "@types/has-ansi": "^5.0.0",
    "@types/jest": "^29.0.0",
<<<<<<< HEAD
    "@types/mime-types": "^2.1.1",
    "@types/node-fetch": "^2.6.2",
    "@types/ramda": "^0.28.15",
=======
    "@types/mime": "^3.0.1",
    "@types/node-fetch": "^2.6.4",
    "@types/ramda": "^0.29.0",
>>>>>>> 958728fd
    "@types/triple-beam": "^1.3.2",
    "@typescript-eslint/eslint-plugin": "^6.0.0",
    "@typescript-eslint/parser": "^6.0.0",
    "chalk": "^4.1.2",
    "cors": "^2.8.5",
    "eslint": "^8.23.0",
    "eslint-config-airbnb-base": "^15.0.0",
    "eslint-config-airbnb-typescript": "^17.1.0",
    "eslint-config-prettier": "^9.0.0",
    "eslint-plugin-import": "^2.26.0",
    "eslint-plugin-prettier": "^5.0.0",
    "eslint-plugin-unicorn": "^48.0.0",
    "express": "^4.18.2",
    "form-data": "^4.0.0",
    "has-ansi": "^4.0.1",
    "husky": "^8.0.1",
    "jest": "^29.0.2",
    "make-coverage-badge": "^1.2.0",
    "mockdate": "^3.0.5",
    "node-fetch": "^2.6.11",
    "prettier": "3.0.2",
    "strip-ansi": "^6.0.1",
    "ts-node": "^10.9.1",
    "tsd": "^0.28.0",
    "tsup": "^7.0.0",
    "typescript": "^5.0.2",
    "zod": "^3.21.4"
  },
  "engines": {
    "node": "^16.14.0 || ^18.0.0 || ^19.0.0 || ^20.1.0"
  },
  "repository": {
    "type": "git",
    "url": "https://github.com/RobinTail/express-zod-api.git"
  },
  "homepage": "https://ez.robintail.cz",
  "author": {
    "name": "Anna Bocharova",
    "url": "https://robintail.cz",
    "email": "me@robintail.cz"
  },
  "bugs": {
    "url": "https://github.com/RobinTail/express-zod-api/issues"
  },
  "keywords": [
    "nodejs",
    "api",
    "http",
    "middleware",
    "documentation",
    "json",
    "express",
    "typescript",
    "schema",
    "server",
    "handler",
    "swagger",
    "documentation-tool",
    "openapi",
    "schema-validation",
    "endpoint",
    "openapi-specification",
    "swagger-documentation",
    "zod",
    "validation"
  ]
}<|MERGE_RESOLUTION|>--- conflicted
+++ resolved
@@ -49,31 +49,18 @@
     "@types/http-errors": "^2.0.0",
     "@types/node": "*",
     "compression": "1.7.4",
-<<<<<<< HEAD
-    "express": "5.0.0-beta.1",
     "express-fileupload": "1.4.0",
     "http-errors": "2.0.0",
     "mime-types": "2.1.35",
-    "openapi3-ts": "3.1.2",
-    "ramda": "0.28.0",
-    "triple-beam": "1.3.0",
-    "typescript": "4.9.4",
-    "winston": "3.8.2",
-    "zod": "3.20.2"
-=======
-    "express-fileupload": "1.4.0",
-    "http-errors": "2.0.0",
-    "mime": "3.0.0",
     "openapi3-ts": "^4.1.2",
     "ramda": "0.29.0",
     "triple-beam": "1.4.1",
     "winston": "3.10.0"
->>>>>>> 958728fd
   },
   "peerDependencies": {
-    "@types/express": "^4.17.13",
+    "@types/express": "^4.17.13 || ^5",
     "@types/jest": "*",
-    "express": "^4.18.2",
+    "express": "^5.0.0-beta.1",
     "jest": ">=25 <30",
     "typescript": "^4.9.3 || ^5.0.2",
     "zod": "^3.21.4"
@@ -100,15 +87,9 @@
     "@types/express": "^4.17.13",
     "@types/has-ansi": "^5.0.0",
     "@types/jest": "^29.0.0",
-<<<<<<< HEAD
     "@types/mime-types": "^2.1.1",
-    "@types/node-fetch": "^2.6.2",
-    "@types/ramda": "^0.28.15",
-=======
-    "@types/mime": "^3.0.1",
     "@types/node-fetch": "^2.6.4",
     "@types/ramda": "^0.29.0",
->>>>>>> 958728fd
     "@types/triple-beam": "^1.3.2",
     "@typescript-eslint/eslint-plugin": "^6.0.0",
     "@typescript-eslint/parser": "^6.0.0",
