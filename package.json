--- conflicted
+++ resolved
@@ -41,13 +41,8 @@
     "@types/http-errors": "^1.8.2",
     "@types/node": "*",
     "compression": "1.7.4",
-<<<<<<< HEAD
     "express": "5.0.0-beta.1",
-    "express-fileupload": "1.3.1",
-=======
-    "express": "4.18.1",
     "express-fileupload": "1.4.0",
->>>>>>> 5bc1f676
     "http-errors": "2.0.0",
     "mime": "3.0.0",
     "openapi3-ts": "2.0.2",
