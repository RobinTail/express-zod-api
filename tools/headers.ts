import { execSync } from "node:child_process";
import { writeFile } from "node:fs/promises";
import { tryCatch } from "ramda";
import { z } from "zod";

/**
 * @link https://chatgpt.com/c/6795dae3-8a10-800e-96af-fd0d01579f39
 * @link https://gemini.google.com/app/b47e9022a51a9846
 * */
const responseOnlyHeaders = {
  "accept-patch": {
    proof:
      "Defined in RFC 5789, Section 3.1. Used by the server to indicate supported PATCH media types.",
    reason:
      "Servers use this header in responses to inform clients about supported PATCH formats.",
  },
  "accept-post": {
    proof: "Part of the WebDAV specification (RFC 7240, Section 4).",
    reason:
      "Sent in responses to indicate the types of POST requests that a server supports.",
  },
  "accept-ranges": {
    proof: "Defined in RFC 7233, Section 2.3.",
    reason:
      "The server uses this to tell the client it supports partial requests (e.g., byte ranges).",
  },
  "access-control-allow-credentials": {
    proof: "Defined in CORS Specification (Fetch Standard, Section 6.2).",
    reason: "Used in responses to indicate support for credentials in CORS.",
  },
  "access-control-allow-headers": {
    proof: "Defined in CORS Specification (Fetch Standard, Section 6.2).",
    reason: "Specifies allowed headers in preflight CORS responses.",
  },
  "access-control-allow-methods": {
    proof: "Defined in CORS Specification (Fetch Standard, Section 6.2).",
    reason: "Specifies allowed HTTP methods in preflight CORS responses.",
  },
  "access-control-allow-origin": {
    proof: "Defined in CORS Specification (Fetch Standard, Section 6.2).",
    reason: "Indicates allowed origins for CORS requests.",
  },
  "access-control-expose-headers": {
    proof: "Defined in CORS Specification (Fetch Standard, Section 6.2).",
    reason: "Lists headers exposed to the client in CORS responses.",
  },
  "access-control-max-age": {
    proof: "Defined in CORS Specification (Fetch Standard, Section 6.2).",
    reason:
      "Specifies how long preflight results can be cached in CORS responses.",
  },
  "activate-storage-access": {
    reason: "response header",
    proof:
      "https://developers.google.com/privacy-sandbox/blog/storage-access-api-headers-logic",
  },
  age: {
    proof: "Defined in RFC 7234, Section 5.1.",
    reason:
      "Indicates the age of a cached response, a concept relevant only to responses.",
  },
  allow: {
    proof: "Defined in RFC 7231, Section 7.4.1.",
    reason: "Used in responses to indicate supported methods for the resource.",
  },
  "alt-svc": {
    proof: "Defined in RFC 7838, Section 3.",
    reason: "The server advertises alternative services in responses.",
  },
  "cache-status": {
    proof: "Defined in RFC 9211.",
    reason: "Indicates the status of caching for the response.",
  },
  "cdn-cache-control": {
    proof:
      "An extension header often used by CDNs to communicate caching strategies; see examples in CDN-specific docs (e.g., Akamai or Cloudflare).",
    reason: "Relevant to response caching.",
  },
  "cdn-loop": {
    proof: "Defined in RFC 8586, Section 2.",
    reason:
      "Used to detect infinite loops within CDNs; appears only in responses.",
  },
  "clear-site-data": {
    description: "Instructs the user agent to clear browsing data.",
    proof: "RFC 7873: Server instructs client to clear data.",
  },
  "content-base": {
    proof:
      "Mentioned in early HTTP/1.1 specs (e.g., RFC 2068, Section 14.11). Deprecated, but applies only to server responses.",
    reason: "Specifies the base URL for relative URLs in a document.",
  },
  "content-security-policy": {
    proof: "Defined in the CSP Specification.",
    reason:
      "Used to define security policies for the content delivered in the response.",
  },
  "content-security-policy-report-only": {
    proof: "Defined in the CSP Specification.",
    reason: "A response-only variant of the CSP header for testing purposes.",
  },
  "content-style-type": {
    proof:
      "Deprecated but mentioned in early specifications (e.g., HTML 4.01).",
    reason:
      "Indicates the default stylesheet language; used in responses only.",
  },
  "content-version": {
    proof: "Part of early HTTP/1.1 drafts (e.g., RFC 2068, Section 14.14).",
    reason: "Specifies the version of the returned content; response-only.",
  },
  etag: {
    proof: "Defined in RFC 7232, Section 2.3.",
    reason:
      "Used to identify the version of a resource; relevant only to responses.",
  },
  expires: {
    proof: "Defined in RFC 7234, Section 5.3.",
    reason: "Indicates when the response content becomes stale.",
  },
  "last-modified": {
    proof: "Defined in RFC 7232, Section 2.2.",
    reason: "Communicates the last modification date of the resource.",
  },
  location: {
    proof: "Defined in RFC 7231, Section 7.1.2.",
    reason:
      "Used in redirection responses or to indicate the location of a created resource.",
  },
  "optional-www-authenticate": {
    proof: "Defined in RFC 8053, Section 3.",
    reason: "Allows a server to provide optional authentication mechanisms.",
  },
  "proxy-authenticate": {
    proof: "Defined in RFC 7235, Section 4.3.",
    reason: "Used in responses for proxy authentication.",
  },
  "proxy-authentication-info": {
    proof: "Defined in RFC 7615, Section 3.",
    reason:
      "Used by the server to provide information about proxy authentication.",
  },
  "proxy-status": {
    proof: "Defined in RFC 8586, Section 5.6.",
    reason: "Communicates proxy-specific status information in responses.",
  },
  refresh: {
    proof: "A non-standard but widely used header (MDN Docs).",
    reason: "Indicates redirection or automatic page refresh.",
  },
  "retry-after": {
    proof: "Defined in RFC 7231, Section 7.1.3.",
    reason:
      "Used in responses to indicate when the client should retry a request.",
  },
  "sec-websocket-accept": {
    proof: "Defined in RFC 6455, Section 11.3.3.",
    reason: "Used in WebSocket handshake responses to confirm acceptance.",
  },
  server: {
    proof: "Defined in RFC 7231, Section 7.4.2.",
    reason: "Identifies the server software handling the response.",
  },
  "server-timing": {
    proof: "Defined in W3C Server Timing Specification.",
    reason: "Provides server-side timing metrics in responses.",
  },
  "set-cookie": {
    proof: "Defined in RFC 6265, Section 4.1.",
    reason: "Used to set cookies in responses.",
  },
  "set-cookie2": {
    proof:
      "Deprecated but appeared in earlier specs like RFC 2965, Section 3.3.3.",
    reason: "A legacy header for setting cookies.",
  },
  "strict-transport-security": {
    proof: "Defined in RFC 6797, Section 6.1.",
    reason: "Enforces HTTPS policies in responses.",
  },
  "surrogate-control": {
    proof: "Defined in CDN-specific documentation (e.g., Akamai, Cloudflare).",
    reason: "Used to manage CDN-specific cache behavior in responses.",
  },
  "timing-allow-origin": {
    proof: "Defined in the Resource Timing Level 1 Spec.",
    reason:
      "Specifies which origins can access timing information in the response.",
  },
  vary: {
    description:
      "Tells caches that the response is variant and lists the headers that determine the variance.",
    proof: "RFC 9110, 15.8: Server specifies response variations.",
  },
  "www-authenticate": {
    proof: "Defined in RFC 7235, Section 4.1.",
    reason: "Used in responses for authentication challenges.",
  },
};

<<<<<<< HEAD
const dest = "express-zod-api/src/well-known-headers.json";
const { mtime } = await stat(dest).then(
  (stats) => stats,
  () => ({ mtime: null }),
);
=======
const dest = "src/well-known-headers.json";

const mtime = tryCatch(
  (cmd) => new Date(execSync(cmd, { encoding: "utf8" })),
  () => undefined,
)(`git log -1 --pretty="format:%ci" ${dest}`);
>>>>>>> d848cd46

console.info("Current state", mtime);

/**
 * @link https://www.iana.org/assignments/http-fields/http-fields.xhtml
 * @example https://github.com/ladjs/message-headers/blob/master/cron.js
 */
const response = await fetch(
  "https://www.iana.org/assignments/http-fields/field-names.csv",
);
const lastMod = response.headers.get("last-modified");
if (!lastMod)
  throw new Error("Can not get Last-Modified headers from response");
const state = new Date(lastMod);
console.info("Last modified", state);
if (mtime && state <= mtime) process.exit(0);

const csv = await response.text();

const categories = [
  "permanent",
  "deprecated",
  "provisional",
  "obsoleted",
] as const;

const schema = z.object({
  name: z.string().regex(/^[\w-]+$/),
  category: z.enum(categories),
});

const lines = csv.split("\n").slice(1, -1);
const headers = lines
  .map((line) => {
    const [name, category] = line.split(",").slice(0, 2);
    return { name, category };
  })
  .filter((entry) => {
    const { success } = schema.safeParse(entry);
    if (!success) console.debug("excluding", entry);
    return success;
  })
  .map(({ name }) => name.toLowerCase())
  .filter((name) => !(name in responseOnlyHeaders));

console.debug("CRC:", headers.length);

await writeFile(dest, JSON.stringify(headers, undefined, 2), "utf-8");<|MERGE_RESOLUTION|>--- conflicted
+++ resolved
@@ -198,20 +198,11 @@
   },
 };
 
-<<<<<<< HEAD
 const dest = "express-zod-api/src/well-known-headers.json";
-const { mtime } = await stat(dest).then(
-  (stats) => stats,
-  () => ({ mtime: null }),
-);
-=======
-const dest = "src/well-known-headers.json";
-
 const mtime = tryCatch(
   (cmd) => new Date(execSync(cmd, { encoding: "utf8" })),
   () => undefined,
 )(`git log -1 --pretty="format:%ci" ${dest}`);
->>>>>>> d848cd46
 
 console.info("Current state", mtime);
 
