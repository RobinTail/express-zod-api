--- conflicted
+++ resolved
@@ -2,8 +2,6 @@
 
 ## Version 10
 
-<<<<<<< HEAD
-=======
 ### v10.0.0
 
 - This release contains the fix from version 9.4.2.
@@ -17,7 +15,6 @@
 
 - Fixed DTS path for ESM in package.json.
 
->>>>>>> e7452967
 ### v10.0.0-beta4
 
 - No changes.
