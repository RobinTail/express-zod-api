# Changelog

## Version 16

<<<<<<< HEAD
### 16.6.0

- Refactoring: using walker (traverse) for checking nested schemas.
  - This makes it easier to scale and reuse.
- Refactoring: simplified `next` shorthand of the schema walker.
  - This improved the preformance slightly.
=======
### 16.5.3

- Fixed the bug #1517 found reported by [@kotsmile](https://github.com/kotsmile):
  - The minimum allowed float was incorrectly specified in the generated documentation;
  - Applies only to `z.number()` having no `.min()` and no `.int()` refinements.

```yaml
before:
  type: number
  format: double
  minimum: 5e-324 # <——— bug
  maximum: 1.7976931348623157e+308
after:
  type: number
  format: double
  minimum: -1.7976931348623157e+308 # <——— correct
  maximum: 1.7976931348623157e+308
```
>>>>>>> 4c0f9576

### 16.5.2

- Refactoring: rewrote some reducers using declarative and functional approach.
  - In certain cases it improved the performance slightly.

### 16.5.1

- Excluding empty `properties` in the generated documentation.
  - Applies to both `z.object()` and `z.record()`.

```yaml
before:
  type: object
  properties: {}
after:
  type: object
```

### 16.5.0

- Flattening nested intersections of object schemas in the generated documentation:
  - Intersections (`.and()`) help to combine input schemas of endpoints and middlewares into a single schema;
  - When endpoint uses several middlewares it could lead to multiple nested `allOf` entries;
  - This version tries to flatten them when possible, thanks to [@arlyon](https://github.com/arlyon)'s contribution.

```yaml
before:
  allOf:
    - type: object
      properties:
        a:
          type: string
      required:
        - a
    - type: object
      properties:
        b:
          type: string
      required:
        - b
after:
  type: object
  properties:
    a:
      type: string
    b:
      type: string
  required:
    - a
    - b
```

### 16.4.1

- Removed redundant duplication when documenting the request parameters.

### 16.4.0

- Featuring the child logger support for your convenience:
  - In case you need a slightly different or preconfigured logger for each request, the new feature comes handy;
  - The common use case is logging a unique request ID;
  - Previously, for that purpose you most likely used middlewares, but there is a better way now;
  - In the configuration you can now specify `childLoggerProvider` returning a logger instance;
  - When specified, the returned child logger will replace the `logger` in all handlers for each request;
  - The provider function receives the initially configured logger and the request, it can also be asynchronous;
  - Consider the following example in case of Winston logger:

```typescript
import { createConfig } from "express-zod-api";
import { Logger } from "winston"; // or another compatible logger
import { randomUUID } from "node:crypto";

declare module "express-zod-api" {
  // this approach enables the .child() method availability
  interface LoggerOverrides extends Logger {}
}

const config = createConfig({
  // logger: ...,
  childLoggerProvider: ({ parent, request }) =>
    parent.child({ requestId: randomUUID() }),
});
```

### 16.3.0

- Switching to using native `zod` methods for proprietary schemas instead of custom classes (`ez` namespace):
  - Each proprietary schema now relies on internal Metadata;
  - Validation errors for `ez.file()` are changed slightly;
  - The following refinements of `ez.file()` are deprecated and will be removed later:
    - ~~`ez.file().string()`~~ — use `ez.file("string")` instead,
    - ~~`ez.file().buffer()`~~ — use `ez.file("buffer")` instead,
    - ~~`ez.file().base64()`~~ — use `ez.file("base64")` instead,
    - ~~`ez.file().binary()`~~ — use `ez.file("binary")` instead.

### 16.2.2

- Fixed issue #1458 reported by [@elee1766](https://github.com/elee1766):
  - `z.string()` having RegExp based refinements were incorrectly described by `Documentation` (`pattern` property).

### 16.2.1

- Refactoring some methods involved in metadata and schema processing.
- Fixed several messages of errors related to documenting proprietary schemas.

### 16.2.0

- Notice: upgrading to this version, make sure you are NOT supplying type parameters to the `EndpointsFactory`:
  - `new EndpointsFactory(...)` — correct,
  - ~~`new EndpointsFactory<...>(...)`~~ — incorrect,
  - See [issue #1444](https://github.com/RobinTail/express-zod-api/issues/1444) for details.
- Feature #1431: Ability to declare different response schemas for different HTTP status codes.
  - Previously, `ResultHandler` could only have one schema and one status code for its positive and negative responses.
  - Assuming the purposes of consistent responses, one pair was enough, giving decisive importance to their payload.
  - However, based on discussions #1193 and #1332, and thanks to [@danclaytondev](https://github.com/danclaytondev)
    and [@huyhoang160593](https://github.com/huyhoang160593) this version brings an ability for `ResultHandler` to
    respond slightly differently for different status codes, as well as defining several codes per response variant.
  - All that is taken into account when generating the Documentation or a frontend client (Integration).
  - Consider the following example of a REST API's entity creation endpoint as a guideline:

```ts
import { z } from "zod";
import {
  EndpointsFactory,
  createResultHandler,
  getStatusCodeFromError,
} from "express-zod-api";
import assert from "node:assert/strict";
import createHttpError from "http-errors";

const statusDependingFactory = new EndpointsFactory(
  createResultHandler({
    getPositiveResponse: (output) => ({
      statusCodes: [201, 202], // multiple status codes for one positive response schema
      schema: z.object({ status: z.literal("created"), data: output }),
    }),
    getNegativeResponse: () => [
      {
        statusCode: 409, // special response schema for the status code
        schema: z.object({ status: z.literal("exists"), id: z.number().int() }),
      },
      {
        statusCodes: [400, 500], // additional response schema for multiple status codes
        schema: z.object({ status: z.literal("error"), reason: z.string() }),
      },
    ],
    handler: ({ error, response, output }) => {
      if (error) {
        const code = getStatusCodeFromError(error);
        const payload =
          code === 409 && "id" in error && typeof error.id === "number"
            ? { status: "exists", id: error.id }
            : { status: "error", reason: error.message };
        response.status(code).json(payload);
        return;
      }
      response.status(201).json({ status: "created", data: output });
    },
  }),
);

const entityCreationEndpoint = statusDependingFactory.build({
  method: "post",
  input: z.object({ name: z.string().min(1) }),
  output: z.object({ id: z.number().int().positive() }),
  handler: async ({ input: { name } }) => {
    assert(
      isNewName, // sample condition
      createHttpError(409, "That one already exists", { id: 16 }),
    );
    return { id: 16 }; // sample id
  },
});
```

### 16.1.0

- Improving the documentation of endpoints based on middlewares having `security` schema with `type: "input"`.
  - According to the OpenAPI specification, endpoints designed to accept some authentication key are expected to
    receive it as the request query parameter,
  - However `express-zod-api` is designed to combine multiple properties of the `Request` into a single `input` object.
  - Those properties are configurable for each method via the `inputSources` config option.
  - Therefore, the authentication key for the such middleware can alternatively OR must actually be supplied within
    the request body, depending on the API configuration.
  - The depiction of security schema as a one expecting the query parameter (due to the limitation of the OpenAPI)
    could lead to discrepancies or confusion, so this version offers a solution for that problem.
  - Depending on the case, along with the `in` property, either the `x-in-alternative` or `x-in-actual` extension is
    added to the security schema depiction, as well as the `description` property explaining the case.

```ts
const authMiddleware = createMiddleware({
  security: { type: "input", name: "key" },
});

const config = createConfig({
  inputSources: {
    patch: ["body", "query"], // has request body as alternative input source
    put: ["body"], // does not have the request query as input source
  },
});
```

```yaml
securitySchemes:
  FOR_PATCH_REQUEST:
    type: apiKey
    in: query
    name: key
    x-in-alternative: body # added
    description: key CAN also be supplied within the request body
  FOR_PUT_REQUEST:
    type: apiKey
    in: query # can not be set to "body"
    name: key
    x-in-actual: body # added
    description: key MUST be supplied within the request body instead of query
```

### 16.0.0

- Potentially breaking changes:
  - Some methods and properties of the `Documentation` class (which extends the OpenAPI builder) might be changed.
  - Options `successfulResponseDescription` and `errorResponseDescription` of `Documentation` constructor are renamed.
- Features:
  - Switching to [OpenAPI 3.1](https://swagger.io/specification/) for generating better Documentation for your API.
    - Consider [the new UI](https://editor-next.swagger.io/) for exploring the produced documentation.
  - Improved way of configuring descriptions and naming of the generated documentation components:
    - Intoroducing the new option `descriptions` holding several formatting functions.
  - Ability to generate formatted typescript client using the new async method `printFormatted` of the `Integration`
    class when the `prettier` package is installed (detects automatically).
    - Ability to supply your own typescript formatting function into that new method.
  - Ability to split the response types (to positive and negative ones) when generating the client or API types.
    - Featuring the `splitResponse` option of the `Integration` class constructor.
- How to migrate:
  - If you are using `successfulResponseDescription` option of `Documentation` constructor:
    - Replace it with `descriptions/positiveResponse` assigned with the string returning function;
  - If you are using `errorResponseDescription` option of `Documentation` constructor:
    - Replace it with `descriptions/negativeResponse` assigned with the string returning function;
  - If you do not modify the generated documentation and only using its `getSpecAsYaml` or `getSpecAsJson` methods:
    - No further action required.
  - If you're using any properties or other methods of the `Documentation` class:
    - Please refer to the [specification](https://swagger.io/specification/) and the
      [OpenAPI migration guide](https://www.openapis.org/blog/2021/02/16/migrating-from-openapi-3-0-to-3-1-0) in order
      to adjust your implementation accordingly.

```ts
import { Documentation, Integration } from "express-zod-api";

// featuring new way of configuring component descriptions and naming:
new Documentation({
  descriptions: {
    positiveResponse: ({ method, path }) =>
      `${method} ${path} successful response`, // replaces successfulResponseDescription
    negativeResponse: ({ method, path }) => `${method} ${path} error response`, // replaces errorResponseDescription
    requestBody: ({ operationId }) => `${operationId} request body`, // featuring
    requestParameter: () => "Parameter", // featuring
  },
});

// regular unformatted integration remains:
new Integration(/*...*/).print();
// featuring the formatted one, detects prettier automatically:
await new Integration(/*...*/).printFormatted();
// featuring, splitted response types:
new Integration({ splitResponse: true });
```

## Version 15

### 15.3.0

- Method `createConfig()` now supports express router as an `app` for using with `attachRouting()` method.
  - Thanks to [@sarahssharkey](https://github.com/sarahssharkey)'s contribution.

```ts
import express from "express";
import { createConfig } from "express-zod-api";

const router = express.Router();
const config = createConfig({ app: router });
```

### 15.2.0

- Supporting Node 20 starting from version 20.0.0 (previously it was 20.1.0).
- Debug message informing on the package build version on startup.
  - It will also tell you whether a CJS or ESM build is running.
- Improved words recognition for automatically generated identifiers in `Integration` and `Documentation`.
  - Thanks to [@shawncarr](https://github.com/shawncarr) for the contribution.

```yaml
method: GET
path: /companies/:companyId/users/:userId
operationId:
  before: GetCompaniesCompanyidUsersUserid
  after: GetCompaniesCompanyIdUsersUserId
```

### 15.1.0

- The distribution becomes ESM first, while remaining dual (CJS support remains).
  - This should not be a breaking change: the right files should be chosen automatically.
  - However, the filenames in `dist` folder are renamed:
    - for ESM: `index.js` and `index.d.ts`,
    - for CJS: `index.cjs` and `index.d.cts`.

### 15.0.1

- Development environment improvements:
  - Transitioned from an exclusive approach to the inclusive one:
    - Introducing the list of `files` included into the distribution (instead of ignoring redundant ones).
  - Stable testing environment:
    - Inclusive, stable and extendible `tsconfig.json` files;
    - Stable `package.json` for integration, ESM and compatibility tests;
    - Dedicated environment for Issue #952 test.
  - Simplified development commands.

### 15.0.0

- **Breaking changes**:
  - Packages `express-fileupload` and `compression` become optional peer dependencies;
  - Methods `createServer()` and `attachRouting()` become async;
  - Method `createLogger()` requires an additional argument;
  - Read the migration guide below.
- Features:
  - Supporting any logger having `debug()`, `warn()`, `info()` and `error()` methods;
    - Package `winston` is now optional.
  - Supporting any testing framework having a function mocking method for `testEndpoint()`:
    - Both `jest` and `vitest` are supported automatically;
    - With most modern Node.js you can also use the integrated `node:test` module.
  - Introducing module augmentation approach for integrating chosen logger and testing framework.
- How to migrate while maintaining previous functionality and behavior:
  - Near your `const config` add a module augmentation statement based on `winston.Logger` type (see example below).
  - If you have `upload` option enabled in your config:
    - Install `express-fileupload` and `@types/express-fileupload` packages;
  - If you have `compression` option enabled in your config:
    - Install `compression` and `@types/compression` packages;
  - If you're using the entities returned from `createServer()` or `attachRouting()` methods:
    - Add `await` before calling those methods.
    - If you can not use `await` (on the top level of CommonJS):
      - Wrap your code with async IIFE or use `.then()` (see example below).
  - If you're using `testEndpoint()` method:
    - Add module augmentation statement once anywhere within your tests based on `jest.Mock` type (see example below).
  - If you're using `createLogger()` helper:
    - Consider using `logger` property supplied to `createConfig()` instead;
    - Otherwise, supply also the `winston` argument to the helper (`import winston from "winston"`).

```typescript
import winston from "winston";
import { createConfig, createLogger, createServer } from "express-zod-api";

// Use the logger property of config to use Winston logger
const config = createConfig({
  logger: { level: "debug", color: true }, // or instance of any compatible logger
});

// If you need that pretty logger outside the API, use the existing helper instead:
const logger = createLogger({ winston, level: "debug", color: true });

// Set the type of the logger used near your configuration
declare module "express-zod-api" {
  interface LoggerOverrides extends winston.Logger {}
}

// if using entities returned from createServer() or attachRouting(): add "await" before it.
// For using await on the top level CJS, wrap it in async IIFE:
// (async () => { await ... })();
const { app, httpServer } = await createServer(config, routing);
```

```typescript
// Adjust your tests: set the MockOverrides type once anywhere
declare module "express-zod-api" {
  interface MockOverrides extends jest.Mock {} // or Mock from vitest
}

// Both jest and vitest are supported automatically
import { testEndpoint } from "express-zod-api";
const { responseMock } = await testEndpoint({ endpoint });

// For other testing frameworks:

// 1. specify fnMethod property
import { mock, Mock } from "node:test";
await testEndpoint({
  endpoint,
  fnMethod: mock.fn.bind(mock), // https://nodejs.org/docs/latest-v20.x/api/test.html#mocking
});
// 2. and set the MockOverrides type once
declare module "express-zod-api" {
  interface MockOverrides extends Mock {} // Mock of your testing framework
}
```

## Version 14

### v14.2.5

- Hotfix for 14.2.4: handling the case of empty object supplied as a second argument to the logger methods.

```typescript
logger.info("Payload", {});
```

### v14.2.4

- Fixed internal logging format when primivite are supplied as a second argument to the logger methods.

```typescript
logger.info("Listening", 8090);
```

### v14.2.3

- `express-fileupload` version is 1.4.3.

### v14.2.2

- Hotfix: exporting `AppConfig` and `ServerConfig` types to in order to prevent the issue #952.

### v14.2.1

- Improving the type of `createConfig()` method by using overloads.
  - This should resolve the confusion on two different types of configuration that this method accepts.
  - The object argument has either to have `server` OR `app` property, it can not have them both.
  - The config having `server` is for using with `createServer()`, while the one having `app` is for `attachRouting()`.
- Upgraded `tsup` and `esbuild` involved in building the distribution.

### v14.2.0

- `express-fileupload` version is 1.4.2.
- Featuring raw data handling in requests: you can now accept `application/octet-stream` typed requests and similar.
  - Including the mentioned MIME type of the request in the generated documentation.
- In order to enable this feature you need to set the `rawParser` config option to `express.raw()`.
  - Explore its additional options [in Express.js documentation](https://expressjs.com/en/4x/api.html#express.raw).
- When the feature is enabled, the raw data is placed into `request.body.raw` property, being `Buffer`.
- The proprietary schema `ez.file()` is now equipped with two additional refinements:
  - `.string()` — for parsing string data, default for backward compatibility.
  - `.buffer()` — for parsing `Buffer` and to accept the incoming raw data.
- In order to define an input schemas of endpoints and middlewares, a new shorthand schema exposed for your convenience:
  - `ez.raw()` — which is the same as `z.object({ raw: ez.file().buffer() })`.
  - Thus, the raw data becomes available to a handler as `input.raw` property.

```typescript
import express from "express";
import { createConfig, defaultEndpointsFactory, ez } from "express-zod-api";

const config = createConfig({
  server: {
    rawParser: express.raw(), // enables the feature
  },
});

const rawAcceptingEndpoint = defaultEndpointsFactory.build({
  method: "post",
  input: ez
    .raw() // accepts the featured { raw: Buffer }
    .extend({}), // for additional inputs, like route params, if needed
  output: z.object({ length: z.number().int().nonnegative() }),
  handler: async ({ input: { raw } }) => ({
    length: raw.length, // raw is Buffer
  }),
});
```

### v14.1.0

- Featuring an ability to configure `host` and other listening options when using `createServer()` method.
  - The `listen` property now supports object of type `ListenOptions`.
  - Ensure having `@types/node` installed for assistance.
  - Find out more about those options
    [in Node.js documentation](https://nodejs.org/dist/latest-v20.x/docs/api/net.html#serverlistenoptions-callback).
  - Thanks to [@huyhoang160593](https://github.com/huyhoang160593) for noticing the lack of configurability.

```typescript
import { createConfig } from "express-zod-api";

createConfig({
  server: {
    // example usage:
    listen: {
      port: 8080,
      host: "custom",
      backlog: 200,
      ipv6Only: true,
    },
  },
});
```

### v14.0.3

- Fixed issue #1269 reported by [@alindsay55661](https://github.com/alindsay55661):
  - `TS4023: Exported variable ... has or is using name Metadata from external module ... but cannot be named.`

### v14.0.2

- Refactoring: consistent implementation for creating and starting HTTP and HTTPS servers in `createServer()` method.

### v14.0.1

- Technical update: no new features, a bit of cleanup and refactoring.

### v14.0.0

- **Breaking changes**:
  - `http-errors` becomes a peer dependency — you have to install it manually.
    - You might also need to install `@types/http-errors` if you're using `createHttpError` in your implementation.
  - `typescript` is a required peer dependency.
  - Minimum version of `zod` is 3.22.3.
  - The class `DependsOnMethodError` is removed — catch `RoutingError` instead if needed.
- **Potentially breaking changes**:
  - The type `FlatObject` changed from `Record<string, any>` to `Record<string, unknown>`.
    - If a custom `ResultHandler` handles properties of the `output`, it might need to ensure its actual type.
  - In case of body parsing failure the `ResultHandler` receives `null` into its `input` argument instead of raw body.
    - Utilize the `request.body` within a custom `ResultHandler` in that case if needed.
  - The type of `ResultHandler`'s arguments `input` and `output` is changed from `any` to `FlatObject | null`.
- Other changes:
  - Ensure having the following packages installed for the types assistance:
    - `yarn add --dev @types/express @types/node @types/http-errors`
    - or `npm install -D @types/express @types/node @types/http-errors`
  - The property `DependsOnMethod::methods` is renamed to `endpoints`.

```typescript
// before
import { createHttpError } from "express-zod-api";
// after
import createHttpError from "http-errors";
```

## Version 12

### v12.5.1

- Technical update before releasing next major version.
- I also would like to remind you to upgrade your `zod` (peer dependency) to at least 3.22.3.
  - Check out [the security advice](https://github.com/advisories/GHSA-m95q-7qp3-xv42) to find out why.

### v12.5.0

- Featuring an ability to specify multiple server URLs when generating documentation.
  - This feature is a shorthand for `new Documentation().addServer()`

```typescript
new Documentation({
  serverUrl: ["https://example1.com", "https://example2.com"],
  // ...
});
```

### v12.4.0

- Feature: ability to assign a function to the `operationId` property of the `EndpointsFactory::build()` argument.
  - This can help to customize the Operation ID for the endpoints serving multiple methods.

```typescript
import { defaultEndpointsFactory } from "express-zod-api";

defaultEndpointsFactory.build({
  methods: ["get", "post"],
  operationId: (method) => `${method}Something`,
  // ...
});
```

### v12.3.0

- Featuring the ability to customize the `operationId` in the generated documentation.
  - Using the new property of `EndpointsFactory::build()` method you can now override the value of the
    corresponding `operationId` of the endpoint in generated documentation.
  - When using this feature, you must ensure the uniqness of the IDs you specified across your API endpoints.
  - The feature is implemented by [@john-schmitz](https://github.com/john-schmitz).

```typescript
import { defaultEndpointsFactory } from "express-zod-api";

defaultEndpointsFactory.build({
  operationId: "SampleOperation",
  // ...
});
```

### v12.2.0

- Featuring a new input source: `headers`.
  - This is an opt-in feature requiring you to specify `headers` entry in the `inputSources` of your configuration.
  - The feature is limited to custom headers only (the ones starting with `x-` prefix).
  - The headers are lowercase when describing their validation schema.
  - Parameters in request headers described the following way are supported by the documentation generator.

```typescript
import { createConfig, defaultEndpointsFactory } from "express-zod-api";
import { z } from "zod";

createConfig({
  inputSources: {
    get: ["query", "headers"],
  }, // ...
});

defaultEndpointsFactory.build({
  method: "get",
  input: z.object({
    "x-request-id": z.string(), // this one is from request.headers
    id: z.string(), // this one is from request.query
  }), // ...
});
```

### v12.1.0

- This version fixes the issue 1182 introduced in version 10.0.0-beta1, manifesting as Typescript errors `TS4023` and
  `TS4094` only when `declaration` feature is enabled in your `tsconfig.json`.
  - Several protected properties of `Endpoint` are made entirely private.
  - Several types are exposed: `CommonConfig`, `MiddlewareDefinition`, `ResultHandlerDefinition`, `BasicSecurity`,
    `BearerSecurity`, `CookieSecurity`, `CustomHeaderSecurity`, `InputSecurity`, `OAuth2Security`, `OpenIdSecurity`.
    - They are not meant to be used in your implementation and only needed to prevent the error in particular case.
    - Instead of `CommonConfig` type use `createConfig()` method.
    - Instead of `MiddlewareDefinition` type use `createMiddleware()` method.
    - Instead of `ResultHandlerDefinition` type use `createResultHandler()` method.
    - Instead of the mentioned security types use the `security` property of the `createMiddleware()` argument.
  - The issue 1182 is the continuation of the issue 952 "Infussicient exports" (for consumer's declaration).
    - Found and reported by [@bobgubko](https://github.com/bobgubko)

### v12.0.2

- `express-fileupload` version is 1.4.1.

### v12.0.1

- Minor fixes: JSDoc for `Security` type, `arrayResultHandler` type.
- Minor technical update: all `@types/*` packages have been recently reformatted.

### v12.0.0

- **Breaking changes**:
  - `winston` becomes a peer dependency — you need to install it manually.
  - Minimum Node versions supported: 18.0.0 and 20.1.0.
    - Node versions 16 and 19 are EOL and no longer supported.
  - Minimum Typescript version supported: 5.1.3.
  - Minimum Jest version supported: 28 (optional peer dependency for testing endpoints).
- Other changes:
  - The distribution now consists of 4 files in `dist` directory:
    - for ESM: `index.mjs` and `index.d.mts`,
    - for CJS: `index.js` and `index.d.ts`.
  - Routes having URL params are no longer quoted in the generated documentation.
    - This change is caused by a fix to the `yaml` dependency.

```yaml
before:
  "/v1/user/{id}":
after:
  /v1/user/{id}:
```

## Version 11

### v11.7.0

- Good news for array lovers and those struggling with migrating legacy APIs to use this library.
- New feature: `arrayResultHandler` (and corresponding `arrayEndpointsFactory`).
  - Please avoid using them for new projects: responding with array is a bad practice keeping your endpoints from
    evolving without breaking changes.
  - This result handler expects your endpoint to have the property named `items` in its output schema.
  - The `items` property should be the `ZodArray` schema.
  - The value of that property is used as the response.
  - Missing the `items` property will result in internal error (status code `500`).
  - The negative response schema is `z.string()`, meaning that in case of error the response will be its plain message.
  - The result handler also supports examples, as well as documentation and client generation.
  - Check out the [example endpoint](/example/endpoints/list-users.ts) for details.
- This version also contains a corresponding fix:
  - Fixed depicting the examples in case of `z.array()` and `z.string()` as response schemas in `ResultHandler`.

```yaml
before:
  examples:
    arrayResponseExample:
      value:
        "0":
          name: Hunter Schafer
        "1":
          name: Laverne Cox
        "2":
          name: Patti Harrison
    stringResponseExample:
      value:
        "0": S
        "1": a
        "2": m
        "3": p
        "4": l
        "5": e
after:
  examples:
    arrayResponseExample:
      value:
        - name: Hunter Schafer
        - name: Laverne Cox
        - name: Patti Harrison
    stringResponseExample:
      value: Sample
```

### v11.6.0

- The generated client is now equipped with the `endpointTags` constant that can be involved into your implementation.
  - Thanks to [@miki725](https://github.com/miki725) for the idea of this feature.

### v11.5.0

- The following methods added to the mocked `response` object for `testEndpoint()` method:
  - `send`, `setHeader`, `header`.

### v11.4.0

- Supporting `z.readonly()` of `zod` v3.22.
  - For the purposes of depicting REST APIs `ZodReadonly` is described the same way as its inner schema.

### v11.3.0

- Thanks to [@dev-m1-macbook](https://github.com/dev-m1-macbook) who noticed that the method needed for getting
  examples within a custom `ResultHandler` is not exported. This problem is now fixed.
  - Exposing `getExamples()` method having object based parameter with following props:
    - `schema` — the subject to retrieve examples from (previously set by `withMeta().example()` method).
    - `variant` _(optional)_ — either `original` _(default)_ or `parsed` literal. The last one applies possible
      transformations.
    - `validate` _(optional)_ — boolean, filters out invalid examples, enabled for `parsed` variant.
  - **Warning**: Getting parsed or validated examples of `z.lazy()` having circular references must be avoided.
  - Despite having two options for various needs, in case of proxying your examples withing a custom `ResultHandler`
    those are not required. Consider the following approach implemented in the default `ResultHandler`:

```ts
const defaultResultHandler = createResultHandler({
  getPositiveResponse: (output: IOSchema) => {
    // Examples are taken for proxying: no validation needed for this
    const examples = getExamples({ schema: output });
    const responseSchema = withMeta(
      z.object({
        status: z.literal("success"),
        data: output,
      }),
    );
    return examples.reduce<typeof responseSchema>(
      (acc, example) =>
        acc.example({
          status: "success",
          data: example,
        }),
      responseSchema,
    );
  },
  // ...
});
```

### v11.2.0

- `winston` version is 3.10.0.
- `triple-beam` version is 1.4.1.
- Rearranged exports in `package.json`.

### v11.1.1

- Technical update, no new features.
  - `@tsconfig/node16` base version is 16.1.0.
  - Using `node:` prefix for importing builtin modules.
  - `typescript` v5.1.6, `esbuild` v0.18.10 and `rollup` v3.25.3.

### v11.1.0

- Sourcemaps are removed from the distribution.
  - No one has ever used them for reporting issues.
  - Their size is significantly large.
- Both CJS and ESM bundles have their own declaration files:
  - `/dist/index.d.ts` for CJS,
  - `/dist/esm/index.d.ts` for ESM.
  - The `exports` entry of `package.json` is adjusted accordingly.

### v11.0.0

- **Breaking changes**:
  - Minimum Node version supported: 16.14.0.
  - `OpenAPIError` renamed to `DocumentationError`.
    - It also now only accepts an object argument. Use its `message` prop instead.
  - `OpenAPI` class removed. Use `Documentation` one instead (same constructor props).
  - `Client` class removed. Use `Integration` one instead (the default `variant` is `client`).

## Version 10

### v10.9.0

- `winston` version is 3.9.0.

### v10.8.1

- Add missing `async` keyword to `ExpressZodAPIClient::provide()` method.

### v10.8.0

- Supporting Node 20.
  - Minimum supported version of Node 20.x is 20.1.0.

### v10.7.1

- For the `new Integration({ variant: "types" })` the following types added:
  - `Path`, `Method`, `MethodPath`, `Input`, `Response`.

### v10.7.0

- Reverting the changes made in v10.2.0: restoring `openapi3-ts` dependency.
  - `openapi3-ts` version is 4.1.2.

### v10.6.0

- Feature #974: Integration variant.
  - `Integration::constructor()` has gotten a new property `variant` with two possible values:
    - `client` _(default)_ — the familiar entity for making typed requests and received typed responses;
    - `types` — only types of your endpoint requests and responses (for making a DIY solution).
  - The deprecated ~~`Client::constructor()`~~ implies `client` variant of `Integration`.

### v10.5.0

- Errors that may occur when generating documentation are now more informative.
  - Changes made to the message of `OpenAPIError` class.

```yaml
# example of additional details in the second line of the error message
before: >-
  Using transformations on the top level of input schema is not allowed.
after: |-
  Using transformations on the top level of input schema is not allowed.
  Caused by input schema of an Endpoint assigned to POST method of /v1/user/:id path.
```

### v10.4.0

- For the future features and improvements the following entities are renamed:
  - ~~`Client`~~ class becomes the `Integration`.
  - ~~`OpenAPI`~~ class becomes the `Documentation`.
  - For backward compatibility the previously assigned names are still supported until the next major release.
  - Developers are advised to adjust their implementation accordingly.

```ts
// before
new Client(/*...*/);
new OpenAPI(/*...*/);
// after
new Integration(/*...*/);
new Documentation(/*...*/);
```

### v10.3.2

- Hotfix on fixing the previously mentioned issue #952.
  - The following interfaces are now exported from the index file directly:
    - `ZodFileDef`, `ZodUploadDef`, `ZodDateInDef`, `ZodDateOutDef`.

### v10.3.1

- Attempted to fix the issue #952 of the insufficient exports of the proprietary schema definitions.
  - The issue introduced in version 10.0.0-beta1 due to changing the compiler to `tsup`.
  - The issue manifests only when `declaration` is enabled in your `tsconfig.json`.
  - The issue causes following error:
    - `TS4023: Exported variable '' has or is using name 'ZodFileDef' from external module "" but cannot be named.`
  - The following interfaces are now available within the exported `ez` namespace:
    - `ez.ZodFileDef`, `ez.ZodUploadDef`, `ez.ZodDateInDef`, `ez.ZodDateOutDef`.

### v10.3.0

- Feature #945 for a client generator, proposed by [@McMerph](https://github.com/McMerph).
  - Configurable style of object's optional properties.
  - Client generator has gotten a new parameter `optionalPropStyle` which is an optional object having two optional
    properties: `withQuestionMark` and `withUndefined` that enable customization on the generated types.
    - Example with question mark: `{ someProp?: boolean }`.
    - Example with undefined: `{ someProp: boolean | undefined }`.
  - For backward compatibility the default value is `{ withQuestionMark: true, withUndefined: true }`.
    - Example of default behavior: `{ someProp?: boolean | undefined }`

```ts
// example
new Client({
  routing,
  optionalPropStyle: { withQuestionMark: true }, // no `| undefined`
}).print();
```

### v10.2.0

- The functionality of `openapi3-ts` is implemented inside the library.
  - The code state corresponds to the version 4.1.1 of `openapi3-ts`.

### v10.1.3

- Fixed issue #929, found and reported by [@shroudedcode](https://github.com/shroudedcode).
  - Customized description of request parameters have not been depicted correctly when generating the documentation.

### v10.1.2

- Fixed issue #907, found and reported by [@McMerph](https://github.com/McMerph).
  - HTTP response status code in case of malformed body or other body-parser errors changed from `500` to `400`.

### v10.1.1

- Fixed issue #900, found and reported by [Max Cohn](https://github.com/maxcohn).
  - Do not set `nullable` property to the depictions having no `type` property according to OpenAPI specification.
  - Affected schemas: `z.any()` and `z.preprocess()`.

```yaml
# depiction of z.any() in the generated documentation
before:
  format: any
  nullable: true
after:
  format: any
```

### v10.1.0

- Feature #876: Supporting `z.lazy()` (including circular schemas) for the client generator.
  - This is an addition to the feature #856 released in version 9.3.0.

### v10.0.0

- This release contains the fix from version 9.4.2.
- Read the release notes on beta versions for migration strategy from v9.

### v10.0.0-beta6

- This release contains the fix from version 9.4.1.

### v10.0.0-beta5

- Fixed DTS path for ESM in package.json.

### v10.0.0-beta4

- No changes.

### v10.0.0-beta3

- This release contains features from versions 9.3.0 (incl. hotfix 9.3.1) and 9.4.0.
- **BREAKING** changes:
  - `Client::constructor()` now requires an object argument having `routing` property.

```ts
// before
new Client(routing).print();
// after
new Client({ routing }).print();
```

### v10.0.0-beta2

- **BREAKING** changes to the behavior of a public method.
  - The feature method `withMeta` _(introduced in v2.1.0)_ used to mutate its argument (`zod` schema) in order to
    extend it with additional methods.
  - If you're using this feature _within_ the call of `EndpointsFactory::build()`, there is no issue.
  - However, if you're using a schema assignment (to some const) along with this method, this might lead to unexpected
    results.
  - The following case is reported by [@McMerph](https://github.com/McMerph) in issue #827.
    - Reusing a schema assigned to a const for its several wrappings by `withMeta` and setting different examples.
    - In this case all examples were set to the original const.
  - This release fixes that behavior by making `withMeta` immutable: it returns a new copy of its argument.

```ts
// the example case
const originalSchema = z.string();
const schemaA = withMeta(originalSchema).example("A");
const schemaB = withMeta(originalSchema).example("B");
// BEFORE: all three const have both examples "A" and "B"
// AFTER:
// - originalSchema remains intact
// - schemaA has example "A"
// - schemaB has example "B"
```

### v10.0.0-beta1

- This release is based on the features of version 9.2.1.
- **BREAKING** changes to the concept of dependencies.
  - `zod` becomes a peer dependency, fixes issue #822.
    - You need to install it manually and adjust your imports accordingly.
  - `express` becomes a peer dependency as well.
    - You need to install it manually.
  - `typescript` becomes an optional peer dependency.
    - When using a client generator, you need to install it manually.
    - The minimal supported version is 4.9.3.
  - Proprietary schemas are now exported under the namespace `ez`.
    - Imports and utilization should be adjusted accordingly.
    - Affected schemas: `file`, `dateIn`, `dateOut`, `upload`.
  - If facing Typescript errors `TS4023` or `TS4094`, ensure disabling `declaration` option in your `tsconfig.json`.
- **BREAKING** changes to the engines.
  - The minimal Node version is now 14.18.0.
- Due to switching to `tsup` builder, the file structure has changed:
  - `/dist/index.js` — CommonJS bundle;
  - `/dist/esm/index.js` — ESM bundle;
  - `/dist/index.d.ts` — types declaration bundle.

```ts
// before
import { z } from "express-zod-api";
const stringSchema = z.string();
const uploadSchema = z.upload();
```

```ts
// after
import { z } from "zod"; // module changed
import { ez } from "express-zod-api"; // new namespace
const stringSchema = z.string(); // remains the same
const uploadSchema = ez.upload(); // namespace changed
```

## Version 9

### v9.4.2

- Fixed issue #892, found and reported by [@McMerph](https://github.com/McMerph).
  - Several examples for Array-Like schemas (`z.array()` and `z.tuple()`) used to be merged in the generated documentation due to the bug in `getExamples()` method.

### v9.4.1

- Fixing the example implementation for the generated client in case of `DELETE` method.
  - Since v9.0.0-beta1 request `body` is no longer accepted (by default) as an input source.
  - The example implementation is now aligned accordingly to use query parameters.

### v9.4.0

- Feature #875, proposed by [@VideoSystemsTech](https://github.com/VideoSystemsTech).
  - Ability to document the API specification keeping the schemas organized within named components.
  - `OpenAPI::constructor()` is equipped with a new optional property `composition` that can be:
    - `inline` (default) — schemas are depicted directly in a place of their usage;
    - `components` (feature) — schemas are depicted within the `components` section and have references by their names.

```ts
// example usage
new OpenAPI({
  routing,
  config,
  version: "1.2.3",
  title: "My API",
  serverUrl: "https://example.com",
  composition: "components", // <——
}).getSpecAsYaml();
```

### v9.3.1

- Hotfix for the feature #856
  - `$ref` is equipped with the required prefix: `#/components/schemas/`.

```yaml
before:
  $ref: 2048581c137c5b2130eb860e3ae37da196dfc25b
after:
  $ref: "#/components/schemas/2048581c137c5b2130eb860e3ae37da196dfc25b"
```

### v9.3.0

- Feature #856, proposed by [@TheWisestOne](https://github.com/TheWisestOne) in discussion #801.
  - Supporting `z.lazy()` in the documentation generator (OpenAPI), including circular schemas.
  - The feature is only available for the OpenAPI generator, it's not available for the client generator yet.
  - OpenAPI references are utilized in order to limit the possible recursion.
  - A new optional property added to the constructor of the OpenAPI class:
    - `serializer` is the function that accepts a schema and returns its unique identifier in order to compare them.
    - When omitted, the default one used, which is `JSON.stringify()` + `SHA1` hash as a `hex` digest.
    - If/when it's not enough precise, consider specifying your own implementation.

```yaml
# having z.lazy() within your IO schema
before:
  error: Zod type ZodLazy is unsupported
after:
  schema:
    type: object
    properties:
      lazyProperty:
        $ref: 2048581c137c5b2130eb860e3ae37da196dfc25b # sample reference
  components:
    schemas:
      2048581c137c5b2130eb860e3ae37da196dfc25b:
        type: array
        items:
          $ref: 2048581c137c5b2130eb860e3ae37da196dfc25b # circular reference
```

### v9.2.1

- `zod` version is 3.21.4.

### v9.2.0

- `zod` version is 3.21.2.
  - `ulid` string format support added.

### v9.1.0

- `zod` version is 3.21.0
  - General support of the following string formats in the documentation: `cuid2`, `ip`, `emoji`.

### v9.0.0

- No additional changes since v9.0.0-beta4.
  - Read the release notes on beta versions for migration strategy from v8.

### v9.0.0-beta4

- This release contains the feature from version [8.11.0](#v8110).
- **BREAKING** changes:
  - `createApiResponse()` method is removed. Read the release notes to v8.11.0 for migration strategy.
- Potentially **BREAKING** changes:
  - The following changes correspond to the entities that are not supposed to be used directly, however they are public.
  - `Endpoint::constructor()`
    - `mimeTypes` property is removed from the argument.
  - `Endpoint` public methods replaced:
    - `getPositiveStatusCode()` —> `getStatusCode("positive")`
    - `getNegativeStatusCode()` —> `getStatusCode("negative")`
    - `getInputSchema()` —> `getSchema("input")`
    - `getOutputSchema()` —> `getSchema("output")`
    - `getPositiveResponseSchema()` —> `getSchema("positive")`
    - `getNegativeResponseSchema()` —> `getSchema("negative")`
    - `getInputMimeTypes()` —> `getMimeTypes("input")`
    - `getPositiveMimeTypes()` —> `getMimeTypes("positive")`
    - `getNegativeMimeTypes()` —> `getMimeTypes("negative")`

### v9.0.0-beta3

- This release contains the feature from version [8.10.0](#v8100).

### v9.0.0-beta2

- Potentially **BREAKING** changes:
  - Fixed problem #787, reported and resolved by [@TheWisestOne](https://github.com/TheWisestOne).
    - Validation errors thrown from within the Middlewares and Endpoint handlers unrelated to the IO do now lead to the
      status code `500` instead of `400`, when you're using the `defaultResultHandler` or `defaultEndpointsFactory`.
      - It enables you to use zod (via the exposed `z` namespace) for the internal needs of your implementation, such as
        validating the data coming from your database, for example.
    - Historically, `ZodError` meant the error related to the input validation, but it's changed.
      - New error class created: `InputValidationError`.
      - If you have a custom `ResultHandler` that relies on `ZodError` for responding with `400` code, you need to
        change that condition to `InputValidationError` in order to keep that behaviour.
    - Luckily, the following entities were exposed and became available for the convenience of your migration:
      - `OutputValidationError`,
      - `InputValidationError` _(new)_,
      - `getMessageFromError()`,
      - `getStatusCodeFromError()`.
    - Consider using `getStatusCodeFromError()` inside your custom `ResultHandler`, or make the following changes:

```typescript
// Your custom ResultHandler
// Before: if you're having an expression like this:
if (error instanceof z.ZodError) {
  response.status(400);
}
// After: replace it to this:
if (error instanceof InputValidationError) {
  response.status(400);
}
// Or: consider the alternative:
const statusCode = getStatusCodeFromError(error);
const message = getMessageFromError(error);
response.status(statusCode);
```

### v9.0.0-beta1

- This release is based on version 8.9.4.
- Potentially **BREAKING** changes:
  - Fixed issue #820, reported and resolved by [@McMerph](https://github.com/McMerph).
    - Request `body` is no longer considered as an input source for `DELETE` request.
    - Despite the fact that this method MAY contain `body` (it's not explicitly prohibited), it's currently considered
      a bad practice to rely on it. Also, it led to a syntax error in the generated documentation according to OpenAPI
      3.0 specification.
    - In case you have such Endpoints that rely on inputs collected from `DELETE` request body and want to continue,
      add the following property to your configuration in order to keep the previous behavior without changes to your
      implementation.
    - Read the [customization instructions](https://github.com/RobinTail/express-zod-api#customizing-input-sources).

```yaml
inputSources: { delete: ["body", "query", "params"] }
```

## Version 8

### v8.11.0

- Feature #824, proposed by [@McMerph](https://github.com/McMerph).
  - In your custom `ResultHandler` you can now specify the status codes used for positive and negative responses.
  - This declarative information is used for generating a better documentation on your API.
- Declaring API Response for `ResultHandler` made easier.
  - When responding with JSON, `getPositiveResponse` and `getNegativeResponse` can now just return the schema.
  - For any customizations on MIME types and status codes those methods of your custom `ResultHandler` implementation
    should return object with corresponding optional properties: `mimeType` (or `mimeTypes`) and `statusCode`.
  - `mimeType` overrides `mimeTypes` when both are specified.
  - The `createApiResponse()` method is deprecated and will be removed in next major release.

```typescript
// JSON responding ResultHandler Example
// before
createResultHandler({
  getPositiveResponse: (output: IOSchema) =>
    createApiResponse(z.object({ data: output })),
  getNegativeResponse: () => createApiResponse(z.object({ error: z.string() })),
});
// after
createResultHandler({
  getPositiveResponse: (output: IOSchema) => z.object({ data: output }),
  getNegativeResponse: () => z.object({ error: z.string() }),
});
```

```typescript
// Example on customizing MIME types and status codes
// before
createResultHandler({
  getPositiveResponse: () => createApiResponse(z.file().binary(), "image/*"),
  getNegativeResponse: () => createApiResponse(z.string(), "text/plain"),
});
// after
createResultHandler({
  getPositiveResponse: () => ({
    schema: z.file().binary(),
    mimeType: "image/*",
    statusCode: 201,
  }),
  getNegativeResponse: () => ({
    schema: z.string(),
    mimeType: "text/plain",
    statusCode: 403,
  }),
});
```

### v8.10.0

- Feature #845, proposed by [@lazylace37](https://github.com/lazylace37).
  - Equipping the generated documentation with automatically generated and unique `operationId`.
  - The `operationId` consists of method, path and optional numeric suffix.

```yaml
before:
  paths:
    /v1/user/retrieve:
      get:
        responses:
after:
  paths:
    /v1/user/retrieve:
      get:
        operationId: GetV1UserRetrieve
        responses:
```

### v8.9.4

- `openapi3-ts` version is 3.2.0.

### v8.9.3

- `zod` version is 3.20.6.

### v8.9.2

- Fixed issue #816 (related to discussion #803), reported and resolved by [@McMerph](https://github.com/McMerph).
  - Assigning a singular `Security` schema to a `Middleware` led to an error during the generation of OpenAPI docs.
  - Also, preventing the `required` prop to be an empty array when depicting objects and records in OpenAPI docs.

### v8.9.1

- Fixed issue #805, reported and resolved by [@TheWisestOne](https://github.com/TheWisestOne).
  - The frontend client generator was failing to generate a valid code in case of a routing path having multiple non-alphanumeric characters.

### v8.9.0

- Fixes of the documentation generator (OpenAPI).
  - Transformations in the `output` schema:
    - If failed to figure out their output type, now depicted as `any`.
    - No excessive properties are inherited from their input types.
- Improvements of the frontend client generator
  - Achieving the similarity with the OpenAPI generator.
  - Transformations in the `output` schema are not recognized and typed, similar to OpenAPI generator.
  - The `coerce` feature in output schema now does not lead to marking the property as optional.

### v8.8.2

- No new features, no any fixes.
- Just a technical release due to the upgrade of many dev dependencies.

### v8.8.1

- Fixed a bug introduced in v8.6.0.
  - The list of required object properties was depicted incorrectly by the OpenAPI generator in case of using the new
    `coerce` feature in the response schema.

```typescript
// reproduction example
const endpoint = defaultEndpointsFactory.build({
  // ...
  output: z.object({
    a: z.string(),
    b: z.coerce.string(),
    c: z.coerce.string().optional(),
  }),
});
```

```yaml
before:
  required:
    - a
after:
  required:
    - a
    - b
```

### v8.8.0

- First step on generating better types from your IO schemas for the frontend client.
  - I rewrote and refactored the functionality of `zod-to-ts` within the library.
  - Using the abstract schema walker I made in the previous release.
  - In general, I'm aiming to achieve the consistency between OpenAPI and Client generators.
  - So far only minor improvements were made according to the specific needs of the library.
  - The following schemas are no longer supported by client generator, since they are not transmittable:
    - `ZodUndefined`, `ZodMap`, `ZodSet`, `ZodPromise`, `ZodFunction`, `ZodLazy`, `ZodVoid`, `ZodNever`, `ZodDate`.
    - From now on they are described as `any`.
  - In opposite, the following schemas are now supported:
    - `ZodNativeEnum` (similar to `ZodEnum`), `ZodCatch`, `ZodBranded`, `ZodPipeline`.
  - Additionally, the representation of some schemas have been changed slightly:

```typescript
interface Changes<T> {
  ZodFile: {
    before: any;
    after: string;
  };
  ZodRecord: {
    before: { [x: string]: T };
    after: Record<string, T>;
  };
}
```

### v8.7.0

- No new features, no any fixes.
- However, the routing initialization and the schema documenting processes have been refactored.
  - Some properties in the documentation may change their order, but the overall depiction should remain.

### v8.6.0

- `zod` version is 3.20.2.
- OpenAPI docs generator supports the following new features:
  - `ZodCatch`;
  - `z.string().datetime()` including `offset` option;
  - `z.string().length()`;
  - `ZodPipeline`;
  - `coerce` option available on `ZodString, ZodNumber, ZodBigInt, ZodBoolean` and `ZodDate`.

### v8.5.0

- Supporting Node 19.
- `@express-zod-api/zod-to-ts` version is v1.1.6.
- Custom errors have gotten their well deserved names matching their classes.
  - The list of currently exposed custom errors: `OpenAPIError, DependsOnMethodError, RoutingError`.
- Output validation errors now cause HTTP status code `500` instead of `400`.
  - HTTP status codes `4xx` are supposed to reflect client errors (bad requests).
  - The case when Endpoint's handler returns do not comply the Endpoint's output schema is the internal API error.
  - Use [Typescript's strict mode](https://www.typescriptlang.org/tsconfig#strict) in order to prevent such cases
    during the development.
- Added [Code of Conduct](CODE_OF_CONDUCT.md).
- Output validation error messages changed slightly in the response:

```text
// before:
output: Invalid format; anything: Number must be greater than 0
// after:
output/anything: Number must be greater than 0
```

### v8.4.4

- `typescript` version is 4.9.4.
- Following the changes made in v8.4.2, I'm switching to the [forked zod-to-ts](https://github.com/RobinTail/zod-to-ts)
  - Typescript made a regular dependency inside that fork, since it's used for code generation.
  - `@express-zod-api/zod-to-ts` version is v1.1.5.
  - Fixed all warnings while generating a frontend client.

### v8.4.3

- The regular expression used for validating `z.dateIn()` made easier
  by [@shroudedcode](https://github.com/shroudedcode).

```typescript
const before = /^\d{4}-\d{2}-\d{2}(T\d{2}:\d{2}:\d{2}(\.\d{3})?)?Z?$/;
const after = /^\d{4}-\d{2}-\d{2}(T\d{2}:\d{2}:\d{2}(\.\d+)?)?Z?$/;
```

### v8.4.2

- Fixing issue of inability to generate Client having Typescript 4.1-4.6.x installed.
  - Making Typescript a regular dependency of the library (it was dev + peer).
  - Using `typescript` version 4.9.3.
  - This version also partially fixes the deprecation warnings in case you're using Typescript 4.9.x.
  - The issue introduced in version 7.9.1 of the library due to changing the implementation in accordance with the
    `typescript` upgrade to v4.8.2.
  - The library uses Typescript's factory methods to generate the frontend client.

### v8.4.1

- `openapi3-ts` version is 3.1.2.
- Fixed a bug found and reported by [@leosuncin](https://github.com/leosuncin) in issue #705.
  - CORS didn't work well in case of using `DependsOnMethod`.
  - The list of the allowed methods in the response to `OPTIONS` request did only contain the first method declared
    within `DependsOnMethod` instance.

```typescript
// reproduction minimal setup
const routing: Routing = {
  test: new DependsOnMethod({
    get: getEndpoint,
    post: postEndpoint,
  }),
};
// when requesting OPTIONS for "/test", the response has the following header:
// Access-Control-Allow-Methods: GET, OPTIONS
```

### v8.4.0

- Fixed the flaw found and reported by [@kirdk](https://github.com/kirdk) in issue #662.
  - Now nested top level refinements are available:

```ts
import { z } from "express-zod-api";

const endpoint = endpointsFactory.build({
  input: z
    .object({
      /* ... */
    })
    .refine(() => true)
    .refine(() => true)
    .refine(() => true),
  // ...
});
```

### v8.3.4

- Adjustments to the feature #600: Top level refinements.
  - In some cases the type of refinement can be indistinguishable from the type of transformation, since both of them
    are using the same class `ZodEffects` and the only difference is the _inequality_ if input and output types.
  - However, both of these types may have a common ancestor, which make it challenging to recognize them on the level
    of Types. So I made a decision to handle this case programmatically.
  - `createMiddleware()` and `Endpoint::constructor()` will throw in case of using `.transform()` on the top level of
    `IOSchema`.
- **Help wanted**: In case anyone smarter than me is reading this, please let me know how I can improve `IOSchema`
  [type](https://github.com/RobinTail/express-zod-api/blob/master/src/io-schema.ts) to allow refinements without
  allowing transformations at the same time.

```ts
// ZodEffects<ZodObject<{}>, boolean, {}>
z.object({}).transform(() => true); // OK, this is catchable
// ZodEffects<ZodObject<{}>, never[], {}>
z.object({}).transform(() => []); // never[] inherits Array inherits Object, {} inherits Object as well
```

### v8.3.3

- Fixed the bug #672 found and reported by [@shroudedcode](https://github.com/shroudedcode).
  - Preserving the custom description of `z.dateIn()` and `z.dateOut()` schemas when generating OpenAPI documentation.

```yaml
# z.dateIn().describe("custom description")
before:
  description: YYYY-MM-DDTHH:mm:ss.sssZ
after:
  description: custom description
```

### v8.3.2

- Fixed the bug #673 found and reported by [@shroudedcode](https://github.com/shroudedcode).
  - Preventing double parsing of incoming data by input schemas of middlewares containing transformations.
  - The bug caused inability of using any transforming schema in middlewares.
  - In particular, but not limited with: using `z.dateIn()` in middlewares.
    - Sample error message in this case: `Expected string, received date`.
  - Using `.transform()` method in middlewares was also affected by this bug.

### v8.3.1

- Clearer error message when using `z.date()` within I/O schema thrown by OpenAPI generator.

### v8.3.0

- Feature #600: Top level refinements.
  - Starting this version you can use the `.refine()` method on the `z.object()` of the input schema.
  - This feature might be useful, for example, when you have multiple optional properties on the top level, but at
    least one of them has to be specified.
  - Currently, only the refinements of `z.object()` are supported.
    - You can not combine it with `z.union()`, `z.intersetion()`, `z.discriminatedUnion()`, `.or()`, `.and()` yet.

```typescript
// example
import { z } from "express-zod-api";

const endpoint = endpointsFactory.build({
  input: z
    .object({
      email: z.string().email().optional(),
      id: z.string().optional(),
      otherThing: z.string().optional(),
    })
    .refine(
      (inputs) => Object.keys(inputs).length >= 1,
      "Please provide at least one property",
    ),
  // ...
});
```

### v8.2.1

- OpenAPI generator throws when attempting to use `z.file()` within input schema.

### v8.2.0

- Feature #637: endpoint short description (summary).
  - Added the ability to assign a `shortDescription` to endpoints.
  - One sentence of no more than 50 characters is implied.
  - This text is substituted into the `summary` property of the generated documentation.
  - Visualizers of the generated OpenAPI documentation nicely display this text on the same line as the endpoint path.
  - If a `shortDescription` is not specified, but a regular `description` is, then by default the `summary` will be
    generated from the `description` by trimming.
  - You can optionally disable this behavior with the new option `hasSummaryFromDescription` of the `OpenAPI` generator.

```typescript
const exampleEndpoint = yourEndpointsFactory.build({
  // ...
  description: "The detailed explanaition on what this endpoint does.",
  shortDescription: "Retrieves the user.",
});
```

### v8.1.0

- Feature #571: tagging the endpoints.
  - Good news dear community! You can now tag your endpoints using the new properties of the `.build()` method
    of the `EndpointsFactory`.
  - For your convenience and for the sake of Semantics, there are singular and plural properties: `tag` and `tags`.
  - By default, these properties allow any string, so in order to enforce restrictions and achieve the consistency
    across all endpoints, the possible tags should be declared in the configuration first and also a brand
    new `EndpointsFactory` instantiation approach is required.
  - The configuration has got a new `tags` property for declaring possible tags and their descriptions.
  - Tags are an important part of the generated documentation for the OpenAPI standard.
- The property `scopes` (introduced in v7.9.0) has got its singular variation `scope`.

```typescript
import {
  createConfig,
  EndpointsFactory,
  defaultResultHandler,
} from "express-zod-api";

const config = createConfig({
  // ..., use the simple or the advanced syntax:
  tags: {
    users: "Everything about the users",
    files: {
      description: "Everything about the files processing",
      url: "https://example.com",
    },
  },
});

// instead of defaultEndpointsFactory use the following approach:
const taggedEndpointsFactory = new EndpointsFactory({
  resultHandler: defaultResultHandler, // or use your custom one
  config,
});

const exampleEndpoint = taggedEndpointsFactory.build({
  // ...
  tag: "users", // or tags: ["users", "files"]
});
```

### v8.0.2

- `express` version is 4.18.2.
- `openapi3-ts` version is 3.1.0.

### v8.0.1

- `zod` version is 3.19.1.

### v8.0.0

- `winston` version is 3.8.2.
- This version is based on v8.0.0-beta3 and contains breaking changes from v8.0.0-beta1 and v8.0.0-beta2.
  Check out the explanation of these breaking changes below in order to migrate to v8.0.0.

### v8.0.0-beta3

- This version includes the fix from version 7.9.2.
- `zod` version is 3.19.0.

### v8.0.0-beta2

- **Breaking**: removing the signature deprecated in v7.6.1.
  - The argument of `EndpointsFactory::addMiddleware()` has to be the result of `createMiddleware()`.

### v8.0.0-beta1

- This version is based on v7.9.1.
- **Breaking**: Only the following Node versions are supported:
  - 14.17.0 and higher,
  - 16.10.0 and higher
  - 18.0.0 and higher.
- `openapi3-ts` version is 3.0.2.
- Supporting `jest` (optional peer dependency) version 29.x.

## Version 7

### v7.9.4

- This version contains a cherry-picked fix made in v8.4.1.
- Fixed a bug found and reported by [@leosuncin](https://github.com/leosuncin) in issue #705.
  - CORS didn't work well in case of using `DependsOnMethod`.
  - The list of the allowed methods in the response to `OPTIONS` request did only contain the first method declared
    within `DependsOnMethod` instance.

```typescript
// reproduction minimal setup
const routing: Routing = {
  test: new DependsOnMethod({
    get: getEndpoint,
    post: postEndpoint,
  }),
};
// when requesting OPTIONS for "/test", the response has the following header:
// Access-Control-Allow-Methods: GET, OPTIONS
```

### v7.9.3

- This version contains a cherry-picked fix made in v8.3.2.
- Fixed the bug #673 found and reported by [@shroudedcode](https://github.com/shroudedcode).
  - Preventing double parsing of incoming data by input schemas of middlewares containing transformations.
  - The bug caused inability of using any transforming schema in middlewares.
  - In particular, but not limited with: using `z.dateIn()` in middlewares.
    - Sample error message in this case: `Expected string, received date`.
  - Using `.transform()` method in middlewares was also affected by this bug.

### v7.9.2

- Fixed issue #585 found and reported along with a suggested solution by [@rayzr522](https://github.com/rayzr522).
  - In case you need to `throw` within an `Endpoint`'s handler or a `Middleware`, consider
    [the best practice](https://eslint.org/docs/latest/rules/no-throw-literal) of only
    throwing an `Error` or a _descendant_ that extends the `Error`.
  - You can also `import { createHttpError } from "express-zod-api"` and use it for that purpose.
  - However, this version fixes the issue caused by throwing something else.
  - In this case that entity will be stringified into a `.message` of `Error`.
  - The issue manifested itself as a positive API response without data.

```typescript
// reproduction example
const myEndpoint = defaultEndpointsFactory.build({
  method: "get",
  input: z.object({}),
  output: z.object({}),
  handler: async () => {
    throw "I'm not an Error";
  },
});
```

```json lines
// response before:
{"status":"success"}
// response after:
{"status":"error","error":{"message":"I'm not an Error"}}
```

### v7.9.1

- Minor refactoring in order to support the recently released Typescript 4.8.2.

### v7.9.0

- Feature #540, an addition to the [#523](#v770): OAuth2 authentication with scopes.
  - Middlewares utilizing the OAuth2 authentication (via `security` property) can now specify the information on their
    flows including scopes.
  - Endpoints utilizing those middlewares can now specify their `scopes`.

```typescript
import { createMiddleware, defaultEndpointsFactory, z } from "express-zod-api";

// example middleware
const myMiddleware = createMiddleware({
  security: {
    type: "oauth2",
    flows: {
      password: {
        tokenUrl: "https://some.url",
        scopes: {
          read: "read something", // scope: description
          write: "write something",
        },
      },
    },
  },
  input: z.object({}),
  middleware: async () => ({
    /* ... */
  }),
});

// example endpoint
const myEndpoint = defaultEndpointsFactory.addMiddleware(myMiddleware).build({
  scopes: ["write"], // <——
  method: "post",
  input: z.object({}),
  output: z.object({}),
  handler: async () => ({
    /* ... */
  }),
});
```

### v7.8.1

- This version should fix the issue #551:
  - Supporting the peer dependency for `jest` version 28.

### v7.8.0

- `zod` version 3.18.0.
  - There is a new feature — [branded types](https://github.com/colinhacks/zod#brand).
  - `ZodBranded` is supported by OpenAPI generator.

### v7.7.0

- Feature #523: Ability to specify Security schemas of your Middlewares and depict the Authentication of your API.
  - OpenAPI generator now can depict the [Authentication](https://swagger.io/docs/specification/authentication/) of your
    endpoints as a part of the generated documentation.
  - There is a new optional property `security` of `createMiddleware()`.
  - You can specify a single or several security schemas in that property.
  - For several security schemas `security` support a new `LogicalContainer` that can contain upto 2 nested levels.
  - Supported security types: `basic`, `bearer`, `input`, `header`, `cookie`, `openid` and `oauth2`.
  - OpenID and OAuth2 security types are currently have the limited support: without scopes.

```typescript
// example middleware
import { createMiddleware } from "express-zod-api";

const authMiddleware = createMiddleware({
  security: {
    // requires the "key" in inputs and a custom "token" headers
    and: [
      { type: "input", name: "key" },
      { type: "header", name: "token" },
    ],
  },
  input: z.object({
    key: z.string().min(1),
  }),
  middleware: async ({ input: { key }, request }) => {
    if (key !== "123") {
      throw createHttpError(401, "Invalid key");
    }
    if (request.headers.token !== "456") {
      throw createHttpError(401, "Invalid token");
    }
    return { token: request.headers.token };
  },
});

// another example with logical OR
createMiddleware({
  security: {
    // requires either input and header OR bearer header
    or: [
      {
        and: [
          { type: "input", name: "key" },
          { type: "header", name: "token" },
        ],
      },
      {
        type: "bearer",
        format: "JWT",
      },
    ],
  },
  //...
});
```

### v7.6.3

- [@rayzr522](https://github.com/rayzr522) has fixed the resolution of types in the ESM build for the `nodenext` case.

### v7.6.2

- `zod` version is 3.17.10.

### v7.6.1

- Fixed issue #514: native express middlewares did not run for `OPTIONS` requests.
  - Using `.addExpressMiddleware()` or its alias `.use()` of `EndpointsFactory` it did not work for requests having
    `OPTIONS` method.
  - This version introduces the difference between a proprietary and native express middlewares.
    - Please ensure usage of the `.addMiddleware()` method along with `createMiddleware()`.
    - For the backward compatibility `.addMiddleware()` temporary also accepts the same arguments that
      `createMiddleware()` does, however this is deprecated and will be removed later.
  - Only native express middlewares are executed for `OPTIONS` request.
  - It makes it possible to use `cors` package (express middleware), which is described in the
    [Documentation](README.md#using-native-express-middlewares).
    - **Please note:** If using both `cors` package (express middleware) and `cors` configuration option, the
      configuration option sets CORS headers first, so the middleware can override them if needed.

```typescript
import { defaultEndpointsFactory } from "express-zod-api";
import cors from "cors";

const myFactory = defaultEndpointsFactory.addExpressMiddleware(
  cors({ credentials: true }),
);
```

### v7.6.0

- `zod` version is 3.17.9.
  - Some new public methods have been introduced, so I'm changing the minor version.

### v7.5.0

- Feature #503: configurable CORS headers.
  - The configuration options `cors` now accepts a function that returns custom headers.
  - The function may be asynchronous.
  - Setting `cors: true` implies the default headers.

```typescript
import { createConfig } from "express-zod-api";

const config = createConfig({
  // ...
  cors: ({ defaultHeaders, request, endpoint, logger }) => ({
    ...defaultHeaders,
    "Access-Control-Max-Age": "5000",
  }),
});
```

```yaml
# the default headers are:
Access-Control-Allow-Origin: *
Access-Control-Allow-Methods: ..., OPTIONS # endpoint methods + OPTIONS
Access-Control-Allow-Headers: content-type
```

### v7.4.1

- There was an issue with logger when calling its methods without a message.
  The output was empty, considering the first argument to be a message.
  It's fixed in this version by adding `[No message]` message before printing the object.

```typescript
// reproduction example
logger.debug({ something: "test" });
```

### v7.4.0

- `winston` version is 3.8.1.

### v7.3.1

- `zod-to-ts` version is 1.1.1.
  - descriptions of the properties in the generated client.

### v7.3.0

- `express-fileupload` version is 1.4.0.
  - `busboy` upgraded from 0.3.1 to 1.6.0.
- `zod` version is 3.17.3.

### v7.2.0

- `zod` version is 3.17.2.
  - `z.string()` schema now has `.trim()` method.

### v7.1.1

- `zod` version is 3.16.1.

### v7.1.0

- Supporting Node 18.

### v7.0.0

- The deprecated methods and utility types have been removed:
  - `markOutput(), EndpointInput<>, EndpointOutput<>, EndpointResponse<>`.
- In case you've been using these entities for informing the Frontend on types of your endpoints, here is what you
  need to do in order to migrate:
  - Replace `markOutput(output)` with just `output` in your custom result handlers;
  - Replace the type signature of `getPositiveResponse()` method of your custom result handlers:
    - from `getPositiveResponse: <OUT extends IOSchema>(output: OUT) => {...}`
    - to `getPositiveResponse: (output: IOSchema) => {...}`
  - Replace usage of the utility types to the generated Frontend Client:
    - See Readme file on how to do it.

## Version 6

### v6.2.1

- `zod` version is 3.16.0.

### v6.2.0

- The following methods and utility types have been marked as deprecated:
  - `markOutput()`,
  - `EndpointInput<>`,
  - `EndpointOutput<>`,
  - `EndpointResponse<>`.
- These entities were used for informing the Frontend on types of API endpoints.
- Instead, consider the new approach on generating a Frontend Client (see Readme).

### v6.1.4

- `zod` version is 3.15.1.

### v6.1.3

- `express` version is 4.18.1.
- `zod-to-ts` version is 1.0.1.

### v6.1.2

- `express` version is 4.18.0.
  - Various new options and fixes.
- `zod-to-ts` version is 1.0.0.
  - The type of optional I/O parameters in the generated Client is aligned with `zod` definition.

```typescript
interface Before {
  foo: number | undefined;
}
interface After {
  foo?: number | undefined; // the question mark added
}
```

### v6.1.1

- Hotfix: capitalizing the method in example implementation (Client generator).

### v6.1.0

- Feature #403: API Client Generator.
  - A new way of informing the frontend about the I/O types of endpoints.
  - The new approach offers automatic generation of a client based on routing to a typescript file.
  - The generated client is flexibly configurable on the frontend side using an implementation function that
    directly makes requests to an endpoint using the libraries and methods of your choice.
  - The client asserts the type of request parameters and response.
- Changes since `beta4`:
  - Add missing headers to example implementation.

```typescript
// example client-generator.ts
import fs from "fs";
import { Client } from "express-zod-api";

fs.writeFileSync("./frontend/client.ts", new Client(routing).print(), "utf-8");
```

```typescript
// example frontend using the most simple Implementation based on fetch
import { ExpressZodAPIClient } from "./client.ts";

const client = new ExpressZodAPIClient(async (method, path, params) => {
  const searchParams =
    method === "get" ? `?${new URLSearchParams(params)}` : "";
  const response = await fetch(`https://example.com${path}${searchParams}`, {
    method: method.toUpperCase(),
    headers:
      method === "get" ? undefined : { "Content-Type": "application/json" },
    body: method === "get" ? undefined : JSON.stringify(params),
  });
  return response.json();
});

client.provide("get", "/v1/user/retrieve", { id: "10" });
```

### v6.1.0-beta4

- Path params are excluded from `params` after being substituted.

### v6.1.0-beta3

- The client now accepts a function parameter of `Implementation` type.
  - Its parameter `path` now contains substituted path params.

### v6.1.0-beta2

- Fixing bugs and taking into account path params.

### v6.1.0-beta1

- This is a beta release of a new feature for public testing.
- Feature #403: API Client Generator.
  - More details coming soon.

### v6.0.3

- `zod` version is 3.14.4.
- `winston` version is 3.7.2.

### v6.0.2

- `zod` version is 3.14.3.

### v6.0.1

- `zod` version is 3.14.2.

### v6.0.0

- Technically this version contains all the same changes and improvements as 5.9.0-beta1.
- The new implementation of the `EndpointsFactory`, however, has more restrictive middleware input schema requirements.
- To avoid possible backward incompatibility issues, I have decided to publish these changes as a major release.
- In addition, the deprecated schema `z.date()` is no longer supported in documentation generator.
- The following changes are required to migrate to this version:
  - You cannot use the `.strict()`, `.passthrough()` and its deprecated alias `.nonstrict()` methods in middlewares.
  - Only `.strip()` is allowed in middlewares, which is actually default, so you should not use any of them at all.
  - Replace the `z.date()` with `z.dateIn()` in input schema and with `z.dateOut()` in output schema.

```typescript
// how to migrate
export const myMiddleware = createMiddleware({
  input: z
    .object({
      key: z.string().nonempty(),
      at: z.date(), // <— replace with z.dateIn()
    })
    .passthrough(), // <— remove this if you have it in your code
  middleware: async () => ({...}),
});
```

## Version 5

### v5.9.0-beta1

- In this build, improvements have been made to the `EndpointsFactory`, in terms of combining the input schemas of
  middlewares and the endpoint itself. A custom type has been replaced with usage of `ZodIntersection` schema with
  respect to the originals.
- The generated documentation has improved in this regard:
  - Previously, fields from an object union were documented in a simplified way as optional.
  - Instead, it is now documented using `oneOf` OpenAPI notation.
- In addition, you can now also use the new `z.discriminatedUnion()` as the input schema on the top level.

```typescript
// example
const endpoint = defaultEndpointsFactory.build({
  method: "post",
  input: z.discriminatedUnion("type", [
    z.object({
      type: z.literal("text"),
      str: z.string()
    }),
    z.object({
      type: z.literal("numeric"),
      num: z.number()
    }),
  ]),
  output: z.object({...}),
  handler: async ({ input }) => {
    // the type of the input:
    // | { type: "text", str: string }
    // | { type: "numeric", num: number }
  }
});
```

### v5.8.0

- `zod` version is 3.13.4.
  - There is a new schema `z.nan()` and some fixes.

### v5.7.0

- `zod` version is 3.12.0.
  - There is a new schema `z.discriminatedUnion()` and various fixes.

### v5.6.1

- `express` version is 4.17.3.
- `openapi3-ts` version is 2.0.2.

### v5.6.0

- Feature #311. `EndpointsFactory::addExpressMiddleware()` or its alias `use()`.
  - A method to connect a native (regular) `express` middleware to your endpoint(s).
  - You can connect any middleware that has a regular express middleware signature
    `(req, res, next) => void | Promise<void>` and can be supplied to `app.use()`.
  - You can also specify a provider of options for endpoint handlers and next middlewares.
  - You can also specify an error transformer so that the `ResultHandler` would send the status you need.
    - In case the error is not a `HttpError`, the `ResultHandler` will send the status `500`.

```typescript
import { defaultEndpointsFactory, createHttpError } from "express-zod-api";
import cors from "cors";
import { auth } from "express-oauth2-jwt-bearer";

const simpleUsage = defaultEndpointsFactory.addExpressMiddleware(
  cors({ credentials: true }),
);

const advancedUsage = defaultEndpointsFactory.use(auth(), {
  provider: (req) => ({ auth: req.auth }), // optional, can be async
  transformer: (err) => createHttpError(401, err.message), // optional
});
```

### v5.5.6

- `winston` version is 3.6.0.

### v5.5.5

- `winston-transport` version is 4.5.0.

### v5.5.4

- `express-fileupload` version is 1.3.1.

### v5.5.3

- `winston` version is 3.5.1.
- I made a website for the library available on following domains:
  - [https://ez.robintail.cz](https://ez.robintail.cz) and
  - [https://express-zod-api.vercel.app](https://express-zod-api.vercel.app).
  - Currently, it provides the documentation for each release in a way I find more suitable.

### v5.5.2

- `winston` version is 3.5.0.

### v5.5.1

- In this version, the OpenAPI documentation generator throws an error when using `z.upload()` within response schema.

### v5.5.0

- No changes.

### v5.5.0-beta1

- `z.date()` is deprecated for using within IO schemas of your API.
- Feature #297: `z.dateIn()` and `z.dateOut()` schemas.
  - Since `Date` cannot be passed directly in JSON format, attempting to return `Date` from the endpoint handler
    results in it being converted to an ISO `string` in actual response. It is also impossible to transmit the `Date`
    in its original form to your endpoints within JSON. Therefore, there is confusion with original method `z.date()`.
  - In order to solve this problem, the library provides two custom methods for dealing with dates: `z.dateIn()` and
    `z.dateOut()` for using within input and output schemas accordingly.
  - `z.dateIn()` is a transforming schema that accepts an ISO `string` representation of a `Date`, validates it, and
    provides your endpoint handler or middleware with a `Date`.
  - `z.dateOut()`, on the contrary, accepts a `Date` and provides `ResultHanlder` with a `string` representation in ISO
    format for the response transmission.

```typescript
import { z, defaultEndpointsFactory } from "express-zod-api";

const updateUserEndpoint = defaultEndpointsFactory.build({
  method: "post",
  input: z.object({
    userId: z.string(),
    birthday: z.dateIn(), // string -> Date
  }),
  output: z.object({
    createdAt: z.dateOut(), // Date -> string
  }),
  handler: async ({ input }) => {
    // input.birthday is Date
    return {
      // transmitted as "2022-01-22T00:00:00.000Z"
      createdAt: new Date("2022-01-22"),
    };
  },
});
```

### v5.4.2

- `ramda` version is 0.28.0.
- The header `X-Powered-By: Express` has been removed according to
  [recommendations](https://expressjs.com/en/advanced/best-practice-security.html).

### v5.4.1

- No changes.

### v5.4.1-beta1

- Listing the following types as the regular dependencies since certain exported methods refer to them:
  `@types/compression, @types/express, @types/express-fileupload, @types/http-errors, @types/node`.
- Here is the information that underlies this decision:
  - https://www.typescriptlang.org/docs/handbook/declaration-files/publishing.html#dependencies
  - https://github.com/DefinitelyTyped/DefinitelyTyped/issues/44777#issuecomment-629660992

### v5.4.0

- Feature #281: Response compression.
  - You can enable and configure the response compression using the new option `compression` in server configuration
    when using `createServer()` method.
  - In order to receive the compressed response the client should include the following header in the request:
    `Accept-Encoding: gzip, deflate`.
  - Only responses with compressible content types are subject to compression.
  - There is also a default threshold of 1KB that can be configured.

```typescript
import { createConfig } from "express-zod-api";

const config = createConfig({
  server: {
    // enabling and configuring the compression: bool or options
    compression: {
      threshold: "100b",
    },
    // other options
  },
});
```

### v5.3.3

- `ramda` version is 0.27.2.
- `winston` version is 3.4.0.
  - The version of dependent package `colors` has been strictly set to 1.4.0.
  - More about this incident here: https://github.com/winstonjs/winston/pull/2008

### v5.3.2

- No changes.

### v5.3.1

- Fixed issue #269: async refinements in I/O schemas of endpoints and middlewares.
  - There was an error `Async refinement encountered during synchronous parse operation. Use .parseAsync instead.`

### v5.3.0

- Supporting Node 17.

### v5.2.1

- Fixing the compatibility with `@types/node@17.0.7`.
  - Fixing the return type of `Endpoint::execute()` in case of `OPTIONS` method (it should be `void`).

### v5.2.0

- Feature #254: the ability to configure routes for serving static files.
  - Use `new ServeStatic()` with the same arguments as `express.static()`.
  - You can find the documentation on these arguments here: http://expressjs.com/en/4x/api.html#express.static

```typescript
import { Routing, ServeStatic } from "express-zod-api";
import path from "path";

const routing: Routing = {
  // path /public serves static files from ./assets
  public: new ServeStatic(path.join(__dirname, "assets"), {
    dotfiles: "deny",
    index: false,
    redirect: false,
  }),
};
```

### v5.1.0

- No changes.

### v5.1.0-beta2

- Fixing a warning message when using `testEndpoint()` method.

### v5.1.0-beta1

- Feature #252: a helper method for testing your endpoints: `testEndpoint()`.
  - Requires `jest` (and optionally `@types/jest`) to be installed.
  - The method helps to mock the request, response, config and logger required to execute the endpoint.
  - The method executes the endpoint and returns the created mocks.
  - After that you only need to assert your expectations in the test.

```typescript
import { testEndpoint } from "express-zod-api";

test("should respond successfully", async () => {
  const { responseMock, loggerMock } = await testEndpoint({
    endpoint: yourEndpoint,
    requestProps: {
      method: "POST",
      body: { ... },
    },
  });
  expect(loggerMock.error).toHaveBeenCalledTimes(0);
  expect(responseMock.status).toHaveBeenCalledTimes(200);
  expect(responseMock.json).toHaveBeenCalledWith({
    status: "success",
    data: { ... },
  });
});
```

### v5.0.0

- No changes.

### v5.0.0-beta1

- The ability to configure and run an additional HTTPS server to process requests over a secure protocol.
- This option is only available when using `createServer()` method.
- **Breaking changes**: Instead of HTTP Server the method `createServer()` now returns an object with the following
  entities: `app, httpServer, httpsServer, logger`.
- New configuration option `https`:

```typescript
import { createConfig } from "express-zod-api";

const config = createConfig({
  server: {
    listen: 80,
  },
  // enables HTTPS server as well
  https: {
    // at least "cert" and "key" options required
    options: {
      cert: fs.readFileSync("fullchain.pem", "utf-8"),
      key: fs.readFileSync("privkey.pem", "utf-8"),
    },
    listen: 443, // port or socket
  },
  // ...
});
```

## Version 4

### v4.2.0

- `express` version is 4.17.2.
- `http-errors` version is 2.0.0.

### v4.1.0

- Feature #230. The shorthand method `EndpointsFactory::addOptions()`.
  - You may find it useful in case you'd like to provide your Endpoint's handler with some entities that do not depend
    on Request, maybe a database connection instance of similar.
  - Under the hood the method creates a middleware with an empty input and attaches it to the factory.
  - The argument supplied to the method is available within `options` parameter of the Endpoint's `handler`.

```typescript
import { defaultEndpointsFactory } from "express-zod-api";

const newFactory = defaultEndpointsFactory.addOptions({
  db: mongoose.connect("mongodb://connection.string"),
  privateKey: fs.readFileSync("private-key.pem", "utf-8"),
});

const endpoint = newFactory.build({
  method: "get",
  input: z.object({}),
  output: z.object({}),
  handler: async ({ options }) => {
    return {}; // options: { db, privateKey }
  },
});
```

### v4.0.0

- The deprecated parameter `type` of `EndpointsFactory::build({...})` has been removed.
- The OpenAPI generator now requires `config` parameter to be supplied in `new OpenAPI({...})`.
- The OpenAPI generator takes into account possibly customized `inputSources` from `config`.

## Version 3

### v3.2.0

- Feature #204. Detecting usage of `z.upload()` within Endpoint's input schema automatically.
  - There is no longer need to specify `type: "upload"` for `EndpointsFactory::build({...})`.
  - In case you are using `z.upload()` in endpoint's input schema, inputs will be parsed by the
    `multipart/form-data` parser.
  - The optional parameter `type?: "json" | "upload"` of `build({...})` is deprecated.

### v3.1.2

- Fixed issue #202, originally reported in PR #201.
  - Using curly braces notation instead of colon for route path params in generated documentation according to
    OpenAPI / Swagger specification.
  - See "Path templating" at https://swagger.io/specification/.

```yaml
# before
/v1/user/:id:
# after
"/v1/user/{id}":
```

### v3.1.1

- No changes. Releasing as 3.1.1 due to a typo in Readme I found after publishing 3.1.0.

### v3.1.0

- Feature #174: Route path params as the new input source.
  - `request.params` is validated against the input schema.
  - The schema for validating the path params can now be described along with other inputs.
  - You no longer need a middleware like `paramsProviderMiddleware` to handle path params.
  - The route path params are now reflected in the generated documentation.

```typescript
const routingExample: Routing = {
  v1: {
    user: {
      // route path /v1/user/:id, where :id is the path param
      ":id": getUserEndpoint,
    },
  },
};
const getUserEndpoint = endpointsFactory.build({
  method: "get",
  input: withMeta(
    z.object({
      // id is the route path param, always string
      id: z.string().transform((value) => parseInt(value, 10)),
      // other inputs (in query):
      withExtendedInformation: z.boolean().optional(),
    }),
  ).example({
    id: "12",
    withExtendedInformation: true,
  }),
  // ...
});
```

- The default configuration of `inputSources` has been changed.

```typescript
const newInputSourcesByDefault: InputSources = {
  get: ["query", "params"],
  post: ["body", "params", "files"],
  put: ["body", "params"],
  patch: ["body", "params"],
  delete: ["body", "query", "params"],
};
```

### v3.0.0

- No changes. [November 20](https://en.wikipedia.org/wiki/Transgender_Day_of_Remembrance) release.

### v3.0.0-beta2

- No changes. Compiled using the recently released Typescript 4.5.2.

### v3.0.0-beta1

- **Warning**: There are breaking changes described below:
  - Minimum compatible Node version changed from ~~10~~ to 12.
  - The exports map restricts the possibility to import/require the package files to the entry points only.
  - The deprecated type `ConfigType` removed — please use `createConfig()` instead.
- The library is now distributed as a dual package containing both CJS (CommonJS) and ESM (ECMAScript Module).
- Mime version is 3.0.0.

## Version 2

### v2.10.2

- The version of http-errors is 1.8.1.

### v2.10.1

- Mime version is 2.6.0.
- Minor fix in importing Zod utility type.

### v2.10.0

- Feature #165. You can add examples to the generated documentation.
  - Introducing new method `withMeta()`. You can wrap any Zod schema in it, for example: `withMeta(z.string())`.
  - `withMeta()` provides you with additional methods for generated documentation. At the moment there is one so far:
    `withMeta().example()`.
  - You can use `.example()` multiple times for specifying several examples for your schema.
  - You can specify example for the whole IO schema or just for a one of its properties.
  - `withMeta()` can be used within Endpoint and Middleware as well. Their input examples will be merged for the
    generated documentation.
  - Check out the example of the generated documentation in the `example` folder.
  - Notice: `withMeta()` mutates its argument.

```typescript
import { defaultEndpointsFactory } from "express-zod-api";

const exampleEndpoint = defaultEndpointsFactory.build({
  method: "post",
  description: "example user update endpoint",
  input: withMeta(
    z.object({
      id: z.number().int().nonnegative(),
      name: z.string().nonempty(),
    }),
  ).example({
    id: 12,
    name: "John Doe",
  }),
  output: withMeta(
    z.object({
      name: z.string(),
      timestamp: z.number().int().nonnegative(),
    }),
  ).example({
    name: "John Doe",
    timestamp: 1235698995125,
  }),
  handler: async () => {},
});
```

### v2.9.0

- Zod version is 3.11.6.
- Feature #111. You can add description to any Zod schema, for example: `z.string().describe('Something')`.
  - You can add description to a whole I/O schema or its property.
  - This description will be included into the generated Swagger / OpenAPI documentation.

```yaml
example:
  parameters:
    - name: id
      in: query
      required: true
      schema:
        description: a numeric string containing the id of the user
        type: string
        pattern: /\d+/
```

### v2.8.2

- Zod version is 3.10.3.

### v2.8.1

- Fixed issue #169. Suddenly I found out that `yarn` does NOT respect `yarn.lock` files of sub-dependencies. So the
  version of `zod` defined in my `yarn.lock` file does not actually mean anything when doing `yarn add express-zod-api`.
  - The recently released version of Zod (3.10.x) seems to have some breaking changes, it should not be installed
    according to my lock file.
  - I'm locking the dependency versions in `package.json` file from now on.
  - `npm` users are also affected since the distributed lock file is for `yarn`.

### v2.8.0

- I did my best in order to improve the documentation and list the recently implemented features.
- Feature #158: ability to specify the input sources for each request method.
- New config option `inputSources` allows you to specify the properties of the request, that are combined into an
  input that is being validated and available to your endpoints and middlewares.

```typescript
import { createConfig } from "express-zod-api";

createConfig({
  // ...,
  inputSources: {
    // the default value is:
    get: ["query"],
    post: ["body", "files"],
    put: ["body"],
    patch: ["body"],
    delete: ["query", "body"],
  },
});
```

- For example, in case you need `query` along with `body` available to your endpoints handling POST requests, consider:

```typescript
createConfig({
  // ...,
  inputSources: {
    post: ["query", "body", "files"],
  },
});
```

- The order in array matters: last item has the highest priority in case of the same name properties.

### v2.7.0

- From now on, I want to express my support to trans people in the IT world.
  Transgender rights are human rights and all human beings are born free and equal in dignity.
  I believe that the problem of discrimination against the rights of trans people is not visible enough,
  so I add startup logo in this regard.
- However, you can turn it off with a simple setting:

```typescript
import {createConfig} from 'express-zod-api';

const config = createConfig({
  startupLogo: false,
  ...
});
```

### v2.6.0

- Zod version is 3.9.8.
  - It supports the ability to specify the key schema of `z.record()`.
  - In case of using enums and literals in the key schema they will be described as required ones in the generated
    OpenAPI / Swagger documentation.

```typescript
// example
z.record(
  z.enum(["option1", "option2"]), // keys
  z.boolean(), // values
);
```

- Feature #145: `attachRouting()` now returns the `logger` instance and `notFoundHandler`. You can use it with your
  custom express app for handling `404` (not found) errors:

```typescript
const { notFoundHandler } = attachRouting(config, routing);
app.use(notFoundHandler);
app.listen();
```

- Or you can use the `logger` instance with any `ResultHandler` for the same purpose:

```typescript
const { logger } = attachRouting(config, routing);
app.use((request, response) => {
  defaultResultHandler.handler({
    request,
    response,
    logger,
    error: createHttpError(404, `${request.path} not found`),
    input: null,
    output: null,
  });
});
app.listen();
```

### v2.5.2

- Fixed a bug due to which the API did not respond in case of an error within the `ResultHandler`.
  - In this case the `LastResortHandler` comes into play.
  - It sets the status code to `500` and sends out plain text with an error message.
  - It is not customizable yet, and it's meant to be kept very simple in case of JSON conversion errors.

### v2.5.1

- Fixed a bug due to which the execution of the code could continue despite the possible closing of the response
  stream by one of the middlewares.
  - Affected Node versions: below 12.9.0.

### v2.5.0

- New feature: file uploads!
- The processing of files is provided by `express-fileupload` which is based on `busboy`.
- Introducing the new schema: `z.upload()`.
- New configuration option:

```typescript
const config = createConfig({
  server: {
    upload: true,
    // or selected express-fileupload's options:
    // @see https://github.com/richardgirges/express-fileupload#available-options
    upload: {
      uploadTimeout: 60000,
      useTempFiles: true,
      safeFileNames: true,
      preserveExtension: 4,
      tempFileDir: "/var/tmp",
    },
  },
});
```

- Creating the `Endpoint`:

```typescript
const fileUploadEndpoint = defaultEndpointsFactory.build({
  method: "post",
  type: "upload", // <- new option, required
  input: z.object({
    avatar: z.upload(),
  }),
  output: z.object({
    /* ... */
  }),
  handler: async ({ input: { avatar } }) => {
    // avatar: {name, mv(), mimetype, encoding, data, truncated, size, etc}
    // avatar.truncated is true on failure
    return {
      /* ... */
    };
  },
});
```

- The file upload currently supports requests having POST method and `multipart/form-data` content type.
- You can send other data and specify additional `input` parameters, including arrays and objects.
- Fixed the OPTIONS duplication issue in response header when `cors` option is enabled:

```http request
# before
Access-Control-Allow-Methods: POST, OPTIONS, OPTIONS
# after
Access-Control-Allow-Methods: POST, OPTIONS
```

### v2.4.0

- Zod version is 3.8.2.
- Supporting new string format: `cuid`.
- Supporting new Zod schema `z.preprocess()`.
  Please avoid using it for Endpoint outputs.
- Supporting default values of optional properties in OpenAPI/Swagger documentation.

```typescript
// example
z.object({
  name: z.string().optional().default("John Wick"),
});
```

### v2.3.3

- Zod version is 3.7.3.
- Removed usage of the deprecated `ZodObject`'s method `.nonstrict()` in the example and Readme since it's not required.

### v2.3.2

- Zod version is 3.7.2.
- I've also updated it to `^3.7.2` in the `package.json` file in case of package manager issues.

### v2.3.1

- Fixed a type mismatch issue when the configuration is declared in a separate file using the `ConfigType`.
  - `ConfigType` is now deprecated _(will be removed in v3)_.
  - Please use helper function `createConfig()`.
  - This way it assigns the correct type for using configuration with `createServer()` and `attachRouting()`.

```typescript
// before
const configBefore: ConfigType = {
  server: {
    listen: 8090,
  },
  cors: true,
  logger: {
    level: "debug",
    color: true,
  },
};
// after
export const configAfter = createConfig({
  server: {
    listen: 8090,
  },
  cors: true,
  logger: {
    level: "debug",
    color: true,
  },
});
```

### v2.3.0

- Changes and improvements of the generated Swagger / OpenAPI documentation:

```yaml
ZodArray: # z.array()
  before:
    type: array
    items:
      type: type # type of the array items
  after:
    type: array
    items:
      type: type
    minItems: value # optional, when z.array().min(value)
    maxItems: value # optional, when z.array().max(value)
ZodTuple: # z.tuple()
  before:
    error: unsupported
  after:
    type: array
    items:
      oneOf: [] # schemas of the tuple items
    minItems: value # number of items in the tuple
    maxItems: value # number of items in the tuple
    description: "0: type, 1: type, etc"
```

### v2.2.0

- Changes and improvements of the generated Swagger / OpenAPI documentation:

```yaml
ZodBigInt: # z.bigint()
  before:
    type: integer
    format: int64
  after:
    type: integer
    format: bigint
ZodNumber: # z.number()
  before:
    type: number
  after:
    type: number | integer # when z.number().int()
    format: double | int64 # when z.number().int()
    # MIN_VALUE or MIN_SAFE_INTEGER of Number or z.number().min(value)
    minimum: 5e-324 | -9007199254740991 | value
    # MAX_VALUE or MAX_SAFE_INTEGER of Number or z.number().max(value)
    maximum: 1.7976931348623157e+308 | 9007199254740991 | value
    # Taking into account z.number().min(), .max(), .positive(), .nonnegative(), etc
    exclusiveMinimum: true | false
    exclusiveMaximum: true | false
ZodString: # z.string()
  before:
    type: string
  after:
    type: string
    minLength: value # optional, when z.string().min(value)
    maxLength: value # optional, when z.string().max(value)
    format: email | uuid | url # when z.string().email(), .uuid(), .url()
    pattern: /your regular expression/ # when z.string().regex(value)
```

- Since `z.number().int()` is a
  [JS Number](https://developer.mozilla.org/en-US/docs/Web/JavaScript/Reference/Global_Objects/Number) which is
  neither `int32` nor `int64` but rather `int53`, I made a decision to describe it as `int64` predefined `format` with
  an indispensable minimum and maximum values.

### v2.1.1

- Fixed issue [#92](https://github.com/RobinTail/express-zod-api/issues/92): The error
  `Cannot convert undefined or null to object` in OpenAPI generator when using `z.record()` type has been fixed.
- Supporting type `z.any()` in OpenAPI generator.

### v2.1.0

- Zod version is 3.7.1.
- New response schema type `ZodFile` can be created using `z.file()`. It has two refinements: `.binary()` and
  `.base64()` which also reflected in the generated Swagger / OpenAPI documentation.
  You can use it instead of `z.string()` with `createApiResponse()`:

```typescript
// before
const fileStreamingEndpointsFactoryBefore = new EndpointsFactory(
  createResultHandler({
    getPositiveResponse: () => createApiResponse(z.string(), "image/*"),
    // ...,
  }),
);

// after
const fileStreamingEndpointsFactoryAfter = new EndpointsFactory(
  createResultHandler({
    getPositiveResponse: () => createApiResponse(z.file().binary(), "image/*"),
    // ...,
  }),
);
```

- Please do NOT use `z.file()` within the `Endpoint` input / output object schemas.

### v2.0.0

- First stable release of the v2.
- All dependencies are up-to-date.
- Minor changes of response descriptions in OpenAPI / Swagger documentation generator.

### v2.0.0-beta4

- The code has not been changed from the previous version.
- I've added the [Security policy](https://github.com/RobinTail/express-zod-api/blob/master/SECURITY.md).
- The last thing that still confuses me is the naming of the `getPositiveResponse` and `getNegativeResponse` properties
  of `ResultHandlerDefinition`. The first of which has to be a method, since it depends on the output of the `Endpoint`,
  and the second, although it shouldn't, I made it this way for consistency.
- In any case, my idea for a stable release of the second version in a week has now been formed, but if you have any
  feedback, suggestions, recommendations, complaints, please let me know. I've added a
  [section](https://github.com/RobinTail/express-zod-api#your-input-to-my-output) to the Readme file on how to do this.

### v2.0.0-beta3

- Some private methods have been made "really private" using the new typescript hashtag syntax.
- Fixed `EndpointOutput<>` type helper for the non-object response type in the `ResultHandlerDefinition`.

### v2.0.0-beta2

- Zod version is 3.5.1.
- Better examples including a custom `ResultHandler` and a file download.
- Fixed a bug of incorrect `getPositiveMimeTypes()` and `getNegativeMimeTypes()` usage in Swagger docs generator.

### v2.0.0-beta1

- **Warning**: There are breaking changes described below.
  In general, if you used the `defaultResultHandler` before, then you won't have to change much of code.
- **Motivation**. I really like the first version of the library for its simplicity and elegance,
  but there is one imperfection in it. The available methods and type helpers do not allow to disclose the complete
  response of the endpoint, including the specification of a successful and error response for which the
  `ResultHandler` is responsible. So I decided to fix it, although it made the implementation somewhat more
  complicated, but I found it important. However, it brought a number of benefits, which are also described below.
- Node version required: at least `10.0.0` and the library target now is `ES6`.
- Type `ResultHandler` is no longer exported, please use `createResultHandler()` or `defaultResultHandler`.
- The `setResultHandler()` method of `EndpointsFactory` class has been removed. The `ResultHandlerDefinition` has
  to be specified as an argument of `EndpointsFactory` constructor. You can use `defaultResultHandler` or
  `createResultHandler()` for this, or you can use `defaultEndpointsFactory`.

```typescript
// before
export const endpointsFactoryBefore = new EndpointsFactory();
// after
export const endpointsFactoryAfter = new EndpointsFactory(defaultResultHandler);
// which is the same as
import { defaultEndpointsFactory } from "express-zod-api";
```

- The optional property `resultHandler` of `ConfigType` has been replaced with `errorHandler`.

```typescript
// before
resultHandler: ResultHandler; // optional
// after
errorHandler: ResultHandlerDefinition<any, any>; // optional, default: defaultResultHandler
```

- New methods of `Endpoint` class `getPositiveResponseSchema()` and `getNegativeResponseSchema()` return the
  complete response of the endpoint taking into account the `ResultHandlerDefinition` schemas.
  New methods: `getPositiveMimeTypes()` and `getNegativeMimeTypes()` return the array of mime types.
- New type helping utility: `EndpointResponse<E extends AbstractEndpoint>` to be used instead of `EndpointOutput`
  returns the complete type of the endpoint response including both positive and negative cases.

```typescript
// Example. Before (v1):
import { EndpointOutput } from "express-zod-api";

const myEndpointV1 = endpointsFactory.build({
  method: "get",
  input: z.object({
    /* ... */
  }),
  output: z.object({
    name: z.string(),
  }),
  handler: async () => ({
    /* ... */
  }),
});
type MyEndpointOutput = EndpointOutput<typeof myEndpointV1>; // => { name: string }

// and after (v2):
import { defaultEndpointsFactory, EndpointResponse } from "express-zod-api";

const myEndpointV2 = defaultEndpointsFactory.build({
  method: "get",
  input: z.object({
    /* ... */
  }),
  output: z.object({
    name: z.string(),
  }),
  handler: async () => ({
    /* ... */
  }),
});
type MyEndpointResponse = EndpointResponse<typeof myEndpointV2>; // => the following type:
//  {
//    status: 'success';
//    data: { name: string };
//  } | {
//    status: 'error',
//    error: { message: string };
//  }
```

- Obtaining the OpenAPI / Swagger specification has been simplified: now you can call `getSpecAsYaml()` method
  directly on `OpenAPI` class instance. There is also a new option `errorResponseDescription`.

```typescript
// before
new OpenAPI({
  /* ... */
}).builder.getSpecAsYaml();
// after
new OpenAPI({
  /* ... */
}).getSpecAsYaml();
```

- OpenAPI / Swagger specification no longer uses references for schemas and parameters, so they are inline now.
  Instead of `default` entry in `responses` there are HTTP status codes `200` and `400` that represent positive
  and negative responses accordingly. Response schemas are now complete as well.
- For creating your own `ResultHandlerDefinition` please use `createResultHandler()`. It also requires
  `createApiResponse()` to be used that takes a response schema and optional mime types as arguments.
  The endpoint output should be wrapped in `markOutput()`. So far this is the only way I have come up with to
  facilitate type inference with essentially double nesting of generic types. Typescript does not yet support such
  features as `MyGenericType<A<B>>`.

```typescript
// before
const myResultHandlerV1: ResultHandler = ({
  error,
  request,
  response,
  input,
  output,
  logger,
}) => {
  /* ... */
};
// after
const myResultHandlerV2 = createResultHandler({
  getPositiveResponse: <OUT extends IOSchema>(output: OUT) =>
    createApiResponse(
      z.object({
        // ...,
        someProperty: markOutput(output),
      }),
      ["mime/type1", "mime/type2"], // optional, default: application/json
    ),
  getNegativeResponse: () =>
    createApiResponse(
      z.object({
        /* ... */
      }),
    ),
  handler: ({ error, input, output, request, response, logger }) => {
    /* ... */
  },
});
```

## Version 1

### v1.3.1

- Improving the coverage I found a bug and fixed it.
  In some cases there was an issue with CORS requests: [preflight OPTIONS requests](https://developer.mozilla.org/en-US/docs/Web/HTTP/CORS#preflighted_requests).
  Despite the enabled configuration option `cors: true` the OPTIONS requests have not been handled properly.
  This was leading to the 404 error with a message "Can not OPTIONS \<route\>".
  The issue has been fixed and covered by multiple tests.

### v1.3.0

- Zod version is 3.2.0.
- Minor changes to logging internal server errors.

### v1.2.1

- Additional handling of keys in `Routing` objects.
- `createServer`, `attachRouting` and `new OpenAPI()` may throw an Error in case of using slashes in `Routing` keys.

### v1.2.0

- Ability to specify the endpoint description and [export it to the Swagger / OpenAPI specification](https://github.com/RobinTail/express-zod-api#swagger--openapi-specification).

```typescript
// example
const endpoint = endpointsFactory.build({
  description: "Here is an example description of the endpoint",
  // ...,
});
```

- Ability to specify either `methods` or `method` property to `.build()`. This is just a more convenient way for a single method case.

```typescript
// example
const endpoint = endpointsFactory.build({
  method: "get", // same as methods:['get'] before
  // ...,
});
```

- Ability for a route to have multiple Endpoints attached depending on different methods.
  It can also be the same Endpoint that handle multiple methods as well.
  This is a solution for the question raised in issue [#29](https://github.com/RobinTail/express-zod-api/issues/29).

```typescript
// example of different I/O schemas for /v1/user
const routing: Routing = {
  v1: {
    user: new DependsOnMethod({
      get: myEndpointForGetAndDelete,
      delete: myEndpointForGetAndDelete,
      post: myEndpointForPostAndPatch,
      patch: myEndpointForPostAndPatch,
    }),
  },
};
```

### v1.1.0

- Zod version is v3.1.0.

### v1.0.0

- First version based on the stable Zod release.
- Zod version is v3.0.2.
- Other dependencies has been upgraded to the latest versions as well.

## Version 0

### v0.7.2

- Readme file updates:
  - Transformations
  - `ResultHandler`
  - better examples

### v0.7.1

- Readme file updates:
  - Concept description update.
  - Excess property check according to the new features of version 0.7.0.
- Refactoring of `defaultResultHandler` and `ResultHandler` calls in `server.ts`.

### v0.7.0

- Zod version is v3.0.0-beta.1.
- Ability to use z.ZodIntersection and z.ZodUnion as an I/O schema for handlers and middlewares.

```typescript
// example
const middleware = createMiddleware({
  input: z
    .object({
      one: z.string(),
    })
    .or(
      z.object({
        two: z.number(),
      }),
    ),
  middleware: async ({ input }) => ({
    input, // => type: { one: string } | { two: number }
  }),
});
```

- Ability to use `z.transform()` in handler's output schema.

```typescript
// example
const endpoint = factory.build({
  methods: ["post"],
  input: z.object({}),
  output: z.object({
    value: z.string().transform((str) => str.length),
  }),
  handler: async ({ input, options }) => ({
    value: "test", // => in response: { value: 4 }
  }),
});
```

- Supplying parameters to `EndpointsFactory::constructor()` is now prohibited. Please use `.addMiddleware()` and `.setResultHandler()` as the right way in order to achieve the correct input schema type in handlers.

### v0.6.1

- Nothing special. Just new logo and the dataflow diagram update.

### v0.6.0

- OpenAPI / Swagger specification generator now supports `ZodNullable`, `ZodOptional`, `ZodUnion` and `ZodIntersection` properties.

### v0.5.0

- `ConfigType` changes:

```typescript
// before
export interface ConfigType {
  server: {
    listen: number | string;
    cors: boolean;
    jsonParser?: NextHandleFunction;
    resultHandler?: ResultHandler;
  };
  logger: LoggerConfig | winston.Logger;
}

// after
export type ConfigType = (
  | {
      server: {
        // server configuration
        listen: number | string; // preserved
        jsonParser?: NextHandleFunction; // preserved
      };
    }
  | {
      // or your custom express app
      app: Express;
    }
) & {
  cors: boolean; // moved
  resultHandler?: ResultHandler; // moved
  logger: LoggerConfig | Logger;
};
```

- More convenient way to attach routing to your custom express app:

```typescript
// before
initRouting({ app, logger, config, routing });
// after
const config: ConfigType = { app /* ..., */ };
attachRouting(config, routing);
```

### v0.4.1

- Minor Readme file fixes and clarifications.
- Nice dataflow diagram.

### v0.4.0

- Ability to specify your custom Winston logger in config.
- `createLogger()` now accepts `LoggerConfig` as an argument:

```typescript
// before
createLogger(config);
// after
createLogger(config.logger);
```

### v0.3.1

- Minor Readme file fixes and clarifications.

### v0.3.0

- Zod version is v3.0.0-alpha33.
- The syntax for generating the Swagger/OpenAPI specification has changed:

```typescript
// before
generateOpenApi().getSpecAsYaml();
// after
new OpenAPI().builder.getSpecAsYaml();
```

### v0.2.4

- Refactoring of Endpoint::execute() method.

### v0.2.3 & v0.2.2

- First published release.
- Zod version is v3.0.0-alpha4.<|MERGE_RESOLUTION|>--- conflicted
+++ resolved
@@ -2,14 +2,13 @@
 
 ## Version 16
 
-<<<<<<< HEAD
 ### 16.6.0
 
 - Refactoring: using walker (traverse) for checking nested schemas.
   - This makes it easier to scale and reuse.
 - Refactoring: simplified `next` shorthand of the schema walker.
   - This improved the preformance slightly.
-=======
+
 ### 16.5.3
 
 - Fixed the bug #1517 found reported by [@kotsmile](https://github.com/kotsmile):
@@ -28,7 +27,6 @@
   minimum: -1.7976931348623157e+308 # <——— correct
   maximum: 1.7976931348623157e+308
 ```
->>>>>>> 4c0f9576
 
 ### 16.5.2
 
