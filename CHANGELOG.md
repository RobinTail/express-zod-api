--- conflicted
+++ resolved
@@ -2,18 +2,16 @@
 
 ## Version 16
 
-<<<<<<< HEAD
 ### v16.6.0
 
 - Refactoring: using walker (traverse) for checking nested schemas.
   - This makes it easier to scale and reuse.
 - Refactoring: simplified `next` shorthand of the schema walker.
   - This improved the preformance slightly.
-=======
+
 ### v16.5.4
 
 - Refactoring: simplified the `next()` method of the schema walker (traverse).
->>>>>>> ffee922c
 
 ### v16.5.3
 
