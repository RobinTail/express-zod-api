--- conflicted
+++ resolved
@@ -6,14 +6,11 @@
 
 - **Breaking changes**:
   - `express-fileupload` and `compression` become optional peer dependencies;
-<<<<<<< HEAD
   - `winston` becomes an optional (peer dependency), and you can now use any compatible logger besides it;
-  - Methods `createConfig`, `createLogger` and `testEndpoint()` are changed (read the migration guide below).
-=======
   - Method `createServer()` becomes async;
   - Method `testEndpoint()` requires an additional argument;
+  - Methods `createConfig()`, and `createLogger()` are changed;
   - Read the migration guide below.
->>>>>>> 0a8c5677
 - Features:
   - Supporting any logger having `debug()`, `warn()`, `info()` and `error()` methods;
     - If no logger is specified, it will use `console` instead.
@@ -23,8 +20,6 @@
     - Install `express-fileupload` and `@types/express-fileupload` packages;
   - If you have `compression` option enabled in your config:
     - Install `compression` and `@types/compression` packages;
-<<<<<<< HEAD
-    - Replace `compression` property with `compressor: compression()` in config.
   - For the `logger` option in your config:
     - If it's assigned with an object like `{ level: "debug", color: true }`:
       - Replace it with `logger: createLogger({ winston, level: "debug", color: true })`.
@@ -36,20 +31,15 @@
     - Specify the `config` within the object argument of the `new EndpointsFactory()`;
     - This will make it aware of the type of actual logger you're using.
     - It does not affect custom ResultHandlers and Middlewares — use `logger as ParticularLogger` syntax if needed.
-=======
   - If you're using the entities returned from `createServer()` method:
     - Add `await` before calling it: `const {...} = await createServer(...)`.
     - If you can not use `await` (on the top level of CommonJS):
       - Wrap your code with async IIFE: `(async () => { ... })()`, which will allow you to use `await`;
       - Or use `.then()` syntax of `Promise`.
->>>>>>> 0a8c5677
   - If you're using `testEndpoint()` method:
     - Specify either `mockFn: jest.fn` or `mockFn: vi.fn` within its object argument.
 
 ```typescript
-<<<<<<< HEAD
-import compression from "compression";
-import fileUpload from "express-fileupload";
 import winston from "winston";
 import {
   createConfig,
@@ -60,11 +50,6 @@
 } from "express-zod-api";
 
 const config = createConfig({
-  server: {
-    // The following two options are required to operate normally:
-    uploader: fileUpload({ abortOnLimit: false, parseNested: true }),
-    compressor: compression(),
-  },
   logger: createLogger({ winston, level: "debug", color: true }),
 });
 
@@ -72,15 +57,12 @@
   config, // this makes Endpoint's handler aware of the actual logger
   resultHandler: defaultResultHandler,
 });
-=======
-import { createServer, testEndpoint } from "express-zod-api";
 
 // This async IIFE wrapper is only needed when using await on the top level CJS
 (async () => {
   // await is only needed when you're using the returns of createServer()
   const { app, httpServer } = await createServer(config, routing);
 })();
->>>>>>> 0a8c5677
 
 const { responseMock } = testEndpoint({
   endpoint,
