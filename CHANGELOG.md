--- conflicted
+++ resolved
@@ -2,9 +2,8 @@
 
 ## Version 6
 
-### v6.1.4
-
-<<<<<<< HEAD
+### v6.2.0
+
 - The following methods and utility types have been marked as deprecated:
   - `markOutput()`,
   - `EndpointInput<>`,
@@ -12,9 +11,10 @@
   - `EndpointResponse<>`.
 - These entities were used for informing the Frontend on types of API endpoints.
 - Instead, consider the new approach on generating a Frontend Client (see Readme).
-=======
+
+### v6.1.4
+
 - `zod` version is 3.15.1.
->>>>>>> 2645a203
 
 ### v6.1.3
 
