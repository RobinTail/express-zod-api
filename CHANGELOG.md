# Changelog

## Version 17

### v17.3.0

<<<<<<< HEAD
- Featuring `options` in Result Handler.
  - The same ones that come from the middlewares to Endpoint's handler.
  - You can use them for cleaning up resources (if required) allocated by the entities created by middlewares.
  - Suggested use case: database clients that do not close their connections when their instances are destroyed.
  - The `options` coming to Result Handler can be empty or incomplete in case of errors and failures.

```typescript
import {
  createResultHandler,
  EndpointsFactory,
  createMiddleware,
} from "express-zod-api";

const resultHandlerWithCleanup = createResultHandler({
  handler: ({ options }) => {
    if ("dbClient" in options && options.dbClient) {
      (options.dbClient as DBClient).close(); // sample cleanup
    }
    // your implementation
  },
});

const dbProvider = createMiddleware({
  handler: async () => ({
    dbClient: new DBClient(), // sample entity that requires cleanup
  }),
});

const dbEquippedFactory = new EndpointsFactory(
  resultHandlerWithCleanup,
).addMiddleware(dbProvider);
=======
- Ability to use the configured logger for debugging uploads.
  - In the `express-fileupload` package starting from version 1.5.0
    [I made the logger customizable](https://github.com/richardgirges/express-fileupload/pull/371).
  - Using at least the specified version of `express-fileupload` and having its `debug` option enabled, the upload
    related logs are processed using the logger from the `express-zod-api` configuration.
  - Please note: the `.debug()` method of the configured logger is used for upload related logging, therefore the
    severity `level` of that logger must be configured accordingly in order to see those messages.

```typescript
import { createConfig } from "express-zod-api";
import { Logger } from "winston";

// using Winston logger
declare module "express-zod-api" {
  interface LoggerOverrides extends Logger {}
}

const config = createConfig({
  server: {
    listen: 8090,
    logger: { level: "debug" }, // simplified Winston config enabling debug level
    upload: { debug: true }, // writes messages using Winston::debug()
  },
});
```

```text
info: Listening 8090
debug: Express-file-upload: New upload started avatar->file.svg, bytes:0
debug: Express-file-upload: Uploading avatar->file.svg, bytes:1138...
debug: Express-file-upload: Upload finished avatar->file.svg, bytes:1138
debug: Express-file-upload: Upload avatar->file.svg completed, bytes:1138.
debug: Express-file-upload: Busboy finished parsing request.
info: POST: /v1/avatar/upload
>>>>>>> 6083837b
```

### v17.2.1

- Fixed a bug due to which a custom logger instance could be perceived as a simplified `winston` logger config.
  - In particular, the issue arose for `pino` logger having the `level` option set to `debug`, `warn` or `silent`.
  - This led to an attempt to load the `winston` logger, which may not have been installed.
  - In this case, the following error occurred: `[MissingPeerError]: Missing peer dependency: winston`.
  - The issue was found and reported by [@daniel-white](https://github.com/daniel-white).

### v17.2.0

- Introducing `beforeUpload` option for the `upload` option in config:
  - A code to execute before connecting the upload middleware;
  - It can be used to connect a middleware that restricts the ability to upload;
  - It accepts a function similar to `beforeRouting`, having `app` and `logger` in its argument.

```typescript
import createHttpError from "http-errors";
import { createConfig } from "express-zod-api";

const config = createConfig({
  server: {
    upload: {
      beforeUpload: ({ app, logger }) => {
        app.use((req, res, next) => {
          if (req.is("multipart/form-data") && !canUpload(req)) {
            return next(createHttpError(403, "Not authorized"));
          }
          next();
        });
      },
    },
  },
});
```

### v17.1.2

- Fixed Uncaught Exception when using `limitError` feature.
  - The exception was caused by excessive `next()` call from `express-fileupload` after handling the `limitError`.
  - The issue did not affect the actual response since it had already been sent.
  - In general, the problem arose due to asynchronous processing.
  - The version introduces an upload failure handler instead of relying on the `limitHandler` of `express-fileupload`.
  - Thus, handling the failed uploads is carried out after completing them.
  - The specified `limitError` is only applicable to the `fileSize` limit, other limits do not trigger errors.
  - The `limitError` feature introduced in v17.1.0.

### v17.1.1

- Fixed wrong status code sending in case of upload failures when `limitError` is `HttpError`.
  - The feature introduced in v17.1.0.
  - The status code used to be always `400`.

### v17.1.0

- Ability to configure upload limits and an error in case the uploaded file exceeds them:
  - Enabled `limits` option for `upload` feature in config;
  - See the [Busboy documentation](https://www.npmjs.com/package/busboy#exports) for details on `limits`;
  - Added `limitError` option to `upload` feature in config (optional);
  - The error assigned to `limitError` is handled by `errorHandler` in config (the negative response case);
  - When the `limitError` is not set, the `truncated` property of the uploaded file reflects the issue;
  - Thanks to [@rottmann](https://github.com/rottmann) for his contribution.

```ts
import { createConfig } from "express-zod-api";
import createHttpError from "http-errors";

export const config = createConfig({
  server: {
    upload: {
      limits: { fileSize: 51200 },
      limitError: createHttpError(413, "The file is too large"),
    },
  },
});
```

### v17.0.1

- Fixed logo for terminals supporting only 256 colors.

### v17.0.0

- **Breaking changes**:
  - `DependsOnMethod::endpoints` removed;
  - Refinment methods of `ez.file()` removed;
  - Minimum version of `vitest` supported is 1.0.4.
- How to migrate confidently:
  - If you're using refinment methods of `ez.file()`:
    - Replace ~~`ez.file().string()`~~ to `ez.file("string")`;
    - Replace ~~`ez.file().buffer()`~~ to `ez.file("buffer")`;
    - Replace ~~`ez.file().base64()`~~ to `ez.file("base64")`;
    - Replace ~~`ez.file().binary()`~~ to `ez.file("binary")`.
  - If you're using `DependsOnMethod::endpoints`:
    - Use the `pairs` property instead.
  - If you're using version 0 of `vitest`:
    - Upgrade it to the latest v1.

## Version 16

### v16.8.1

- Changed the order of an operation properties within generated Documentation.
  - That should make it more human-readable even without using any UI.
  - The new order briefly: explanation — first, request making — second, possible responses — last.

```yaml
before:
  - operationId
  - responses
  - description
  - summary
  - tags
  - parameters
  - requestBody
  - security
after:
  - operationId
  - summary
  - description
  - tags
  - parameters
  - requestBody
  - security
  - responses
```

### v16.8.0

- Fixed a bug on logging objects having circular references by the default `winston` logger.
  - The issue only occurred if the `level` was set to `warn`.
  - In that particular case objects were serialized using the `JSON.stringify()` method to reduce production logs.
  - However, that method could not handle possible circular references within the object.
  - This version relies on `inspect()` method of `node:util` instead, for serializing objects in all cases.
  - When the `level` is set to `debug` the inspected objects will be pretty printed.
  - When the `level` is set to `warn` the inspected objects will be serialized in one line.
- Additionaly, new option `depth` added to `SimplifiedWinstonConfig` that can be `number | null` being `2` by default.
  - The option controls how deeply the objects should be inspected, serialized and printed.
  - It can be set to `null` or `Infinity` for unlimited depth.

```typescript
// Reproduction example
import { createConfig, createServer } from "express-zod-api";

const config = createConfig({ logger: { level: "warn" } });
const { logger } = await createServer(config, {});

const subject = {};
subject.prop = subject;

// before: TypeError: Converting circular structure to JSON
// after:  Circular reference <ref *1> { prop: [Circular *1] }
logger.error("Circular reference", subject);
```

```typescript
// Feature example
import { createConfig } from "express-zod-api";

createConfig({ logger: { level: "debug", color: true, depth: 4 } });
createConfig({ logger: { level: "debug", depth: Infinity } });
createConfig({ logger: { level: "warn", depth: null } });
```

### v16.7.1

- Fixed logging arrays by the default `winston` logger.

```typescript
// before: Items { '0': 123 }
// after:  Items [ 123 ]
logger.debug("Items", [123]);
```

### v16.7.0

- Introducing the `beforeRouting` feature for the `ServerConfig`:
  - The new option accepts a function that receives the express `app` and a `logger` instance.
  - That function runs after parsing the request but before processing the `Routing` of your API.
  - But most importantly, it runs before the "Not Found Handler".
  - The option enables the configuration of the third-party middlewares serving their own routes or establishing their
    own routing besides your primary API when using the standard `createServer()` method.
  - The option helps to avoid making a custom express app, the DIY approach using `attachRouting()` method.
  - The option can also be used to connect additional request parsers, like `cookie-parser`.

```ts
import { createConfig } from "express-zod-api";
import ui from "swagger-ui-express";

const config = createConfig({
  server: {
    listen: 80,
    beforeRouting: ({ app, logger }) => {
      logger.info("Serving the API documentation at https://example.com/docs");
      app.use("/docs", ui.serve, ui.setup(documentation));
    },
  },
});
```

### v16.6.2

- Internal method `Endpoint::_setSiblingMethods()` removed (since v8.4.1);
- The public property `DependsOnMethod::endpoints` is deprecated and will be removed in v17.

### v16.6.1

- Performance fix for uploads processing (since v16.1.0).

### v16.6.0

- Refactoring: using a walker (traverse) for checking nested schemas.
  - This improved the performance and made it easier to scale and reuse.
- Performance fix for metadata processing (since v16.2.1).

### v16.5.4

- Refactoring: simplified the `next()` method of the schema walker (traverse).

### v16.5.3

- Fixed the bug #1517 found and reported by [@kotsmile](https://github.com/kotsmile):
  - The minimum allowed float was incorrectly specified in the generated documentation;
  - Applies only to `z.number()` having no `.min()` and no `.int()` refinements.

```yaml
before:
  type: number
  format: double
  minimum: 5e-324 # <——— bug
  maximum: 1.7976931348623157e+308
after:
  type: number
  format: double
  minimum: -1.7976931348623157e+308 # <——— correct
  maximum: 1.7976931348623157e+308
```

### v16.5.2

- Refactoring: rewrote some reducers using declarative and functional approach.
  - In certain cases it improved the performance slightly.

### v16.5.1

- Excluding empty `properties` in the generated documentation.
  - Applies to both `z.object()` and `z.record()`.

```yaml
before:
  type: object
  properties: {}
after:
  type: object
```

### v16.5.0

- Flattening nested intersections of object schemas in the generated documentation:
  - Intersections (`.and()`) help to combine input schemas of endpoints and middlewares into a single schema;
  - When endpoint uses several middlewares it could lead to multiple nested `allOf` entries;
  - This version tries to flatten them when possible, thanks to [@arlyon](https://github.com/arlyon)'s contribution.

```yaml
before:
  allOf:
    - type: object
      properties:
        a:
          type: string
      required:
        - a
    - type: object
      properties:
        b:
          type: string
      required:
        - b
after:
  type: object
  properties:
    a:
      type: string
    b:
      type: string
  required:
    - a
    - b
```

### v16.4.1

- Removed redundant duplication when documenting the request parameters.

### v16.4.0

- Featuring the child logger support for your convenience:
  - In case you need a slightly different or preconfigured logger for each request, the new feature comes handy;
  - The common use case is logging a unique request ID;
  - Previously, for that purpose you most likely used middlewares, but there is a better way now;
  - In the configuration you can now specify `childLoggerProvider` returning a logger instance;
  - When specified, the returned child logger will replace the `logger` in all handlers for each request;
  - The provider function receives the initially configured logger and the request, it can also be asynchronous;
  - Consider the following example in case of Winston logger:

```typescript
import { createConfig } from "express-zod-api";
import { Logger } from "winston"; // or another compatible logger
import { randomUUID } from "node:crypto";

declare module "express-zod-api" {
  // this approach enables the .child() method availability
  interface LoggerOverrides extends Logger {}
}

const config = createConfig({
  // logger: ...,
  childLoggerProvider: ({ parent, request }) =>
    parent.child({ requestId: randomUUID() }),
});
```

### v16.3.0

- Switching to using native `zod` methods for proprietary schemas instead of custom classes (`ez` namespace):
  - Each proprietary schema now relies on internal Metadata;
  - Validation errors for `ez.file()` are changed slightly;
  - The following refinements of `ez.file()` are deprecated and will be removed later:
    - ~~`ez.file().string()`~~ — use `ez.file("string")` instead,
    - ~~`ez.file().buffer()`~~ — use `ez.file("buffer")` instead,
    - ~~`ez.file().base64()`~~ — use `ez.file("base64")` instead,
    - ~~`ez.file().binary()`~~ — use `ez.file("binary")` instead.

### v16.2.2

- Fixed issue #1458 reported by [@elee1766](https://github.com/elee1766):
  - `z.string()` having RegExp based refinements were incorrectly described by `Documentation` (`pattern` property).

### v16.2.1

- Refactoring some methods involved in metadata and schema processing.
- Fixed several messages of errors related to documenting proprietary schemas.

### v16.2.0

- Notice: upgrading to this version, make sure you are NOT supplying type parameters to the `EndpointsFactory`:
  - `new EndpointsFactory(...)` — correct,
  - ~~`new EndpointsFactory<...>(...)`~~ — incorrect,
  - See [issue #1444](https://github.com/RobinTail/express-zod-api/issues/1444) for details.
- Feature #1431: Ability to declare different response schemas for different HTTP status codes.
  - Previously, `ResultHandler` could only have one schema and one status code for its positive and negative responses.
  - Assuming the purposes of consistent responses, one pair was enough, giving decisive importance to their payload.
  - However, based on discussions #1193 and #1332, and thanks to [@danclaytondev](https://github.com/danclaytondev)
    and [@huyhoang160593](https://github.com/huyhoang160593) this version brings an ability for `ResultHandler` to
    respond slightly differently for different status codes, as well as defining several codes per response variant.
  - All that is taken into account when generating the Documentation or a frontend client (Integration).
  - Consider the following example of a REST API's entity creation endpoint as a guideline:

```ts
import { z } from "zod";
import {
  EndpointsFactory,
  createResultHandler,
  getStatusCodeFromError,
} from "express-zod-api";
import assert from "node:assert/strict";
import createHttpError from "http-errors";

const statusDependingFactory = new EndpointsFactory(
  createResultHandler({
    getPositiveResponse: (output) => ({
      statusCodes: [201, 202], // multiple status codes for one positive response schema
      schema: z.object({ status: z.literal("created"), data: output }),
    }),
    getNegativeResponse: () => [
      {
        statusCode: 409, // special response schema for the status code
        schema: z.object({ status: z.literal("exists"), id: z.number().int() }),
      },
      {
        statusCodes: [400, 500], // additional response schema for multiple status codes
        schema: z.object({ status: z.literal("error"), reason: z.string() }),
      },
    ],
    handler: ({ error, response, output }) => {
      if (error) {
        const code = getStatusCodeFromError(error);
        const payload =
          code === 409 && "id" in error && typeof error.id === "number"
            ? { status: "exists", id: error.id }
            : { status: "error", reason: error.message };
        response.status(code).json(payload);
        return;
      }
      response.status(201).json({ status: "created", data: output });
    },
  }),
);

const entityCreationEndpoint = statusDependingFactory.build({
  method: "post",
  input: z.object({ name: z.string().min(1) }),
  output: z.object({ id: z.number().int().positive() }),
  handler: async ({ input: { name } }) => {
    assert(
      isNewName, // sample condition
      createHttpError(409, "That one already exists", { id: 16 }),
    );
    return { id: 16 }; // sample id
  },
});
```

### v16.1.0

- Improving the documentation of endpoints based on middlewares having `security` schema with `type: "input"`.
  - According to the OpenAPI specification, endpoints designed to accept some authentication key are expected to
    receive it as the request query parameter,
  - However `express-zod-api` is designed to combine multiple properties of the `Request` into a single `input` object.
  - Those properties are configurable for each method via the `inputSources` config option.
  - Therefore, the authentication key for the such middleware can alternatively OR must actually be supplied within
    the request body, depending on the API configuration.
  - The depiction of security schema as a one expecting the query parameter (due to the limitation of the OpenAPI)
    could lead to discrepancies or confusion, so this version offers a solution for that problem.
  - Depending on the case, along with the `in` property, either the `x-in-alternative` or `x-in-actual` extension is
    added to the security schema depiction, as well as the `description` property explaining the case.

```ts
const authMiddleware = createMiddleware({
  security: { type: "input", name: "key" },
});

const config = createConfig({
  inputSources: {
    patch: ["body", "query"], // has request body as alternative input source
    put: ["body"], // does not have the request query as input source
  },
});
```

```yaml
securitySchemes:
  FOR_PATCH_REQUEST:
    type: apiKey
    in: query
    name: key
    x-in-alternative: body # added
    description: key CAN also be supplied within the request body
  FOR_PUT_REQUEST:
    type: apiKey
    in: query # can not be set to "body"
    name: key
    x-in-actual: body # added
    description: key MUST be supplied within the request body instead of query
```

### v16.0.0

- Potentially breaking changes:
  - Some methods and properties of the `Documentation` class (which extends the OpenAPI builder) might be changed.
  - Options `successfulResponseDescription` and `errorResponseDescription` of `Documentation` constructor are renamed.
- Features:
  - Switching to [OpenAPI 3.1](https://swagger.io/specification/) for generating better Documentation for your API.
    - Consider [the new UI](https://editor-next.swagger.io/) for exploring the produced documentation.
  - Improved way of configuring descriptions and naming of the generated documentation components:
    - Intoroducing the new option `descriptions` holding several formatting functions.
  - Ability to generate formatted typescript client using the new async method `printFormatted` of the `Integration`
    class when the `prettier` package is installed (detects automatically).
    - Ability to supply your own typescript formatting function into that new method.
  - Ability to split the response types (to positive and negative ones) when generating the client or API types.
    - Featuring the `splitResponse` option of the `Integration` class constructor.
- How to migrate:
  - If you are using `successfulResponseDescription` option of `Documentation` constructor:
    - Replace it with `descriptions/positiveResponse` assigned with the string returning function;
  - If you are using `errorResponseDescription` option of `Documentation` constructor:
    - Replace it with `descriptions/negativeResponse` assigned with the string returning function;
  - If you do not modify the generated documentation and only using its `getSpecAsYaml` or `getSpecAsJson` methods:
    - No further action required.
  - If you're using any properties or other methods of the `Documentation` class:
    - Please refer to the [specification](https://swagger.io/specification/) and the
      [OpenAPI migration guide](https://www.openapis.org/blog/2021/02/16/migrating-from-openapi-3-0-to-3-1-0) in order
      to adjust your implementation accordingly.

```ts
import { Documentation, Integration } from "express-zod-api";

// featuring new way of configuring component descriptions and naming:
new Documentation({
  descriptions: {
    positiveResponse: ({ method, path }) =>
      `${method} ${path} successful response`, // replaces successfulResponseDescription
    negativeResponse: ({ method, path }) => `${method} ${path} error response`, // replaces errorResponseDescription
    requestBody: ({ operationId }) => `${operationId} request body`, // featuring
    requestParameter: () => "Parameter", // featuring
  },
});

// regular unformatted integration remains:
new Integration(/*...*/).print();
// featuring the formatted one, detects prettier automatically:
await new Integration(/*...*/).printFormatted();
// featuring, splitted response types:
new Integration({ splitResponse: true });
```

## Version 15

### v15.3.0

- Method `createConfig()` now supports express router as an `app` for using with `attachRouting()` method.
  - Thanks to [@sarahssharkey](https://github.com/sarahssharkey)'s contribution.

```ts
import express from "express";
import { createConfig } from "express-zod-api";

const router = express.Router();
const config = createConfig({ app: router });
```

### v15.2.0

- Supporting Node 20 starting from version 20.0.0 (previously it was 20.1.0).
- Debug message informing on the package build version on startup.
  - It will also tell you whether a CJS or ESM build is running.
- Improved words recognition for automatically generated identifiers in `Integration` and `Documentation`.
  - Thanks to [@shawncarr](https://github.com/shawncarr) for the contribution.

```yaml
method: GET
path: /companies/:companyId/users/:userId
operationId:
  before: GetCompaniesCompanyidUsersUserid
  after: GetCompaniesCompanyIdUsersUserId
```

### v15.1.0

- The distribution becomes ESM first, while remaining dual (CJS support remains).
  - This should not be a breaking change: the right files should be chosen automatically.
  - However, the filenames in `dist` folder are renamed:
    - for ESM: `index.js` and `index.d.ts`,
    - for CJS: `index.cjs` and `index.d.cts`.

### v15.0.1

- Development environment improvements:
  - Transitioned from an exclusive approach to the inclusive one:
    - Introducing the list of `files` included into the distribution (instead of ignoring redundant ones).
  - Stable testing environment:
    - Inclusive, stable and extendible `tsconfig.json` files;
    - Stable `package.json` for integration, ESM and compatibility tests;
    - Dedicated environment for Issue #952 test.
  - Simplified development commands.

### v15.0.0

- **Breaking changes**:
  - Packages `express-fileupload` and `compression` become optional peer dependencies;
  - Methods `createServer()` and `attachRouting()` become async;
  - Method `createLogger()` requires an additional argument;
  - Read the migration guide below.
- Features:
  - Supporting any logger having `debug()`, `warn()`, `info()` and `error()` methods;
    - Package `winston` is now optional.
  - Supporting any testing framework having a function mocking method for `testEndpoint()`:
    - Both `jest` and `vitest` are supported automatically;
    - With most modern Node.js you can also use the integrated `node:test` module.
  - Introducing module augmentation approach for integrating chosen logger and testing framework.
- How to migrate while maintaining previous functionality and behavior:
  - Near your `const config` add a module augmentation statement based on `winston.Logger` type (see example below).
  - If you have `upload` option enabled in your config:
    - Install `express-fileupload` and `@types/express-fileupload` packages;
  - If you have `compression` option enabled in your config:
    - Install `compression` and `@types/compression` packages;
  - If you're using the entities returned from `createServer()` or `attachRouting()` methods:
    - Add `await` before calling those methods.
    - If you can not use `await` (on the top level of CommonJS):
      - Wrap your code with async IIFE or use `.then()` (see example below).
  - If you're using `testEndpoint()` method:
    - Add module augmentation statement once anywhere within your tests based on `jest.Mock` type (see example below).
  - If you're using `createLogger()` helper:
    - Consider using `logger` property supplied to `createConfig()` instead;
    - Otherwise, supply also the `winston` argument to the helper (`import winston from "winston"`).

```typescript
import winston from "winston";
import { createConfig, createLogger, createServer } from "express-zod-api";

// Use the logger property of config to use Winston logger
const config = createConfig({
  logger: { level: "debug", color: true }, // or instance of any compatible logger
});

// If you need that pretty logger outside the API, use the existing helper instead:
const logger = createLogger({ winston, level: "debug", color: true });

// Set the type of the logger used near your configuration
declare module "express-zod-api" {
  interface LoggerOverrides extends winston.Logger {}
}

// if using entities returned from createServer() or attachRouting(): add "await" before it.
// For using await on the top level CJS, wrap it in async IIFE:
// (async () => { await ... })();
const { app, httpServer } = await createServer(config, routing);
```

```typescript
// Adjust your tests: set the MockOverrides type once anywhere
declare module "express-zod-api" {
  interface MockOverrides extends jest.Mock {} // or Mock from vitest
}

// Both jest and vitest are supported automatically
import { testEndpoint } from "express-zod-api";
const { responseMock } = await testEndpoint({ endpoint });

// For other testing frameworks:

// 1. specify fnMethod property
import { mock, Mock } from "node:test";
await testEndpoint({
  endpoint,
  fnMethod: mock.fn.bind(mock), // https://nodejs.org/docs/latest-v20.x/api/test.html#mocking
});
// 2. and set the MockOverrides type once
declare module "express-zod-api" {
  interface MockOverrides extends Mock {} // Mock of your testing framework
}
```

## Version 14

### v14.2.5

- Hotfix for 14.2.4: handling the case of empty object supplied as a second argument to the logger methods.

```typescript
logger.info("Payload", {});
```

### v14.2.4

- Fixed internal logging format when primivite are supplied as a second argument to the logger methods.

```typescript
logger.info("Listening", 8090);
```

### v14.2.3

- `express-fileupload` version is 1.4.3.

### v14.2.2

- Hotfix: exporting `AppConfig` and `ServerConfig` types to in order to prevent the issue #952.

### v14.2.1

- Improving the type of `createConfig()` method by using overloads.
  - This should resolve the confusion on two different types of configuration that this method accepts.
  - The object argument has either to have `server` OR `app` property, it can not have them both.
  - The config having `server` is for using with `createServer()`, while the one having `app` is for `attachRouting()`.
- Upgraded `tsup` and `esbuild` involved in building the distribution.

### v14.2.0

- `express-fileupload` version is 1.4.2.
- Featuring raw data handling in requests: you can now accept `application/octet-stream` typed requests and similar.
  - Including the mentioned MIME type of the request in the generated documentation.
- In order to enable this feature you need to set the `rawParser` config option to `express.raw()`.
  - Explore its additional options [in Express.js documentation](https://expressjs.com/en/4x/api.html#express.raw).
- When the feature is enabled, the raw data is placed into `request.body.raw` property, being `Buffer`.
- The proprietary schema `ez.file()` is now equipped with two additional refinements:
  - `.string()` — for parsing string data, default for backward compatibility.
  - `.buffer()` — for parsing `Buffer` and to accept the incoming raw data.
- In order to define an input schemas of endpoints and middlewares, a new shorthand schema exposed for your convenience:
  - `ez.raw()` — which is the same as `z.object({ raw: ez.file().buffer() })`.
  - Thus, the raw data becomes available to a handler as `input.raw` property.

```typescript
import express from "express";
import { createConfig, defaultEndpointsFactory, ez } from "express-zod-api";

const config = createConfig({
  server: {
    rawParser: express.raw(), // enables the feature
  },
});

const rawAcceptingEndpoint = defaultEndpointsFactory.build({
  method: "post",
  input: ez
    .raw() // accepts the featured { raw: Buffer }
    .extend({}), // for additional inputs, like route params, if needed
  output: z.object({ length: z.number().int().nonnegative() }),
  handler: async ({ input: { raw } }) => ({
    length: raw.length, // raw is Buffer
  }),
});
```

### v14.1.0

- Featuring an ability to configure `host` and other listening options when using `createServer()` method.
  - The `listen` property now supports object of type `ListenOptions`.
  - Ensure having `@types/node` installed for assistance.
  - Find out more about those options
    [in Node.js documentation](https://nodejs.org/dist/latest-v20.x/docs/api/net.html#serverlistenoptions-callback).
  - Thanks to [@huyhoang160593](https://github.com/huyhoang160593) for noticing the lack of configurability.

```typescript
import { createConfig } from "express-zod-api";

createConfig({
  server: {
    // example usage:
    listen: {
      port: 8080,
      host: "custom",
      backlog: 200,
      ipv6Only: true,
    },
  },
});
```

### v14.0.3

- Fixed issue #1269 reported by [@alindsay55661](https://github.com/alindsay55661):
  - `TS4023: Exported variable ... has or is using name Metadata from external module ... but cannot be named.`

### v14.0.2

- Refactoring: consistent implementation for creating and starting HTTP and HTTPS servers in `createServer()` method.

### v14.0.1

- Technical update: no new features, a bit of cleanup and refactoring.

### v14.0.0

- **Breaking changes**:
  - `http-errors` becomes a peer dependency — you have to install it manually.
    - You might also need to install `@types/http-errors` if you're using `createHttpError` in your implementation.
  - `typescript` is a required peer dependency.
  - Minimum version of `zod` is 3.22.3.
  - The class `DependsOnMethodError` is removed — catch `RoutingError` instead if needed.
- **Potentially breaking changes**:
  - The type `FlatObject` changed from `Record<string, any>` to `Record<string, unknown>`.
    - If a custom `ResultHandler` handles properties of the `output`, it might need to ensure its actual type.
  - In case of body parsing failure the `ResultHandler` receives `null` into its `input` argument instead of raw body.
    - Utilize the `request.body` within a custom `ResultHandler` in that case if needed.
  - The type of `ResultHandler`'s arguments `input` and `output` is changed from `any` to `FlatObject | null`.
- Other changes:
  - Ensure having the following packages installed for the types assistance:
    - `yarn add --dev @types/express @types/node @types/http-errors`
    - or `npm install -D @types/express @types/node @types/http-errors`
  - The property `DependsOnMethod::methods` is renamed to `endpoints`.

```typescript
// before
import { createHttpError } from "express-zod-api";
// after
import createHttpError from "http-errors";
```

## Version 12

### v12.5.1

- Technical update before releasing next major version.
- I also would like to remind you to upgrade your `zod` (peer dependency) to at least 3.22.3.
  - Check out [the security advice](https://github.com/advisories/GHSA-m95q-7qp3-xv42) to find out why.

### v12.5.0

- Featuring an ability to specify multiple server URLs when generating documentation.
  - This feature is a shorthand for `new Documentation().addServer()`

```typescript
new Documentation({
  serverUrl: ["https://example1.com", "https://example2.com"],
  // ...
});
```

### v12.4.0

- Feature: ability to assign a function to the `operationId` property of the `EndpointsFactory::build()` argument.
  - This can help to customize the Operation ID for the endpoints serving multiple methods.

```typescript
import { defaultEndpointsFactory } from "express-zod-api";

defaultEndpointsFactory.build({
  methods: ["get", "post"],
  operationId: (method) => `${method}Something`,
  // ...
});
```

### v12.3.0

- Featuring the ability to customize the `operationId` in the generated documentation.
  - Using the new property of `EndpointsFactory::build()` method you can now override the value of the
    corresponding `operationId` of the endpoint in generated documentation.
  - When using this feature, you must ensure the uniqness of the IDs you specified across your API endpoints.
  - The feature is implemented by [@john-schmitz](https://github.com/john-schmitz).

```typescript
import { defaultEndpointsFactory } from "express-zod-api";

defaultEndpointsFactory.build({
  operationId: "SampleOperation",
  // ...
});
```

### v12.2.0

- Featuring a new input source: `headers`.
  - This is an opt-in feature requiring you to specify `headers` entry in the `inputSources` of your configuration.
  - The feature is limited to custom headers only (the ones starting with `x-` prefix).
  - The headers are lowercase when describing their validation schema.
  - Parameters in request headers described the following way are supported by the documentation generator.

```typescript
import { createConfig, defaultEndpointsFactory } from "express-zod-api";
import { z } from "zod";

createConfig({
  inputSources: {
    get: ["query", "headers"],
  }, // ...
});

defaultEndpointsFactory.build({
  method: "get",
  input: z.object({
    "x-request-id": z.string(), // this one is from request.headers
    id: z.string(), // this one is from request.query
  }), // ...
});
```

### v12.1.0

- This version fixes the issue 1182 introduced in version 10.0.0-beta1, manifesting as Typescript errors `TS4023` and
  `TS4094` only when `declaration` feature is enabled in your `tsconfig.json`.
  - Several protected properties of `Endpoint` are made entirely private.
  - Several types are exposed: `CommonConfig`, `MiddlewareDefinition`, `ResultHandlerDefinition`, `BasicSecurity`,
    `BearerSecurity`, `CookieSecurity`, `CustomHeaderSecurity`, `InputSecurity`, `OAuth2Security`, `OpenIdSecurity`.
    - They are not meant to be used in your implementation and only needed to prevent the error in particular case.
    - Instead of `CommonConfig` type use `createConfig()` method.
    - Instead of `MiddlewareDefinition` type use `createMiddleware()` method.
    - Instead of `ResultHandlerDefinition` type use `createResultHandler()` method.
    - Instead of the mentioned security types use the `security` property of the `createMiddleware()` argument.
  - The issue 1182 is the continuation of the issue 952 "Infussicient exports" (for consumer's declaration).
    - Found and reported by [@bobgubko](https://github.com/bobgubko)

### v12.0.2

- `express-fileupload` version is 1.4.1.

### v12.0.1

- Minor fixes: JSDoc for `Security` type, `arrayResultHandler` type.
- Minor technical update: all `@types/*` packages have been recently reformatted.

### v12.0.0

- **Breaking changes**:
  - `winston` becomes a peer dependency — you need to install it manually.
  - Minimum Node versions supported: 18.0.0 and 20.1.0.
    - Node versions 16 and 19 are EOL and no longer supported.
  - Minimum Typescript version supported: 5.1.3.
  - Minimum Jest version supported: 28 (optional peer dependency for testing endpoints).
- Other changes:
  - The distribution now consists of 4 files in `dist` directory:
    - for ESM: `index.mjs` and `index.d.mts`,
    - for CJS: `index.js` and `index.d.ts`.
  - Routes having URL params are no longer quoted in the generated documentation.
    - This change is caused by a fix to the `yaml` dependency.

```yaml
before:
  "/v1/user/{id}":
after:
  /v1/user/{id}:
```

## Version 11

### v11.7.0

- Good news for array lovers and those struggling with migrating legacy APIs to use this library.
- New feature: `arrayResultHandler` (and corresponding `arrayEndpointsFactory`).
  - Please avoid using them for new projects: responding with array is a bad practice keeping your endpoints from
    evolving without breaking changes.
  - This result handler expects your endpoint to have the property named `items` in its output schema.
  - The `items` property should be the `ZodArray` schema.
  - The value of that property is used as the response.
  - Missing the `items` property will result in internal error (status code `500`).
  - The negative response schema is `z.string()`, meaning that in case of error the response will be its plain message.
  - The result handler also supports examples, as well as documentation and client generation.
  - Check out the [example endpoint](/example/endpoints/list-users.ts) for details.
- This version also contains a corresponding fix:
  - Fixed depicting the examples in case of `z.array()` and `z.string()` as response schemas in `ResultHandler`.

```yaml
before:
  examples:
    arrayResponseExample:
      value:
        "0":
          name: Hunter Schafer
        "1":
          name: Laverne Cox
        "2":
          name: Patti Harrison
    stringResponseExample:
      value:
        "0": S
        "1": a
        "2": m
        "3": p
        "4": l
        "5": e
after:
  examples:
    arrayResponseExample:
      value:
        - name: Hunter Schafer
        - name: Laverne Cox
        - name: Patti Harrison
    stringResponseExample:
      value: Sample
```

### v11.6.0

- The generated client is now equipped with the `endpointTags` constant that can be involved into your implementation.
  - Thanks to [@miki725](https://github.com/miki725) for the idea of this feature.

### v11.5.0

- The following methods added to the mocked `response` object for `testEndpoint()` method:
  - `send`, `setHeader`, `header`.

### v11.4.0

- Supporting `z.readonly()` of `zod` v3.22.
  - For the purposes of depicting REST APIs `ZodReadonly` is described the same way as its inner schema.

### v11.3.0

- Thanks to [@dev-m1-macbook](https://github.com/dev-m1-macbook) who noticed that the method needed for getting
  examples within a custom `ResultHandler` is not exported. This problem is now fixed.
  - Exposing `getExamples()` method having object based parameter with following props:
    - `schema` — the subject to retrieve examples from (previously set by `withMeta().example()` method).
    - `variant` _(optional)_ — either `original` _(default)_ or `parsed` literal. The last one applies possible
      transformations.
    - `validate` _(optional)_ — boolean, filters out invalid examples, enabled for `parsed` variant.
  - **Warning**: Getting parsed or validated examples of `z.lazy()` having circular references must be avoided.
  - Despite having two options for various needs, in case of proxying your examples withing a custom `ResultHandler`
    those are not required. Consider the following approach implemented in the default `ResultHandler`:

```ts
const defaultResultHandler = createResultHandler({
  getPositiveResponse: (output: IOSchema) => {
    // Examples are taken for proxying: no validation needed for this
    const examples = getExamples({ schema: output });
    const responseSchema = withMeta(
      z.object({
        status: z.literal("success"),
        data: output,
      }),
    );
    return examples.reduce<typeof responseSchema>(
      (acc, example) =>
        acc.example({
          status: "success",
          data: example,
        }),
      responseSchema,
    );
  },
  // ...
});
```

### v11.2.0

- `winston` version is 3.10.0.
- `triple-beam` version is 1.4.1.
- Rearranged exports in `package.json`.

### v11.1.1

- Technical update, no new features.
  - `@tsconfig/node16` base version is 16.1.0.
  - Using `node:` prefix for importing builtin modules.
  - `typescript` v5.1.6, `esbuild` v0.18.10 and `rollup` v3.25.3.

### v11.1.0

- Sourcemaps are removed from the distribution.
  - No one has ever used them for reporting issues.
  - Their size is significantly large.
- Both CJS and ESM bundles have their own declaration files:
  - `/dist/index.d.ts` for CJS,
  - `/dist/esm/index.d.ts` for ESM.
  - The `exports` entry of `package.json` is adjusted accordingly.

### v11.0.0

- **Breaking changes**:
  - Minimum Node version supported: 16.14.0.
  - `OpenAPIError` renamed to `DocumentationError`.
    - It also now only accepts an object argument. Use its `message` prop instead.
  - `OpenAPI` class removed. Use `Documentation` one instead (same constructor props).
  - `Client` class removed. Use `Integration` one instead (the default `variant` is `client`).

## Version 10

### v10.9.0

- `winston` version is 3.9.0.

### v10.8.1

- Add missing `async` keyword to `ExpressZodAPIClient::provide()` method.

### v10.8.0

- Supporting Node 20.
  - Minimum supported version of Node 20.x is 20.1.0.

### v10.7.1

- For the `new Integration({ variant: "types" })` the following types added:
  - `Path`, `Method`, `MethodPath`, `Input`, `Response`.

### v10.7.0

- Reverting the changes made in v10.2.0: restoring `openapi3-ts` dependency.
  - `openapi3-ts` version is 4.1.2.

### v10.6.0

- Feature #974: Integration variant.
  - `Integration::constructor()` has gotten a new property `variant` with two possible values:
    - `client` _(default)_ — the familiar entity for making typed requests and received typed responses;
    - `types` — only types of your endpoint requests and responses (for making a DIY solution).
  - The deprecated ~~`Client::constructor()`~~ implies `client` variant of `Integration`.

### v10.5.0

- Errors that may occur when generating documentation are now more informative.
  - Changes made to the message of `OpenAPIError` class.

```yaml
# example of additional details in the second line of the error message
before: >-
  Using transformations on the top level of input schema is not allowed.
after: |-
  Using transformations on the top level of input schema is not allowed.
  Caused by input schema of an Endpoint assigned to POST method of /v1/user/:id path.
```

### v10.4.0

- For the future features and improvements the following entities are renamed:
  - ~~`Client`~~ class becomes the `Integration`.
  - ~~`OpenAPI`~~ class becomes the `Documentation`.
  - For backward compatibility the previously assigned names are still supported until the next major release.
  - Developers are advised to adjust their implementation accordingly.

```ts
// before
new Client(/*...*/);
new OpenAPI(/*...*/);
// after
new Integration(/*...*/);
new Documentation(/*...*/);
```

### v10.3.2

- Hotfix on fixing the previously mentioned issue #952.
  - The following interfaces are now exported from the index file directly:
    - `ZodFileDef`, `ZodUploadDef`, `ZodDateInDef`, `ZodDateOutDef`.

### v10.3.1

- Attempted to fix the issue #952 of the insufficient exports of the proprietary schema definitions.
  - The issue introduced in version 10.0.0-beta1 due to changing the compiler to `tsup`.
  - The issue manifests only when `declaration` is enabled in your `tsconfig.json`.
  - The issue causes following error:
    - `TS4023: Exported variable '' has or is using name 'ZodFileDef' from external module "" but cannot be named.`
  - The following interfaces are now available within the exported `ez` namespace:
    - `ez.ZodFileDef`, `ez.ZodUploadDef`, `ez.ZodDateInDef`, `ez.ZodDateOutDef`.

### v10.3.0

- Feature #945 for a client generator, proposed by [@McMerph](https://github.com/McMerph).
  - Configurable style of object's optional properties.
  - Client generator has gotten a new parameter `optionalPropStyle` which is an optional object having two optional
    properties: `withQuestionMark` and `withUndefined` that enable customization on the generated types.
    - Example with question mark: `{ someProp?: boolean }`.
    - Example with undefined: `{ someProp: boolean | undefined }`.
  - For backward compatibility the default value is `{ withQuestionMark: true, withUndefined: true }`.
    - Example of default behavior: `{ someProp?: boolean | undefined }`

```ts
// example
new Client({
  routing,
  optionalPropStyle: { withQuestionMark: true }, // no `| undefined`
}).print();
```

### v10.2.0

- The functionality of `openapi3-ts` is implemented inside the library.
  - The code state corresponds to the version 4.1.1 of `openapi3-ts`.

### v10.1.3

- Fixed issue #929, found and reported by [@shroudedcode](https://github.com/shroudedcode).
  - Customized description of request parameters have not been depicted correctly when generating the documentation.

### v10.1.2

- Fixed issue #907, found and reported by [@McMerph](https://github.com/McMerph).
  - HTTP response status code in case of malformed body or other body-parser errors changed from `500` to `400`.

### v10.1.1

- Fixed issue #900, found and reported by [Max Cohn](https://github.com/maxcohn).
  - Do not set `nullable` property to the depictions having no `type` property according to OpenAPI specification.
  - Affected schemas: `z.any()` and `z.preprocess()`.

```yaml
# depiction of z.any() in the generated documentation
before:
  format: any
  nullable: true
after:
  format: any
```

### v10.1.0

- Feature #876: Supporting `z.lazy()` (including circular schemas) for the client generator.
  - This is an addition to the feature #856 released in version 9.3.0.

### v10.0.0

- This release contains the fix from version 9.4.2.
- Read the release notes on beta versions for migration strategy from v9.

### v10.0.0-beta6

- This release contains the fix from version 9.4.1.

### v10.0.0-beta5

- Fixed DTS path for ESM in package.json.

### v10.0.0-beta4

- No changes.

### v10.0.0-beta3

- This release contains features from versions 9.3.0 (incl. hotfix 9.3.1) and 9.4.0.
- **BREAKING** changes:
  - `Client::constructor()` now requires an object argument having `routing` property.

```ts
// before
new Client(routing).print();
// after
new Client({ routing }).print();
```

### v10.0.0-beta2

- **BREAKING** changes to the behavior of a public method.
  - The feature method `withMeta` _(introduced in v2.1.0)_ used to mutate its argument (`zod` schema) in order to
    extend it with additional methods.
  - If you're using this feature _within_ the call of `EndpointsFactory::build()`, there is no issue.
  - However, if you're using a schema assignment (to some const) along with this method, this might lead to unexpected
    results.
  - The following case is reported by [@McMerph](https://github.com/McMerph) in issue #827.
    - Reusing a schema assigned to a const for its several wrappings by `withMeta` and setting different examples.
    - In this case all examples were set to the original const.
  - This release fixes that behavior by making `withMeta` immutable: it returns a new copy of its argument.

```ts
// the example case
const originalSchema = z.string();
const schemaA = withMeta(originalSchema).example("A");
const schemaB = withMeta(originalSchema).example("B");
// BEFORE: all three const have both examples "A" and "B"
// AFTER:
// - originalSchema remains intact
// - schemaA has example "A"
// - schemaB has example "B"
```

### v10.0.0-beta1

- This release is based on the features of version 9.2.1.
- **BREAKING** changes to the concept of dependencies.
  - `zod` becomes a peer dependency, fixes issue #822.
    - You need to install it manually and adjust your imports accordingly.
  - `express` becomes a peer dependency as well.
    - You need to install it manually.
  - `typescript` becomes an optional peer dependency.
    - When using a client generator, you need to install it manually.
    - The minimal supported version is 4.9.3.
  - Proprietary schemas are now exported under the namespace `ez`.
    - Imports and utilization should be adjusted accordingly.
    - Affected schemas: `file`, `dateIn`, `dateOut`, `upload`.
  - If facing Typescript errors `TS4023` or `TS4094`, ensure disabling `declaration` option in your `tsconfig.json`.
- **BREAKING** changes to the engines.
  - The minimal Node version is now 14.18.0.
- Due to switching to `tsup` builder, the file structure has changed:
  - `/dist/index.js` — CommonJS bundle;
  - `/dist/esm/index.js` — ESM bundle;
  - `/dist/index.d.ts` — types declaration bundle.

```ts
// before
import { z } from "express-zod-api";
const stringSchema = z.string();
const uploadSchema = z.upload();
```

```ts
// after
import { z } from "zod"; // module changed
import { ez } from "express-zod-api"; // new namespace
const stringSchema = z.string(); // remains the same
const uploadSchema = ez.upload(); // namespace changed
```

## Version 9

### v9.4.2

- Fixed issue #892, found and reported by [@McMerph](https://github.com/McMerph).
  - Several examples for Array-Like schemas (`z.array()` and `z.tuple()`) used to be merged in the generated documentation due to the bug in `getExamples()` method.

### v9.4.1

- Fixing the example implementation for the generated client in case of `DELETE` method.
  - Since v9.0.0-beta1 request `body` is no longer accepted (by default) as an input source.
  - The example implementation is now aligned accordingly to use query parameters.

### v9.4.0

- Feature #875, proposed by [@VideoSystemsTech](https://github.com/VideoSystemsTech).
  - Ability to document the API specification keeping the schemas organized within named components.
  - `OpenAPI::constructor()` is equipped with a new optional property `composition` that can be:
    - `inline` (default) — schemas are depicted directly in a place of their usage;
    - `components` (feature) — schemas are depicted within the `components` section and have references by their names.

```ts
// example usage
new OpenAPI({
  routing,
  config,
  version: "1.2.3",
  title: "My API",
  serverUrl: "https://example.com",
  composition: "components", // <——
}).getSpecAsYaml();
```

### v9.3.1

- Hotfix for the feature #856
  - `$ref` is equipped with the required prefix: `#/components/schemas/`.

```yaml
before:
  $ref: 2048581c137c5b2130eb860e3ae37da196dfc25b
after:
  $ref: "#/components/schemas/2048581c137c5b2130eb860e3ae37da196dfc25b"
```

### v9.3.0

- Feature #856, proposed by [@TheWisestOne](https://github.com/TheWisestOne) in discussion #801.
  - Supporting `z.lazy()` in the documentation generator (OpenAPI), including circular schemas.
  - The feature is only available for the OpenAPI generator, it's not available for the client generator yet.
  - OpenAPI references are utilized in order to limit the possible recursion.
  - A new optional property added to the constructor of the OpenAPI class:
    - `serializer` is the function that accepts a schema and returns its unique identifier in order to compare them.
    - When omitted, the default one used, which is `JSON.stringify()` + `SHA1` hash as a `hex` digest.
    - If/when it's not enough precise, consider specifying your own implementation.

```yaml
# having z.lazy() within your IO schema
before:
  error: Zod type ZodLazy is unsupported
after:
  schema:
    type: object
    properties:
      lazyProperty:
        $ref: 2048581c137c5b2130eb860e3ae37da196dfc25b # sample reference
  components:
    schemas:
      2048581c137c5b2130eb860e3ae37da196dfc25b:
        type: array
        items:
          $ref: 2048581c137c5b2130eb860e3ae37da196dfc25b # circular reference
```

### v9.2.1

- `zod` version is 3.21.4.

### v9.2.0

- `zod` version is 3.21.2.
  - `ulid` string format support added.

### v9.1.0

- `zod` version is 3.21.0
  - General support of the following string formats in the documentation: `cuid2`, `ip`, `emoji`.

### v9.0.0

- No additional changes since v9.0.0-beta4.
  - Read the release notes on beta versions for migration strategy from v8.

### v9.0.0-beta4

- This release contains the feature from version [8.11.0](#v8110).
- **BREAKING** changes:
  - `createApiResponse()` method is removed. Read the release notes to v8.11.0 for migration strategy.
- Potentially **BREAKING** changes:
  - The following changes correspond to the entities that are not supposed to be used directly, however they are public.
  - `Endpoint::constructor()`
    - `mimeTypes` property is removed from the argument.
  - `Endpoint` public methods replaced:
    - `getPositiveStatusCode()` —> `getStatusCode("positive")`
    - `getNegativeStatusCode()` —> `getStatusCode("negative")`
    - `getInputSchema()` —> `getSchema("input")`
    - `getOutputSchema()` —> `getSchema("output")`
    - `getPositiveResponseSchema()` —> `getSchema("positive")`
    - `getNegativeResponseSchema()` —> `getSchema("negative")`
    - `getInputMimeTypes()` —> `getMimeTypes("input")`
    - `getPositiveMimeTypes()` —> `getMimeTypes("positive")`
    - `getNegativeMimeTypes()` —> `getMimeTypes("negative")`

### v9.0.0-beta3

- This release contains the feature from version [8.10.0](#v8100).

### v9.0.0-beta2

- Potentially **BREAKING** changes:
  - Fixed problem #787, reported and resolved by [@TheWisestOne](https://github.com/TheWisestOne).
    - Validation errors thrown from within the Middlewares and Endpoint handlers unrelated to the IO do now lead to the
      status code `500` instead of `400`, when you're using the `defaultResultHandler` or `defaultEndpointsFactory`.
      - It enables you to use zod (via the exposed `z` namespace) for the internal needs of your implementation, such as
        validating the data coming from your database, for example.
    - Historically, `ZodError` meant the error related to the input validation, but it's changed.
      - New error class created: `InputValidationError`.
      - If you have a custom `ResultHandler` that relies on `ZodError` for responding with `400` code, you need to
        change that condition to `InputValidationError` in order to keep that behaviour.
    - Luckily, the following entities were exposed and became available for the convenience of your migration:
      - `OutputValidationError`,
      - `InputValidationError` _(new)_,
      - `getMessageFromError()`,
      - `getStatusCodeFromError()`.
    - Consider using `getStatusCodeFromError()` inside your custom `ResultHandler`, or make the following changes:

```typescript
// Your custom ResultHandler
// Before: if you're having an expression like this:
if (error instanceof z.ZodError) {
  response.status(400);
}
// After: replace it to this:
if (error instanceof InputValidationError) {
  response.status(400);
}
// Or: consider the alternative:
const statusCode = getStatusCodeFromError(error);
const message = getMessageFromError(error);
response.status(statusCode);
```

### v9.0.0-beta1

- This release is based on version 8.9.4.
- Potentially **BREAKING** changes:
  - Fixed issue #820, reported and resolved by [@McMerph](https://github.com/McMerph).
    - Request `body` is no longer considered as an input source for `DELETE` request.
    - Despite the fact that this method MAY contain `body` (it's not explicitly prohibited), it's currently considered
      a bad practice to rely on it. Also, it led to a syntax error in the generated documentation according to OpenAPI
      3.0 specification.
    - In case you have such Endpoints that rely on inputs collected from `DELETE` request body and want to continue,
      add the following property to your configuration in order to keep the previous behavior without changes to your
      implementation.
    - Read the [customization instructions](https://github.com/RobinTail/express-zod-api#customizing-input-sources).

```yaml
inputSources: { delete: ["body", "query", "params"] }
```

## Version 8

### v8.11.0

- Feature #824, proposed by [@McMerph](https://github.com/McMerph).
  - In your custom `ResultHandler` you can now specify the status codes used for positive and negative responses.
  - This declarative information is used for generating a better documentation on your API.
- Declaring API Response for `ResultHandler` made easier.
  - When responding with JSON, `getPositiveResponse` and `getNegativeResponse` can now just return the schema.
  - For any customizations on MIME types and status codes those methods of your custom `ResultHandler` implementation
    should return object with corresponding optional properties: `mimeType` (or `mimeTypes`) and `statusCode`.
  - `mimeType` overrides `mimeTypes` when both are specified.
  - The `createApiResponse()` method is deprecated and will be removed in next major release.

```typescript
// JSON responding ResultHandler Example
// before
createResultHandler({
  getPositiveResponse: (output: IOSchema) =>
    createApiResponse(z.object({ data: output })),
  getNegativeResponse: () => createApiResponse(z.object({ error: z.string() })),
});
// after
createResultHandler({
  getPositiveResponse: (output: IOSchema) => z.object({ data: output }),
  getNegativeResponse: () => z.object({ error: z.string() }),
});
```

```typescript
// Example on customizing MIME types and status codes
// before
createResultHandler({
  getPositiveResponse: () => createApiResponse(z.file().binary(), "image/*"),
  getNegativeResponse: () => createApiResponse(z.string(), "text/plain"),
});
// after
createResultHandler({
  getPositiveResponse: () => ({
    schema: z.file().binary(),
    mimeType: "image/*",
    statusCode: 201,
  }),
  getNegativeResponse: () => ({
    schema: z.string(),
    mimeType: "text/plain",
    statusCode: 403,
  }),
});
```

### v8.10.0

- Feature #845, proposed by [@lazylace37](https://github.com/lazylace37).
  - Equipping the generated documentation with automatically generated and unique `operationId`.
  - The `operationId` consists of method, path and optional numeric suffix.

```yaml
before:
  paths:
    /v1/user/retrieve:
      get:
        responses:
after:
  paths:
    /v1/user/retrieve:
      get:
        operationId: GetV1UserRetrieve
        responses:
```

### v8.9.4

- `openapi3-ts` version is 3.2.0.

### v8.9.3

- `zod` version is 3.20.6.

### v8.9.2

- Fixed issue #816 (related to discussion #803), reported and resolved by [@McMerph](https://github.com/McMerph).
  - Assigning a singular `Security` schema to a `Middleware` led to an error during the generation of OpenAPI docs.
  - Also, preventing the `required` prop to be an empty array when depicting objects and records in OpenAPI docs.

### v8.9.1

- Fixed issue #805, reported and resolved by [@TheWisestOne](https://github.com/TheWisestOne).
  - The frontend client generator was failing to generate a valid code in case of a routing path having multiple non-alphanumeric characters.

### v8.9.0

- Fixes of the documentation generator (OpenAPI).
  - Transformations in the `output` schema:
    - If failed to figure out their output type, now depicted as `any`.
    - No excessive properties are inherited from their input types.
- Improvements of the frontend client generator
  - Achieving the similarity with the OpenAPI generator.
  - Transformations in the `output` schema are not recognized and typed, similar to OpenAPI generator.
  - The `coerce` feature in output schema now does not lead to marking the property as optional.

### v8.8.2

- No new features, no any fixes.
- Just a technical release due to the upgrade of many dev dependencies.

### v8.8.1

- Fixed a bug introduced in v8.6.0.
  - The list of required object properties was depicted incorrectly by the OpenAPI generator in case of using the new
    `coerce` feature in the response schema.

```typescript
// reproduction example
const endpoint = defaultEndpointsFactory.build({
  // ...
  output: z.object({
    a: z.string(),
    b: z.coerce.string(),
    c: z.coerce.string().optional(),
  }),
});
```

```yaml
before:
  required:
    - a
after:
  required:
    - a
    - b
```

### v8.8.0

- First step on generating better types from your IO schemas for the frontend client.
  - I rewrote and refactored the functionality of `zod-to-ts` within the library.
  - Using the abstract schema walker I made in the previous release.
  - In general, I'm aiming to achieve the consistency between OpenAPI and Client generators.
  - So far only minor improvements were made according to the specific needs of the library.
  - The following schemas are no longer supported by client generator, since they are not transmittable:
    - `ZodUndefined`, `ZodMap`, `ZodSet`, `ZodPromise`, `ZodFunction`, `ZodLazy`, `ZodVoid`, `ZodNever`, `ZodDate`.
    - From now on they are described as `any`.
  - In opposite, the following schemas are now supported:
    - `ZodNativeEnum` (similar to `ZodEnum`), `ZodCatch`, `ZodBranded`, `ZodPipeline`.
  - Additionally, the representation of some schemas have been changed slightly:

```typescript
interface Changes<T> {
  ZodFile: {
    before: any;
    after: string;
  };
  ZodRecord: {
    before: { [x: string]: T };
    after: Record<string, T>;
  };
}
```

### v8.7.0

- No new features, no any fixes.
- However, the routing initialization and the schema documenting processes have been refactored.
  - Some properties in the documentation may change their order, but the overall depiction should remain.

### v8.6.0

- `zod` version is 3.20.2.
- OpenAPI docs generator supports the following new features:
  - `ZodCatch`;
  - `z.string().datetime()` including `offset` option;
  - `z.string().length()`;
  - `ZodPipeline`;
  - `coerce` option available on `ZodString, ZodNumber, ZodBigInt, ZodBoolean` and `ZodDate`.

### v8.5.0

- Supporting Node 19.
- `@express-zod-api/zod-to-ts` version is v1.1.6.
- Custom errors have gotten their well deserved names matching their classes.
  - The list of currently exposed custom errors: `OpenAPIError, DependsOnMethodError, RoutingError`.
- Output validation errors now cause HTTP status code `500` instead of `400`.
  - HTTP status codes `4xx` are supposed to reflect client errors (bad requests).
  - The case when Endpoint's handler returns do not comply the Endpoint's output schema is the internal API error.
  - Use [Typescript's strict mode](https://www.typescriptlang.org/tsconfig#strict) in order to prevent such cases
    during the development.
- Added [Code of Conduct](CODE_OF_CONDUCT.md).
- Output validation error messages changed slightly in the response:

```text
// before:
output: Invalid format; anything: Number must be greater than 0
// after:
output/anything: Number must be greater than 0
```

### v8.4.4

- `typescript` version is 4.9.4.
- Following the changes made in v8.4.2, I'm switching to the [forked zod-to-ts](https://github.com/RobinTail/zod-to-ts)
  - Typescript made a regular dependency inside that fork, since it's used for code generation.
  - `@express-zod-api/zod-to-ts` version is v1.1.5.
  - Fixed all warnings while generating a frontend client.

### v8.4.3

- The regular expression used for validating `z.dateIn()` made easier
  by [@shroudedcode](https://github.com/shroudedcode).

```typescript
const before = /^\d{4}-\d{2}-\d{2}(T\d{2}:\d{2}:\d{2}(\.\d{3})?)?Z?$/;
const after = /^\d{4}-\d{2}-\d{2}(T\d{2}:\d{2}:\d{2}(\.\d+)?)?Z?$/;
```

### v8.4.2

- Fixing issue of inability to generate Client having Typescript 4.1-4.6.x installed.
  - Making Typescript a regular dependency of the library (it was dev + peer).
  - Using `typescript` version 4.9.3.
  - This version also partially fixes the deprecation warnings in case you're using Typescript 4.9.x.
  - The issue introduced in version 7.9.1 of the library due to changing the implementation in accordance with the
    `typescript` upgrade to v4.8.2.
  - The library uses Typescript's factory methods to generate the frontend client.

### v8.4.1

- `openapi3-ts` version is 3.1.2.
- Fixed a bug found and reported by [@leosuncin](https://github.com/leosuncin) in issue #705.
  - CORS didn't work well in case of using `DependsOnMethod`.
  - The list of the allowed methods in the response to `OPTIONS` request did only contain the first method declared
    within `DependsOnMethod` instance.

```typescript
// reproduction minimal setup
const routing: Routing = {
  test: new DependsOnMethod({
    get: getEndpoint,
    post: postEndpoint,
  }),
};
// when requesting OPTIONS for "/test", the response has the following header:
// Access-Control-Allow-Methods: GET, OPTIONS
```

### v8.4.0

- Fixed the flaw found and reported by [@kirdk](https://github.com/kirdk) in issue #662.
  - Now nested top level refinements are available:

```ts
import { z } from "express-zod-api";

const endpoint = endpointsFactory.build({
  input: z
    .object({
      /* ... */
    })
    .refine(() => true)
    .refine(() => true)
    .refine(() => true),
  // ...
});
```

### v8.3.4

- Adjustments to the feature #600: Top level refinements.
  - In some cases the type of refinement can be indistinguishable from the type of transformation, since both of them
    are using the same class `ZodEffects` and the only difference is the _inequality_ if input and output types.
  - However, both of these types may have a common ancestor, which make it challenging to recognize them on the level
    of Types. So I made a decision to handle this case programmatically.
  - `createMiddleware()` and `Endpoint::constructor()` will throw in case of using `.transform()` on the top level of
    `IOSchema`.
- **Help wanted**: In case anyone smarter than me is reading this, please let me know how I can improve `IOSchema`
  [type](https://github.com/RobinTail/express-zod-api/blob/master/src/io-schema.ts) to allow refinements without
  allowing transformations at the same time.

```ts
// ZodEffects<ZodObject<{}>, boolean, {}>
z.object({}).transform(() => true); // OK, this is catchable
// ZodEffects<ZodObject<{}>, never[], {}>
z.object({}).transform(() => []); // never[] inherits Array inherits Object, {} inherits Object as well
```

### v8.3.3

- Fixed the bug #672 found and reported by [@shroudedcode](https://github.com/shroudedcode).
  - Preserving the custom description of `z.dateIn()` and `z.dateOut()` schemas when generating OpenAPI documentation.

```yaml
# z.dateIn().describe("custom description")
before:
  description: YYYY-MM-DDTHH:mm:ss.sssZ
after:
  description: custom description
```

### v8.3.2

- Fixed the bug #673 found and reported by [@shroudedcode](https://github.com/shroudedcode).
  - Preventing double parsing of incoming data by input schemas of middlewares containing transformations.
  - The bug caused inability of using any transforming schema in middlewares.
  - In particular, but not limited with: using `z.dateIn()` in middlewares.
    - Sample error message in this case: `Expected string, received date`.
  - Using `.transform()` method in middlewares was also affected by this bug.

### v8.3.1

- Clearer error message when using `z.date()` within I/O schema thrown by OpenAPI generator.

### v8.3.0

- Feature #600: Top level refinements.
  - Starting this version you can use the `.refine()` method on the `z.object()` of the input schema.
  - This feature might be useful, for example, when you have multiple optional properties on the top level, but at
    least one of them has to be specified.
  - Currently, only the refinements of `z.object()` are supported.
    - You can not combine it with `z.union()`, `z.intersetion()`, `z.discriminatedUnion()`, `.or()`, `.and()` yet.

```typescript
// example
import { z } from "express-zod-api";

const endpoint = endpointsFactory.build({
  input: z
    .object({
      email: z.string().email().optional(),
      id: z.string().optional(),
      otherThing: z.string().optional(),
    })
    .refine(
      (inputs) => Object.keys(inputs).length >= 1,
      "Please provide at least one property",
    ),
  // ...
});
```

### v8.2.1

- OpenAPI generator throws when attempting to use `z.file()` within input schema.

### v8.2.0

- Feature #637: endpoint short description (summary).
  - Added the ability to assign a `shortDescription` to endpoints.
  - One sentence of no more than 50 characters is implied.
  - This text is substituted into the `summary` property of the generated documentation.
  - Visualizers of the generated OpenAPI documentation nicely display this text on the same line as the endpoint path.
  - If a `shortDescription` is not specified, but a regular `description` is, then by default the `summary` will be
    generated from the `description` by trimming.
  - You can optionally disable this behavior with the new option `hasSummaryFromDescription` of the `OpenAPI` generator.

```typescript
const exampleEndpoint = yourEndpointsFactory.build({
  // ...
  description: "The detailed explanaition on what this endpoint does.",
  shortDescription: "Retrieves the user.",
});
```

### v8.1.0

- Feature #571: tagging the endpoints.
  - Good news dear community! You can now tag your endpoints using the new properties of the `.build()` method
    of the `EndpointsFactory`.
  - For your convenience and for the sake of Semantics, there are singular and plural properties: `tag` and `tags`.
  - By default, these properties allow any string, so in order to enforce restrictions and achieve the consistency
    across all endpoints, the possible tags should be declared in the configuration first and also a brand
    new `EndpointsFactory` instantiation approach is required.
  - The configuration has got a new `tags` property for declaring possible tags and their descriptions.
  - Tags are an important part of the generated documentation for the OpenAPI standard.
- The property `scopes` (introduced in v7.9.0) has got its singular variation `scope`.

```typescript
import {
  createConfig,
  EndpointsFactory,
  defaultResultHandler,
} from "express-zod-api";

const config = createConfig({
  // ..., use the simple or the advanced syntax:
  tags: {
    users: "Everything about the users",
    files: {
      description: "Everything about the files processing",
      url: "https://example.com",
    },
  },
});

// instead of defaultEndpointsFactory use the following approach:
const taggedEndpointsFactory = new EndpointsFactory({
  resultHandler: defaultResultHandler, // or use your custom one
  config,
});

const exampleEndpoint = taggedEndpointsFactory.build({
  // ...
  tag: "users", // or tags: ["users", "files"]
});
```

### v8.0.2

- `express` version is 4.18.2.
- `openapi3-ts` version is 3.1.0.

### v8.0.1

- `zod` version is 3.19.1.

### v8.0.0

- `winston` version is 3.8.2.
- This version is based on v8.0.0-beta3 and contains breaking changes from v8.0.0-beta1 and v8.0.0-beta2.
  Check out the explanation of these breaking changes below in order to migrate to v8.0.0.

### v8.0.0-beta3

- This version includes the fix from version 7.9.2.
- `zod` version is 3.19.0.

### v8.0.0-beta2

- **Breaking**: removing the signature deprecated in v7.6.1.
  - The argument of `EndpointsFactory::addMiddleware()` has to be the result of `createMiddleware()`.

### v8.0.0-beta1

- This version is based on v7.9.1.
- **Breaking**: Only the following Node versions are supported:
  - 14.17.0 and higher,
  - 16.10.0 and higher
  - 18.0.0 and higher.
- `openapi3-ts` version is 3.0.2.
- Supporting `jest` (optional peer dependency) version 29.x.

## Version 7

### v7.9.4

- This version contains a cherry-picked fix made in v8.4.1.
- Fixed a bug found and reported by [@leosuncin](https://github.com/leosuncin) in issue #705.
  - CORS didn't work well in case of using `DependsOnMethod`.
  - The list of the allowed methods in the response to `OPTIONS` request did only contain the first method declared
    within `DependsOnMethod` instance.

```typescript
// reproduction minimal setup
const routing: Routing = {
  test: new DependsOnMethod({
    get: getEndpoint,
    post: postEndpoint,
  }),
};
// when requesting OPTIONS for "/test", the response has the following header:
// Access-Control-Allow-Methods: GET, OPTIONS
```

### v7.9.3

- This version contains a cherry-picked fix made in v8.3.2.
- Fixed the bug #673 found and reported by [@shroudedcode](https://github.com/shroudedcode).
  - Preventing double parsing of incoming data by input schemas of middlewares containing transformations.
  - The bug caused inability of using any transforming schema in middlewares.
  - In particular, but not limited with: using `z.dateIn()` in middlewares.
    - Sample error message in this case: `Expected string, received date`.
  - Using `.transform()` method in middlewares was also affected by this bug.

### v7.9.2

- Fixed issue #585 found and reported along with a suggested solution by [@rayzr522](https://github.com/rayzr522).
  - In case you need to `throw` within an `Endpoint`'s handler or a `Middleware`, consider
    [the best practice](https://eslint.org/docs/latest/rules/no-throw-literal) of only
    throwing an `Error` or a _descendant_ that extends the `Error`.
  - You can also `import { createHttpError } from "express-zod-api"` and use it for that purpose.
  - However, this version fixes the issue caused by throwing something else.
  - In this case that entity will be stringified into a `.message` of `Error`.
  - The issue manifested itself as a positive API response without data.

```typescript
// reproduction example
const myEndpoint = defaultEndpointsFactory.build({
  method: "get",
  input: z.object({}),
  output: z.object({}),
  handler: async () => {
    throw "I'm not an Error";
  },
});
```

```json lines
// response before:
{"status":"success"}
// response after:
{"status":"error","error":{"message":"I'm not an Error"}}
```

### v7.9.1

- Minor refactoring in order to support the recently released Typescript 4.8.2.

### v7.9.0

- Feature #540, an addition to the [#523](#v770): OAuth2 authentication with scopes.
  - Middlewares utilizing the OAuth2 authentication (via `security` property) can now specify the information on their
    flows including scopes.
  - Endpoints utilizing those middlewares can now specify their `scopes`.

```typescript
import { createMiddleware, defaultEndpointsFactory, z } from "express-zod-api";

// example middleware
const myMiddleware = createMiddleware({
  security: {
    type: "oauth2",
    flows: {
      password: {
        tokenUrl: "https://some.url",
        scopes: {
          read: "read something", // scope: description
          write: "write something",
        },
      },
    },
  },
  input: z.object({}),
  middleware: async () => ({
    /* ... */
  }),
});

// example endpoint
const myEndpoint = defaultEndpointsFactory.addMiddleware(myMiddleware).build({
  scopes: ["write"], // <——
  method: "post",
  input: z.object({}),
  output: z.object({}),
  handler: async () => ({
    /* ... */
  }),
});
```

### v7.8.1

- This version should fix the issue #551:
  - Supporting the peer dependency for `jest` version 28.

### v7.8.0

- `zod` version 3.18.0.
  - There is a new feature — [branded types](https://github.com/colinhacks/zod#brand).
  - `ZodBranded` is supported by OpenAPI generator.

### v7.7.0

- Feature #523: Ability to specify Security schemas of your Middlewares and depict the Authentication of your API.
  - OpenAPI generator now can depict the [Authentication](https://swagger.io/docs/specification/authentication/) of your
    endpoints as a part of the generated documentation.
  - There is a new optional property `security` of `createMiddleware()`.
  - You can specify a single or several security schemas in that property.
  - For several security schemas `security` support a new `LogicalContainer` that can contain upto 2 nested levels.
  - Supported security types: `basic`, `bearer`, `input`, `header`, `cookie`, `openid` and `oauth2`.
  - OpenID and OAuth2 security types are currently have the limited support: without scopes.

```typescript
// example middleware
import { createMiddleware } from "express-zod-api";

const authMiddleware = createMiddleware({
  security: {
    // requires the "key" in inputs and a custom "token" headers
    and: [
      { type: "input", name: "key" },
      { type: "header", name: "token" },
    ],
  },
  input: z.object({
    key: z.string().min(1),
  }),
  middleware: async ({ input: { key }, request }) => {
    if (key !== "123") {
      throw createHttpError(401, "Invalid key");
    }
    if (request.headers.token !== "456") {
      throw createHttpError(401, "Invalid token");
    }
    return { token: request.headers.token };
  },
});

// another example with logical OR
createMiddleware({
  security: {
    // requires either input and header OR bearer header
    or: [
      {
        and: [
          { type: "input", name: "key" },
          { type: "header", name: "token" },
        ],
      },
      {
        type: "bearer",
        format: "JWT",
      },
    ],
  },
  //...
});
```

### v7.6.3

- [@rayzr522](https://github.com/rayzr522) has fixed the resolution of types in the ESM build for the `nodenext` case.

### v7.6.2

- `zod` version is 3.17.10.

### v7.6.1

- Fixed issue #514: native express middlewares did not run for `OPTIONS` requests.
  - Using `.addExpressMiddleware()` or its alias `.use()` of `EndpointsFactory` it did not work for requests having
    `OPTIONS` method.
  - This version introduces the difference between a proprietary and native express middlewares.
    - Please ensure usage of the `.addMiddleware()` method along with `createMiddleware()`.
    - For the backward compatibility `.addMiddleware()` temporary also accepts the same arguments that
      `createMiddleware()` does, however this is deprecated and will be removed later.
  - Only native express middlewares are executed for `OPTIONS` request.
  - It makes it possible to use `cors` package (express middleware), which is described in the
    [Documentation](README.md#using-native-express-middlewares).
    - **Please note:** If using both `cors` package (express middleware) and `cors` configuration option, the
      configuration option sets CORS headers first, so the middleware can override them if needed.

```typescript
import { defaultEndpointsFactory } from "express-zod-api";
import cors from "cors";

const myFactory = defaultEndpointsFactory.addExpressMiddleware(
  cors({ credentials: true }),
);
```

### v7.6.0

- `zod` version is 3.17.9.
  - Some new public methods have been introduced, so I'm changing the minor version.

### v7.5.0

- Feature #503: configurable CORS headers.
  - The configuration options `cors` now accepts a function that returns custom headers.
  - The function may be asynchronous.
  - Setting `cors: true` implies the default headers.

```typescript
import { createConfig } from "express-zod-api";

const config = createConfig({
  // ...
  cors: ({ defaultHeaders, request, endpoint, logger }) => ({
    ...defaultHeaders,
    "Access-Control-Max-Age": "5000",
  }),
});
```

```yaml
# the default headers are:
Access-Control-Allow-Origin: *
Access-Control-Allow-Methods: ..., OPTIONS # endpoint methods + OPTIONS
Access-Control-Allow-Headers: content-type
```

### v7.4.1

- There was an issue with logger when calling its methods without a message.
  The output was empty, considering the first argument to be a message.
  It's fixed in this version by adding `[No message]` message before printing the object.

```typescript
// reproduction example
logger.debug({ something: "test" });
```

### v7.4.0

- `winston` version is 3.8.1.

### v7.3.1

- `zod-to-ts` version is 1.1.1.
  - descriptions of the properties in the generated client.

### v7.3.0

- `express-fileupload` version is 1.4.0.
  - `busboy` upgraded from 0.3.1 to 1.6.0.
- `zod` version is 3.17.3.

### v7.2.0

- `zod` version is 3.17.2.
  - `z.string()` schema now has `.trim()` method.

### v7.1.1

- `zod` version is 3.16.1.

### v7.1.0

- Supporting Node 18.

### v7.0.0

- The deprecated methods and utility types have been removed:
  - `markOutput(), EndpointInput<>, EndpointOutput<>, EndpointResponse<>`.
- In case you've been using these entities for informing the Frontend on types of your endpoints, here is what you
  need to do in order to migrate:
  - Replace `markOutput(output)` with just `output` in your custom result handlers;
  - Replace the type signature of `getPositiveResponse()` method of your custom result handlers:
    - from `getPositiveResponse: <OUT extends IOSchema>(output: OUT) => {...}`
    - to `getPositiveResponse: (output: IOSchema) => {...}`
  - Replace usage of the utility types to the generated Frontend Client:
    - See Readme file on how to do it.

## Version 6

### v6.2.1

- `zod` version is 3.16.0.

### v6.2.0

- The following methods and utility types have been marked as deprecated:
  - `markOutput()`,
  - `EndpointInput<>`,
  - `EndpointOutput<>`,
  - `EndpointResponse<>`.
- These entities were used for informing the Frontend on types of API endpoints.
- Instead, consider the new approach on generating a Frontend Client (see Readme).

### v6.1.4

- `zod` version is 3.15.1.

### v6.1.3

- `express` version is 4.18.1.
- `zod-to-ts` version is 1.0.1.

### v6.1.2

- `express` version is 4.18.0.
  - Various new options and fixes.
- `zod-to-ts` version is 1.0.0.
  - The type of optional I/O parameters in the generated Client is aligned with `zod` definition.

```typescript
interface Before {
  foo: number | undefined;
}
interface After {
  foo?: number | undefined; // the question mark added
}
```

### v6.1.1

- Hotfix: capitalizing the method in example implementation (Client generator).

### v6.1.0

- Feature #403: API Client Generator.
  - A new way of informing the frontend about the I/O types of endpoints.
  - The new approach offers automatic generation of a client based on routing to a typescript file.
  - The generated client is flexibly configurable on the frontend side using an implementation function that
    directly makes requests to an endpoint using the libraries and methods of your choice.
  - The client asserts the type of request parameters and response.
- Changes since `beta4`:
  - Add missing headers to example implementation.

```typescript
// example client-generator.ts
import fs from "fs";
import { Client } from "express-zod-api";

fs.writeFileSync("./frontend/client.ts", new Client(routing).print(), "utf-8");
```

```typescript
// example frontend using the most simple Implementation based on fetch
import { ExpressZodAPIClient } from "./client.ts";

const client = new ExpressZodAPIClient(async (method, path, params) => {
  const searchParams =
    method === "get" ? `?${new URLSearchParams(params)}` : "";
  const response = await fetch(`https://example.com${path}${searchParams}`, {
    method: method.toUpperCase(),
    headers:
      method === "get" ? undefined : { "Content-Type": "application/json" },
    body: method === "get" ? undefined : JSON.stringify(params),
  });
  return response.json();
});

client.provide("get", "/v1/user/retrieve", { id: "10" });
```

### v6.1.0-beta4

- Path params are excluded from `params` after being substituted.

### v6.1.0-beta3

- The client now accepts a function parameter of `Implementation` type.
  - Its parameter `path` now contains substituted path params.

### v6.1.0-beta2

- Fixing bugs and taking into account path params.

### v6.1.0-beta1

- This is a beta release of a new feature for public testing.
- Feature #403: API Client Generator.
  - More details coming soon.

### v6.0.3

- `zod` version is 3.14.4.
- `winston` version is 3.7.2.

### v6.0.2

- `zod` version is 3.14.3.

### v6.0.1

- `zod` version is 3.14.2.

### v6.0.0

- Technically this version contains all the same changes and improvements as 5.9.0-beta1.
- The new implementation of the `EndpointsFactory`, however, has more restrictive middleware input schema requirements.
- To avoid possible backward incompatibility issues, I have decided to publish these changes as a major release.
- In addition, the deprecated schema `z.date()` is no longer supported in documentation generator.
- The following changes are required to migrate to this version:
  - You cannot use the `.strict()`, `.passthrough()` and its deprecated alias `.nonstrict()` methods in middlewares.
  - Only `.strip()` is allowed in middlewares, which is actually default, so you should not use any of them at all.
  - Replace the `z.date()` with `z.dateIn()` in input schema and with `z.dateOut()` in output schema.

```typescript
// how to migrate
export const myMiddleware = createMiddleware({
  input: z
    .object({
      key: z.string().nonempty(),
      at: z.date(), // <— replace with z.dateIn()
    })
    .passthrough(), // <— remove this if you have it in your code
  middleware: async () => ({...}),
});
```

## Version 5

### v5.9.0-beta1

- In this build, improvements have been made to the `EndpointsFactory`, in terms of combining the input schemas of
  middlewares and the endpoint itself. A custom type has been replaced with usage of `ZodIntersection` schema with
  respect to the originals.
- The generated documentation has improved in this regard:
  - Previously, fields from an object union were documented in a simplified way as optional.
  - Instead, it is now documented using `oneOf` OpenAPI notation.
- In addition, you can now also use the new `z.discriminatedUnion()` as the input schema on the top level.

```typescript
// example
const endpoint = defaultEndpointsFactory.build({
  method: "post",
  input: z.discriminatedUnion("type", [
    z.object({
      type: z.literal("text"),
      str: z.string()
    }),
    z.object({
      type: z.literal("numeric"),
      num: z.number()
    }),
  ]),
  output: z.object({...}),
  handler: async ({ input }) => {
    // the type of the input:
    // | { type: "text", str: string }
    // | { type: "numeric", num: number }
  }
});
```

### v5.8.0

- `zod` version is 3.13.4.
  - There is a new schema `z.nan()` and some fixes.

### v5.7.0

- `zod` version is 3.12.0.
  - There is a new schema `z.discriminatedUnion()` and various fixes.

### v5.6.1

- `express` version is 4.17.3.
- `openapi3-ts` version is 2.0.2.

### v5.6.0

- Feature #311. `EndpointsFactory::addExpressMiddleware()` or its alias `use()`.
  - A method to connect a native (regular) `express` middleware to your endpoint(s).
  - You can connect any middleware that has a regular express middleware signature
    `(req, res, next) => void | Promise<void>` and can be supplied to `app.use()`.
  - You can also specify a provider of options for endpoint handlers and next middlewares.
  - You can also specify an error transformer so that the `ResultHandler` would send the status you need.
    - In case the error is not a `HttpError`, the `ResultHandler` will send the status `500`.

```typescript
import { defaultEndpointsFactory, createHttpError } from "express-zod-api";
import cors from "cors";
import { auth } from "express-oauth2-jwt-bearer";

const simpleUsage = defaultEndpointsFactory.addExpressMiddleware(
  cors({ credentials: true }),
);

const advancedUsage = defaultEndpointsFactory.use(auth(), {
  provider: (req) => ({ auth: req.auth }), // optional, can be async
  transformer: (err) => createHttpError(401, err.message), // optional
});
```

### v5.5.6

- `winston` version is 3.6.0.

### v5.5.5

- `winston-transport` version is 4.5.0.

### v5.5.4

- `express-fileupload` version is 1.3.1.

### v5.5.3

- `winston` version is 3.5.1.
- I made a website for the library available on following domains:
  - [https://ez.robintail.cz](https://ez.robintail.cz) and
  - [https://express-zod-api.vercel.app](https://express-zod-api.vercel.app).
  - Currently, it provides the documentation for each release in a way I find more suitable.

### v5.5.2

- `winston` version is 3.5.0.

### v5.5.1

- In this version, the OpenAPI documentation generator throws an error when using `z.upload()` within response schema.

### v5.5.0

- No changes.

### v5.5.0-beta1

- `z.date()` is deprecated for using within IO schemas of your API.
- Feature #297: `z.dateIn()` and `z.dateOut()` schemas.
  - Since `Date` cannot be passed directly in JSON format, attempting to return `Date` from the endpoint handler
    results in it being converted to an ISO `string` in actual response. It is also impossible to transmit the `Date`
    in its original form to your endpoints within JSON. Therefore, there is confusion with original method `z.date()`.
  - In order to solve this problem, the library provides two custom methods for dealing with dates: `z.dateIn()` and
    `z.dateOut()` for using within input and output schemas accordingly.
  - `z.dateIn()` is a transforming schema that accepts an ISO `string` representation of a `Date`, validates it, and
    provides your endpoint handler or middleware with a `Date`.
  - `z.dateOut()`, on the contrary, accepts a `Date` and provides `ResultHanlder` with a `string` representation in ISO
    format for the response transmission.

```typescript
import { z, defaultEndpointsFactory } from "express-zod-api";

const updateUserEndpoint = defaultEndpointsFactory.build({
  method: "post",
  input: z.object({
    userId: z.string(),
    birthday: z.dateIn(), // string -> Date
  }),
  output: z.object({
    createdAt: z.dateOut(), // Date -> string
  }),
  handler: async ({ input }) => {
    // input.birthday is Date
    return {
      // transmitted as "2022-01-22T00:00:00.000Z"
      createdAt: new Date("2022-01-22"),
    };
  },
});
```

### v5.4.2

- `ramda` version is 0.28.0.
- The header `X-Powered-By: Express` has been removed according to
  [recommendations](https://expressjs.com/en/advanced/best-practice-security.html).

### v5.4.1

- No changes.

### v5.4.1-beta1

- Listing the following types as the regular dependencies since certain exported methods refer to them:
  `@types/compression, @types/express, @types/express-fileupload, @types/http-errors, @types/node`.
- Here is the information that underlies this decision:
  - https://www.typescriptlang.org/docs/handbook/declaration-files/publishing.html#dependencies
  - https://github.com/DefinitelyTyped/DefinitelyTyped/issues/44777#issuecomment-629660992

### v5.4.0

- Feature #281: Response compression.
  - You can enable and configure the response compression using the new option `compression` in server configuration
    when using `createServer()` method.
  - In order to receive the compressed response the client should include the following header in the request:
    `Accept-Encoding: gzip, deflate`.
  - Only responses with compressible content types are subject to compression.
  - There is also a default threshold of 1KB that can be configured.

```typescript
import { createConfig } from "express-zod-api";

const config = createConfig({
  server: {
    // enabling and configuring the compression: bool or options
    compression: {
      threshold: "100b",
    },
    // other options
  },
});
```

### v5.3.3

- `ramda` version is 0.27.2.
- `winston` version is 3.4.0.
  - The version of dependent package `colors` has been strictly set to 1.4.0.
  - More about this incident here: https://github.com/winstonjs/winston/pull/2008

### v5.3.2

- No changes.

### v5.3.1

- Fixed issue #269: async refinements in I/O schemas of endpoints and middlewares.
  - There was an error `Async refinement encountered during synchronous parse operation. Use .parseAsync instead.`

### v5.3.0

- Supporting Node 17.

### v5.2.1

- Fixing the compatibility with `@types/node@17.0.7`.
  - Fixing the return type of `Endpoint::execute()` in case of `OPTIONS` method (it should be `void`).

### v5.2.0

- Feature #254: the ability to configure routes for serving static files.
  - Use `new ServeStatic()` with the same arguments as `express.static()`.
  - You can find the documentation on these arguments here: http://expressjs.com/en/4x/api.html#express.static

```typescript
import { Routing, ServeStatic } from "express-zod-api";
import path from "path";

const routing: Routing = {
  // path /public serves static files from ./assets
  public: new ServeStatic(path.join(__dirname, "assets"), {
    dotfiles: "deny",
    index: false,
    redirect: false,
  }),
};
```

### v5.1.0

- No changes.

### v5.1.0-beta2

- Fixing a warning message when using `testEndpoint()` method.

### v5.1.0-beta1

- Feature #252: a helper method for testing your endpoints: `testEndpoint()`.
  - Requires `jest` (and optionally `@types/jest`) to be installed.
  - The method helps to mock the request, response, config and logger required to execute the endpoint.
  - The method executes the endpoint and returns the created mocks.
  - After that you only need to assert your expectations in the test.

```typescript
import { testEndpoint } from "express-zod-api";

test("should respond successfully", async () => {
  const { responseMock, loggerMock } = await testEndpoint({
    endpoint: yourEndpoint,
    requestProps: {
      method: "POST",
      body: { ... },
    },
  });
  expect(loggerMock.error).toHaveBeenCalledTimes(0);
  expect(responseMock.status).toHaveBeenCalledTimes(200);
  expect(responseMock.json).toHaveBeenCalledWith({
    status: "success",
    data: { ... },
  });
});
```

### v5.0.0

- No changes.

### v5.0.0-beta1

- The ability to configure and run an additional HTTPS server to process requests over a secure protocol.
- This option is only available when using `createServer()` method.
- **Breaking changes**: Instead of HTTP Server the method `createServer()` now returns an object with the following
  entities: `app, httpServer, httpsServer, logger`.
- New configuration option `https`:

```typescript
import { createConfig } from "express-zod-api";

const config = createConfig({
  server: {
    listen: 80,
  },
  // enables HTTPS server as well
  https: {
    // at least "cert" and "key" options required
    options: {
      cert: fs.readFileSync("fullchain.pem", "utf-8"),
      key: fs.readFileSync("privkey.pem", "utf-8"),
    },
    listen: 443, // port or socket
  },
  // ...
});
```

## Version 4

### v4.2.0

- `express` version is 4.17.2.
- `http-errors` version is 2.0.0.

### v4.1.0

- Feature #230. The shorthand method `EndpointsFactory::addOptions()`.
  - You may find it useful in case you'd like to provide your Endpoint's handler with some entities that do not depend
    on Request, maybe a database connection instance of similar.
  - Under the hood the method creates a middleware with an empty input and attaches it to the factory.
  - The argument supplied to the method is available within `options` parameter of the Endpoint's `handler`.

```typescript
import { defaultEndpointsFactory } from "express-zod-api";

const newFactory = defaultEndpointsFactory.addOptions({
  db: mongoose.connect("mongodb://connection.string"),
  privateKey: fs.readFileSync("private-key.pem", "utf-8"),
});

const endpoint = newFactory.build({
  method: "get",
  input: z.object({}),
  output: z.object({}),
  handler: async ({ options }) => {
    return {}; // options: { db, privateKey }
  },
});
```

### v4.0.0

- The deprecated parameter `type` of `EndpointsFactory::build({...})` has been removed.
- The OpenAPI generator now requires `config` parameter to be supplied in `new OpenAPI({...})`.
- The OpenAPI generator takes into account possibly customized `inputSources` from `config`.

## Version 3

### v3.2.0

- Feature #204. Detecting usage of `z.upload()` within Endpoint's input schema automatically.
  - There is no longer need to specify `type: "upload"` for `EndpointsFactory::build({...})`.
  - In case you are using `z.upload()` in endpoint's input schema, inputs will be parsed by the
    `multipart/form-data` parser.
  - The optional parameter `type?: "json" | "upload"` of `build({...})` is deprecated.

### v3.1.2

- Fixed issue #202, originally reported in PR #201.
  - Using curly braces notation instead of colon for route path params in generated documentation according to
    OpenAPI / Swagger specification.
  - See "Path templating" at https://swagger.io/specification/.

```yaml
# before
/v1/user/:id:
# after
"/v1/user/{id}":
```

### v3.1.1

- No changes. Releasing as 3.1.1 due to a typo in Readme I found after publishing 3.1.0.

### v3.1.0

- Feature #174: Route path params as the new input source.
  - `request.params` is validated against the input schema.
  - The schema for validating the path params can now be described along with other inputs.
  - You no longer need a middleware like `paramsProviderMiddleware` to handle path params.
  - The route path params are now reflected in the generated documentation.

```typescript
const routingExample: Routing = {
  v1: {
    user: {
      // route path /v1/user/:id, where :id is the path param
      ":id": getUserEndpoint,
    },
  },
};
const getUserEndpoint = endpointsFactory.build({
  method: "get",
  input: withMeta(
    z.object({
      // id is the route path param, always string
      id: z.string().transform((value) => parseInt(value, 10)),
      // other inputs (in query):
      withExtendedInformation: z.boolean().optional(),
    }),
  ).example({
    id: "12",
    withExtendedInformation: true,
  }),
  // ...
});
```

- The default configuration of `inputSources` has been changed.

```typescript
const newInputSourcesByDefault: InputSources = {
  get: ["query", "params"],
  post: ["body", "params", "files"],
  put: ["body", "params"],
  patch: ["body", "params"],
  delete: ["body", "query", "params"],
};
```

### v3.0.0

- No changes. [November 20](https://en.wikipedia.org/wiki/Transgender_Day_of_Remembrance) release.

### v3.0.0-beta2

- No changes. Compiled using the recently released Typescript 4.5.2.

### v3.0.0-beta1

- **Warning**: There are breaking changes described below:
  - Minimum compatible Node version changed from ~~10~~ to 12.
  - The exports map restricts the possibility to import/require the package files to the entry points only.
  - The deprecated type `ConfigType` removed — please use `createConfig()` instead.
- The library is now distributed as a dual package containing both CJS (CommonJS) and ESM (ECMAScript Module).
- Mime version is 3.0.0.

## Version 2

### v2.10.2

- The version of http-errors is 1.8.1.

### v2.10.1

- Mime version is 2.6.0.
- Minor fix in importing Zod utility type.

### v2.10.0

- Feature #165. You can add examples to the generated documentation.
  - Introducing new method `withMeta()`. You can wrap any Zod schema in it, for example: `withMeta(z.string())`.
  - `withMeta()` provides you with additional methods for generated documentation. At the moment there is one so far:
    `withMeta().example()`.
  - You can use `.example()` multiple times for specifying several examples for your schema.
  - You can specify example for the whole IO schema or just for a one of its properties.
  - `withMeta()` can be used within Endpoint and Middleware as well. Their input examples will be merged for the
    generated documentation.
  - Check out the example of the generated documentation in the `example` folder.
  - Notice: `withMeta()` mutates its argument.

```typescript
import { defaultEndpointsFactory } from "express-zod-api";

const exampleEndpoint = defaultEndpointsFactory.build({
  method: "post",
  description: "example user update endpoint",
  input: withMeta(
    z.object({
      id: z.number().int().nonnegative(),
      name: z.string().nonempty(),
    }),
  ).example({
    id: 12,
    name: "John Doe",
  }),
  output: withMeta(
    z.object({
      name: z.string(),
      timestamp: z.number().int().nonnegative(),
    }),
  ).example({
    name: "John Doe",
    timestamp: 1235698995125,
  }),
  handler: async () => {},
});
```

### v2.9.0

- Zod version is 3.11.6.
- Feature #111. You can add description to any Zod schema, for example: `z.string().describe('Something')`.
  - You can add description to a whole I/O schema or its property.
  - This description will be included into the generated Swagger / OpenAPI documentation.

```yaml
example:
  parameters:
    - name: id
      in: query
      required: true
      schema:
        description: a numeric string containing the id of the user
        type: string
        pattern: /\d+/
```

### v2.8.2

- Zod version is 3.10.3.

### v2.8.1

- Fixed issue #169. Suddenly I found out that `yarn` does NOT respect `yarn.lock` files of sub-dependencies. So the
  version of `zod` defined in my `yarn.lock` file does not actually mean anything when doing `yarn add express-zod-api`.
  - The recently released version of Zod (3.10.x) seems to have some breaking changes, it should not be installed
    according to my lock file.
  - I'm locking the dependency versions in `package.json` file from now on.
  - `npm` users are also affected since the distributed lock file is for `yarn`.

### v2.8.0

- I did my best in order to improve the documentation and list the recently implemented features.
- Feature #158: ability to specify the input sources for each request method.
- New config option `inputSources` allows you to specify the properties of the request, that are combined into an
  input that is being validated and available to your endpoints and middlewares.

```typescript
import { createConfig } from "express-zod-api";

createConfig({
  // ...,
  inputSources: {
    // the default value is:
    get: ["query"],
    post: ["body", "files"],
    put: ["body"],
    patch: ["body"],
    delete: ["query", "body"],
  },
});
```

- For example, in case you need `query` along with `body` available to your endpoints handling POST requests, consider:

```typescript
createConfig({
  // ...,
  inputSources: {
    post: ["query", "body", "files"],
  },
});
```

- The order in array matters: last item has the highest priority in case of the same name properties.

### v2.7.0

- From now on, I want to express my support to trans people in the IT world.
  Transgender rights are human rights and all human beings are born free and equal in dignity.
  I believe that the problem of discrimination against the rights of trans people is not visible enough,
  so I add startup logo in this regard.
- However, you can turn it off with a simple setting:

```typescript
import {createConfig} from 'express-zod-api';

const config = createConfig({
  startupLogo: false,
  ...
});
```

### v2.6.0

- Zod version is 3.9.8.
  - It supports the ability to specify the key schema of `z.record()`.
  - In case of using enums and literals in the key schema they will be described as required ones in the generated
    OpenAPI / Swagger documentation.

```typescript
// example
z.record(
  z.enum(["option1", "option2"]), // keys
  z.boolean(), // values
);
```

- Feature #145: `attachRouting()` now returns the `logger` instance and `notFoundHandler`. You can use it with your
  custom express app for handling `404` (not found) errors:

```typescript
const { notFoundHandler } = attachRouting(config, routing);
app.use(notFoundHandler);
app.listen();
```

- Or you can use the `logger` instance with any `ResultHandler` for the same purpose:

```typescript
const { logger } = attachRouting(config, routing);
app.use((request, response) => {
  defaultResultHandler.handler({
    request,
    response,
    logger,
    error: createHttpError(404, `${request.path} not found`),
    input: null,
    output: null,
  });
});
app.listen();
```

### v2.5.2

- Fixed a bug due to which the API did not respond in case of an error within the `ResultHandler`.
  - In this case the `LastResortHandler` comes into play.
  - It sets the status code to `500` and sends out plain text with an error message.
  - It is not customizable yet, and it's meant to be kept very simple in case of JSON conversion errors.

### v2.5.1

- Fixed a bug due to which the execution of the code could continue despite the possible closing of the response
  stream by one of the middlewares.
  - Affected Node versions: below 12.9.0.

### v2.5.0

- New feature: file uploads!
- The processing of files is provided by `express-fileupload` which is based on `busboy`.
- Introducing the new schema: `z.upload()`.
- New configuration option:

```typescript
const config = createConfig({
  server: {
    upload: true,
    // or selected express-fileupload's options:
    // @see https://github.com/richardgirges/express-fileupload#available-options
    upload: {
      uploadTimeout: 60000,
      useTempFiles: true,
      safeFileNames: true,
      preserveExtension: 4,
      tempFileDir: "/var/tmp",
    },
  },
});
```

- Creating the `Endpoint`:

```typescript
const fileUploadEndpoint = defaultEndpointsFactory.build({
  method: "post",
  type: "upload", // <- new option, required
  input: z.object({
    avatar: z.upload(),
  }),
  output: z.object({
    /* ... */
  }),
  handler: async ({ input: { avatar } }) => {
    // avatar: {name, mv(), mimetype, encoding, data, truncated, size, etc}
    // avatar.truncated is true on failure
    return {
      /* ... */
    };
  },
});
```

- The file upload currently supports requests having POST method and `multipart/form-data` content type.
- You can send other data and specify additional `input` parameters, including arrays and objects.
- Fixed the OPTIONS duplication issue in response header when `cors` option is enabled:

```http request
# before
Access-Control-Allow-Methods: POST, OPTIONS, OPTIONS
# after
Access-Control-Allow-Methods: POST, OPTIONS
```

### v2.4.0

- Zod version is 3.8.2.
- Supporting new string format: `cuid`.
- Supporting new Zod schema `z.preprocess()`.
  Please avoid using it for Endpoint outputs.
- Supporting default values of optional properties in OpenAPI/Swagger documentation.

```typescript
// example
z.object({
  name: z.string().optional().default("John Wick"),
});
```

### v2.3.3

- Zod version is 3.7.3.
- Removed usage of the deprecated `ZodObject`'s method `.nonstrict()` in the example and Readme since it's not required.

### v2.3.2

- Zod version is 3.7.2.
- I've also updated it to `^3.7.2` in the `package.json` file in case of package manager issues.

### v2.3.1

- Fixed a type mismatch issue when the configuration is declared in a separate file using the `ConfigType`.
  - `ConfigType` is now deprecated _(will be removed in v3)_.
  - Please use helper function `createConfig()`.
  - This way it assigns the correct type for using configuration with `createServer()` and `attachRouting()`.

```typescript
// before
const configBefore: ConfigType = {
  server: {
    listen: 8090,
  },
  cors: true,
  logger: {
    level: "debug",
    color: true,
  },
};
// after
export const configAfter = createConfig({
  server: {
    listen: 8090,
  },
  cors: true,
  logger: {
    level: "debug",
    color: true,
  },
});
```

### v2.3.0

- Changes and improvements of the generated Swagger / OpenAPI documentation:

```yaml
ZodArray: # z.array()
  before:
    type: array
    items:
      type: type # type of the array items
  after:
    type: array
    items:
      type: type
    minItems: value # optional, when z.array().min(value)
    maxItems: value # optional, when z.array().max(value)
ZodTuple: # z.tuple()
  before:
    error: unsupported
  after:
    type: array
    items:
      oneOf: [] # schemas of the tuple items
    minItems: value # number of items in the tuple
    maxItems: value # number of items in the tuple
    description: "0: type, 1: type, etc"
```

### v2.2.0

- Changes and improvements of the generated Swagger / OpenAPI documentation:

```yaml
ZodBigInt: # z.bigint()
  before:
    type: integer
    format: int64
  after:
    type: integer
    format: bigint
ZodNumber: # z.number()
  before:
    type: number
  after:
    type: number | integer # when z.number().int()
    format: double | int64 # when z.number().int()
    # MIN_VALUE or MIN_SAFE_INTEGER of Number or z.number().min(value)
    minimum: 5e-324 | -9007199254740991 | value
    # MAX_VALUE or MAX_SAFE_INTEGER of Number or z.number().max(value)
    maximum: 1.7976931348623157e+308 | 9007199254740991 | value
    # Taking into account z.number().min(), .max(), .positive(), .nonnegative(), etc
    exclusiveMinimum: true | false
    exclusiveMaximum: true | false
ZodString: # z.string()
  before:
    type: string
  after:
    type: string
    minLength: value # optional, when z.string().min(value)
    maxLength: value # optional, when z.string().max(value)
    format: email | uuid | url # when z.string().email(), .uuid(), .url()
    pattern: /your regular expression/ # when z.string().regex(value)
```

- Since `z.number().int()` is a
  [JS Number](https://developer.mozilla.org/en-US/docs/Web/JavaScript/Reference/Global_Objects/Number) which is
  neither `int32` nor `int64` but rather `int53`, I made a decision to describe it as `int64` predefined `format` with
  an indispensable minimum and maximum values.

### v2.1.1

- Fixed issue [#92](https://github.com/RobinTail/express-zod-api/issues/92): The error
  `Cannot convert undefined or null to object` in OpenAPI generator when using `z.record()` type has been fixed.
- Supporting type `z.any()` in OpenAPI generator.

### v2.1.0

- Zod version is 3.7.1.
- New response schema type `ZodFile` can be created using `z.file()`. It has two refinements: `.binary()` and
  `.base64()` which also reflected in the generated Swagger / OpenAPI documentation.
  You can use it instead of `z.string()` with `createApiResponse()`:

```typescript
// before
const fileStreamingEndpointsFactoryBefore = new EndpointsFactory(
  createResultHandler({
    getPositiveResponse: () => createApiResponse(z.string(), "image/*"),
    // ...,
  }),
);

// after
const fileStreamingEndpointsFactoryAfter = new EndpointsFactory(
  createResultHandler({
    getPositiveResponse: () => createApiResponse(z.file().binary(), "image/*"),
    // ...,
  }),
);
```

- Please do NOT use `z.file()` within the `Endpoint` input / output object schemas.

### v2.0.0

- First stable release of the v2.
- All dependencies are up-to-date.
- Minor changes of response descriptions in OpenAPI / Swagger documentation generator.

### v2.0.0-beta4

- The code has not been changed from the previous version.
- I've added the [Security policy](https://github.com/RobinTail/express-zod-api/blob/master/SECURITY.md).
- The last thing that still confuses me is the naming of the `getPositiveResponse` and `getNegativeResponse` properties
  of `ResultHandlerDefinition`. The first of which has to be a method, since it depends on the output of the `Endpoint`,
  and the second, although it shouldn't, I made it this way for consistency.
- In any case, my idea for a stable release of the second version in a week has now been formed, but if you have any
  feedback, suggestions, recommendations, complaints, please let me know. I've added a
  [section](https://github.com/RobinTail/express-zod-api#your-input-to-my-output) to the Readme file on how to do this.

### v2.0.0-beta3

- Some private methods have been made "really private" using the new typescript hashtag syntax.
- Fixed `EndpointOutput<>` type helper for the non-object response type in the `ResultHandlerDefinition`.

### v2.0.0-beta2

- Zod version is 3.5.1.
- Better examples including a custom `ResultHandler` and a file download.
- Fixed a bug of incorrect `getPositiveMimeTypes()` and `getNegativeMimeTypes()` usage in Swagger docs generator.

### v2.0.0-beta1

- **Warning**: There are breaking changes described below.
  In general, if you used the `defaultResultHandler` before, then you won't have to change much of code.
- **Motivation**. I really like the first version of the library for its simplicity and elegance,
  but there is one imperfection in it. The available methods and type helpers do not allow to disclose the complete
  response of the endpoint, including the specification of a successful and error response for which the
  `ResultHandler` is responsible. So I decided to fix it, although it made the implementation somewhat more
  complicated, but I found it important. However, it brought a number of benefits, which are also described below.
- Node version required: at least `10.0.0` and the library target now is `ES6`.
- Type `ResultHandler` is no longer exported, please use `createResultHandler()` or `defaultResultHandler`.
- The `setResultHandler()` method of `EndpointsFactory` class has been removed. The `ResultHandlerDefinition` has
  to be specified as an argument of `EndpointsFactory` constructor. You can use `defaultResultHandler` or
  `createResultHandler()` for this, or you can use `defaultEndpointsFactory`.

```typescript
// before
export const endpointsFactoryBefore = new EndpointsFactory();
// after
export const endpointsFactoryAfter = new EndpointsFactory(defaultResultHandler);
// which is the same as
import { defaultEndpointsFactory } from "express-zod-api";
```

- The optional property `resultHandler` of `ConfigType` has been replaced with `errorHandler`.

```typescript
// before
resultHandler: ResultHandler; // optional
// after
errorHandler: ResultHandlerDefinition<any, any>; // optional, default: defaultResultHandler
```

- New methods of `Endpoint` class `getPositiveResponseSchema()` and `getNegativeResponseSchema()` return the
  complete response of the endpoint taking into account the `ResultHandlerDefinition` schemas.
  New methods: `getPositiveMimeTypes()` and `getNegativeMimeTypes()` return the array of mime types.
- New type helping utility: `EndpointResponse<E extends AbstractEndpoint>` to be used instead of `EndpointOutput`
  returns the complete type of the endpoint response including both positive and negative cases.

```typescript
// Example. Before (v1):
import { EndpointOutput } from "express-zod-api";

const myEndpointV1 = endpointsFactory.build({
  method: "get",
  input: z.object({
    /* ... */
  }),
  output: z.object({
    name: z.string(),
  }),
  handler: async () => ({
    /* ... */
  }),
});
type MyEndpointOutput = EndpointOutput<typeof myEndpointV1>; // => { name: string }

// and after (v2):
import { defaultEndpointsFactory, EndpointResponse } from "express-zod-api";

const myEndpointV2 = defaultEndpointsFactory.build({
  method: "get",
  input: z.object({
    /* ... */
  }),
  output: z.object({
    name: z.string(),
  }),
  handler: async () => ({
    /* ... */
  }),
});
type MyEndpointResponse = EndpointResponse<typeof myEndpointV2>; // => the following type:
//  {
//    status: 'success';
//    data: { name: string };
//  } | {
//    status: 'error',
//    error: { message: string };
//  }
```

- Obtaining the OpenAPI / Swagger specification has been simplified: now you can call `getSpecAsYaml()` method
  directly on `OpenAPI` class instance. There is also a new option `errorResponseDescription`.

```typescript
// before
new OpenAPI({
  /* ... */
}).builder.getSpecAsYaml();
// after
new OpenAPI({
  /* ... */
}).getSpecAsYaml();
```

- OpenAPI / Swagger specification no longer uses references for schemas and parameters, so they are inline now.
  Instead of `default` entry in `responses` there are HTTP status codes `200` and `400` that represent positive
  and negative responses accordingly. Response schemas are now complete as well.
- For creating your own `ResultHandlerDefinition` please use `createResultHandler()`. It also requires
  `createApiResponse()` to be used that takes a response schema and optional mime types as arguments.
  The endpoint output should be wrapped in `markOutput()`. So far this is the only way I have come up with to
  facilitate type inference with essentially double nesting of generic types. Typescript does not yet support such
  features as `MyGenericType<A<B>>`.

```typescript
// before
const myResultHandlerV1: ResultHandler = ({
  error,
  request,
  response,
  input,
  output,
  logger,
}) => {
  /* ... */
};
// after
const myResultHandlerV2 = createResultHandler({
  getPositiveResponse: <OUT extends IOSchema>(output: OUT) =>
    createApiResponse(
      z.object({
        // ...,
        someProperty: markOutput(output),
      }),
      ["mime/type1", "mime/type2"], // optional, default: application/json
    ),
  getNegativeResponse: () =>
    createApiResponse(
      z.object({
        /* ... */
      }),
    ),
  handler: ({ error, input, output, request, response, logger }) => {
    /* ... */
  },
});
```

## Version 1

### v1.3.1

- Improving the coverage I found a bug and fixed it.
  In some cases there was an issue with CORS requests: [preflight OPTIONS requests](https://developer.mozilla.org/en-US/docs/Web/HTTP/CORS#preflighted_requests).
  Despite the enabled configuration option `cors: true` the OPTIONS requests have not been handled properly.
  This was leading to the 404 error with a message "Can not OPTIONS \<route\>".
  The issue has been fixed and covered by multiple tests.

### v1.3.0

- Zod version is 3.2.0.
- Minor changes to logging internal server errors.

### v1.2.1

- Additional handling of keys in `Routing` objects.
- `createServer`, `attachRouting` and `new OpenAPI()` may throw an Error in case of using slashes in `Routing` keys.

### v1.2.0

- Ability to specify the endpoint description and [export it to the Swagger / OpenAPI specification](https://github.com/RobinTail/express-zod-api#swagger--openapi-specification).

```typescript
// example
const endpoint = endpointsFactory.build({
  description: "Here is an example description of the endpoint",
  // ...,
});
```

- Ability to specify either `methods` or `method` property to `.build()`. This is just a more convenient way for a single method case.

```typescript
// example
const endpoint = endpointsFactory.build({
  method: "get", // same as methods:['get'] before
  // ...,
});
```

- Ability for a route to have multiple Endpoints attached depending on different methods.
  It can also be the same Endpoint that handle multiple methods as well.
  This is a solution for the question raised in issue [#29](https://github.com/RobinTail/express-zod-api/issues/29).

```typescript
// example of different I/O schemas for /v1/user
const routing: Routing = {
  v1: {
    user: new DependsOnMethod({
      get: myEndpointForGetAndDelete,
      delete: myEndpointForGetAndDelete,
      post: myEndpointForPostAndPatch,
      patch: myEndpointForPostAndPatch,
    }),
  },
};
```

### v1.1.0

- Zod version is v3.1.0.

### v1.0.0

- First version based on the stable Zod release.
- Zod version is v3.0.2.
- Other dependencies has been upgraded to the latest versions as well.

## Version 0

### v0.7.2

- Readme file updates:
  - Transformations
  - `ResultHandler`
  - better examples

### v0.7.1

- Readme file updates:
  - Concept description update.
  - Excess property check according to the new features of version 0.7.0.
- Refactoring of `defaultResultHandler` and `ResultHandler` calls in `server.ts`.

### v0.7.0

- Zod version is v3.0.0-beta.1.
- Ability to use z.ZodIntersection and z.ZodUnion as an I/O schema for handlers and middlewares.

```typescript
// example
const middleware = createMiddleware({
  input: z
    .object({
      one: z.string(),
    })
    .or(
      z.object({
        two: z.number(),
      }),
    ),
  middleware: async ({ input }) => ({
    input, // => type: { one: string } | { two: number }
  }),
});
```

- Ability to use `z.transform()` in handler's output schema.

```typescript
// example
const endpoint = factory.build({
  methods: ["post"],
  input: z.object({}),
  output: z.object({
    value: z.string().transform((str) => str.length),
  }),
  handler: async ({ input, options }) => ({
    value: "test", // => in response: { value: 4 }
  }),
});
```

- Supplying parameters to `EndpointsFactory::constructor()` is now prohibited. Please use `.addMiddleware()` and `.setResultHandler()` as the right way in order to achieve the correct input schema type in handlers.

### v0.6.1

- Nothing special. Just new logo and the dataflow diagram update.

### v0.6.0

- OpenAPI / Swagger specification generator now supports `ZodNullable`, `ZodOptional`, `ZodUnion` and `ZodIntersection` properties.

### v0.5.0

- `ConfigType` changes:

```typescript
// before
export interface ConfigType {
  server: {
    listen: number | string;
    cors: boolean;
    jsonParser?: NextHandleFunction;
    resultHandler?: ResultHandler;
  };
  logger: LoggerConfig | winston.Logger;
}

// after
export type ConfigType = (
  | {
      server: {
        // server configuration
        listen: number | string; // preserved
        jsonParser?: NextHandleFunction; // preserved
      };
    }
  | {
      // or your custom express app
      app: Express;
    }
) & {
  cors: boolean; // moved
  resultHandler?: ResultHandler; // moved
  logger: LoggerConfig | Logger;
};
```

- More convenient way to attach routing to your custom express app:

```typescript
// before
initRouting({ app, logger, config, routing });
// after
const config: ConfigType = { app /* ..., */ };
attachRouting(config, routing);
```

### v0.4.1

- Minor Readme file fixes and clarifications.
- Nice dataflow diagram.

### v0.4.0

- Ability to specify your custom Winston logger in config.
- `createLogger()` now accepts `LoggerConfig` as an argument:

```typescript
// before
createLogger(config);
// after
createLogger(config.logger);
```

### v0.3.1

- Minor Readme file fixes and clarifications.

### v0.3.0

- Zod version is v3.0.0-alpha33.
- The syntax for generating the Swagger/OpenAPI specification has changed:

```typescript
// before
generateOpenApi().getSpecAsYaml();
// after
new OpenAPI().builder.getSpecAsYaml();
```

### v0.2.4

- Refactoring of Endpoint::execute() method.

### v0.2.3 & v0.2.2

- First published release.
- Zod version is v3.0.0-alpha4.<|MERGE_RESOLUTION|>--- conflicted
+++ resolved
@@ -2,9 +2,8 @@
 
 ## Version 17
 
-### v17.3.0
-
-<<<<<<< HEAD
+### v17.4.0
+
 - Featuring `options` in Result Handler.
   - The same ones that come from the middlewares to Endpoint's handler.
   - You can use them for cleaning up resources (if required) allocated by the entities created by middlewares.
@@ -36,7 +35,10 @@
 const dbEquippedFactory = new EndpointsFactory(
   resultHandlerWithCleanup,
 ).addMiddleware(dbProvider);
-=======
+```
+
+### v17.3.0
+
 - Ability to use the configured logger for debugging uploads.
   - In the `express-fileupload` package starting from version 1.5.0
     [I made the logger customizable](https://github.com/richardgirges/express-fileupload/pull/371).
@@ -71,7 +73,6 @@
 debug: Express-file-upload: Upload avatar->file.svg completed, bytes:1138.
 debug: Express-file-upload: Busboy finished parsing request.
 info: POST: /v1/avatar/upload
->>>>>>> 6083837b
 ```
 
 ### v17.2.1
