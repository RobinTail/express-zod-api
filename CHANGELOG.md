--- conflicted
+++ resolved
@@ -15,11 +15,7 @@
   - Plural `methods`, `tags` and `scopes` properties replaced with singular `method`, `tag`, `scope` accordingly;
   - The `method` property also made optional and can now be derived from `DependsOnMethod` or imply `GET` by default;
   - When `method` is assigned with an array, it must be non-empty.
-<<<<<<< HEAD
-- Breaking changes to `positive` and `negative` propeties of `ResultHandler` constructor argument:
-=======
 - Breaking changes to `positive` and `negative` properties of `ResultHandler` constructor argument:
->>>>>>> 944df414
   - Plural `statusCodes` and `mimeTypes` props within the values are replaced with singular `statusCode` and `mimeType`.
 - Other breaking changes:
   - The `serializer` property of `Documentation` and `Integration` constructor argument removed;
