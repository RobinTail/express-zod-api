# Changelog

## Version 21

### v21.4.0
<<<<<<< HEAD

- Feat: Introducing [Server-Sent Events](https://developer.mozilla.org/en-US/docs/Web/API/Server-sent_events):
  - Early implementation of event stream is now available using `unstable_createEventStream()` method;
  - Client application can subscribe to the event stream using `EventSource` class instance;
  - The functionality is limited: no middlewares possible yet.

```typescript
import { z } from "zod";
import { unstable_createEventStream } from "../../src";
import { setTimeout } from "node:timers/promises";

export const subscriptionEndpoint = unstable_createEventStream({
  input: z.object({}), // optional input schema
  events: { time: z.number().int().positive() },
  handler: async ({ options: { emit, isClosed } }) => {
    while (!isClosed()) {
      emit("time", Date.now());
      await setTimeout(1000);
    }
  },
});
```

### v21.3.1
=======
>>>>>>> 55162d77

- Return type of public methods `getTags()` and `getScopes()` of `Endpoint` corrected to `ReadyonlyArray<string>`;
- Featuring `EndpointsFactory::buildVoid()` method:
  - It's a shorthand for returning `{}` while having `output` schema `z.object({})`;
  - When using this method, `handler` may return `void` while retaining the object-based operation internally.

```diff
- factory.build({
+ factory.buildVoid({
-   output: z.object({}),
    handler: async () => {
-     return {};
    },
  });
```

### v21.3.0

- Fixed `provide()` method usage example in the code of the generated client;
- Always splitting the response in the generated client:
  - This will print the positive and negative response types separately;
  - The `splitResponse` property on the `Integration` class constructor argument is deprecated.

### v21.2.0

- Minor performance adjustments;
- Introducing stricter overload for the generated `ExpressZodAPIClient::provide()` method:
  - The method can now also accept two arguments: space-separated method with path and parameters;
  - Using this overload provides strict constraints on the first argument so that undeclared routes can not be used;
  - This design is inspired by the OctoKit and aims to prevent the misuse by throwing a Typescript error.
- Using `ExpressZodAPIClient::provide()` with three arguments is deprecated:
  - The return type when using undeclared routes corrected to `unknown`.
- The `Provider` type of the generated client is deprecated;
- The type of the following generated client entities is corrected so that it became limited to the listed routes:
  - `Input`, `Response`, `PositiveResponse`, `NegativeResponse`, `MethodPath`.

```diff
- client.provide("get", "/v1/user/retrieve", { id: "10" }); // deprecated
+ client.provide("get /v1/user/retrieve", { id: "10" }); // featured
```

### v21.1.0

- Featuring empty response support:
  - For some REST APIs, empty responses are typical: with status code `204` (No Content) and redirects (302);
  - Previously, the framework did not offer a straightforward way to describe such responses, but now there is one;
  - The `mimeType` property can now be assigned with `null` in `ResultHandler` definition;
  - Both `Documentation` and `Integration` generators ignore such entries so that the `schema` can be `z.never()`:
    - The body of such response will not be depicted by `Documentation`;
    - The type of such response will be described as `undefined` (configurable) by `Integration`.

```ts
import { z } from "zod";
import {
  ResultHandler,
  ensureHttpError,
  EndpointsFactory,
  Integration,
} from "express-zod-api";

const resultHandler = new ResultHandler({
  positive: { statusCode: 204, mimeType: null, schema: z.never() },
  negative: { statusCode: 404, mimeType: null, schema: z.never() },
  handler: ({ error, response }) => {
    response.status(error ? ensureHttpError(error).statusCode : 204).end(); // no content
  },
});

new Integration({ noContent: z.undefined() }); // undefined is default
```

### v21.0.0

- Minimum supported versions of `express`: 4.21.1 and 5.0.1 (fixed vulnerabilities);
- Breaking changes to `createConfig()` argument:
  - The `server` property renamed to `http` and made optional — (can now configure HTTPS only);
  - These properties moved to the top level: `jsonParser`, `upload`, `compression`, `rawParser` and `beforeRouting`;
  - Both `logger` and `getChildLogger` arguments of `beforeRouting` function are replaced with all-purpose `getLogger`.
- Breaking changes to `createServer()` resolved return:
  - Both `httpServer` and `httpsServer` are combined into single `servers` property (array, same order).
- Breaking changes to `EndpointsFactory::build()` argument:
  - Plural `methods`, `tags` and `scopes` properties replaced with singular `method`, `tag`, `scope` accordingly;
  - The `method` property also made optional and can now be derived from `DependsOnMethod` or imply `GET` by default;
  - When `method` is assigned with an array, it must be non-empty.
- Breaking changes to `positive` and `negative` properties of `ResultHandler` constructor argument:
  - Plural `statusCodes` and `mimeTypes` props within the values are replaced with singular `statusCode` and `mimeType`.
- Other breaking changes:
  - The `serializer` property of `Documentation` and `Integration` constructor argument removed;
  - The `originalError` property of `InputValidationError` and `OutputValidationError` removed (use `cause` instead);
  - The `getStatusCodeFromError()` method removed (use the `ensureHttpError().statusCode` instead);
  - The `testEndpoint()` method can no longer test CORS headers — that function moved to `Routing` traverse;
  - For `Endpoint`: `getMethods()` may return `undefined`, `getMimeTypes()` removed, `getSchema()` variants reduced;
  - Public properties `pairs`, `firstEndpoint` and `siblingMethods` of `DependsOnMethod` replaced with `entries`.
- Consider the automated migration using the built-in ESLint rule.

```js
// eslint.config.mjs — minimal ESLint 9 config to apply migrations automatically using "eslint --fix"
import parser from "@typescript-eslint/parser";
import migration from "express-zod-api/migration";

export default [
  { languageOptions: { parser }, plugins: { migration } },
  { files: ["**/*.ts"], rules: { "migration/v21": "error" } },
];
```

```ts
// The sample of new structure
const config = createConfig({
  http: { listen: 80 }, // became optional
  https: { listen: 443, options: {} },
  upload: true,
  compression: true,
  beforeRouting: ({ app, getLogger }) => {
    const logger = getLogger();
    app.use((req, res, next) => {
      const childLogger = getLogger(req);
    });
  },
});
const { servers } = await createServer(config, {});
```

## Version 20

### v20.22.1

- Avoids startup logo distortion when the terminal is too narrow;
- Self-diagnosis for potential problems disabled in production mode to ensure faster startup:
  - Warning about potentially unserializable schema for JSON operating endpoints was introduced in v20.15.0.

### v20.22.0

- Featuring a helper to describe nested Routing for already assigned routes:
  - Suppose you want to describe `Routing` for both `/v1/path` and `/v1/path/subpath` routes having Endpoints attached;
  - Previously, an empty path segment was proposed for that purpose, but there is more elegant and readable way now;
  - The `.nest()` method is available both on `Endpoint` and `DependsOnMethod` instances:

```ts
import { Routing } from "express-zod-api";

// Describing routes /v1/path and /v1/path/subpath both having endpoints assigned:
const before: Routing = {
  v1: {
    path: {
      "": endpointA,
      subpath: endpointB,
    },
  },
};

const after: Routing = {
  v1: {
    path: endpointA.nest({
      subpath: endpointB,
    }),
  },
};
```

### v20.21.2

- Fixed the example implementation in the generated client for endpoints using path params:
  - The choice of parser was made based on the exported `const jsonEndpoints` indexed by `path`;
  - The actual `path` used for the lookup already contained parameter substitutions so that JSON parser didn't work;
  - The new example implementation suggests choosing the parser based on the actual `response.headers`;
  - The issue was found and reported by [@HenriJ](https://github.com/HenriJ).

```diff
- const parser = `${method} ${path}` in jsonEndpoints ? "json" : "text";
+ const isJSON = response.headers
+   .get("content-type")
+   ?.startsWith("application/json");
- return response[parser]();
+ return response[isJSON ? "json" : "text"]();
```

### v20.21.1

- Performance tuning: `Routing` traverse made about 12 times faster.

### v20.21.0

- Feat: input schema made optional:
  - The `input` property can be now omitted on the argument of the following methods:
    `Middlware::constructor`, `EndpointsFactory::build()`, `EndpointsFactory::addMiddleware()`;
  - When the input schema is not specified `z.object({})` is used;
  - This feature aims to simplify the implementation for Endpoints and Middlwares having no inputs.

### v20.20.1

- Minor code style refactoring and performance tuning;
- The software is redefined as a framework;
  - Thanks to [@JonParton](https://github.com/JonParton) for contribution to the documentation.

### v20.20.0

- Introducing `errorHandler` option for `testMiddleware()` method:
  - If your middleware throws an error there was no ability to make assertions other than the thrown error;
  - New option can be assigned with a function for transforming the error into response, so that `testMiddlware` itself
    would not throw, enabling usage of all returned entities for mutiple assertions in test;
  - The feature suggested by [@williamgcampbell](https://github.com/williamgcampbell).

```ts
import { testMiddleware, Middleware } from "express-zod-api";

const middlware = new Middleware({
  input: z.object({}),
  handler: async ({ logger }) => {
    logger.info("logging something");
    throw new Error("something went wrong");
  },
});

test("a middleware throws, but it writes log as well", async () => {
  const { loggerMock, responseMock } = await testMiddleware({
    errorHandler: (error, response) => response.end(error.message),
    middleware,
  });
  expect(loggerMock._getLogs().info).toEqual([["logging something"]]);
  expect(responseMock._getData()).toBe("something went wrong");
});
```

### v20.19.0

- Configuring built-in logger made optional:
  - Built-in logger configuration option `level` made optional as well as the `logger` option for `createConfig()`;
  - Using `debug` level by default, or `warn` when `NODE_ENV=production`.
- Fixed performance issue on `BuiltinLogger` when its `color` option is not set in config:
  - `.child()` method is 50x times faster now by only detecting the color support once;
  - Color autodetection was introduced in v18.3.0.

### v20.18.0

- Introducing `ensureHttpError()` method that converts any `Error` into `HttpError`:
  - It converts `InputValidationError` to `BadRequest` (status code `400`) and others to `InternalServerError` (`500`).
- Deprecating `getStatusCodeFromError()` — use the `ensureHttpError().statusCode` instead.
- Generalizing server-side error messages in production mode by default:
  - This feature aims to improve the security of your API by not disclosing the exact causes of errors;
  - Applies to `defaultResultHandler`, `defaultEndpointsFactory` and Last Resort Handler only;
  - When `NODE_ENV` is set to `production` (displayed on startup);
  - Instead of actual message the default one associated with the corresponding `statusCode` used;
  - Server-side errors are those having status code `5XX`, or treated that way by `ensureHttpError()`;
  - You can control that behavior by throwing errors using `createHttpError()` and using its `expose` option;
  - More about production mode and how to activate it:
    https://nodejs.org/en/learn/getting-started/nodejs-the-difference-between-development-and-production

```ts
import createHttpError from "http-errors";
// NODE_ENV=production
// Throwing HttpError from Endpoint or Middleware that is using defaultResultHandler or defaultEndpointsFactory:
createHttpError(401, "Token expired"); // —> "Token expired"
createHttpError(401, "Token expired", { expose: false }); // —> "Unauthorized"
createHttpError(500, "Something is broken"); // —> "Internal Server Error"
createHttpError(501, "We didn't make it yet", { expose: true }); // —> "We didn't make it yet"
```

### v20.17.0

- Added `cause` property to `DocumentationError`;
- Log all server side errors (status codes `>= 500`) and in full (not just the `message`).

### v20.16.0

- Deprecating `originalError` property on both `InputValidationError` and `OutputValidationError`:
  - Use `cause` property instead;
  - Those error classes are publicly exposed for developers making custom Result Handlers.

```diff
  const error = new InputValidationError(new z.ZodError([]));
- logger.error(error.originalError.message);
+ logger.error(error.cause.message);
```

### v20.15.3

- Merge intersected object types in generated client:
  - This fixes "empty object" intersection problem for endpoints having middlwares without inputs.

```diff
- type GetV1UserRetrieveInput = {} & {
+ type GetV1UserRetrieveInput = {
    /** a numeric string containing the id of the user */
    id: string;
  };
```

### v20.15.2

- Fixed duplicated client types in unions:
  - When `splitResponse` option is disabled on `Integration` primitive response types could have been duplicated.

```diff
- type GetV1AvatarSendResponse = string | string;
+ type GetV1AvatarSendResponse = string;
```

### v20.15.1

- Deprecating `serializer` property on `Documentation` and `Integration` constructor argument:
  - That property was introduced in v9.3.0 and utilized for comparing schemas in order to handle possible circular
    references within `z.lazy()`;
  - The property is no longer in use and will be removed in version 21.

### v20.15.0

- Feat: warn about potentially unserializable schema used for JSON operating endpoints:
  - This version will warn you if you're using a schema that might not work in request or response, in particular:
    - Generally unserializable objects: `z.map()`, `z.set()`, `z.bigint()`;
    - JSON incompatible entities: `z.never()`, `z.void()`, `z.promise()`, `z.symbol()`, `z.nan()`;
    - Non-revivable in request: `z.date()`;
    - Incorrectly used in request: `ez.dateOut()`;
    - Incorrectly used in response: `ez.dateIn()`, `ez.upload()`, `ez.raw()`;
  - The feature suggested by [@t1nky](https://github.com/t1nky).

### v20.14.3

- Fixed: missing export of `testMiddleware`:
  - The feature introduced in v20.4.0 but was not available;
  - The issue reported by [@Tomtec331](https://github.com/Tomtec331).

### v20.14.2

- Documentation: promoting Express 5 as the recommended version for new projects;
- Minor refactoring: response variant constraints, inverted definition of `AbstractLogger` type;
- There is now an opportunity to support the project with sponsorship: https://github.com/sponsors/RobinTail

### v20.14.1

- `node-mocks-http` version is `^1.16.1`:
  - This deduplicates the `@types/express` dependency to the version installed in your project;
  - This fix is an addition to the support of Express 5 (v20.10.0) and its types (v20.14.0).

### v20.14.0

- Enabling usage of recently released `@types/express@^5.0.0`:
  - This is an addition to the support of Express 5 introduced in v20.10.0.

### v20.12.0

- Feat: Graceful Shutdown
  - You can enable and configure a special request monitoring that,
    if it receives a signal to terminate a process, will:
    - first put the server into a mode that rejects new requests,
    - attempt to complete started requests within the specified time,
    - and then forcefully stop the server and terminate the process;
  - This feature utilizes a modernized fork of [http-terminator](https://github.com/gajus/http-terminator).

```ts
import { createConfig } from "express-zod-api";

createConfig({
  gracefulShutdown: {
    timeout: 1000,
    events: ["SIGINT", "SIGTERM"],
  },
});
```

### v20.11.0

- Feat: Handling deprecation events by actual logger
  - `express` uses `depd` for emitting `deprecation` events when a certain deprecated approach used;
  - This version installs a listener of that event and delegates it to the `warn` method of your actual logger.

### v20.10.0

- Feat: Supporting Express 5
  - Epic news: after 10 years of struggles and anticipations
    [Express 5.0.0 is finally released](https://github.com/expressjs/express/releases/tag/v5.0.0);
  - The primary a mostly awaited feature is the proper support of asynchronous handlers;
  - This version introduces the initial support of Express 5 without breaking changes;
  - Notice: the corresponding `@types/express` for the version 5 is not yet released;
  - [Instructions on migrating to Express 5](https://expressjs.com/en/guide/migrating-5.html).

### v20.9.2

- Minor syntax adjustments and cleanup;
- `node-mocks-http` version is 1.16.0.

### v20.9.1

- Plain text MIME type is set for the corresponding responses:
  - Last Resort Handler (in case your ResultHandler throws);
  - ~~`arrayResultHandler`~~ (deprecated) — in case of errors and failures.

### v20.9.0

- `openapi3-ts` version is 4.4.0:
  - Feat: `Documentation::getSpecAsYaml()` accepts the same options as `yaml.stringify`.

### v20.8.0

- Feat: providing child logger to `beforeRouting()` hook:
  - The function assigned to config property `server.beforeRouting` now accepts additional argument `getChildLogger()`;
  - The featured method accepts `request` and returns a child logger if `childLoggerProvider()` is configured;
  - Otherwise, it returns the root logger (same for all requests, same as the `logger` argument);
  - The feature suggested by [@williamgcampbell](https://github.com/williamgcampbell).

```ts
import { createConfig } from "express-zod-api";
import { randomUUID } from "node:crypto";

const config = createConfig({
  logger: { level: "debug" },
  childLoggerProvider: ({ parent }) =>
    parent.child({ requestId: randomUUID() }),
  server: {
    listen: 80,
    beforeRouting: ({ app, logger, getChildLogger }) => {
      logger.info("This is root logger");
      app.use((req, res, next) => {
        getChildLogger(req).info("This is a child logger");
        next();
      });
    },
  },
});
```

### v20.7.1

- Improved documentation on error handling:
  - More clarity on the origins of possible runtime errors and how they are handled by default;
  - Revealing details on how routing, parsing and upload errors are handled by default;
  - Correction to the JSDoc of the corresponding `errorHandler` property in config.
- Removing redundant type coercion in the migration tool.

### v20.7.0

- Changes to migration plugin (single-use tool, regardless SemVer):
  - Requirements: `eslint@^9` and `typescript-eslint@^8` (may work with previous versions, but it's no longer tested);
  - The `express-zod-api/migration` is a pure ESLint plugin: no rule applied by default, it must be enabled explicitly;
  - The files requiring migration have to be defined explicitly — this should improve clarity on its operation;
  - The ESLint plugin was introduced in v20.0.0 for automated migration from v19 (except assertions in tests);
  - For migrating from v19 use the following minimal config and run `eslint --fix`:

```javascript
// eslint.config.js (or .mjs if you're developing in a CommonJS environment)
import parser from "@typescript-eslint/parser";
import migration from "express-zod-api/migration";

export default [
  { languageOptions: { parser }, plugins: { migration } },
  {
    files: ["**/*.ts"], // define the files need to be migrated (source code)
    rules: { "migration/v20": "error" }, // enable the rule explicitly
  },
];
```

### v20.6.2

- Small refactoring of several methods and expressions.

### v20.6.1

- `node-mocks-http` version `^1.15.1`.

### v20.6.0

- Small performance tuning;
- Featuring customizations for profiler of the built-in logger:
  - The `.profile()` method can now accept an object having the following properties:
    - `message` — the one to be displayed;
    - `formatter` — optional, a function to transform milliseconds into a string or number;
    - `severity` — optional, `debug` (default), `info`, `warn`, `error`:
      - it can also be a function returning one of those values depending on duration in milliseconds;
      - thus, you can immediately assess the measured performance.

```typescript
const done = logger.profile({
  message: "expensive operation",
  severity: (ms) => (ms > 500 ? "error" : "info"),
  formatter: (ms) => `${ms.toFixed(2)}ms`,
});
doExpensiveOperation();
done(); // error: expensive operation '555.55ms'
```

### v20.5.0

- Featuring a simple profiler for the built-in logger:
  - Introducing `BuiltinLogger::profile(msg: string)` — measures the duration until you invoke the returned callback;
  - Using Node Performance Hooks for measuring microtimes (less than 1ms);
  - The output severity is `debug` (will be customizable later), so logger must have the corresponding `level`;
  - It prints the duration in log using adaptive units: from picoseconds to minutes.

```typescript
// usage assuming that logger is an instance of BuiltinLogger
const done = logger.profile("expensive operation");
doExpensiveOperation();
done(); // debug: expensive operation '555 milliseconds'
```

```typescript
// to set up config using the built-in logger do this:
import { createConfig, BuiltinLogger } from "express-zod-api";

const config = createConfig({ logger: { level: "debug", color: true } });

declare module "express-zod-api" {
  interface LoggerOverrides extends BuiltinLogger {}
}
```

### v20.4.1

- Technical update due to improved builder configuration:
  - Removed crutches for the `migration/index.d.cts` file;
  - Fixed missing `node:` protocol in the imports of core modules in the distributed javascript files.

### v20.4.0

- Feat: middleware testing helper: `testMiddleware()`, similar to `testEndpoint()`:
  - There is also an ability to pass `options` collected from outputs of previous middlewares, if the one being tested
    somehow depends on them.
  - The method returns: `Promise<{ output, requestMock, responseMock, loggerMock }>`;
  - Export fixed in v20.14.3.

```typescript
import { z } from "zod";
import { Middleware, testMiddleware } from "express-zod-api";

const middleware = new Middleware({
  input: z.object({ test: z.string() }),
  handler: async ({ options, input: { test } }) => ({
    collectedOptions: Object.keys(options),
    testLength: test.length,
  }),
});

const { output, responseMock, loggerMock } = await testMiddleware({
  middleware,
  requestProps: { method: "POST", body: { test: "something" } },
  options: { prev: "accumulated" }, // responseOptions, configProps, loggerProps
});
expect(loggerMock._getLogs().error).toHaveLength(0);
expect(output).toEqual({ collectedOptions: ["prev"], testLength: 9 });
```

### v20.3.2

- Minor corrections to the documentation.

### v20.3.1

- Removed `eslint` and `prettier` from the list of the optional peer dependencies:
  - `eslint` with a flat config support (v8 or v9) is only required to use [the migration codemod](#v2000);
  - `prettier` is only a fallback for `Integration::printFormatted()`, which can work without it as well;
  - These changes aim to reduce the confusion and ease the installation;
  - The issue was found and reported by **Bogdan** who does not have a GitHub account.

### v20.3.0

- Feature: `z.object().remap()` accepts a mapping function:
  - Similar to `.transform()` you can now supply an object shape mapping function;
  - It is important to use shallow transformations only;
  - Using `.remap()` is recommended for `output` schemas if you're also aiming to generate a valid documentation.

```ts
import camelize from "camelize-ts";
import snakify from "snakify-ts";
import { z } from "zod";

const endpoint = endpointsFactory.build({
  method: "get",
  input: z
    .object({ user_id: z.string() })
    .transform((inputs) => camelize(inputs, /* shallow: */ true)),
  output: z
    .object({ userName: z.string() })
    .remap((outputs) => snakify(outputs, /* shallow: */ true)),
  handler: async ({ input: { userId }, logger }) => {
    logger.debug("user_id became userId", userId);
    return { userName: "Agneta" }; // becomes "user_name" in response
  },
});
```

### v20.2.0

- Feature: Partial mapping and passthrough support for `z.object().remap()`:
  - Properties can be omitted in `remap()` in order to preserve them unchanged;
  - Undeclared keys will remain unchanged for `z.object().passthrough().remap()` schema;
    - Passthrough object schemas are not allowed in Middlewares, but they are allowed in Endpoints.

```ts
z.object({ user_name: z.string(), id: z.number() }).remap({
  user_name: "userName", // —> { userName, id }
});

z.object({ user_id: z.string() })
  .passthrough()
  .remap({ user_id: "userId" })
  .parse({ user_id: "test", extra: "excessive" }); // —> { userId, extra }
```

### v20.1.0

- Feature: Top level transformations support and object schema remapping:
  - This can enable having `snake_case` API parameters while keeping `camelCase` naming in your implementation;
  - You can `.transform()` the entire `input` schema into another object, using a well-typed mapping library;
  - You can do the same with the `output` schema, but that would not be enough for generating a valid documentation;
  - The framework offers a new `.remap()` method on the `z.object()` schema that applies a `.pipe()` to transformation;
    - Currently `.remap()` requires an assignment of all the object props explicitly, but it may be improved later;
  - Find more details [in the documentation](README.md#top-level-transformations-and-mapping);
  - The feature suggested by [Peter Rottmann](https://github.com/rottmann).

```ts
import camelize from "camelize-ts";
import { z } from "zod";

const endpoint = endpointsFactory.build({
  method: "get",
  input: z
    .object({ user_id: z.string() })
    .transform((inputs) => camelize(inputs, true)), // shallow
  output: z.object({ userName: z.string() }).remap({ userName: "user_name" }),
  handler: async ({ input: { userId }, logger }) => {
    logger.debug("user_id became userId", userId);
    return { userName: "Agneta" }; // becomes "user_name" in response
  },
});
```

### v20.0.1

- Found a better method for asserting the expected response: `responseMock._getJSONData()`.

### v20.0.0

- Method `createLogger()` removed — use `new BuiltinLogger()` instead if needed;
- Method `createResultHandler` removed — use `new ResultHandler()` instead:
  - The argument's properties renamed: `getPositiveResponse` to `positive` and `getNegativeResponse` to `negative`;
  - Both properties can now accept static values (not only functions).
- Method `createMiddleware()` removed — use either `new Middleware()` or `EndpointsFactory::addMiddleware()` instead:
  - The argument's property `middleware` renamed to `handler`.
- Method `testEndpoint()` was changed:
  - It was detached from any testing frameworks, `fnMethod` property removed from the argument;
  - Mocked request and response are now fully operational and do not require to mock anything to do the job;
  - The `responseProps` property changed to `responseOptions`, it's no longer meant to be used for custom props;
  - The returned entities `requestMock`, `responseMock` and `loggerMock` no longer rely on testing framework for props.  
    Instead, they provide methods to assert expectations in tests:
    - `responseMock._getStatusCode()`, `responseMock._getHeaders()`, `responseMock._getData()`, `loggerMock._getLogs()`;
    - See [the documentation of node-mocks-http library](https://www.npmjs.com/package/node-mocks-http) for details.
- How to migrate:
  - Consider using the provided ESLint plugin `migration` in order to apply changes automatically (except assertions);
  - Or follow the code samples below in order to rename/remove entities manually as described above.

```js
// eslint.config.mjs — minimal config to apply migrations automatically using "eslint . --fix" (at least ESLint 8)
import parser from "@typescript-eslint/parser";
import migration from "express-zod-api/migration";

export default [{ languageOptions: { parser }, files: ["**/*.ts"] }, migration];
```

```ts
// before
createResultHandler({
  getPositiveResponse: (data) => z.object({ data }),
  getNegativeResponse: () => ({
    schema: z.string(),
    mimeType: "text/plain",
  }),
});

// after
new ResultHandler({
  positive: (data) => z.object({ data }),
  negative: { schema: z.string(), mimeType: "text/plain" }, // can be static now
});
```

```ts
// before
factory.addMiddleware(
  createMiddleware({
    input: z.object({}),
    middleware: async () => ({}),
  }),
);

// after
factory // variant 1:
  .addMiddleware(
    new Middleware({
      input: z.object({}),
      handler: async () => ({}),
    }),
  ) // variant 2: short syntax now available:
  .addMiddleware({ input: z.object({}), handler: async () => ({}) });
```

```ts
// before
declare module "express-zod-api" {
  interface MockOverrides extends Mock {} // remove it
}
const { responseMock: responseMockBefore, loggerMock: loggerMockBefore } =
  testEndpoint({ endpoint });
expect(responseMockBefore.set).toHaveBeenCalledWith("X-Custom", "one");
expect(responseMockBefore.status).toHaveBeenCalledWith(200);
expect(loggerMockBefore.error).not.toHaveBeenCalled();

// after
const { responseMock, loggerMock } = testEndpoint({ endpoint });
expect(responseMock._getStatusCode()).toBe(200);
expect(responseMock._getHeaders()).toHaveProperty("x-custom", "one"); // lower case!
expect(responseMock._getJSONData()).toEqual({ status: "success" });
expect(loggerMock._getLogs().error).toHaveLength(0);
```

## Version 19

### v19.3.0

- Feat: Supporting `vitest` version 2:
  - Released today. Find the migration guide here: https://vitest.dev/guide/migration.html#migrating-to-vitest-2-0

### v19.2.3

- `ansis` version `^3.2.0`;
- `openapi3-ts` version `^4.3.3`;
- `ramda` version `^0.30.1`;
- Several optimizations to the implementation enabled by Typescript 5.5;

### v19.2.2

- Fixed missing defaults for Built-in Logger: color support autodetection and `depth=2`:
  - Those features were lost in version 19.2.0.

### v19.2.1

- `openapi3-ts` version is 4.3.2 (fixed distribution).

### v19.2.0

- Feat: `.child()` method for the built-in logger:
  - You can assign request ID to the log entries without additional libraries now:

```ts
import { randomUUID } from "node:crypto";
import { BuiltinLogger, createConfig } from "express-zod-api";

declare module "express-zod-api" {
  interface LoggerOverrides extends BuiltinLogger {}
}

const config = createConfig({
  logger: { level: "debug", color: true },
  childLoggerProvider: ({ parent }) =>
    parent.child({ requestId: randomUUID() }),
});
```

### v19.1.2

- Fixed a bug on logger instance recognition failure:
  - When an instance of `winston` logger was assigned in config, it was not recognized as an actual logger;
  - That led to using the built-in logger having reduced capabilities;
  - Other loggers could be also affected by this issue;
  - The issue was found and reported by [@boarush](https://github.com/boarush).

### v19.1.1

- Fixed a bug on duplicated or missing request header parameters in the generated Documentation:
  - The issue corresponds to the "Headers as input source" opt-in feature;
  - When `query` was not listed in the input sources:
    - Headers used to be missing in the documented request parameters.
  - When `body` was listed along with `query` in the input sources:
    - Headers used to be duplicated into the documented request body.
  - The issue was found and reported by [@boarush](https://github.com/boarush).

### v19.1.0

- Feature: customizable handling rules for your branded schemas in Documentation and Integration:
  - You can make your schemas special by branding them using `.brand()` method;
  - The framework (being a Zod Plugin as well) distinguishes the branded schemas in runtime;
  - The constructors of `Documentation` and `Integration` now accept new property `brandHandling` (object);
  - Its keys should be the brands you want to handle in a special way;
  - Its values are functions having your schema as the first argument and a context in the second place;
  - In case you need to reuse a handling rule for multiple brands, use the exposed types `Depicter` and `Producer`;
  - The feature suggested by [@shawncarr](https://github.com/shawncarr).

```ts
import ts from "typescript";
import { z } from "zod";
import {
  Documentation,
  Integration,
  Depicter,
  Producer,
} from "express-zod-api";

const myBrand = Symbol("MamaToldMeImSpecial"); // I recommend to use symbols for this purpose
const myBrandedSchema = z.string().brand(myBrand);

const ruleForDocs: Depicter = (
  schema: typeof myBrandedSchema, // you should assign type yourself
  { next, path, method, isResponse }, // handle a nested schema using next()
) => {
  const defaultDepiction = next(schema.unwrap()); // { type: string }
  return { summary: "Special type of data" };
};

const ruleForClient: Producer = (
  schema: typeof myBrandedSchema, // you should assign type yourself
  { next, isResponse, serializer }, // handle a nested schema using next()
) => ts.factory.createKeywordTypeNode(ts.SyntaxKind.BooleanKeyword);

new Documentation({
  /* config, routing, title, version */
  brandHandling: { [myBrand]: ruleForDocs },
});

new Integration({
  /* routing */
  brandHandling: { [myBrand]: ruleForClient },
});
```

### v19.0.0

- **Breaking changes**:
  - Increased the minimum supported versions:
    - For Node.js: 18.18.0, 20.9.0 or 22.0.0;
    - For `zod`: 3.23.0;
    - For `express`: [4.19.2](https://github.com/expressjs/express/security/advisories/GHSA-rv95-896h-c2vc);
    - For `express-fileupload` and `@types/express-fileupload`: 1.5.0.
  - Removed the deprecated method ~~`withMeta()`~~ (see [v18.5.0](#v1850) for details);
  - Removed support for static options by `EndpointsFactory::addOptions()` (see [v18.6.0](#v1860) for details);
  - Freezed the arrays returned by the methods or exposed by properties of `Endpoint` and `DependsOnMethod`;
  - Changed interface for `ez.raw()`: additional properties should be supplied as its argument, not via `.extend()`;
  - Changed the following config options:
    - The function assigned to `server.upload.beforeUpload` now accepts `request` instead of `app`;
    - The function assigned to `server.beforeRouting` is now called before parsing too.
- Features:
  - New configurable level `info` for built-in logger (higher than `debug`, but lower than `warn`);
  - Selective parsers equipped with a child logger:
    - There are 3 types of endpoints depending on their input schema: having `ez.upload()`, having `ez.raw()`, others;
    - Depending on that type, only the parsers needed for certain endpoint are processed;
    - This makes all requests eligible for the assigned parsers and reverts changes made in [v18.5.2](#v1852);
    - Specifying `rawParser` in config is no longer needed to enable the feature.
- Non-breaking significant changes:
  - Request logging reflects the actual path instead of the configured route, and it's placed in front of parsing:
    - The severity of those messaged reduced from `info` to `debug`;
  - The debug messages from uploader are enabled by default when the logger level is set to `debug`;
- How to migrate confidently:
  - Upgrade Node.js, `zod`, `express`, `express-fileupload` and `@types/express-fileupload` accordingly;
  - Avoid mutating the readonly arrays;
  - If you're using ~~`withMeta()`~~:
    - Remove it and unwrap your schemas — you can use `.example()` method directly.
  - If you're using `.addOptions()` on `EndpointsFactory` instance:
    - Replace the argument with an async function returning those options;
    - Or assign those options to `const` and import them where needed.
  - If you're using `ez.raw().extend()` for additional properties:
    - Supply them directly as an argument to `ez.raw()` — see the example below.
  - If you're using `beforeUpload` in your config:
    - Adjust the implementation according to the example below.
  - If you're using `beforeRouting` in your config for anything that requires a parsed request body:
    - Add the required parsers using `app.use()` statements to the assigned function.
  - If you're having `rawParser: express.raw()` in your config:
    - You can now remove this line (it's the default value now), unless you're having any customizations.

```ts
import createHttpError from "http-errors";
import { createConfig } from "express-zod-api";

const before = createConfig({
  server: {
    upload: {
      beforeUpload: ({ app, logger }) => {
        app.use((req, res, next) => {
          if (req.is("multipart/form-data") && !canUpload(req)) {
            return next(createHttpError(403, "Not authorized"));
          }
          next();
        });
      },
    },
  },
});

const after = createConfig({
  server: {
    upload: {
      beforeUpload: ({ request, logger }) => {
        if (!canUpload(request)) {
          throw createHttpError(403, "Not authorized");
        }
      },
    },
  },
});
```

```ts
import { z } from "zod";
import { ez } from "express-zod-api";

const before = ez.raw().extend({
  pathParameter: z.string(),
});

const after = ez.raw({
  pathParameter: z.string(),
});
```

## Version 18

### v18.6.2

- Compatibility improvement for Jest: all dynamic `import()` in CJS build are replaced with `require()`.

### v18.6.1

- Notice on creating connections within a function supplied to `EndpointsFactory::addOptions()`:
  - Use it with caution: a new connection will be created for every request handled by endpoint made on that factory;
  - Consider reusing `const` across your files for persistent connections;
  - In case of intentional non-persistent connection, consider resources cleanup if necessary:

```typescript
import { createResultHandler } from "express-zod-api";

const resultHandlerWithCleanup = createResultHandler({
  handler: ({ options }) => {
    // necessary to check for certain option presence:
    if ("db" in options && options.db) {
      options.db.connection.close(); // sample cleanup
    }
  },
});
```

### v18.6.0

- Feat: Supporting async function as an argument for `EndpointsFactory::addOptions()`:
  - I realized that it does not make sense for `.addOptions` just to proxy the static data;
  - In case your options are static you can just `import` the corresponding `const` instead;
  - Static options are deprecated and its support will be removed in v19.

```ts
import { readFile } from "node:fs/promises";
import { defaultEndpointsFactory } from "express-zod-api";

const endpointsFactory = defaultEndpointsFactory.addOptions(async () => {
  // caution: new connection on every request:
  const db = mongoose.connect("mongodb://connection.string");
  const privateKey = await readFile("private-key.pem", "utf-8");
  return { db, privateKey };
});
```

### v18.5.2

- Muted uploader logs related to non-eligible requests;
- Another performance improvement.

### v18.5.1

- A small performance improvement for `Integration` and `Documentation`.

### v18.5.0

- Major update on metadata: ~~`withMeta()`~~ is no longer required, deprecated and will be removed in v19:
  - ~~`withMeta()`~~ was introduced in version 2.10.0, because I didn't want to alter Zod's prototypes;
  - However, the [new information](https://github.com/colinhacks/zod/pull/3445#issuecomment-2091463120) arrived
    recently from the author of Zod on that matter;
  - It turned out that altering Zod's prototypes is exactly the recommended approach for extending its functionality;
  - Therefore `express-zod-api` from now on acts as a plugin for Zod, adding the `.example()` and `.label()` methods to
    its prototypes that were previously available only after wrapping the schema in ~~`withMeta()`~~.

```ts
import { z } from "zod";
import { withMeta } from "express-zod-api";

const before = withMeta(
  z
    .string()
    .datetime()
    .default(() => new Date().toISOString()),
)
  .example("2024-05-04T10:47:19.575Z")
  .label("Today");

const after = z
  .string()
  .datetime()
  .default(() => new Date().toISOString())
  .example("2024-05-04T10:47:19.575Z")
  .label("Today");
```

### v18.4.0

- Ability to replace the default value with a label in the generated Documentation:
  - Introducing `.label()` method only available after wrapping `ZodDefault` into `withMeta()`;
  - The specified label replaces the actual value of the `default` property in documentation.

```ts
import { z } from "zod";
import { withMeta } from "express-zod-api";

const labeledDefaultSchema = withMeta(
  z
    .string()
    .datetime()
    .default(() => new Date().toISOString()),
).label("Today");
```

### v18.3.0

- Changed default behaviour when using built-in logger while omitting its `color` option in config:
  - Automatically detecting the terminal color support by default.

### v18.2.0

- Supporting Node 22;
- Featuring `zod-sockets` for implementing subscriptions on your API:
  - I have developed an additional websocket operating framework, Zod Sockets, which has similar principles and
    capabilities, so that the user could subscribe to subsequent updates initiated by the server;
  - Check out an [example of the synergy between two frameworks](https://github.com/RobinTail/zod-sockets#subscriptions)
    and the [Demo Chat application](https://github.com/RobinTail/chat);
  - The feature suggested by [@ben-xD](https://github.com/ben-xD).

### v18.1.0

- Optimization for `zod` 3.23:
  - `zod` 3.23 offers
    [several features on handling strings](https://github.com/colinhacks/zod/releases/tag/v3.23.0);
  - It's also claimed to be "the final 3.x release before Zod 4.0".;
  - Using the featured `zod` refinements in the following proprietary schemas: `ez.dateIn()` and `ez.file("base64")`;
  - The changes are non-breaking and the compatibility to `zod` 3.22 remains;
  - Validation error messages will depend on actual `zod` version installed.

### v18.0.0

- **Breaking changes**:
  - `winston` is no longer a default logger;
  - `createLogger()` argument is changed, and it now returns a built-in logger instead of `winston`.
- Features:
  - New built-in console logger with colorful pretty inspections and basic methods only.
- Non-breaking significant changes:
  - Due to detaching from `winston`, the `attachRouting()` method is back to being synchronous.
- How to migrate confidently:
  - If you're using `attachRouting()` method:
    - Remove `await` before it (and possible async IIFE wrapper if present) — no longer required.
  - If you're using a custom logger in config:
    - No action required.
  - If you're using `createLogger()` method in your code:
    - Remove the `winston` property from its argument.
  - If you're using the default logger in config (which used to be `winston` as a peer dependency):
    - If you're only using its `info()`, `debug()`, `error()` and `warn()` methods:
      - You can now uninstall `winston` — no further action required.
    - If you're using its other methods, like `.child()` or `profile()`:
      - Configure `winston` as a custom logger [according to the documentation](README.md#customizing-logger),
      - Or consider any other compatible logger, like `pino` for example, which is easier to configure.

## Version 17

### v17.7.1

- Clarification of the documentation: the `skipLibCheck` option should be enabled in `tsconfig.json`.

### v17.7.0

- Publishing with provenance statements to increase the supply-chain security.

### v17.6.1

- Add missing `z.tuple().rest()` type to the generated client (Integration) when present.

### v17.6.0

- Using `const` property for depicting `z.literal()` in the generated documentation;
- Fixed possibly invalid values of `type` property when depicting `z.literal()`, `z.enum()` and `z.nativeEnum()`.

```yaml
# z.literal("success")
before:
  type: string
  enum: # replaced
    - success
after:
  type: string
  const: success
```

```yaml
# z.literal(null)
before:
  type: object # fixed
  enum:
    - null
after:
  type: "null"
  const: null
```

### v17.5.0

- Depicting the `.rest()` part of `z.tuple()` in the generated `Documentation`:
  - when `.rest()` is not used, additional `items` are not allowed;
  - when `.rest()` is used, additional `items` assigned with the corresponding type.

```yaml
noRest: # z.tuple([z.boolean(), z.string()])
  before:
    type: array
    prefixItems:
      - type: boolean
      - type: string
  after:
    type: array
    prefixItems:
      - type: boolean
      - type: string
    items: # added
      not: {} # alias for false, which is not supported
withRest: # z.tuple([z.boolean()]).rest(z.string())
  before:
    type: array
    prefixItems:
      - type: boolean
  after:
    type: array
    prefixItems:
      - type: boolean
    items: # added
      type: string
```

### v17.4.1

- Technical update: no features, no fixes.
- Minor adjustments to the documentation.
- Removed some internal typings that are no longer required.
- Upgrades to development environment.
- Overall, a lot of work has been done to ensure that you won't feel any difference (kinda great in its own way).

### v17.4.0

- Featuring `options` in Result Handler.
  - The same ones that come from the middlewares to Endpoint's handler.
  - You can use them for cleaning up resources (if required) allocated by the entities created by middlewares.
  - Suggested use case: database clients that do not close their connections when their instances are destroyed.
  - The `options` coming to Result Handler can be empty or incomplete in case of errors and failures.

```typescript
import {
  createResultHandler,
  EndpointsFactory,
  createMiddleware,
} from "express-zod-api";

const resultHandlerWithCleanup = createResultHandler({
  handler: ({ options }) => {
    if ("dbClient" in options && options.dbClient) {
      (options.dbClient as DBClient).close(); // sample cleanup
    }
    // your implementation
  },
});

const dbProvider = createMiddleware({
  handler: async () => ({
    dbClient: new DBClient(), // sample entity that requires cleanup
  }),
});

const dbEquippedFactory = new EndpointsFactory(
  resultHandlerWithCleanup,
).addMiddleware(dbProvider);
```

### v17.3.0

- Ability to use the configured logger for debugging uploads.
  - In the `express-fileupload` package starting from version 1.5.0
    [I made the logger customizable](https://github.com/richardgirges/express-fileupload/pull/371).
  - Using at least the specified version of `express-fileupload` and having its `debug` option enabled, the upload
    related logs are processed using the logger from the `express-zod-api` configuration.
  - Please note: the `.debug()` method of the configured logger is used for upload related logging, therefore the
    severity `level` of that logger must be configured accordingly in order to see those messages.

```typescript
import { createConfig } from "express-zod-api";
import { Logger } from "winston";

// using Winston logger
declare module "express-zod-api" {
  interface LoggerOverrides extends Logger {}
}

const config = createConfig({
  server: {
    listen: 8090,
    logger: { level: "debug" }, // simplified Winston config enabling debug level
    upload: { debug: true }, // writes messages using Winston::debug()
  },
});
```

```text
info: Listening 8090
debug: Express-file-upload: New upload started avatar->file.svg, bytes:0
debug: Express-file-upload: Uploading avatar->file.svg, bytes:1138...
debug: Express-file-upload: Upload finished avatar->file.svg, bytes:1138
debug: Express-file-upload: Upload avatar->file.svg completed, bytes:1138.
debug: Express-file-upload: Busboy finished parsing request.
info: POST: /v1/avatar/upload
```

### v17.2.1

- Fixed a bug due to which a custom logger instance could be perceived as a simplified `winston` logger config.
  - In particular, the issue arose for `pino` logger having the `level` option set to `debug`, `warn` or `silent`.
  - This led to an attempt to load the `winston` logger, which may not have been installed.
  - In this case, the following error occurred: `[MissingPeerError]: Missing peer dependency: winston`.
  - The issue was found and reported by [@daniel-white](https://github.com/daniel-white).

### v17.2.0

- Introducing `beforeUpload` option for the `upload` option in config:
  - A code to execute before connecting the upload middleware;
  - It can be used to connect a middleware that restricts the ability to upload;
  - It accepts a function similar to `beforeRouting`, having `app` and `logger` in its argument.

```typescript
import createHttpError from "http-errors";
import { createConfig } from "express-zod-api";

const config = createConfig({
  server: {
    upload: {
      beforeUpload: ({ app, logger }) => {
        app.use((req, res, next) => {
          if (req.is("multipart/form-data") && !canUpload(req)) {
            return next(createHttpError(403, "Not authorized"));
          }
          next();
        });
      },
    },
  },
});
```

### v17.1.2

- Fixed Uncaught Exception when using `limitError` feature.
  - The exception was caused by excessive `next()` call from `express-fileupload` after handling the `limitError`.
  - The issue did not affect the actual response since it had already been sent.
  - In general, the problem arose due to asynchronous processing.
  - The version introduces an upload failure handler instead of relying on the `limitHandler` of `express-fileupload`.
  - Thus, handling the failed uploads is carried out after completing them.
  - The specified `limitError` is only applicable to the `fileSize` limit, other limits do not trigger errors.
  - The `limitError` feature introduced in v17.1.0.

### v17.1.1

- Fixed wrong status code sending in case of upload failures when `limitError` is `HttpError`.
  - The feature introduced in v17.1.0.
  - The status code used to be always `400`.

### v17.1.0

- Ability to configure upload limits and an error in case the uploaded file exceeds them:
  - Enabled `limits` option for `upload` feature in config;
  - See the [Busboy documentation](https://www.npmjs.com/package/busboy#exports) for details on `limits`;
  - Added `limitError` option to `upload` feature in config (optional);
  - The error assigned to `limitError` is handled by `errorHandler` in config (the negative response case);
  - When the `limitError` is not set, the `truncated` property of the uploaded file reflects the issue;
  - Thanks to [@rottmann](https://github.com/rottmann) for his contribution.

```ts
import { createConfig } from "express-zod-api";
import createHttpError from "http-errors";

export const config = createConfig({
  server: {
    upload: {
      limits: { fileSize: 51200 },
      limitError: createHttpError(413, "The file is too large"),
    },
  },
});
```

### v17.0.1

- Fixed logo for terminals supporting only 256 colors.

### v17.0.0

- **Breaking changes**:
  - `DependsOnMethod::endpoints` removed;
  - Refinement methods of `ez.file()` removed;
  - Minimum version of `vitest` supported is 1.0.4.
- How to migrate confidently:
  - If you're using refinement methods of `ez.file()`:
    - Replace ~~`ez.file().string()`~~ to `ez.file("string")`;
    - Replace ~~`ez.file().buffer()`~~ to `ez.file("buffer")`;
    - Replace ~~`ez.file().base64()`~~ to `ez.file("base64")`;
    - Replace ~~`ez.file().binary()`~~ to `ez.file("binary")`.
  - If you're using `DependsOnMethod::endpoints`:
    - Use the `pairs` property instead.
  - If you're using version 0 of `vitest`:
    - Upgrade it to the latest v1.

## Version 16

### v16.8.1

- Changed the order of an operation properties within generated Documentation.
  - That should make it more human-readable even without using any UI.
  - The new order briefly: explanation — first, request making — second, possible responses — last.

```yaml
before:
  - operationId
  - responses
  - description
  - summary
  - tags
  - parameters
  - requestBody
  - security
after:
  - operationId
  - summary
  - description
  - tags
  - parameters
  - requestBody
  - security
  - responses
```

### v16.8.0

- Fixed a bug on logging objects having circular references by the default `winston` logger.
  - The issue only occurred if the `level` was set to `warn`.
  - In that particular case objects were serialized using the `JSON.stringify()` method to reduce production logs.
  - However, that method could not handle possible circular references within the object.
  - This version relies on `inspect()` method of `node:util` instead, for serializing objects in all cases.
  - When the `level` is set to `debug` the inspected objects will be pretty printed.
  - When the `level` is set to `warn` the inspected objects will be serialized in one line.
- Additionally, new option `depth` added to `SimplifiedWinstonConfig` that can be `number | null` being `2` by default.
  - The option controls how deeply the objects should be inspected, serialized and printed.
  - It can be set to `null` or `Infinity` for unlimited depth.

```typescript
// Reproduction example
import { createConfig, createServer } from "express-zod-api";

const config = createConfig({ logger: { level: "warn" } });
const { logger } = await createServer(config, {});

const subject = {};
subject.prop = subject;

// before: TypeError: Converting circular structure to JSON
// after:  Circular reference <ref *1> { prop: [Circular *1] }
logger.error("Circular reference", subject);
```

```typescript
// Feature example
import { createConfig } from "express-zod-api";

createConfig({ logger: { level: "debug", color: true, depth: 4 } });
createConfig({ logger: { level: "debug", depth: Infinity } });
createConfig({ logger: { level: "warn", depth: null } });
```

### v16.7.1

- Fixed logging arrays by the default `winston` logger.

```typescript
// before: Items { '0': 123 }
// after:  Items [ 123 ]
logger.debug("Items", [123]);
```

### v16.7.0

- Introducing the `beforeRouting` feature for the `ServerConfig`:
  - The new option accepts a function that receives the express `app` and a `logger` instance.
  - That function runs after parsing the request but before processing the `Routing` of your API.
  - But most importantly, it runs before the "Not Found Handler".
  - The option enables the configuration of the third-party middlewares serving their own routes or establishing their
    own routing besides your primary API when using the standard `createServer()` method.
  - The option helps to avoid making a custom express app, the DIY approach using `attachRouting()` method.
  - The option can also be used to connect additional request parsers, like `cookie-parser`.

```ts
import { createConfig } from "express-zod-api";
import ui from "swagger-ui-express";

const config = createConfig({
  server: {
    listen: 80,
    beforeRouting: ({ app, logger }) => {
      logger.info("Serving the API documentation at https://example.com/docs");
      app.use("/docs", ui.serve, ui.setup(documentation));
    },
  },
});
```

### v16.6.2

- Internal method `Endpoint::_setSiblingMethods()` removed (since v8.4.1);
- The public property `DependsOnMethod::endpoints` is deprecated and will be removed in v17.

### v16.6.1

- Performance fix for uploads processing (since v16.1.0).

### v16.6.0

- Refactoring: using a walker (traverse) for checking nested schemas.
  - This improved the performance and made it easier to scale and reuse.
- Performance fix for metadata processing (since v16.2.1).

### v16.5.4

- Refactoring: simplified the `next()` method of the schema walker (traverse).

### v16.5.3

- Fixed the bug #1517 found and reported by [@kotsmile](https://github.com/kotsmile):
  - The minimum allowed float was incorrectly specified in the generated documentation;
  - Applies only to `z.number()` having no `.min()` and no `.int()` refinements.

```yaml
before:
  type: number
  format: double
  minimum: 5e-324 # <——— bug
  maximum: 1.7976931348623157e+308
after:
  type: number
  format: double
  minimum: -1.7976931348623157e+308 # <——— correct
  maximum: 1.7976931348623157e+308
```

### v16.5.2

- Refactoring: rewrote some reducers using declarative and functional approach.
  - In certain cases it improved the performance slightly.

### v16.5.1

- Excluding empty `properties` in the generated documentation.
  - Applies to both `z.object()` and `z.record()`.

```yaml
before:
  type: object
  properties: {}
after:
  type: object
```

### v16.5.0

- Flattening nested intersections of object schemas in the generated documentation:
  - Intersections (`.and()`) help to combine input schemas of endpoints and middlewares into a single schema;
  - When endpoint uses several middlewares it could lead to multiple nested `allOf` entries;
  - This version tries to flatten them when possible, thanks to [@arlyon](https://github.com/arlyon)'s contribution.

```yaml
before:
  allOf:
    - type: object
      properties:
        a:
          type: string
      required:
        - a
    - type: object
      properties:
        b:
          type: string
      required:
        - b
after:
  type: object
  properties:
    a:
      type: string
    b:
      type: string
  required:
    - a
    - b
```

### v16.4.1

- Removed redundant duplication when documenting the request parameters.

### v16.4.0

- Featuring the child logger support for your convenience:
  - In case you need a slightly different or preconfigured logger for each request, the new feature comes handy;
  - The common use case is logging a unique request ID;
  - Previously, for that purpose you most likely used middlewares, but there is a better way now;
  - In the configuration you can now specify `childLoggerProvider` returning a logger instance;
  - When specified, the returned child logger will replace the `logger` in all handlers for each request;
  - The provider function receives the initially configured logger and the request, it can also be asynchronous;
  - Consider the following example in case of Winston logger:

```typescript
import { createConfig } from "express-zod-api";
import { Logger } from "winston"; // or another compatible logger
import { randomUUID } from "node:crypto";

declare module "express-zod-api" {
  // this approach enables the .child() method availability
  interface LoggerOverrides extends Logger {}
}

const config = createConfig({
  // logger: ...,
  childLoggerProvider: ({ parent, request }) =>
    parent.child({ requestId: randomUUID() }),
});
```

### v16.3.0

- Switching to using native `zod` methods for proprietary schemas instead of custom classes (`ez` namespace):
  - Each proprietary schema now relies on internal Metadata;
  - Validation errors for `ez.file()` are changed slightly;
  - The following refinements of `ez.file()` are deprecated and will be removed later:
    - ~~`ez.file().string()`~~ — use `ez.file("string")` instead,
    - ~~`ez.file().buffer()`~~ — use `ez.file("buffer")` instead,
    - ~~`ez.file().base64()`~~ — use `ez.file("base64")` instead,
    - ~~`ez.file().binary()`~~ — use `ez.file("binary")` instead.

### v16.2.2

- Fixed issue #1458 reported by [@elee1766](https://github.com/elee1766):
  - `z.string()` having RegExp based refinements were incorrectly described by `Documentation` (`pattern` property).

### v16.2.1

- Refactoring some methods involved in metadata and schema processing.
- Fixed several messages of errors related to documenting proprietary schemas.

### v16.2.0

- Notice: upgrading to this version, make sure you are NOT supplying type parameters to the `EndpointsFactory`:
  - `new EndpointsFactory(...)` — correct,
  - ~~`new EndpointsFactory<...>(...)`~~ — incorrect,
  - See [issue #1444](https://github.com/RobinTail/express-zod-api/issues/1444) for details.
- Feature #1431: Ability to declare different response schemas for different HTTP status codes.
  - Previously, `ResultHandler` could only have one schema and one status code for its positive and negative responses.
  - Assuming the purposes of consistent responses, one pair was enough, giving decisive importance to their payload.
  - However, based on discussions #1193 and #1332, and thanks to [@danclaytondev](https://github.com/danclaytondev)
    and [@huyhoang160593](https://github.com/huyhoang160593) this version brings an ability for `ResultHandler` to
    respond slightly differently for different status codes, as well as defining several codes per response variant.
  - All that is taken into account when generating the Documentation or a frontend client (Integration).
  - Consider the following example of a REST API's entity creation endpoint as a guideline:

```ts
import { z } from "zod";
import {
  EndpointsFactory,
  createResultHandler,
  getStatusCodeFromError,
} from "express-zod-api";
import assert from "node:assert/strict";
import createHttpError from "http-errors";

const statusDependingFactory = new EndpointsFactory(
  createResultHandler({
    getPositiveResponse: (output) => ({
      statusCodes: [201, 202], // multiple status codes for one positive response schema
      schema: z.object({ status: z.literal("created"), data: output }),
    }),
    getNegativeResponse: () => [
      {
        statusCode: 409, // special response schema for the status code
        schema: z.object({ status: z.literal("exists"), id: z.number().int() }),
      },
      {
        statusCodes: [400, 500], // additional response schema for multiple status codes
        schema: z.object({ status: z.literal("error"), reason: z.string() }),
      },
    ],
    handler: ({ error, response, output }) => {
      if (error) {
        const code = getStatusCodeFromError(error);
        const payload =
          code === 409 && "id" in error && typeof error.id === "number"
            ? { status: "exists", id: error.id }
            : { status: "error", reason: error.message };
        response.status(code).json(payload);
        return;
      }
      response.status(201).json({ status: "created", data: output });
    },
  }),
);

const entityCreationEndpoint = statusDependingFactory.build({
  method: "post",
  input: z.object({ name: z.string().min(1) }),
  output: z.object({ id: z.number().int().positive() }),
  handler: async ({ input: { name } }) => {
    assert(
      isNewName, // sample condition
      createHttpError(409, "That one already exists", { id: 16 }),
    );
    return { id: 16 }; // sample id
  },
});
```

### v16.1.0

- Improving the documentation of endpoints based on middlewares having `security` schema with `type: "input"`.
  - According to the OpenAPI specification, endpoints designed to accept some authentication key are expected to
    receive it as the request query parameter,
  - However `express-zod-api` is designed to combine multiple properties of the `Request` into a single `input` object.
  - Those properties are configurable for each method via the `inputSources` config option.
  - Therefore, the authentication key for the such middleware can alternatively OR must actually be supplied within
    the request body, depending on the API configuration.
  - The depiction of security schema as a one expecting the query parameter (due to the limitation of the OpenAPI)
    could lead to discrepancies or confusion, so this version offers a solution for that problem.
  - Depending on the case, along with the `in` property, either the `x-in-alternative` or `x-in-actual` extension is
    added to the security schema depiction, as well as the `description` property explaining the case.

```ts
const authMiddleware = createMiddleware({
  security: { type: "input", name: "key" },
});

const config = createConfig({
  inputSources: {
    patch: ["body", "query"], // has request body as alternative input source
    put: ["body"], // does not have the request query as input source
  },
});
```

```yaml
securitySchemes:
  FOR_PATCH_REQUEST:
    type: apiKey
    in: query
    name: key
    x-in-alternative: body # added
    description: key CAN also be supplied within the request body
  FOR_PUT_REQUEST:
    type: apiKey
    in: query # can not be set to "body"
    name: key
    x-in-actual: body # added
    description: key MUST be supplied within the request body instead of query
```

### v16.0.0

- Potentially breaking changes:
  - Some methods and properties of the `Documentation` class (which extends the OpenAPI builder) might be changed.
  - Options `successfulResponseDescription` and `errorResponseDescription` of `Documentation` constructor are renamed.
- Features:
  - Switching to [OpenAPI 3.1](https://swagger.io/specification/) for generating better Documentation for your API.
    - Consider [the new UI](https://editor-next.swagger.io/) for exploring the produced documentation.
  - Improved way of configuring descriptions and naming of the generated documentation components:
    - Introducing the new option `descriptions` holding several formatting functions.
  - Ability to generate formatted typescript client using the new async method `printFormatted` of the `Integration`
    class when the `prettier` package is installed (detects automatically).
    - Ability to supply your own typescript formatting function into that new method.
  - Ability to split the response types (to positive and negative ones) when generating the client or API types.
    - Featuring the `splitResponse` option of the `Integration` class constructor;
    - The feature suggested by [@shawncarr](https://github.com/shawncarr).
- How to migrate:
  - If you are using `successfulResponseDescription` option of `Documentation` constructor:
    - Replace it with `descriptions/positiveResponse` assigned with the string returning function;
  - If you are using `errorResponseDescription` option of `Documentation` constructor:
    - Replace it with `descriptions/negativeResponse` assigned with the string returning function;
  - If you do not modify the generated documentation and only using its `getSpecAsYaml` or `getSpecAsJson` methods:
    - No further action required.
  - If you're using any properties or other methods of the `Documentation` class:
    - Please refer to the [specification](https://swagger.io/specification/) and the
      [OpenAPI migration guide](https://www.openapis.org/blog/2021/02/16/migrating-from-openapi-3-0-to-3-1-0) in order
      to adjust your implementation accordingly.

```ts
import { Documentation, Integration } from "express-zod-api";

// featuring new way of configuring component descriptions and naming:
new Documentation({
  descriptions: {
    positiveResponse: ({ method, path }) =>
      `${method} ${path} successful response`, // replaces successfulResponseDescription
    negativeResponse: ({ method, path }) => `${method} ${path} error response`, // replaces errorResponseDescription
    requestBody: ({ operationId }) => `${operationId} request body`, // featuring
    requestParameter: () => "Parameter", // featuring
  },
});

// regular unformatted integration remains:
new Integration(/*...*/).print();
// featuring the formatted one, detects prettier automatically:
await new Integration(/*...*/).printFormatted();
// featuring, splitted response types:
new Integration({ splitResponse: true });
```

## Version 15

### v15.3.0

- Method `createConfig()` now supports express router as an `app` for using with `attachRouting()` method.
  - Thanks to [@sarahssharkey](https://github.com/sarahssharkey)'s contribution.

```ts
import express from "express";
import { createConfig } from "express-zod-api";

const router = express.Router();
const config = createConfig({ app: router });
```

### v15.2.0

- Supporting Node 20 starting from version 20.0.0 (previously it was 20.1.0).
- Debug message informing on the package build version on startup.
  - It will also tell you whether a CJS or ESM build is running.
- Improved words recognition for automatically generated identifiers in `Integration` and `Documentation`.
  - Thanks to [@shawncarr](https://github.com/shawncarr) for the contribution.

```yaml
method: GET
path: /companies/:companyId/users/:userId
operationId:
  before: GetCompaniesCompanyidUsersUserid
  after: GetCompaniesCompanyIdUsersUserId
```

### v15.1.0

- The distribution becomes ESM first, while remaining dual (CJS support remains).
  - This should not be a breaking change: the right files should be chosen automatically.
  - However, the filenames in `dist` folder are renamed:
    - for ESM: `index.js` and `index.d.ts`,
    - for CJS: `index.cjs` and `index.d.cts`.

### v15.0.1

- Development environment improvements:
  - Transitioned from an exclusive approach to the inclusive one:
    - Introducing the list of `files` included into the distribution (instead of ignoring redundant ones).
  - Stable testing environment:
    - Inclusive, stable and extensible `tsconfig.json` files;
    - Stable `package.json` for integration, ESM and compatibility tests;
    - Dedicated environment for Issue #952 test.
  - Simplified development commands.

### v15.0.0

- **Breaking changes**:
  - Packages `express-fileupload` and `compression` become optional peer dependencies;
  - Methods `createServer()` and `attachRouting()` become async;
  - Method `createLogger()` requires an additional argument;
  - Read the migration guide below.
- Features:
  - Supporting any logger having `debug()`, `warn()`, `info()` and `error()` methods;
    - Package `winston` is now optional;
    - The feature suggested by [@bobgubko](https://github.com/bobgubko).
  - Supporting any testing framework having a function mocking method for `testEndpoint()`:
    - Both `jest` and `vitest` are supported automatically;
    - With most modern Node.js you can also use the integrated `node:test` module.
  - Introducing module augmentation approach for integrating chosen logger and testing framework.
- How to migrate while maintaining previous functionality and behavior:
  - Near your `const config` add a module augmentation statement based on `winston.Logger` type (see example below).
  - If you have `upload` option enabled in your config:
    - Install `express-fileupload` and `@types/express-fileupload` packages;
  - If you have `compression` option enabled in your config:
    - Install `compression` and `@types/compression` packages;
  - If you're using the entities returned from `createServer()` or `attachRouting()` methods:
    - Add `await` before calling those methods.
    - If you can not use `await` (on the top level of CommonJS):
      - Wrap your code with async IIFE or use `.then()` (see example below).
  - If you're using `testEndpoint()` method:
    - Add module augmentation statement once anywhere within your tests based on `jest.Mock` type (see example below).
  - If you're using `createLogger()` helper:
    - Consider using `logger` property supplied to `createConfig()` instead;
    - Otherwise, supply also the `winston` argument to the helper (`import winston from "winston"`).

```typescript
import winston from "winston";
import { createConfig, createLogger, createServer } from "express-zod-api";

// Use the logger property of config to use Winston logger
const config = createConfig({
  logger: { level: "debug", color: true }, // or instance of any compatible logger
});

// If you need that pretty logger outside the API, use the existing helper instead:
const logger = createLogger({ winston, level: "debug", color: true });

// Set the type of the logger used near your configuration
declare module "express-zod-api" {
  interface LoggerOverrides extends winston.Logger {}
}

// if using entities returned from createServer() or attachRouting(): add "await" before it.
// For using await on the top level CJS, wrap it in async IIFE:
// (async () => { await ... })();
const { app, httpServer } = await createServer(config, routing);
```

```typescript
// Adjust your tests: set the MockOverrides type once anywhere
declare module "express-zod-api" {
  interface MockOverrides extends jest.Mock {} // or Mock from vitest
}

// Both jest and vitest are supported automatically
import { testEndpoint } from "express-zod-api";
const { responseMock } = await testEndpoint({ endpoint });

// For other testing frameworks:

// 1. specify fnMethod property
import { mock, Mock } from "node:test";
await testEndpoint({
  endpoint,
  fnMethod: mock.fn.bind(mock), // https://nodejs.org/docs/latest-v20.x/api/test.html#mocking
});
// 2. and set the MockOverrides type once
declare module "express-zod-api" {
  interface MockOverrides extends Mock {} // Mock of your testing framework
}
```

## Version 14

### v14.2.5

- Hotfix for 14.2.4: handling the case of empty object supplied as a second argument to the logger methods.

```typescript
logger.info("Payload", {});
```

### v14.2.4

- Fixed internal logging format when primitive are supplied as a second argument to the logger methods.

```typescript
logger.info("Listening", 8090);
```

### v14.2.3

- `express-fileupload` version is 1.4.3.

### v14.2.2

- Hotfix: exporting `AppConfig` and `ServerConfig` types to in order to prevent the issue #952.

### v14.2.1

- Improving the type of `createConfig()` method by using overloads.
  - This should resolve the confusion on two different types of configuration that this method accepts.
  - The object argument has either to have `server` OR `app` property, it can not have them both.
  - The config having `server` is for using with `createServer()`, while the one having `app` is for `attachRouting()`.
- Upgraded `tsup` and `esbuild` involved in building the distribution.

### v14.2.0

- `express-fileupload` version is 1.4.2.
- Featuring raw data handling in requests: you can now accept `application/octet-stream` typed requests and similar.
  - Including the mentioned MIME type of the request in the generated documentation.
- In order to enable this feature you need to set the `rawParser` config option to `express.raw()`.
  - Explore its additional options [in Express.js documentation](https://expressjs.com/en/4x/api.html#express.raw).
- When the feature is enabled, the raw data is placed into `request.body.raw` property, being `Buffer`.
- The proprietary schema `ez.file()` is now equipped with two additional refinements:
  - `.string()` — for parsing string data, default for backward compatibility;
  - `.buffer()` — for parsing `Buffer` and to accept the incoming raw data;
  - The feature suggested by [@master-chu](https://github.com/master-chu).
- In order to define an input schemas of endpoints and middlewares, a new shorthand schema exposed for your convenience:
  - `ez.raw()` — which is the same as `z.object({ raw: ez.file().buffer() })`.
  - Thus, the raw data becomes available to a handler as `input.raw` property.

```typescript
import express from "express";
import { createConfig, defaultEndpointsFactory, ez } from "express-zod-api";

const config = createConfig({
  server: {
    rawParser: express.raw(), // enables the feature
  },
});

const rawAcceptingEndpoint = defaultEndpointsFactory.build({
  method: "post",
  input: ez
    .raw() // accepts the featured { raw: Buffer }
    .extend({}), // for additional inputs, like route params, if needed
  output: z.object({ length: z.number().int().nonnegative() }),
  handler: async ({ input: { raw } }) => ({
    length: raw.length, // raw is Buffer
  }),
});
```

### v14.1.0

- Featuring an ability to configure `host` and other listening options when using `createServer()` method.
  - The `listen` property now supports object of type `ListenOptions`.
  - Ensure having `@types/node` installed for assistance.
  - Find out more about those options
    [in Node.js documentation](https://nodejs.org/dist/latest-v20.x/docs/api/net.html#serverlistenoptions-callback).
  - Thanks to [@huyhoang160593](https://github.com/huyhoang160593) for noticing the lack of configurability.

```typescript
import { createConfig } from "express-zod-api";

createConfig({
  server: {
    // example usage:
    listen: {
      port: 8080,
      host: "custom",
      backlog: 200,
      ipv6Only: true,
    },
  },
});
```

### v14.0.3

- Fixed issue #1269 reported by [@alindsay55661](https://github.com/alindsay55661):
  - `TS4023: Exported variable ... has or is using name Metadata from external module ... but cannot be named.`

### v14.0.2

- Refactoring: consistent implementation for creating and starting HTTP and HTTPS servers in `createServer()` method.

### v14.0.1

- Technical update: no new features, a bit of cleanup and refactoring.

### v14.0.0

- **Breaking changes**:
  - `http-errors` becomes a peer dependency — you have to install it manually.
    - You might also need to install `@types/http-errors` if you're using `createHttpError` in your implementation.
  - `typescript` is a required peer dependency.
  - Minimum version of `zod` is 3.22.3.
  - The class `DependsOnMethodError` is removed — catch `RoutingError` instead if needed.
- **Potentially breaking changes**:
  - The type `FlatObject` changed from `Record<string, any>` to `Record<string, unknown>`.
    - If a custom `ResultHandler` handles properties of the `output`, it might need to ensure its actual type.
  - In case of body parsing failure the `ResultHandler` receives `null` into its `input` argument instead of raw body.
    - Utilize the `request.body` within a custom `ResultHandler` in that case if needed.
  - The type of `ResultHandler`'s arguments `input` and `output` is changed from `any` to `FlatObject | null`.
- Other changes:
  - Ensure having the following packages installed for the types assistance:
    - `yarn add --dev @types/express @types/node @types/http-errors`
    - or `npm install -D @types/express @types/node @types/http-errors`
  - The property `DependsOnMethod::methods` is renamed to `endpoints`.

```typescript
// before
import { createHttpError } from "express-zod-api";
// after
import createHttpError from "http-errors";
```

## Version 12

### v12.5.1

- Technical update before releasing next major version.
- I also would like to remind you to upgrade your `zod` (peer dependency) to at least 3.22.3.
  - Check out [the security advice](https://github.com/advisories/GHSA-m95q-7qp3-xv42) to find out why.

### v12.5.0

- Featuring an ability to specify multiple server URLs when generating documentation.
  - This feature is a shorthand for `new Documentation().addServer()`

```typescript
new Documentation({
  serverUrl: ["https://example1.com", "https://example2.com"],
  // ...
});
```

### v12.4.0

- Feature: ability to assign a function to the `operationId` property of the `EndpointsFactory::build()` argument.
  - This can help to customize the Operation ID for the endpoints serving multiple methods.

```typescript
import { defaultEndpointsFactory } from "express-zod-api";

defaultEndpointsFactory.build({
  methods: ["get", "post"],
  operationId: (method) => `${method}Something`,
  // ...
});
```

### v12.3.0

- Featuring the ability to customize the `operationId` in the generated documentation.
  - Using the new property of `EndpointsFactory::build()` method you can now override the value of the
    corresponding `operationId` of the endpoint in generated documentation.
  - When using this feature, you must ensure the uniqueness of the IDs you specified across your API endpoints.
  - The feature is implemented by [@john-schmitz](https://github.com/john-schmitz).

```typescript
import { defaultEndpointsFactory } from "express-zod-api";

defaultEndpointsFactory.build({
  operationId: "SampleOperation",
  // ...
});
```

### v12.2.0

- Featuring a new input source: `headers`.
  - This is an opt-in feature requiring you to specify `headers` entry in the `inputSources` of your configuration.
  - The feature is limited to custom headers only (the ones starting with `x-` prefix).
  - The headers are lowercase when describing their validation schema.
  - Parameters in request headers described the following way are supported by the documentation generator.

```typescript
import { createConfig, defaultEndpointsFactory } from "express-zod-api";
import { z } from "zod";

createConfig({
  inputSources: {
    get: ["query", "headers"],
  }, // ...
});

defaultEndpointsFactory.build({
  method: "get",
  input: z.object({
    "x-request-id": z.string(), // this one is from request.headers
    id: z.string(), // this one is from request.query
  }), // ...
});
```

### v12.1.0

- This version fixes the issue 1182 introduced in version 10.0.0-beta1, manifesting as Typescript errors `TS4023` and
  `TS4094` only when `declaration` feature is enabled in your `tsconfig.json`.
  - Several protected properties of `Endpoint` are made entirely private.
  - Several types are exposed: `CommonConfig`, `MiddlewareDefinition`, `ResultHandlerDefinition`, `BasicSecurity`,
    `BearerSecurity`, `CookieSecurity`, `CustomHeaderSecurity`, `InputSecurity`, `OAuth2Security`, `OpenIdSecurity`.
    - They are not meant to be used in your implementation and only needed to prevent the error in particular case.
    - Instead of `CommonConfig` type use `createConfig()` method.
    - Instead of `MiddlewareDefinition` type use `createMiddleware()` method.
    - Instead of `ResultHandlerDefinition` type use `createResultHandler()` method.
    - Instead of the mentioned security types use the `security` property of the `createMiddleware()` argument.
  - The issue 1182 is the continuation of the issue 952 "Insufficient exports" (for consumer's declaration).
    - Found and reported by [@bobgubko](https://github.com/bobgubko)

### v12.0.2

- `express-fileupload` version is 1.4.1.

### v12.0.1

- Minor fixes: JSDoc for `Security` type, `arrayResultHandler` type.
- Minor technical update: all `@types/*` packages have been recently reformatted.

### v12.0.0

- **Breaking changes**:
  - `winston` becomes a peer dependency — you need to install it manually.
  - Minimum Node versions supported: 18.0.0 and 20.1.0.
    - Node versions 16 and 19 are EOL and no longer supported.
  - Minimum Typescript version supported: 5.1.3.
  - Minimum Jest version supported: 28 (optional peer dependency for testing endpoints).
- Other changes:
  - The distribution now consists of 4 files in `dist` directory:
    - for ESM: `index.mjs` and `index.d.mts`,
    - for CJS: `index.js` and `index.d.ts`.
  - Routes having URL params are no longer quoted in the generated documentation.
    - This change is caused by a fix to the `yaml` dependency.

```yaml
before:
  "/v1/user/{id}":
after:
  /v1/user/{id}:
```

## Version 11

### v11.7.0

- Good news for array lovers and those struggling with migrating legacy APIs to use this framework.
- New feature: `arrayResultHandler` (and corresponding `arrayEndpointsFactory`).
  - Please avoid using them for new projects: responding with array is a bad practice keeping your endpoints from
    evolving without breaking changes.
  - This result handler expects your endpoint to have the property named `items` in its output schema.
  - The `items` property should be the `ZodArray` schema.
  - The value of that property is used as the response.
  - Missing the `items` property will result in internal error (status code `500`).
  - The negative response schema is `z.string()`, meaning that in case of error the response will be its plain message.
  - The result handler also supports examples, as well as documentation and client generation.
  - Check out the [example endpoint](/example/endpoints/list-users.ts) for details.
- This version also contains a corresponding fix:
  - Fixed depicting the examples in case of `z.array()` and `z.string()` as response schemas in `ResultHandler`.

```yaml
before:
  examples:
    arrayResponseExample:
      value:
        "0":
          name: Hunter Schafer
        "1":
          name: Laverne Cox
        "2":
          name: Patti Harrison
    stringResponseExample:
      value:
        "0": S
        "1": a
        "2": m
        "3": p
        "4": l
        "5": e
after:
  examples:
    arrayResponseExample:
      value:
        - name: Hunter Schafer
        - name: Laverne Cox
        - name: Patti Harrison
    stringResponseExample:
      value: Sample
```

### v11.6.0

- The generated client is now equipped with the `endpointTags` constant that can be involved into your implementation.
  - Thanks to [@miki725](https://github.com/miki725) for the idea of this feature.

### v11.5.0

- The following methods added to the mocked `response` object for `testEndpoint()` method:
  - `send`, `setHeader`, `header`.

### v11.4.0

- Supporting `z.readonly()` of `zod` v3.22.
  - For the purposes of depicting REST APIs `ZodReadonly` is described the same way as its inner schema.

### v11.3.0

- Thanks to [@dev-m1-macbook](https://github.com/dev-m1-macbook) who noticed that the method needed for getting
  examples within a custom `ResultHandler` is not exported. This problem is now fixed.
  - Exposing `getExamples()` method having object based parameter with following props:
    - `schema` — the subject to retrieve examples from (previously set by `withMeta().example()` method).
    - `variant` _(optional)_ — either `original` _(default)_ or `parsed` literal. The last one applies possible
      transformations.
    - `validate` _(optional)_ — boolean, filters out invalid examples, enabled for `parsed` variant.
  - **Warning**: Getting parsed or validated examples of `z.lazy()` having circular references must be avoided.
  - Despite having two options for various needs, in case of proxying your examples withing a custom `ResultHandler`
    those are not required. Consider the following approach implemented in the default `ResultHandler`:

```ts
const defaultResultHandler = createResultHandler({
  getPositiveResponse: (output: IOSchema) => {
    // Examples are taken for proxying: no validation needed for this
    const examples = getExamples({ schema: output });
    const responseSchema = withMeta(
      z.object({
        status: z.literal("success"),
        data: output,
      }),
    );
    return examples.reduce<typeof responseSchema>(
      (acc, example) =>
        acc.example({
          status: "success",
          data: example,
        }),
      responseSchema,
    );
  },
  // ...
});
```

### v11.2.0

- `winston` version is 3.10.0.
- `triple-beam` version is 1.4.1.
- Rearranged exports in `package.json`.

### v11.1.1

- Technical update, no new features.
  - `@tsconfig/node16` base version is 16.1.0.
  - Using `node:` prefix for importing builtin modules.
  - `typescript` v5.1.6, `esbuild` v0.18.10 and `rollup` v3.25.3.

### v11.1.0

- Sourcemaps are removed from the distribution.
  - No one has ever used them for reporting issues.
  - Their size is significantly large.
- Both CJS and ESM bundles have their own declaration files:
  - `/dist/index.d.ts` for CJS,
  - `/dist/esm/index.d.ts` for ESM.
  - The `exports` entry of `package.json` is adjusted accordingly.

### v11.0.0

- **Breaking changes**:
  - Minimum Node version supported: 16.14.0.
  - `OpenAPIError` renamed to `DocumentationError`.
    - It also now only accepts an object argument. Use its `message` prop instead.
  - `OpenAPI` class removed. Use `Documentation` one instead (same constructor props).
  - `Client` class removed. Use `Integration` one instead (the default `variant` is `client`).

## Version 10

### v10.9.0

- `winston` version is 3.9.0.

### v10.8.1

- Add missing `async` keyword to `ExpressZodAPIClient::provide()` method.

### v10.8.0

- Supporting Node 20.
  - Minimum supported version of Node 20.x is 20.1.0.

### v10.7.1

- For the `new Integration({ variant: "types" })` the following types added:
  - `Path`, `Method`, `MethodPath`, `Input`, `Response`.

### v10.7.0

- Reverting the changes made in v10.2.0: restoring `openapi3-ts` dependency.
  - `openapi3-ts` version is 4.1.2.

### v10.6.0

- Feature #974: Integration variant.
  - `Integration::constructor()` has gotten a new property `variant` with two possible values:
    - `client` _(default)_ — the familiar entity for making typed requests and received typed responses;
    - `types` — only types of your endpoint requests and responses (for making a DIY solution).
  - The deprecated ~~`Client::constructor()`~~ implies `client` variant of `Integration`.

### v10.5.0

- Errors that may occur when generating documentation are now more informative.
  - Changes made to the message of `OpenAPIError` class.

```yaml
# example of additional details in the second line of the error message
before: >-
  Using transformations on the top level of input schema is not allowed.
after: |-
  Using transformations on the top level of input schema is not allowed.
  Caused by input schema of an Endpoint assigned to POST method of /v1/user/:id path.
```

### v10.4.0

- For the future features and improvements the following entities are renamed:
  - ~~`Client`~~ class becomes the `Integration`.
  - ~~`OpenAPI`~~ class becomes the `Documentation`.
  - For backward compatibility the previously assigned names are still supported until the next major release.
  - Developers are advised to adjust their implementation accordingly.

```ts
// before
new Client(/*...*/);
new OpenAPI(/*...*/);
// after
new Integration(/*...*/);
new Documentation(/*...*/);
```

### v10.3.2

- Hotfix on fixing the previously mentioned issue #952.
  - The following interfaces are now exported from the index file directly:
    - `ZodFileDef`, `ZodUploadDef`, `ZodDateInDef`, `ZodDateOutDef`.

### v10.3.1

- Attempted to fix the issue #952 of the insufficient exports of the proprietary schema definitions.
  - The issue introduced in version 10.0.0-beta1 due to changing the compiler to `tsup`.
  - The issue manifests only when `declaration` is enabled in your `tsconfig.json`.
  - The issue causes following error:
    - `TS4023: Exported variable '' has or is using name 'ZodFileDef' from external module "" but cannot be named.`
  - The following interfaces are now available within the exported `ez` namespace:
    - `ez.ZodFileDef`, `ez.ZodUploadDef`, `ez.ZodDateInDef`, `ez.ZodDateOutDef`.

### v10.3.0

- Feature #945 for a client generator, proposed by [@McMerph](https://github.com/McMerph).
  - Configurable style of object's optional properties.
  - Client generator has gotten a new parameter `optionalPropStyle` which is an optional object having two optional
    properties: `withQuestionMark` and `withUndefined` that enable customization on the generated types.
    - Example with question mark: `{ someProp?: boolean }`.
    - Example with undefined: `{ someProp: boolean | undefined }`.
  - For backward compatibility the default value is `{ withQuestionMark: true, withUndefined: true }`.
    - Example of default behavior: `{ someProp?: boolean | undefined }`

```ts
// example
new Client({
  routing,
  optionalPropStyle: { withQuestionMark: true }, // no `| undefined`
}).print();
```

### v10.2.0

- The functionality of `openapi3-ts` is implemented inside the library.
  - The code state corresponds to the version 4.1.1 of `openapi3-ts`.

### v10.1.3

- Fixed issue #929, found and reported by [@niklashigi](https://github.com/niklashigi).
  - Customized description of request parameters have not been depicted correctly when generating the documentation.

### v10.1.2

- Fixed issue #907, found and reported by [@McMerph](https://github.com/McMerph).
  - HTTP response status code in case of malformed body or other body-parser errors changed from `500` to `400`.

### v10.1.1

- Fixed issue #900, found and reported by [Max Cohn](https://github.com/maxcohn).
  - Do not set `nullable` property to the depictions having no `type` property according to OpenAPI specification.
  - Affected schemas: `z.any()` and `z.preprocess()`.

```yaml
# depiction of z.any() in the generated documentation
before:
  format: any
  nullable: true
after:
  format: any
```

### v10.1.0

- Feature #876: Supporting `z.lazy()` (including circular schemas) for the client generator.
  - This is an addition to the feature #856 released in version 9.3.0.

### v10.0.0

- **BREAKING** changes:
  - `Client::constructor()` now requires an object argument having `routing` property.
  - The feature method `withMeta` _(introduced in v2.1.0)_ used to mutate its argument (`zod` schema) in order to
    extend it with additional methods.
  - If you're using this feature _within_ the call of `EndpointsFactory::build()`, there is no issue.
  - However, if you're using a schema assignment (to some const) along with this method, this might lead to unexpected
    results.
  - The following case is reported by [@McMerph](https://github.com/McMerph) in issue #827.
    - Reusing a schema assigned to a const for its several wrappings by `withMeta` and setting different examples.
    - In this case all examples were set to the original const.
  - This release fixes that behavior by making `withMeta` immutable: it returns a new copy of its argument.
  - `zod` becomes a peer dependency, fixes issue #822.
    - You need to install it manually and adjust your imports accordingly.
  - `express` becomes a peer dependency as well.
    - You need to install it manually.
  - `typescript` becomes an optional peer dependency.
    - When using a client generator, you need to install it manually.
    - The minimal supported version is 4.9.3.
  - Proprietary schemas are now exported under the namespace `ez`.
    - Imports and utilization should be adjusted accordingly.
    - Affected schemas: `file`, `dateIn`, `dateOut`, `upload`.
  - If facing Typescript errors `TS4023` or `TS4094`, ensure disabling `declaration` option in your `tsconfig.json`.
  - The minimal Node version is now 14.18.0.
  - Due to switching to `tsup` builder, the file structure has changed:
    - `/dist/index.js` — CommonJS bundle;
    - `/dist/esm/index.js` — ESM bundle;
    - `/dist/index.d.ts` — types declaration bundle.

```ts
// before
new Client(routing).print();
// after
new Client({ routing }).print();
```

```ts
// the example case
const originalSchema = z.string();
const schemaA = withMeta(originalSchema).example("A");
const schemaB = withMeta(originalSchema).example("B");
// BEFORE: all three const have both examples "A" and "B"
// AFTER:
// - originalSchema remains intact
// - schemaA has example "A"
// - schemaB has example "B"
```

```ts
// before
import { z } from "express-zod-api";
const stringSchema = z.string();
const uploadSchema = z.upload();
```

```ts
// after
import { z } from "zod"; // module changed
import { ez } from "express-zod-api"; // new namespace
const stringSchema = z.string(); // remains the same
const uploadSchema = ez.upload(); // namespace changed
```

## Version 9

### v9.4.2

- Fixed issue #892, found and reported by [@McMerph](https://github.com/McMerph).
  - Several examples for Array-Like schemas (`z.array()` and `z.tuple()`) used to be merged in the generated documentation due to the bug in `getExamples()` method.

### v9.4.1

- Fixing the example implementation for the generated client in case of `DELETE` method.
  - Since v9.0.0-beta1 request `body` is no longer accepted (by default) as an input source.
  - The example implementation is now aligned accordingly to use query parameters.

### v9.4.0

- Feature #875, proposed by [@VideoSystemsTech](https://github.com/VideoSystemsTech).
  - Ability to document the API specification keeping the schemas organized within named components.
  - `OpenAPI::constructor()` is equipped with a new optional property `composition` that can be:
    - `inline` (default) — schemas are depicted directly in a place of their usage;
    - `components` (feature) — schemas are depicted within the `components` section and have references by their names.

```ts
// example usage
new OpenAPI({
  routing,
  config,
  version: "1.2.3",
  title: "My API",
  serverUrl: "https://example.com",
  composition: "components", // <——
}).getSpecAsYaml();
```

### v9.3.1

- Hotfix for the feature #856
  - `$ref` is equipped with the required prefix: `#/components/schemas/`;
  - The issue reported by [@TheWisestOne](https://github.com/TheWisestOne).

```yaml
before:
  $ref: 2048581c137c5b2130eb860e3ae37da196dfc25b
after:
  $ref: "#/components/schemas/2048581c137c5b2130eb860e3ae37da196dfc25b"
```

### v9.3.0

- Feature #856, proposed by [@TheWisestOne](https://github.com/TheWisestOne) in discussion #801.
  - Supporting `z.lazy()` in the documentation generator (OpenAPI), including circular schemas.
  - The feature is only available for the OpenAPI generator, it's not available for the client generator yet.
  - OpenAPI references are utilized in order to limit the possible recursion.
  - A new optional property added to the constructor of the OpenAPI class:
    - `serializer` is the function that accepts a schema and returns its unique identifier in order to compare them.
    - When omitted, the default one used, which is `JSON.stringify()` + `SHA1` hash as a `hex` digest.
    - If/when it's not enough precise, consider specifying your own implementation.

```yaml
# having z.lazy() within your IO schema
before:
  error: Zod type ZodLazy is unsupported
after:
  schema:
    type: object
    properties:
      lazyProperty:
        $ref: 2048581c137c5b2130eb860e3ae37da196dfc25b # sample reference
  components:
    schemas:
      2048581c137c5b2130eb860e3ae37da196dfc25b:
        type: array
        items:
          $ref: 2048581c137c5b2130eb860e3ae37da196dfc25b # circular reference
```

### v9.2.1

- `zod` version is 3.21.4.

### v9.2.0

- `zod` version is 3.21.2.
  - `ulid` string format support added.

### v9.1.0

- `zod` version is 3.21.0
  - General support of the following string formats in the documentation: `cuid2`, `ip`, `emoji`.

### v9.0.0

- **BREAKING** changes:
  - `createApiResponse()` method is removed. Read the release notes to v8.11.0 for migration strategy.
- Potentially **BREAKING** changes:
  - The following changes correspond to the entities that are not supposed to be used directly, however they are public.
  - `Endpoint::constructor()`
    - `mimeTypes` property is removed from the argument.
  - `Endpoint` public methods replaced:
    - `getPositiveStatusCode()` —> `getStatusCode("positive")`
    - `getNegativeStatusCode()` —> `getStatusCode("negative")`
    - `getInputSchema()` —> `getSchema("input")`
    - `getOutputSchema()` —> `getSchema("output")`
    - `getPositiveResponseSchema()` —> `getSchema("positive")`
    - `getNegativeResponseSchema()` —> `getSchema("negative")`
    - `getInputMimeTypes()` —> `getMimeTypes("input")`
    - `getPositiveMimeTypes()` —> `getMimeTypes("positive")`
    - `getNegativeMimeTypes()` —> `getMimeTypes("negative")`
  - Fixed problem #787, reported and resolved by [@TheWisestOne](https://github.com/TheWisestOne).
    - Validation errors thrown from within the Middlewares and Endpoint handlers unrelated to the IO do now lead to the
      status code `500` instead of `400`, when you're using the `defaultResultHandler` or `defaultEndpointsFactory`.
      - It enables you to use zod (via the exposed `z` namespace) for the internal needs of your implementation, such as
        validating the data coming from your database, for example.
    - Historically, `ZodError` meant the error related to the input validation, but it's changed.
      - New error class created: `InputValidationError`.
      - If you have a custom `ResultHandler` that relies on `ZodError` for responding with `400` code, you need to
        change that condition to `InputValidationError` in order to keep that behaviour.
    - Luckily, the following entities were exposed and became available for the convenience of your migration:
      - `OutputValidationError`,
      - `InputValidationError` _(new)_,
      - `getMessageFromError()`,
      - `getStatusCodeFromError()`.
    - Consider using `getStatusCodeFromError()` inside your custom `ResultHandler`, or make the following changes:
  - Fixed issue #820, reported and resolved by [@McMerph](https://github.com/McMerph).
    - Request `body` is no longer considered as an input source for `DELETE` request.
    - Despite the fact that this method MAY contain `body` (it's not explicitly prohibited), it's currently considered
      a bad practice to rely on it. Also, it led to a syntax error in the generated documentation according to OpenAPI
      3.0 specification.
    - In case you have such Endpoints that rely on inputs collected from `DELETE` request body and want to continue,
      add the following property to your configuration in order to keep the previous behavior without changes to your
      implementation.
    - Read the [customization instructions](README.md#customizing-input-sources).

```typescript
// Your custom ResultHandler
// Before: if you're having an expression like this:
if (error instanceof z.ZodError) {
  response.status(400);
}
// After: replace it to this:
if (error instanceof InputValidationError) {
  response.status(400);
}
// Or: consider the alternative:
const statusCode = getStatusCodeFromError(error);
const message = getMessageFromError(error);
response.status(statusCode);
```

```yaml
inputSources: { delete: ["body", "query", "params"] }
```

## Version 8

### v8.11.0

- Feature #824, proposed by [@McMerph](https://github.com/McMerph).
  - In your custom `ResultHandler` you can now specify the status codes used for positive and negative responses.
  - This declarative information is used for generating a better documentation on your API.
- Declaring API Response for `ResultHandler` made easier.
  - When responding with JSON, `getPositiveResponse` and `getNegativeResponse` can now just return the schema.
  - For any customizations on MIME types and status codes those methods of your custom `ResultHandler` implementation
    should return object with corresponding optional properties: `mimeType` (or `mimeTypes`) and `statusCode`.
  - `mimeType` overrides `mimeTypes` when both are specified.
  - The `createApiResponse()` method is deprecated and will be removed in next major release.

```typescript
// JSON responding ResultHandler Example
// before
createResultHandler({
  getPositiveResponse: (output: IOSchema) =>
    createApiResponse(z.object({ data: output })),
  getNegativeResponse: () => createApiResponse(z.object({ error: z.string() })),
});
// after
createResultHandler({
  getPositiveResponse: (output: IOSchema) => z.object({ data: output }),
  getNegativeResponse: () => z.object({ error: z.string() }),
});
```

```typescript
// Example on customizing MIME types and status codes
// before
createResultHandler({
  getPositiveResponse: () => createApiResponse(z.file().binary(), "image/*"),
  getNegativeResponse: () => createApiResponse(z.string(), "text/plain"),
});
// after
createResultHandler({
  getPositiveResponse: () => ({
    schema: z.file().binary(),
    mimeType: "image/*",
    statusCode: 201,
  }),
  getNegativeResponse: () => ({
    schema: z.string(),
    mimeType: "text/plain",
    statusCode: 403,
  }),
});
```

### v8.10.0

- Feature #845, proposed by [@lazylace37](https://github.com/lazylace37).
  - Equipping the generated documentation with automatically generated and unique `operationId`.
  - The `operationId` consists of method, path and optional numeric suffix.

```yaml
before:
  paths:
    /v1/user/retrieve:
      get:
        responses:
after:
  paths:
    /v1/user/retrieve:
      get:
        operationId: GetV1UserRetrieve
        responses:
```

### v8.9.4

- `openapi3-ts` version is 3.2.0.

### v8.9.3

- `zod` version is 3.20.6.

### v8.9.2

- Fixed issue #816 (related to discussion #803), reported and resolved by [@McMerph](https://github.com/McMerph).
  - Assigning a singular `Security` schema to a `Middleware` led to an error during the generation of OpenAPI docs.
  - Also, preventing the `required` prop to be an empty array when depicting objects and records in OpenAPI docs.

### v8.9.1

- Fixed issue #805, reported and resolved by [@TheWisestOne](https://github.com/TheWisestOne).
  - The frontend client generator was failing to generate a valid code in case of a routing path having multiple non-alphanumeric characters.

### v8.9.0

- Fixes of the documentation generator (OpenAPI).
  - Transformations in the `output` schema:
    - If failed to figure out their output type, now depicted as `any`.
    - No excessive properties are inherited from their input types.
- Improvements of the frontend client generator
  - Achieving the similarity with the OpenAPI generator.
  - Transformations in the `output` schema are not recognized and typed, similar to OpenAPI generator.
  - The `coerce` feature in output schema now does not lead to marking the property as optional.

### v8.8.2

- No new features, no any fixes.
- Just a technical release due to the upgrade of many dev dependencies.

### v8.8.1

- Fixed a bug introduced in v8.6.0.
  - The list of required object properties was depicted incorrectly by the OpenAPI generator in case of using the new
    `coerce` feature in the response schema.

```typescript
// reproduction example
const endpoint = defaultEndpointsFactory.build({
  // ...
  output: z.object({
    a: z.string(),
    b: z.coerce.string(),
    c: z.coerce.string().optional(),
  }),
});
```

```yaml
before:
  required:
    - a
after:
  required:
    - a
    - b
```

### v8.8.0

- First step on generating better types from your IO schemas for the frontend client.
  - I rewrote and refactored the functionality of `zod-to-ts` within the library.
  - Using the abstract schema walker I made in the previous release.
  - In general, I'm aiming to achieve the consistency between OpenAPI and Client generators.
  - So far only minor improvements were made according to the specific needs of the library.
  - The following schemas are no longer supported by client generator, since they are not transmittable:
    - `ZodUndefined`, `ZodMap`, `ZodSet`, `ZodPromise`, `ZodFunction`, `ZodLazy`, `ZodVoid`, `ZodNever`, `ZodDate`.
    - From now on they are described as `any`.
  - In opposite, the following schemas are now supported:
    - `ZodNativeEnum` (similar to `ZodEnum`), `ZodCatch`, `ZodBranded`, `ZodPipeline`.
  - Additionally, the representation of some schemas have been changed slightly:

```typescript
interface Changes<T> {
  ZodFile: {
    before: any;
    after: string;
  };
  ZodRecord: {
    before: { [x: string]: T };
    after: Record<string, T>;
  };
}
```

### v8.7.0

- No new features, no any fixes.
- However, the routing initialization and the schema documenting processes have been refactored.
  - Some properties in the documentation may change their order, but the overall depiction should remain.

### v8.6.0

- `zod` version is 3.20.2.
- OpenAPI docs generator supports the following new features:
  - `ZodCatch`;
  - `z.string().datetime()` including `offset` option;
  - `z.string().length()`;
  - `ZodPipeline`;
  - `coerce` option available on `ZodString, ZodNumber, ZodBigInt, ZodBoolean` and `ZodDate`.

### v8.5.0

- Supporting Node 19.
- `@express-zod-api/zod-to-ts` version is v1.1.6.
- Custom errors have gotten their well deserved names matching their classes.
  - The list of currently exposed custom errors: `OpenAPIError, DependsOnMethodError, RoutingError`.
- Output validation errors now cause HTTP status code `500` instead of `400`.
  - HTTP status codes `4xx` are supposed to reflect client errors (bad requests).
  - The case when Endpoint's handler returns do not comply the Endpoint's output schema is the internal API error.
  - Use [Typescript's strict mode](https://www.typescriptlang.org/tsconfig#strict) in order to prevent such cases
    during the development.
- Added [Code of Conduct](CODE_OF_CONDUCT.md).
- Output validation error messages changed slightly in the response:

```text
// before:
output: Invalid format; anything: Number must be greater than 0
// after:
output/anything: Number must be greater than 0
```

### v8.4.4

- `typescript` version is 4.9.4.
- Following the changes made in v8.4.2, I'm switching to the [forked zod-to-ts](https://github.com/RobinTail/zod-to-ts)
  - Typescript made a regular dependency inside that fork, since it's used for code generation.
  - `@express-zod-api/zod-to-ts` version is v1.1.5.
  - Fixed all warnings while generating a frontend client.

### v8.4.3

- The regular expression used for validating `z.dateIn()` made easier
  by [@niklashigi](https://github.com/niklashigi).

```typescript
const before = /^\d{4}-\d{2}-\d{2}(T\d{2}:\d{2}:\d{2}(\.\d{3})?)?Z?$/;
const after = /^\d{4}-\d{2}-\d{2}(T\d{2}:\d{2}:\d{2}(\.\d+)?)?Z?$/;
```

### v8.4.2

- Fixing issue of inability to generate Client having Typescript 4.1-4.6.x installed.
  - Making Typescript a regular dependency of the library (it was dev + peer).
  - Using `typescript` version 4.9.3.
  - This version also partially fixes the deprecation warnings in case you're using Typescript 4.9.x.
  - The issue introduced in version 7.9.1 of the library due to changing the implementation in accordance with the
    `typescript` upgrade to v4.8.2.
  - The library uses Typescript's factory methods to generate the frontend client.

### v8.4.1

- `openapi3-ts` version is 3.1.2.
- Fixed a bug found and reported by [@leosuncin](https://github.com/leosuncin) in issue #705.
  - CORS didn't work well in case of using `DependsOnMethod`.
  - The list of the allowed methods in the response to `OPTIONS` request did only contain the first method declared
    within `DependsOnMethod` instance.

```typescript
// reproduction minimal setup
const routing: Routing = {
  test: new DependsOnMethod({
    get: getEndpoint,
    post: postEndpoint,
  }),
};
// when requesting OPTIONS for "/test", the response has the following header:
// Access-Control-Allow-Methods: GET, OPTIONS
```

### v8.4.0

- Fixed the flaw found and reported by [@kirdk](https://github.com/kirdk) in issue #662.
  - Now nested top level refinements are available:

```ts
import { z } from "express-zod-api";

const endpoint = endpointsFactory.build({
  input: z
    .object({
      /* ... */
    })
    .refine(() => true)
    .refine(() => true)
    .refine(() => true),
  // ...
});
```

### v8.3.4

- Adjustments to the feature #600: Top level refinements.
  - In some cases the type of refinement can be indistinguishable from the type of transformation, since both of them
    are using the same class `ZodEffects` and the only difference is the _inequality_ if input and output types.
  - However, both of these types may have a common ancestor, which make it challenging to recognize them on the level
    of Types. So I made a decision to handle this case programmatically.
  - `createMiddleware()` and `Endpoint::constructor()` will throw in case of using `.transform()` on the top level of
    `IOSchema`.
- **Help wanted**: In case anyone smarter than me is reading this, please let me know how I can improve `IOSchema`
  [type](https://github.com/RobinTail/express-zod-api/blob/master/src/io-schema.ts) to allow refinements without
  allowing transformations at the same time.

```ts
// ZodEffects<ZodObject<{}>, boolean, {}>
z.object({}).transform(() => true); // OK, this is catchable
// ZodEffects<ZodObject<{}>, never[], {}>
z.object({}).transform(() => []); // never[] inherits Array inherits Object, {} inherits Object as well
```

### v8.3.3

- Fixed the bug #672 found and reported by [@niklashigi](https://github.com/niklashigi).
  - Preserving the custom description of `z.dateIn()` and `z.dateOut()` schemas when generating OpenAPI documentation.

```yaml
# z.dateIn().describe("custom description")
before:
  description: YYYY-MM-DDTHH:mm:ss.sssZ
after:
  description: custom description
```

### v8.3.2

- Fixed the bug #673 found and reported by [@niklashigi](https://github.com/niklashigi).
  - Preventing double parsing of incoming data by input schemas of middlewares containing transformations.
  - The bug caused inability of using any transforming schema in middlewares.
  - In particular, but not limited with: using `z.dateIn()` in middlewares.
    - Sample error message in this case: `Expected string, received date`.
  - Using `.transform()` method in middlewares was also affected by this bug.

### v8.3.1

- Clearer error message when using `z.date()` within I/O schema thrown by OpenAPI generator.

### v8.3.0

- Feature #600: Top level refinements.
  - Starting this version you can use the `.refine()` method on the `z.object()` of the input schema;
  - This feature might be useful, for example, when you have multiple optional properties on the top level, but at
    least one of them has to be specified;
  - Currently, only the refinements of `z.object()` are supported:
    - You can not combine it with `z.union()`, `z.intersetion()`, `z.discriminatedUnion()`, `.or()`, `.and()` yet;
  - The feature suggested by [@johngeorgewright](https://github.com/johngeorgewright)
    and [ssteuteville](https://github.com/ssteuteville).

```typescript
// example
import { z } from "express-zod-api";

const endpoint = endpointsFactory.build({
  input: z
    .object({
      email: z.string().email().optional(),
      id: z.string().optional(),
      otherThing: z.string().optional(),
    })
    .refine(
      (inputs) => Object.keys(inputs).length >= 1,
      "Please provide at least one property",
    ),
  // ...
});
```

### v8.2.1

- OpenAPI generator throws when attempting to use `z.file()` within input schema.

### v8.2.0

- Feature #637: endpoint short description (summary).
  - Added the ability to assign a `shortDescription` to endpoints.
  - One sentence of no more than 50 characters is implied.
  - This text is substituted into the `summary` property of the generated documentation.
  - Visualizers of the generated OpenAPI documentation nicely display this text on the same line as the endpoint path.
  - If a `shortDescription` is not specified, but a regular `description` is, then by default the `summary` will be
    generated from the `description` by trimming.
  - You can optionally disable this behavior with the new option `hasSummaryFromDescription` of the `OpenAPI` generator.

```typescript
const exampleEndpoint = yourEndpointsFactory.build({
  // ...
  description: "The detailed explanaition on what this endpoint does.",
  shortDescription: "Retrieves the user.",
});
```

### v8.1.0

- Feature #571: tagging the endpoints.
  - Good news dear community! You can now tag your endpoints using the new properties of the `.build()` method
    of the `EndpointsFactory`;
  - For your convenience and for the sake of Semantics, there are singular and plural properties: `tag` and `tags`;
  - By default, these properties allow any string, so in order to enforce restrictions and achieve the consistency
    across all endpoints, the possible tags should be declared in the configuration first and also a brand
    new `EndpointsFactory` instantiation approach is required;
  - The configuration has got a new `tags` property for declaring possible tags and their descriptions;
  - Tags are an important part of the generated documentation for the OpenAPI standard;
  - The feature suggested by [@TheWisestOne](https://github.com/TheWisestOne).
- The property `scopes` (introduced in v7.9.0) has got its singular variation `scope`.

```typescript
import {
  createConfig,
  EndpointsFactory,
  defaultResultHandler,
} from "express-zod-api";

const config = createConfig({
  // ..., use the simple or the advanced syntax:
  tags: {
    users: "Everything about the users",
    files: {
      description: "Everything about the files processing",
      url: "https://example.com",
    },
  },
});

// instead of defaultEndpointsFactory use the following approach:
const taggedEndpointsFactory = new EndpointsFactory({
  resultHandler: defaultResultHandler, // or use your custom one
  config,
});

const exampleEndpoint = taggedEndpointsFactory.build({
  // ...
  tag: "users", // or tags: ["users", "files"]
});
```

### v8.0.2

- `express` version is 4.18.2.
- `openapi3-ts` version is 3.1.0.

### v8.0.1

- `zod` version is 3.19.1.

### v8.0.0

- **Breaking changes**:
  - Removed the signature deprecated in v7.6.1:
    - The argument of `EndpointsFactory::addMiddleware()` has to be the result of `createMiddleware()`;
  - Only the following Node versions are supported: ^14.17.0, ^16.10.0, ^18.0.0.
- `winston` version is 3.8.2.
- `zod` version is 3.19.0.
- `openapi3-ts` version is 3.0.2.
- Supporting `jest` (optional peer dependency) version 29.x.

## Version 7

### v7.9.4

- This version contains a cherry-picked fix made in v8.4.1.
- Fixed a bug found and reported by [@leosuncin](https://github.com/leosuncin) in issue #705.
  - CORS didn't work well in case of using `DependsOnMethod`.
  - The list of the allowed methods in the response to `OPTIONS` request did only contain the first method declared
    within `DependsOnMethod` instance.

```typescript
// reproduction minimal setup
const routing: Routing = {
  test: new DependsOnMethod({
    get: getEndpoint,
    post: postEndpoint,
  }),
};
// when requesting OPTIONS for "/test", the response has the following header:
// Access-Control-Allow-Methods: GET, OPTIONS
```

### v7.9.3

- This version contains a cherry-picked fix made in v8.3.2.
- Fixed the bug #673 found and reported by [@niklashigi](https://github.com/niklashigi).
  - Preventing double parsing of incoming data by input schemas of middlewares containing transformations.
  - The bug caused inability of using any transforming schema in middlewares.
  - In particular, but not limited with: using `z.dateIn()` in middlewares.
    - Sample error message in this case: `Expected string, received date`.
  - Using `.transform()` method in middlewares was also affected by this bug.

### v7.9.2

- Fixed issue #585 found and reported along with a suggested solution by [@rayzr522](https://github.com/rayzr522).
  - In case you need to `throw` within an `Endpoint`'s handler or a `Middleware`, consider
    [the best practice](https://eslint.org/docs/latest/rules/no-throw-literal) of only
    throwing an `Error` or a _descendant_ that extends the `Error`.
  - You can also `import { createHttpError } from "express-zod-api"` and use it for that purpose.
  - However, this version fixes the issue caused by throwing something else.
  - In this case that entity will be stringified into a `.message` of `Error`.
  - The issue manifested itself as a positive API response without data.

```typescript
// reproduction example
const myEndpoint = defaultEndpointsFactory.build({
  method: "get",
  input: z.object({}),
  output: z.object({}),
  handler: async () => {
    throw "I'm not an Error";
  },
});
```

```json lines
// response before:
{"status":"success"}
// response after:
{"status":"error","error":{"message":"I'm not an Error"}}
```

### v7.9.1

- Minor refactoring in order to support the recently released Typescript 4.8.2.

### v7.9.0

- Feature #540, an addition to the [#523](#v770): OAuth2 authentication with scopes.
  - Middlewares utilizing the OAuth2 authentication (via `security` property) can now specify the information on their
    flows including scopes.
  - Endpoints utilizing those middlewares can now specify their `scopes`.

```typescript
import { createMiddleware, defaultEndpointsFactory, z } from "express-zod-api";

// example middleware
const myMiddleware = createMiddleware({
  security: {
    type: "oauth2",
    flows: {
      password: {
        tokenUrl: "https://some.url",
        scopes: {
          read: "read something", // scope: description
          write: "write something",
        },
      },
    },
  },
  input: z.object({}),
  middleware: async () => ({
    /* ... */
  }),
});

// example endpoint
const myEndpoint = defaultEndpointsFactory.addMiddleware(myMiddleware).build({
  scopes: ["write"], // <——
  method: "post",
  input: z.object({}),
  output: z.object({}),
  handler: async () => ({
    /* ... */
  }),
});
```

### v7.8.1

- This version should fix the issue #551:
  - Supporting the peer dependency for `jest` version 28.

### v7.8.0

- `zod` version 3.18.0.
  - There is a new feature — [branded types](https://github.com/colinhacks/zod#brand).
  - `ZodBranded` is supported by OpenAPI generator.

### v7.7.0

- Feature #523: Ability to specify Security schemas of your Middlewares and depict the Authentication of your API.
  - OpenAPI generator now can depict the [Authentication](https://swagger.io/docs/specification/authentication/) of your
    endpoints as a part of the generated documentation.
  - There is a new optional property `security` of `createMiddleware()`.
  - You can specify a single or several security schemas in that property.
  - For several security schemas `security` support a new `LogicalContainer` that can contain upto 2 nested levels.
  - Supported security types: `basic`, `bearer`, `input`, `header`, `cookie`, `openid` and `oauth2`.
  - OpenID and OAuth2 security types are currently have the limited support: without scopes.

```typescript
// example middleware
import { createMiddleware } from "express-zod-api";

const authMiddleware = createMiddleware({
  security: {
    // requires the "key" in inputs and a custom "token" headers
    and: [
      { type: "input", name: "key" },
      { type: "header", name: "token" },
    ],
  },
  input: z.object({
    key: z.string().min(1),
  }),
  middleware: async ({ input: { key }, request }) => {
    if (key !== "123") {
      throw createHttpError(401, "Invalid key");
    }
    if (request.headers.token !== "456") {
      throw createHttpError(401, "Invalid token");
    }
    return { token: request.headers.token };
  },
});

// another example with logical OR
createMiddleware({
  security: {
    // requires either input and header OR bearer header
    or: [
      {
        and: [
          { type: "input", name: "key" },
          { type: "header", name: "token" },
        ],
      },
      {
        type: "bearer",
        format: "JWT",
      },
    ],
  },
  //...
});
```

### v7.6.3

- [@rayzr522](https://github.com/rayzr522) has fixed the resolution of types in the ESM build for the `nodenext` case.

### v7.6.2

- `zod` version is 3.17.10.

### v7.6.1

- Fixed issue #514: native express middlewares did not run for `OPTIONS` requests.
  - Using `.addExpressMiddleware()` or its alias `.use()` of `EndpointsFactory` it did not work for requests having
    `OPTIONS` method.
  - This version introduces the difference between a proprietary and native express middlewares.
    - Please ensure usage of the `.addMiddleware()` method along with `createMiddleware()`.
    - For the backward compatibility `.addMiddleware()` temporary also accepts the same arguments that
      `createMiddleware()` does, however this is deprecated and will be removed later.
  - Only native express middlewares are executed for `OPTIONS` request.
  - It makes it possible to use `cors` package (express middleware), which is described in the
    [Documentation](README.md#using-native-express-middlewares).
    - **Please note:** If using both `cors` package (express middleware) and `cors` configuration option, the
      configuration option sets CORS headers first, so the middleware can override them if needed.

```typescript
import { defaultEndpointsFactory } from "express-zod-api";
import cors from "cors";

const myFactory = defaultEndpointsFactory.addExpressMiddleware(
  cors({ credentials: true }),
);
```

### v7.6.0

- `zod` version is 3.17.9.
  - Some new public methods have been introduced, so I'm changing the minor version.

### v7.5.0

- Feature #503: configurable CORS headers:
  - The configuration options `cors` now accepts a function that returns custom headers;
  - The function may be asynchronous;
  - Setting `cors: true` implies the default headers;
  - The feature suggested by [@HardCoreQual](https://github.com/HardCoreQual).

```typescript
import { createConfig } from "express-zod-api";

const config = createConfig({
  // ...
  cors: ({ defaultHeaders, request, endpoint, logger }) => ({
    ...defaultHeaders,
    "Access-Control-Max-Age": "5000",
  }),
});
```

```yaml
# the default headers are:
Access-Control-Allow-Origin: *
Access-Control-Allow-Methods: ..., OPTIONS # endpoint methods + OPTIONS
Access-Control-Allow-Headers: content-type
```

### v7.4.1

- There was an issue with logger when calling its methods without a message.
  The output was empty, considering the first argument to be a message.
  It's fixed in this version by adding `[No message]` message before printing the object.

```typescript
// reproduction example
logger.debug({ something: "test" });
```

### v7.4.0

- `winston` version is 3.8.1.

### v7.3.1

- `zod-to-ts` version is 1.1.1.
  - descriptions of the properties in the generated client.

### v7.3.0

- `express-fileupload` version is 1.4.0.
  - `busboy` upgraded from 0.3.1 to 1.6.0.
- `zod` version is 3.17.3.

### v7.2.0

- `zod` version is 3.17.2.
  - `z.string()` schema now has `.trim()` method.

### v7.1.1

- `zod` version is 3.16.1.

### v7.1.0

- Supporting Node 18.

### v7.0.0

- The deprecated methods and utility types have been removed:
  - `markOutput(), EndpointInput<>, EndpointOutput<>, EndpointResponse<>`.
- In case you've been using these entities for informing the Frontend on types of your endpoints, here is what you
  need to do in order to migrate:
  - Replace `markOutput(output)` with just `output` in your custom result handlers;
  - Replace the type signature of `getPositiveResponse()` method of your custom result handlers:
    - from `getPositiveResponse: <OUT extends IOSchema>(output: OUT) => {...}`
    - to `getPositiveResponse: (output: IOSchema) => {...}`
  - Replace usage of the utility types to the generated Frontend Client:
    - See Readme file on how to do it.

## Version 6

### v6.2.1

- `zod` version is 3.16.0.

### v6.2.0

- The following methods and utility types have been marked as deprecated:
  - `markOutput()`,
  - `EndpointInput<>`,
  - `EndpointOutput<>`,
  - `EndpointResponse<>`.
- These entities were used for informing the Frontend on types of API endpoints.
- Instead, consider the new approach on generating a Frontend Client (see Readme).

### v6.1.4

- `zod` version is 3.15.1.

### v6.1.3

- `express` version is 4.18.1.
- `zod-to-ts` version is 1.0.1.

### v6.1.2

- `express` version is 4.18.0.
  - Various new options and fixes.
- `zod-to-ts` version is 1.0.0.
  - The type of optional I/O parameters in the generated Client is aligned with `zod` definition.

```typescript
interface Before {
  foo: number | undefined;
}
interface After {
  foo?: number | undefined; // the question mark added
}
```

### v6.1.1

- Hotfix: capitalizing the method in example implementation (Client generator).

### v6.1.0

- Feature #403: API Client Generator:
  - A new way of informing the frontend about the I/O types of endpoints;
  - The new approach offers automatic generation of a client based on routing to a typescript file;
  - The generated client is flexibly configurable on the frontend side using an implementation function that
    directly makes requests to an endpoint using the libraries and methods of your choice;
  - The client asserts the type of request parameters and response;
  - Path params are excluded from `params` after being substituted;
  - The client now accepts a function parameter of `Implementation` type;
  - Its parameter `path` now contains substituted path params;
  - The feature suggested by [@hellovai](https://github.com/hellovai).

```typescript
// example client-generator.ts
import fs from "fs";
import { Client } from "express-zod-api";

fs.writeFileSync("./frontend/client.ts", new Client(routing).print(), "utf-8");
```

```typescript
// example frontend using the most simple Implementation based on fetch
import { ExpressZodAPIClient } from "./client.ts";

const client = new ExpressZodAPIClient(async (method, path, params) => {
  const searchParams =
    method === "get" ? `?${new URLSearchParams(params)}` : "";
  const response = await fetch(`https://example.com${path}${searchParams}`, {
    method: method.toUpperCase(),
    headers:
      method === "get" ? undefined : { "Content-Type": "application/json" },
    body: method === "get" ? undefined : JSON.stringify(params),
  });
  return response.json();
});

client.provide("get", "/v1/user/retrieve", { id: "10" });
```

### v6.0.3

- `zod` version is 3.14.4.
- `winston` version is 3.7.2.

### v6.0.2

- `zod` version is 3.14.3.

### v6.0.1

- `zod` version is 3.14.2.

### v6.0.0

- Technically this version contains all the same changes and improvements as 5.9.0-beta1.
- The new implementation of the `EndpointsFactory`, however, has more restrictive middleware input schema requirements.
- To avoid possible backward incompatibility issues, I have decided to publish these changes as a major release.
- In addition, the deprecated schema `z.date()` is no longer supported in documentation generator.
- The following changes are required to migrate to this version:
  - You cannot use the `.strict()`, `.passthrough()` and its deprecated alias `.nonstrict()` methods in middlewares.
  - Only `.strip()` is allowed in middlewares, which is actually default, so you should not use any of them at all.
  - Replace the `z.date()` with `z.dateIn()` in input schema and with `z.dateOut()` in output schema.
- Also, improvements have been made to the `EndpointsFactory`, in terms of combining the input schemas of
  middlewares and the endpoint itself. A custom type has been replaced with usage of `ZodIntersection` schema with
  respect to the originals.
- The generated documentation has improved in this regard:
  - Previously, fields from an object union were documented in a simplified way as optional.
  - Instead, it is now documented using `oneOf` OpenAPI notation.
- In addition, you can now also use the new `z.discriminatedUnion()` as the input schema on the top level.

```typescript
// how to migrate
export const myMiddleware = createMiddleware({
  input: z
    .object({
      key: z.string().nonempty(),
      at: z.date(), // <— replace with z.dateIn()
    })
    .passthrough(), // <— remove this if you have it in your code
  middleware: async () => ({...}),
});
```

```typescript
// example
const endpoint = defaultEndpointsFactory.build({
  method: "post",
  input: z.discriminatedUnion("type", [
    z.object({
      type: z.literal("text"),
      str: z.string()
    }),
    z.object({
      type: z.literal("numeric"),
      num: z.number()
    }),
  ]),
  output: z.object({...}),
  handler: async ({ input }) => {
    // the type of the input:
    // | { type: "text", str: string }
    // | { type: "numeric", num: number }
  }
});
```

## Version 5

### v5.8.0

- `zod` version is 3.13.4.
  - There is a new schema `z.nan()` and some fixes.

### v5.7.0

- `zod` version is 3.12.0.
  - There is a new schema `z.discriminatedUnion()` and various fixes.

### v5.6.1

- `express` version is 4.17.3.
- `openapi3-ts` version is 2.0.2.

### v5.6.0

- Feature #311. `EndpointsFactory::addExpressMiddleware()` or its alias `use()`.
  - A method to connect a native (regular) `express` middleware to your endpoint(s).
  - You can connect any middleware that has a regular express middleware signature
    `(req, res, next) => void | Promise<void>` and can be supplied to `app.use()`.
  - You can also specify a provider of options for endpoint handlers and next middlewares.
  - You can also specify an error transformer so that the `ResultHandler` would send the status you need.
    - In case the error is not a `HttpError`, the `ResultHandler` will send the status `500`.

```typescript
import { defaultEndpointsFactory, createHttpError } from "express-zod-api";
import cors from "cors";
import { auth } from "express-oauth2-jwt-bearer";

const simpleUsage = defaultEndpointsFactory.addExpressMiddleware(
  cors({ credentials: true }),
);

const advancedUsage = defaultEndpointsFactory.use(auth(), {
  provider: (req) => ({ auth: req.auth }), // optional, can be async
  transformer: (err) => createHttpError(401, err.message), // optional
});
```

### v5.5.6

- `winston` version is 3.6.0.

### v5.5.5

- `winston-transport` version is 4.5.0.

### v5.5.4

- `express-fileupload` version is 1.3.1.

### v5.5.3

- `winston` version is 3.5.1.
- I made a website for the library available on following domains:
  - [https://ez.robintail.cz](https://ez.robintail.cz) and
  - [https://express-zod-api.vercel.app](https://express-zod-api.vercel.app).
  - Currently, it provides the documentation for each release in a way I find more suitable.

### v5.5.2

- `winston` version is 3.5.0.

### v5.5.1

- In this version, the OpenAPI documentation generator throws an error when using `z.upload()` within response schema.

### v5.5.0

- `z.date()` is deprecated for using within IO schemas of your API.
- Feature #297: `z.dateIn()` and `z.dateOut()` schemas.
  - Since `Date` cannot be passed directly in JSON format, attempting to return `Date` from the endpoint handler
    results in it being converted to an ISO `string` in actual response. It is also impossible to transmit the `Date`
    in its original form to your endpoints within JSON. Therefore, there is confusion with original method `z.date()`.
  - In order to solve this problem, the library provides two custom methods for dealing with dates: `z.dateIn()` and
    `z.dateOut()` for using within input and output schemas accordingly.
  - `z.dateIn()` is a transforming schema that accepts an ISO `string` representation of a `Date`, validates it, and
    provides your endpoint handler or middleware with a `Date`.
  - `z.dateOut()`, on the contrary, accepts a `Date` and provides `ResultHanlder` with a `string` representation in ISO
    format for the response transmission.

```typescript
import { z, defaultEndpointsFactory } from "express-zod-api";

const updateUserEndpoint = defaultEndpointsFactory.build({
  method: "post",
  input: z.object({
    userId: z.string(),
    birthday: z.dateIn(), // string -> Date
  }),
  output: z.object({
    createdAt: z.dateOut(), // Date -> string
  }),
  handler: async ({ input }) => {
    // input.birthday is Date
    return {
      // transmitted as "2022-01-22T00:00:00.000Z"
      createdAt: new Date("2022-01-22"),
    };
  },
});
```

### v5.4.2

- `ramda` version is 0.28.0.
- The header `X-Powered-By: Express` has been removed according to
  [recommendations](https://expressjs.com/en/advanced/best-practice-security.html).

### v5.4.1

- Listing the following types as the regular dependencies since certain exported methods refer to them:
  `@types/compression, @types/express, @types/express-fileupload, @types/http-errors, @types/node`.
- Here is the information that underlies this decision:
  - https://www.typescriptlang.org/docs/handbook/declaration-files/publishing.html#dependencies
  - https://github.com/DefinitelyTyped/DefinitelyTyped/issues/44777#issuecomment-629660992

### v5.4.0

- Feature #281: Response compression.
  - You can enable and configure the response compression using the new option `compression` in server configuration
    when using `createServer()` method.
  - In order to receive the compressed response the client should include the following header in the request:
    `Accept-Encoding: gzip, deflate`.
  - Only responses with compressible content types are subject to compression.
  - There is also a default threshold of 1KB that can be configured.

```typescript
import { createConfig } from "express-zod-api";

const config = createConfig({
  server: {
    // enabling and configuring the compression: bool or options
    compression: {
      threshold: "100b",
    },
    // other options
  },
});
```

### v5.3.3

- `ramda` version is 0.27.2.
- `winston` version is 3.4.0.
  - The version of dependent package `colors` has been strictly set to 1.4.0.
  - More about this incident here: https://github.com/winstonjs/winston/pull/2008

### v5.3.2

- No changes.

### v5.3.1

- Fixed issue #269: async refinements in I/O schemas of endpoints and middlewares.
  - There was an error `Async refinement encountered during synchronous parse operation. Use .parseAsync instead.`

### v5.3.0

- Supporting Node 17.

### v5.2.1

- Fixing the compatibility with `@types/node@17.0.7`.
  - Fixing the return type of `Endpoint::execute()` in case of `OPTIONS` method (it should be `void`).

### v5.2.0

- Feature #254: the ability to configure routes for serving static files:
  - Use `new ServeStatic()` with the same arguments as `express.static()`;
  - You can find the documentation on these arguments here: http://expressjs.com/en/4x/api.html#express.static
  - The feature suggested by [@Isaac-Leonard](https://github.com/Isaac-Leonard).

```typescript
import { Routing, ServeStatic } from "express-zod-api";
import path from "path";

const routing: Routing = {
  // path /public serves static files from ./assets
  public: new ServeStatic(path.join(__dirname, "assets"), {
    dotfiles: "deny",
    index: false,
    redirect: false,
  }),
};
```

### v5.1.0

- Feature #252: a helper method for testing your endpoints: `testEndpoint()`.
  - Requires `jest` (and optionally `@types/jest`) to be installed.
  - The method helps to mock the request, response, config and logger required to execute the endpoint.
  - The method executes the endpoint and returns the created mocks.
  - After that you only need to assert your expectations in the test.

```typescript
import { testEndpoint } from "express-zod-api";

test("should respond successfully", async () => {
  const { responseMock, loggerMock } = await testEndpoint({
    endpoint: yourEndpoint,
    requestProps: {
      method: "POST",
      body: { ... },
    },
  });
  expect(loggerMock.error).toHaveBeenCalledTimes(0);
  expect(responseMock.status).toHaveBeenCalledTimes(200);
  expect(responseMock.json).toHaveBeenCalledWith({
    status: "success",
    data: { ... },
  });
});
```

### v5.0.0

- **Breaking changes**: Instead of HTTP Server the method `createServer()` now returns an object with the following
  entities: `app, httpServer, httpsServer, logger`.
- Feat: the ability to configure and run an additional HTTPS server to process requests over a secure protocol:
  - This option is only available when using `createServer()` method.
- New configuration option `https`:

```typescript
import { createConfig } from "express-zod-api";

const config = createConfig({
  server: {
    listen: 80,
  },
  // enables HTTPS server as well
  https: {
    // at least "cert" and "key" options required
    options: {
      cert: fs.readFileSync("fullchain.pem", "utf-8"),
      key: fs.readFileSync("privkey.pem", "utf-8"),
    },
    listen: 443, // port or socket
  },
  // ...
});
```

## Version 4

### v4.2.0

- `express` version is 4.17.2.
- `http-errors` version is 2.0.0.

### v4.1.0

- Feature #230. The shorthand method `EndpointsFactory::addOptions()`.
  - You may find it useful in case you'd like to provide your Endpoint's handler with some entities that do not depend
    on Request, maybe a database connection instance of similar.
  - Under the hood the method creates a middleware with an empty input and attaches it to the factory.
  - The argument supplied to the method is available within `options` parameter of the Endpoint's `handler`.

```typescript
import { defaultEndpointsFactory } from "express-zod-api";

const newFactory = defaultEndpointsFactory.addOptions({
  db: mongoose.connect("mongodb://connection.string"),
  privateKey: fs.readFileSync("private-key.pem", "utf-8"),
});

const endpoint = newFactory.build({
  method: "get",
  input: z.object({}),
  output: z.object({}),
  handler: async ({ options }) => {
    return {}; // options: { db, privateKey }
  },
});
```

### v4.0.0

- The deprecated parameter `type` of `EndpointsFactory::build({...})` has been removed.
- The OpenAPI generator now requires `config` parameter to be supplied in `new OpenAPI({...})`.
- The OpenAPI generator takes into account possibly customized `inputSources` from `config`.

## Version 3

### v3.2.0

- Feature #204. Detecting usage of `z.upload()` within Endpoint's input schema automatically.
  - There is no longer need to specify `type: "upload"` for `EndpointsFactory::build({...})`.
  - In case you are using `z.upload()` in endpoint's input schema, inputs will be parsed by the
    `multipart/form-data` parser.
  - The optional parameter `type?: "json" | "upload"` of `build({...})` is deprecated.

### v3.1.2

- Fixed issue #202, originally reported in PR #201.
  - Using curly braces notation instead of colon for route path params in generated documentation according to
    OpenAPI / Swagger specification.
  - See "Path templating" at https://swagger.io/specification/.

```yaml
# before
/v1/user/:id:
# after
"/v1/user/{id}":
```

### v3.1.1

- No changes. Releasing as 3.1.1 due to a typo in Readme I found after publishing 3.1.0.

### v3.1.0

- Feature #174: Route path params as the new input source.
  - `request.params` is validated against the input schema.
  - The schema for validating the path params can now be described along with other inputs.
  - You no longer need a middleware like `paramsProviderMiddleware` to handle path params.
  - The route path params are now reflected in the generated documentation.

```typescript
const routingExample: Routing = {
  v1: {
    user: {
      // route path /v1/user/:id, where :id is the path param
      ":id": getUserEndpoint,
    },
  },
};
const getUserEndpoint = endpointsFactory.build({
  method: "get",
  input: withMeta(
    z.object({
      // id is the route path param, always string
      id: z.string().transform((value) => parseInt(value, 10)),
      // other inputs (in query):
      withExtendedInformation: z.boolean().optional(),
    }),
  ).example({
    id: "12",
    withExtendedInformation: true,
  }),
  // ...
});
```

- The default configuration of `inputSources` has been changed.

```typescript
const newInputSourcesByDefault: InputSources = {
  get: ["query", "params"],
  post: ["body", "params", "files"],
  put: ["body", "params"],
  patch: ["body", "params"],
  delete: ["body", "query", "params"],
};
```

### v3.0.0

- **Warning**: There are breaking changes described below:
  - Minimum compatible Node version changed from ~~10~~ to 12.
  - The exports map restricts the possibility to import/require the package files to the entry points only.
  - The deprecated type `ConfigType` removed — please use `createConfig()` instead.
- The library is now distributed as a dual package containing both CJS (CommonJS) and ESM (ECMAScript Module).
- Mime version is 3.0.0.

## Version 2

### v2.10.2

- The version of http-errors is 1.8.1.

### v2.10.1

- Mime version is 2.6.0.
- Minor fix in importing Zod utility type.

### v2.10.0

- Feature #165. You can add examples to the generated documentation:
  - Introducing new method `withMeta()`. You can wrap any Zod schema in it, for example: `withMeta(z.string())`;
  - `withMeta()` provides you with additional methods for generated documentation. At the moment there is one so far:
    `withMeta().example()`;
  - You can use `.example()` multiple times for specifying several examples for your schema;
  - You can specify example for the whole IO schema or just for a one of its properties;
  - `withMeta()` can be used within Endpoint and Middleware as well. Their input examples will be merged for the
    generated documentation;
  - Check out the example of the generated documentation in the `example` folder;
  - Notice: `withMeta()` mutates its argument;
  - The feature suggested by [@digimuza](https://github.com/digimuza).

```typescript
import { defaultEndpointsFactory } from "express-zod-api";

const exampleEndpoint = defaultEndpointsFactory.build({
  method: "post",
  description: "example user update endpoint",
  input: withMeta(
    z.object({
      id: z.number().int().nonnegative(),
      name: z.string().nonempty(),
    }),
  ).example({
    id: 12,
    name: "John Doe",
  }),
  output: withMeta(
    z.object({
      name: z.string(),
      timestamp: z.number().int().nonnegative(),
    }),
  ).example({
    name: "John Doe",
    timestamp: 1235698995125,
  }),
  handler: async () => {},
});
```

### v2.9.0

- Zod version is 3.11.6.
- Feature #111. You can add description to any Zod schema, for example: `z.string().describe('Something')`.
  - You can add description to a whole I/O schema or its property.
  - This description will be included into the generated Swagger / OpenAPI documentation.

```yaml
example:
  parameters:
    - name: id
      in: query
      required: true
      schema:
        description: a numeric string containing the id of the user
        type: string
        pattern: /\d+/
```

### v2.8.2

- Zod version is 3.10.3.

### v2.8.1

- Fixed issue #169. Suddenly I found out that `yarn` does NOT respect `yarn.lock` files of sub-dependencies. So the
  version of `zod` defined in my `yarn.lock` file does not actually mean anything when doing `yarn add express-zod-api`.
  - The recently released version of Zod (3.10.x) seems to have some breaking changes, it should not be installed
    according to my lock file.
  - I'm locking the dependency versions in `package.json` file from now on.
  - `npm` users are also affected since the distributed lock file is for `yarn`.

### v2.8.0

- I did my best in order to improve the documentation and list the recently implemented features.
- Feature #158: ability to specify the input sources for each request method.
- New config option `inputSources` allows you to specify the properties of the request, that are combined into an
  input that is being validated and available to your endpoints and middlewares.

```typescript
import { createConfig } from "express-zod-api";

createConfig({
  // ...,
  inputSources: {
    // the default value is:
    get: ["query"],
    post: ["body", "files"],
    put: ["body"],
    patch: ["body"],
    delete: ["query", "body"],
  },
});
```

- For example, in case you need `query` along with `body` available to your endpoints handling POST requests, consider:

```typescript
createConfig({
  // ...,
  inputSources: {
    post: ["query", "body", "files"],
  },
});
```

- The order in array matters: last item has the highest priority in case of the same name properties.

### v2.7.0

- From now on, I want to express my support to trans people in the IT world.
  Transgender rights are human rights and all human beings are born free and equal in dignity.
  I believe that the problem of discrimination against the rights of trans people is not visible enough,
  so I add startup logo in this regard.
- However, you can turn it off with a simple setting:

```typescript
import {createConfig} from 'express-zod-api';

const config = createConfig({
  startupLogo: false,
  ...
});
```

### v2.6.0

- Zod version is 3.9.8.
  - It supports the ability to specify the key schema of `z.record()`.
  - In case of using enums and literals in the key schema they will be described as required ones in the generated
    OpenAPI / Swagger documentation.

```typescript
// example
z.record(
  z.enum(["option1", "option2"]), // keys
  z.boolean(), // values
);
```

- Feature #145: `attachRouting()` now returns the `logger` instance and `notFoundHandler`. You can use it with your
  custom express app for handling `404` (not found) errors:

```typescript
const { notFoundHandler } = attachRouting(config, routing);
app.use(notFoundHandler);
app.listen();
```

- Or you can use the `logger` instance with any `ResultHandler` for the same purpose:

```typescript
const { logger } = attachRouting(config, routing);
app.use((request, response) => {
  defaultResultHandler.handler({
    request,
    response,
    logger,
    error: createHttpError(404, `${request.path} not found`),
    input: null,
    output: null,
  });
});
app.listen();
```

### v2.5.2

- Fixed a bug due to which the API did not respond in case of an error within the `ResultHandler`.
  - In this case the `LastResortHandler` comes into play.
  - It sets the status code to `500` and sends out plain text with an error message.
  - It is not customizable yet, and it's meant to be kept very simple in case of JSON conversion errors.

### v2.5.1

- Fixed a bug due to which the execution of the code could continue despite the possible closing of the response
  stream by one of the middlewares.
  - Affected Node versions: below 12.9.0.

### v2.5.0

- New feature: file uploads!
- The processing of files is provided by `express-fileupload` which is based on `busboy`.
- Introducing the new schema: `z.upload()`.
- New configuration option:

```typescript
const config = createConfig({
  server: {
    upload: true,
    // or selected express-fileupload's options:
    // @see https://github.com/richardgirges/express-fileupload#available-options
    upload: {
      uploadTimeout: 60000,
      useTempFiles: true,
      safeFileNames: true,
      preserveExtension: 4,
      tempFileDir: "/var/tmp",
    },
  },
});
```

- Creating the `Endpoint`:

```typescript
const fileUploadEndpoint = defaultEndpointsFactory.build({
  method: "post",
  type: "upload", // <- new option, required
  input: z.object({
    avatar: z.upload(),
  }),
  output: z.object({
    /* ... */
  }),
  handler: async ({ input: { avatar } }) => {
    // avatar: {name, mv(), mimetype, encoding, data, truncated, size, etc}
    // avatar.truncated is true on failure
    return {
      /* ... */
    };
  },
});
```

- The file upload currently supports requests having POST method and `multipart/form-data` content type.
- You can send other data and specify additional `input` parameters, including arrays and objects.
- Fixed the OPTIONS duplication issue in response header when `cors` option is enabled:

```http request
# before
Access-Control-Allow-Methods: POST, OPTIONS, OPTIONS
# after
Access-Control-Allow-Methods: POST, OPTIONS
```

### v2.4.0

- Zod version is 3.8.2.
- Supporting new string format: `cuid`.
- Supporting new Zod schema `z.preprocess()`.
  Please avoid using it for Endpoint outputs.
- Supporting default values of optional properties in OpenAPI/Swagger documentation.

```typescript
// example
z.object({
  name: z.string().optional().default("John Wick"),
});
```

### v2.3.3

- Zod version is 3.7.3.
- Removed usage of the deprecated `ZodObject`'s method `.nonstrict()` in the example and Readme since it's not required.

### v2.3.2

- Zod version is 3.7.2.
- I've also updated it to `^3.7.2` in the `package.json` file in case of package manager issues.

### v2.3.1

- Fixed a type mismatch issue when the configuration is declared in a separate file using the `ConfigType`.
  - `ConfigType` is now deprecated _(will be removed in v3)_.
  - Please use helper function `createConfig()`.
  - This way it assigns the correct type for using configuration with `createServer()` and `attachRouting()`.

```typescript
// before
const configBefore: ConfigType = {
  server: {
    listen: 8090,
  },
  cors: true,
  logger: {
    level: "debug",
    color: true,
  },
};
// after
export const configAfter = createConfig({
  server: {
    listen: 8090,
  },
  cors: true,
  logger: {
    level: "debug",
    color: true,
  },
});
```

### v2.3.0

- Changes and improvements of the generated Swagger / OpenAPI documentation:

```yaml
ZodArray: # z.array()
  before:
    type: array
    items:
      type: type # type of the array items
  after:
    type: array
    items:
      type: type
    minItems: value # optional, when z.array().min(value)
    maxItems: value # optional, when z.array().max(value)
ZodTuple: # z.tuple()
  before:
    error: unsupported
  after:
    type: array
    items:
      oneOf: [] # schemas of the tuple items
    minItems: value # number of items in the tuple
    maxItems: value # number of items in the tuple
    description: "0: type, 1: type, etc"
```

### v2.2.0

- Changes and improvements of the generated Swagger / OpenAPI documentation:

```yaml
ZodBigInt: # z.bigint()
  before:
    type: integer
    format: int64
  after:
    type: integer
    format: bigint
ZodNumber: # z.number()
  before:
    type: number
  after:
    type: number | integer # when z.number().int()
    format: double | int64 # when z.number().int()
    # MIN_VALUE or MIN_SAFE_INTEGER of Number or z.number().min(value)
    minimum: 5e-324 | -9007199254740991 | value
    # MAX_VALUE or MAX_SAFE_INTEGER of Number or z.number().max(value)
    maximum: 1.7976931348623157e+308 | 9007199254740991 | value
    # Taking into account z.number().min(), .max(), .positive(), .nonnegative(), etc
    exclusiveMinimum: true | false
    exclusiveMaximum: true | false
ZodString: # z.string()
  before:
    type: string
  after:
    type: string
    minLength: value # optional, when z.string().min(value)
    maxLength: value # optional, when z.string().max(value)
    format: email | uuid | url # when z.string().email(), .uuid(), .url()
    pattern: /your regular expression/ # when z.string().regex(value)
```

- Since `z.number().int()` is a
  [JS Number](https://developer.mozilla.org/en-US/docs/Web/JavaScript/Reference/Global_Objects/Number) which is
  neither `int32` nor `int64` but rather `int53`, I made a decision to describe it as `int64` predefined `format` with
  an indispensable minimum and maximum values.

### v2.1.1

- Fixed issue [#92](https://github.com/RobinTail/express-zod-api/issues/92): The error
  `Cannot convert undefined or null to object` in OpenAPI generator when using `z.record()` type has been fixed.
- Supporting type `z.any()` in OpenAPI generator.

### v2.1.0

- Zod version is 3.7.1.
- New response schema type `ZodFile` can be created using `z.file()`. It has two refinements: `.binary()` and
  `.base64()` which also reflected in the generated Swagger / OpenAPI documentation.
  You can use it instead of `z.string()` with `createApiResponse()`:

```typescript
// before
const fileStreamingEndpointsFactoryBefore = new EndpointsFactory(
  createResultHandler({
    getPositiveResponse: () => createApiResponse(z.string(), "image/*"),
    // ...,
  }),
);

// after
const fileStreamingEndpointsFactoryAfter = new EndpointsFactory(
  createResultHandler({
    getPositiveResponse: () => createApiResponse(z.file().binary(), "image/*"),
    // ...,
  }),
);
```

- Please do NOT use `z.file()` within the `Endpoint` input / output object schemas.

### v2.0.0

- **Warning**: There are breaking changes described below.
  In general, if you used the `defaultResultHandler` before, then you won't have to change much of code.
- **Motivation**. I really like the first version of the library for its simplicity and elegance,
  but there is one imperfection in it. The available methods and type helpers do not allow to disclose the complete
  response of the endpoint, including the specification of a successful and error response for which the
  `ResultHandler` is responsible. So I decided to fix it, although it made the implementation somewhat more
  complicated, but I found it important. However, it brought a number of benefits, which are also described below.
- Node version required: at least `10.0.0` and the library target now is `ES6`.
- Type `ResultHandler` is no longer exported, please use `createResultHandler()` or `defaultResultHandler`.
- The optional property `resultHandler` of `ConfigType` has been replaced with `errorHandler`.
- The `setResultHandler()` method of `EndpointsFactory` class has been removed. The `ResultHandlerDefinition` has
  to be specified as an argument of `EndpointsFactory` constructor. You can use `defaultResultHandler` or
  `createResultHandler()` for this, or you can use `defaultEndpointsFactory`.
- Added the [Security policy](SECURITY.md).
- Some private methods have been made "entirely private" using the new typescript hashtag syntax.
- New methods of `Endpoint` class `getPositiveResponseSchema()` and `getNegativeResponseSchema()` return the
  complete response of the endpoint taking into account the `ResultHandlerDefinition` schemas.
  New methods: `getPositiveMimeTypes()` and `getNegativeMimeTypes()` return the array of mime types.
- New type helping utility: `EndpointResponse<E extends AbstractEndpoint>` to be used instead of `EndpointOutput`
  returns the complete type of the endpoint response including both positive and negative cases.
- Fixed `EndpointOutput<>` type helper for the non-object response type in the `ResultHandlerDefinition`.
- Zod version is 3.5.1.
- Better examples including a custom `ResultHandler` and a file download.
- Obtaining the OpenAPI / Swagger specification has been simplified: now you can call `getSpecAsYaml()` method
  directly on `OpenAPI` class instance. There is also a new option `errorResponseDescription`.
- Fixed a bug of incorrect `getPositiveMimeTypes()` and `getNegativeMimeTypes()` usage in Swagger docs generator.
- OpenAPI / Swagger specification no longer uses references for schemas and parameters, so they are inline now.
  Instead of `default` entry in `responses` there are HTTP status codes `200` and `400` that represent positive
  and negative responses accordingly. Response schemas are now complete as well.
- For creating your own `ResultHandlerDefinition` please use `createResultHandler()`. It also requires
  `createApiResponse()` to be used that takes a response schema and optional mime types as arguments.
  The endpoint output should be wrapped in `markOutput()`. So far this is the only way I have come up with to
  facilitate type inference with essentially double nesting of generic types. Typescript does not yet support such
  features as `MyGenericType<A<B>>`.

```typescript
// before
export const endpointsFactoryBefore = new EndpointsFactory();
// after
export const endpointsFactoryAfter = new EndpointsFactory(defaultResultHandler);
// which is the same as
import { defaultEndpointsFactory } from "express-zod-api";
```

```typescript
// before
resultHandler: ResultHandler; // optional
// after
errorHandler: ResultHandlerDefinition<any, any>; // optional, default: defaultResultHandler
```

```typescript
// Example. Before (v1):
import { EndpointOutput } from "express-zod-api";

const myEndpointV1 = endpointsFactory.build({
  method: "get",
  input: z.object({
    /* ... */
  }),
  output: z.object({
    name: z.string(),
  }),
  handler: async () => ({
    /* ... */
  }),
});
type MyEndpointOutput = EndpointOutput<typeof myEndpointV1>; // => { name: string }

// and after (v2):
import { defaultEndpointsFactory, EndpointResponse } from "express-zod-api";

const myEndpointV2 = defaultEndpointsFactory.build({
  method: "get",
  input: z.object({
    /* ... */
  }),
  output: z.object({
    name: z.string(),
  }),
  handler: async () => ({
    /* ... */
  }),
});
type MyEndpointResponse = EndpointResponse<typeof myEndpointV2>; // => the following type:
//  {
//    status: 'success';
//    data: { name: string };
//  } | {
//    status: 'error',
//    error: { message: string };
//  }
```

```typescript
// before
new OpenAPI({
  /* ... */
}).builder.getSpecAsYaml();
// after
new OpenAPI({
  /* ... */
}).getSpecAsYaml();
```

```typescript
// before
const myResultHandlerV1: ResultHandler = ({
  error,
  request,
  response,
  input,
  output,
  logger,
}) => {
  /* ... */
};
// after
const myResultHandlerV2 = createResultHandler({
  getPositiveResponse: <OUT extends IOSchema>(output: OUT) =>
    createApiResponse(
      z.object({
        // ...,
        someProperty: markOutput(output),
      }),
      ["mime/type1", "mime/type2"], // optional, default: application/json
    ),
  getNegativeResponse: () =>
    createApiResponse(
      z.object({
        /* ... */
      }),
    ),
  handler: ({ error, input, output, request, response, logger }) => {
    /* ... */
  },
});
```

## Version 1

### v1.3.1

- Improving the coverage I found a bug and fixed it.
  In some cases there was an issue with CORS requests: [preflight OPTIONS requests](https://developer.mozilla.org/en-US/docs/Web/HTTP/CORS#preflighted_requests).
  Despite the enabled configuration option `cors: true` the OPTIONS requests have not been handled properly.
  This was leading to the 404 error with a message "Can not OPTIONS \<route\>".
  The issue has been fixed and covered by multiple tests.

### v1.3.0

- Zod version is 3.2.0.
- Minor changes to logging internal server errors.

### v1.2.1

- Additional handling of keys in `Routing` objects.
- `createServer`, `attachRouting` and `new OpenAPI()` may throw an Error in case of using slashes in `Routing` keys.

### v1.2.0

- Ability to specify the endpoint description and export it to the Swagger / OpenAPI specification:
  - The feature suggested by [@glitch452](https://github.com/glitch452).

```typescript
// example
const endpoint = endpointsFactory.build({
  description: "Here is an example description of the endpoint",
  // ...,
});
```

- Ability to specify either `methods` or `method` property to `.build()`. This is just a more convenient way for a single method case.

```typescript
// example
const endpoint = endpointsFactory.build({
  method: "get", // same as methods:['get'] before
  // ...,
});
```

- Ability for a route to have multiple Endpoints attached depending on different methods.
  It can also be the same Endpoint that handle multiple methods as well.
  This is a solution for the question raised in issue [#29](https://github.com/RobinTail/express-zod-api/issues/29).

```typescript
// example of different I/O schemas for /v1/user
const routing: Routing = {
  v1: {
    user: new DependsOnMethod({
      get: myEndpointForGetAndDelete,
      delete: myEndpointForGetAndDelete,
      post: myEndpointForPostAndPatch,
      patch: myEndpointForPostAndPatch,
    }),
  },
};
```

### v1.1.0

- Zod version is v3.1.0.

### v1.0.0

- First version based on the stable Zod release.
- Zod version is v3.0.2.
- Other dependencies has been upgraded to the latest versions as well.

## Version 0

### v0.7.2

- Readme file updates:
  - Transformations
  - `ResultHandler`
  - better examples

### v0.7.1

- Readme file updates:
  - Concept description update.
  - Excess property check according to the new features of version 0.7.0.
- Refactoring of `defaultResultHandler` and `ResultHandler` calls in `server.ts`.

### v0.7.0

- Zod version is v3.0.0-beta.1.
- Ability to use z.ZodIntersection and z.ZodUnion as an I/O schema for handlers and middlewares.

```typescript
// example
const middleware = createMiddleware({
  input: z
    .object({
      one: z.string(),
    })
    .or(
      z.object({
        two: z.number(),
      }),
    ),
  middleware: async ({ input }) => ({
    input, // => type: { one: string } | { two: number }
  }),
});
```

- Ability to use `z.transform()` in handler's output schema.

```typescript
// example
const endpoint = factory.build({
  methods: ["post"],
  input: z.object({}),
  output: z.object({
    value: z.string().transform((str) => str.length),
  }),
  handler: async ({ input, options }) => ({
    value: "test", // => in response: { value: 4 }
  }),
});
```

- Supplying parameters to `EndpointsFactory::constructor()` is now prohibited. Please use `.addMiddleware()` and `.setResultHandler()` as the right way in order to achieve the correct input schema type in handlers.

### v0.6.1

- Nothing special. Just new logo and the dataflow diagram update.

### v0.6.0

- OpenAPI / Swagger specification generator now supports `ZodNullable`, `ZodOptional`, `ZodUnion` and `ZodIntersection` properties.

### v0.5.0

- `ConfigType` changes:

```typescript
// before
export interface ConfigType {
  server: {
    listen: number | string;
    cors: boolean;
    jsonParser?: NextHandleFunction;
    resultHandler?: ResultHandler;
  };
  logger: LoggerConfig | winston.Logger;
}

// after
export type ConfigType = (
  | {
      server: {
        // server configuration
        listen: number | string; // preserved
        jsonParser?: NextHandleFunction; // preserved
      };
    }
  | {
      // or your custom express app
      app: Express;
    }
) & {
  cors: boolean; // moved
  resultHandler?: ResultHandler; // moved
  logger: LoggerConfig | Logger;
};
```

- More convenient way to attach routing to your custom express app:

```typescript
// before
initRouting({ app, logger, config, routing });
// after
const config: ConfigType = { app /* ..., */ };
attachRouting(config, routing);
```

### v0.4.1

- Minor Readme file fixes and clarifications.
- Nice dataflow diagram.

### v0.4.0

- Ability to specify your custom Winston logger in config.
- `createLogger()` now accepts `LoggerConfig` as an argument:

```typescript
// before
createLogger(config);
// after
createLogger(config.logger);
```

### v0.3.1

- Minor Readme file fixes and clarifications.

### v0.3.0

- Zod version is v3.0.0-alpha33.
- The syntax for generating the Swagger/OpenAPI specification has changed:

```typescript
// before
generateOpenApi().getSpecAsYaml();
// after
new OpenAPI().builder.getSpecAsYaml();
```

### v0.2.4

- Refactoring of Endpoint::execute() method.

### v0.2.2

- First published release.
- Zod version is v3.0.0-alpha4.<|MERGE_RESOLUTION|>--- conflicted
+++ resolved
@@ -2,8 +2,7 @@
 
 ## Version 21
 
-### v21.4.0
-<<<<<<< HEAD
+### v21.5.0
 
 - Feat: Introducing [Server-Sent Events](https://developer.mozilla.org/en-US/docs/Web/API/Server-sent_events):
   - Early implementation of event stream is now available using `unstable_createEventStream()` method;
@@ -27,9 +26,7 @@
 });
 ```
 
-### v21.3.1
-=======
->>>>>>> 55162d77
+### v21.4.0
 
 - Return type of public methods `getTags()` and `getScopes()` of `Endpoint` corrected to `ReadyonlyArray<string>`;
 - Featuring `EndpointsFactory::buildVoid()` method:
