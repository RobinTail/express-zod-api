--- conflicted
+++ resolved
@@ -5,22 +5,11 @@
 ### v19.0.0
 
 - **Breaking changes**:
-<<<<<<< HEAD
-  - Minimum supported versions:
-=======
   - Increased the minimum supported versions:
->>>>>>> 2ad5b199
     - For Node.js: 18.18.0, 20.9.0 or 22.0.0;
     - For `zod`: 3.23.0;
     - For `express`: [4.19.2](https://github.com/expressjs/express/security/advisories/GHSA-rv95-896h-c2vc);
     - For `express-fileupload` and `@types/express-fileupload`: 1.5.0.
-<<<<<<< HEAD
-  - Removed the deprecated ~~`withMeta()`~~ (see [v18.5.0](#v1850) for details);
-  - Removed support for static options by `EndpointsFactory::addOptions()` (see [v18.6.0](#v1860) for details);
-  - Freezed the arrays returned by the methods or exposed by properties of `Endpoint` and `DependsOnMethod`;
-  - Changed the `ServerConfig` option `server.upload.beforeUpload`: accepts `request` instead of `app`;
-  - Changed interface for `ez.raw()`: additional properties should be supplied as its argument, not via `.extend()`.
-=======
   - Removed the deprecated method ~~`withMeta()`~~ (see [v18.5.0](#v1850) for details);
   - Removed support for static options by `EndpointsFactory::addOptions()` (see [v18.6.0](#v1860) for details);
   - Freezed the arrays returned by the methods or exposed by properties of `Endpoint` and `DependsOnMethod`;
@@ -28,26 +17,17 @@
   - Changed the following config options:
     - The function assigned to `server.upload.beforeUpload` now accepts `request` instead of `app`;
     - The function assigned to `server.beforeRouting` is now called before parsing too.
->>>>>>> 2ad5b199
 - Features:
   - New configurable level `info` for built-in logger (higher than `debug`, but lower than `warn`);
   - Selective parsers equipped with a child logger:
     - There are 3 types of endpoints depending on their input schema: having `ez.upload()`, having `ez.raw()`, others;
     - Depending on that type, only the parsers needed for certain endpoint are processed;
-<<<<<<< HEAD
-    - This makes all requests eligible for the assigned parsers and reverts changes made in [v18.5.2](#v1852).
-=======
     - This makes all requests eligible for the assigned parsers and reverts changes made in [v18.5.2](#v1852);
     - Specifying `rawParser` in config is no longer needed to enable the feature.
->>>>>>> 2ad5b199
 - Non-breaking significant changes:
   - Request logging reflects the actual path instead of the configured route, and it's placed in front of parsing:
     - The severity of those messaged reduced from `info` to `debug`;
   - The debug messages from uploader are enabled by default when the logger level is set to `debug`;
-<<<<<<< HEAD
-  - Specifying `rawParser` in config is no longer needed to enable the feature.
-=======
->>>>>>> 2ad5b199
 - How to migrate confidently:
   - Upgrade Node.js, `zod`, `express`, `express-fileupload` and `@types/express-fileupload` accordingly;
   - Avoid mutating the readonly arrays;
@@ -60,11 +40,8 @@
     - Supply them directly as an argument to `ez.raw()` — see the example below.
   - If you're using `beforeUpload` in your config:
     - Adjust the implementation according to the example below.
-<<<<<<< HEAD
-=======
   - If you're using `beforeRouting` in your config for anything that requires a parsed request body:
     - Add the required parsers using `app.use()` statements to the assigned function.
->>>>>>> 2ad5b199
   - If you're having `rawParser: express.raw()` in your config:
     - You can now remove this line (it's the default value now), unless you're having any customizations.
 
