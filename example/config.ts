import { createConfig } from "../src";
import ui from "swagger-ui-express";
import yaml from "yaml";
import { readFile } from "node:fs/promises";
import createHttpError from "http-errors";

export const config = createConfig({
  server: {
    listen: 8090,
    upload: {
      limits: { fileSize: 51200 },
      limitError: createHttpError(413, "The file is too large"), // affects uploadAvatarEndpoint
    },
    compression: true, // affects sendAvatarEndpoint
<<<<<<< HEAD
    beforeRouting: ({ app }) => {
=======
    rawParser: express.raw(), // required for rawAcceptingEndpoint
    beforeRouting: async ({ app }) => {
>>>>>>> 1548d84f
      // third-party middlewares serving their own routes or establishing their own routing besides the API
      const documentation = yaml.parse(
        await readFile("example/example.documentation.yaml", "utf-8"),
      );
      app.use("/docs", ui.serve, ui.setup(documentation));
    },
  },
  cors: true,
  logger: {
    level: "debug",
    color: true,
  },
  tags: {
    users: "Everything about the users",
    files: "Everything about the files processing",
  },
});

// Uncomment these lines when using a custom logger, for example winston:
/*
declare module "express-zod-api" {
  interface LoggerOverrides extends winston.Logger {}
}
*/<|MERGE_RESOLUTION|>--- conflicted
+++ resolved
@@ -12,12 +12,7 @@
       limitError: createHttpError(413, "The file is too large"), // affects uploadAvatarEndpoint
     },
     compression: true, // affects sendAvatarEndpoint
-<<<<<<< HEAD
-    beforeRouting: ({ app }) => {
-=======
-    rawParser: express.raw(), // required for rawAcceptingEndpoint
     beforeRouting: async ({ app }) => {
->>>>>>> 1548d84f
       // third-party middlewares serving their own routes or establishing their own routing besides the API
       const documentation = yaml.parse(
         await readFile("example/example.documentation.yaml", "utf-8"),
