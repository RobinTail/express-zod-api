import express from "express";
<<<<<<< HEAD
import compression from "compression";
import fileUpload from "express-fileupload";
import winston from "winston";
import { createConfig, createLogger } from "../src";
=======
import { createConfig } from "../src";
>>>>>>> 0a8c5677

export const config = createConfig({
  server: {
    listen: 8090,
    upload: true,
    compression: true, // affects sendAvatarEndpoint
    rawParser: express.raw(), // required for rawAcceptingEndpoint
  },
  cors: true,
  logger: createLogger({ winston, level: "debug", color: true }),
  tags: {
    users: "Everything about the users",
    files: "Everything about the files processing",
  },
});<|MERGE_RESOLUTION|>--- conflicted
+++ resolved
@@ -1,12 +1,6 @@
 import express from "express";
-<<<<<<< HEAD
-import compression from "compression";
-import fileUpload from "express-fileupload";
 import winston from "winston";
 import { createConfig, createLogger } from "../src";
-=======
-import { createConfig } from "../src";
->>>>>>> 0a8c5677
 
 export const config = createConfig({
   server: {
