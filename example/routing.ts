--- conflicted
+++ resolved
@@ -1,18 +1,4 @@
-<<<<<<< HEAD
 import { Routing, ServeStatic } from "express-zod-api";
-import { rawAcceptingEndpoint } from "./endpoints/accept-raw";
-import { createUserEndpoint } from "./endpoints/create-user";
-import { deleteUserEndpoint } from "./endpoints/delete-user";
-import { listUsersEndpoint } from "./endpoints/list-users";
-import { submitFeedbackEndpoint } from "./endpoints/submit-feedback";
-import { subscriptionEndpoint } from "./endpoints/time-subscription";
-import { uploadAvatarEndpoint } from "./endpoints/upload-avatar";
-import { retrieveUserEndpoint } from "./endpoints/retrieve-user";
-import { sendAvatarEndpoint } from "./endpoints/send-avatar";
-import { updateUserEndpoint } from "./endpoints/update-user";
-import { streamAvatarEndpoint } from "./endpoints/stream-avatar";
-=======
-import { DependsOnMethod, Routing, ServeStatic } from "express-zod-api";
 import { rawAcceptingEndpoint } from "./endpoints/accept-raw.ts";
 import { createUserEndpoint } from "./endpoints/create-user.ts";
 import { deleteUserEndpoint } from "./endpoints/delete-user.ts";
@@ -24,7 +10,6 @@
 import { sendAvatarEndpoint } from "./endpoints/send-avatar.ts";
 import { updateUserEndpoint } from "./endpoints/update-user.ts";
 import { streamAvatarEndpoint } from "./endpoints/stream-avatar.ts";
->>>>>>> e5da9401
 
 export const routing: Routing = {
   v1: {
