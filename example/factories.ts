--- conflicted
+++ resolved
@@ -9,12 +9,8 @@
 } from "express-zod-api";
 import { authMiddleware } from "./middlewares";
 import { createReadStream } from "node:fs";
-<<<<<<< HEAD
 import { z } from "zod";
-=======
 import { stat } from "node:fs/promises";
-import { z } from "zod/v4";
->>>>>>> 24552676
 
 /** @desc This factory extends the default one by enforcing the authentication using the specified middleware */
 export const keyAndTokenAuthenticatedEndpointsFactory =
