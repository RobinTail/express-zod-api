--- conflicted
+++ resolved
@@ -21,21 +21,14 @@
 export const fileSendingEndpointsFactory = new EndpointsFactory({
   config,
   resultHandler: createResultHandler({
-<<<<<<< HEAD
-    getPositiveResponse: () =>
-      createApiResponse(z.string(), lookup("svg") || "image/svg+xml"),
-    getNegativeResponse: () =>
-      createApiResponse(z.string(), lookup("txt") || "text/plain"),
-=======
     getPositiveResponse: () => ({
       schema: z.string(),
-      mimeType: mime.getType("svg") || "image/svg+xml",
+      mimeType: lookup("svg") || "image/svg+xml",
     }),
     getNegativeResponse: () => ({
       schema: z.string(),
-      mimeType: mime.getType("txt") || "text/plain",
+      mimeType: lookup("txt") || "text/plain",
     }),
->>>>>>> 958728fd
     handler: ({ response, error, output }) => {
       if (error) {
         response.status(400).send(error.message);
@@ -53,20 +46,14 @@
 export const fileStreamingEndpointsFactory = new EndpointsFactory({
   config,
   resultHandler: createResultHandler({
-<<<<<<< HEAD
-    getPositiveResponse: () => createApiResponse(z.file().binary(), "image/*"),
-    getNegativeResponse: () =>
-      createApiResponse(z.string(), lookup("txt") || "text/plain"),
-=======
     getPositiveResponse: () => ({
       schema: ez.file().binary(),
       mimeType: "image/*",
     }),
     getNegativeResponse: () => ({
       schema: z.string(),
-      mimeType: mime.getType("txt") || "text/plain",
+      mimeType: lookup("txt") || "text/plain",
     }),
->>>>>>> 958728fd
     handler: ({ response, error, output }) => {
       if (error) {
         response.status(400).send(error.message);
