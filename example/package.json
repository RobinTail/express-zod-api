--- conflicted
+++ resolved
@@ -12,19 +12,11 @@
     "validate": "vitest run --globals validate.spec.ts"
   },
   "dependencies": {
-<<<<<<< HEAD
     "express-zod-api": "workspace:*",
-    "swagger-ui-express": "^5.0.0",
-    "yaml": "^2.7.0"
-  },
-  "devDependencies": {
-    "@types/swagger-ui-express": "^4.1.6",
-    "undici": "^6.19.8"
-=======
     "swagger-ui-express": "^5.0.0"
   },
   "devDependencies": {
-    "@types/swagger-ui-express": "^4.1.8"
->>>>>>> 05b2c2e0
+    "@types/swagger-ui-express": "^4.1.8",
+    "undici": "^6.19.8"
   }
 }