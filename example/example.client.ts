--- conflicted
+++ resolved
@@ -435,50 +435,7 @@
   params: Record<string, any>,
 ) => Promise<any>;
 
-<<<<<<< HEAD
-export class Client {
-  public constructor(protected readonly implementation: Implementation) {}
-  public provide<K extends Request>(
-    request: K,
-    params: Input[K],
-  ): Promise<Response[K]> {
-    const [method, path] = parseRequest(request);
-    return this.implementation(method, ...substitute(path, params));
-  }
-}
-
-export class Subscription<
-  K extends Extract<Request, `get ${string}`>,
-  R extends Extract<PositiveResponse[K], { event: string }>,
-> {
-  public source: EventSource;
-  public constructor(request: K, params: Input[K]) {
-    const [path, rest] = substitute(parseRequest(request)[1], params);
-    this.source = new EventSource(
-      new URL(`${path}?${new URLSearchParams(rest)}`, "https://example.com"),
-    );
-  }
-  public on<E extends R["event"]>(
-    event: E,
-    handler: (data: Extract<R, { event: E }>["data"]) => void | Promise<void>,
-  ) {
-    this.source.addEventListener(event, (msg) =>
-      handler(JSON.parse((msg as MessageEvent).data)),
-    );
-    return this;
-  }
-}
-
-// Usage example:
-/*
-export const exampleImplementation: Implementation = async (
-  method,
-  path,
-  params,
-) => {
-=======
 const defaultImplementation: Implementation = async (method, path, params) => {
->>>>>>> 880f9308
   const hasBody = !["get", "delete"].includes(method);
   const searchParams = hasBody ? "" : `?${new URLSearchParams(params)}`;
   const response = await fetch(
@@ -508,6 +465,28 @@
   }
 }
 
+export class Subscription<
+  K extends Extract<Request, `get ${string}`>,
+  R extends Extract<PositiveResponse[K], { event: string }>,
+> {
+  public source: EventSource;
+  public constructor(request: K, params: Input[K]) {
+    const [path, rest] = substitute(parseRequest(request)[1], params);
+    this.source = new EventSource(
+      new URL(`${path}?${new URLSearchParams(rest)}`, "http://localhost:8090"),
+    );
+  }
+  public on<E extends R["event"]>(
+    event: E,
+    handler: (data: Extract<R, { event: E }>["data"]) => void | Promise<void>,
+  ) {
+    this.source.addEventListener(event, (msg) =>
+      handler(JSON.parse((msg as MessageEvent).data)),
+    );
+    return this;
+  }
+}
+
 // Usage example:
 /*
 const client = new Client();
