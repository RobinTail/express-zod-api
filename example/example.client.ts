type Type1 = {
  title: string;
  features: Type1;
}[];

type SomeOf<T> = T[keyof T];

/** get /v1/user/retrieve */
type GetV1UserRetrieveInput = {
  /** a numeric string containing the id of the user */
  id: string;
};

/** get /v1/user/retrieve */
type GetV1UserRetrievePositiveVariant1 = {
  status: "success";
  data: {
    id: number;
    name: string;
    features: {
      title: string;
      features: Type1;
    }[];
  };
};

/** get /v1/user/retrieve */
interface GetV1UserRetrievePositiveResponseVariants {
  200: GetV1UserRetrievePositiveVariant1;
}

/** get /v1/user/retrieve */
type GetV1UserRetrieveNegativeVariant1 = {
  status: "error";
  error: {
    message: string;
  };
};

/** get /v1/user/retrieve */
interface GetV1UserRetrieveNegativeResponseVariants {
  400: GetV1UserRetrieveNegativeVariant1;
}

/** delete /v1/user/:id/remove */
type DeleteV1UserIdRemoveInput = {
  /** numeric string */
  id: string;
};

/** delete /v1/user/:id/remove */
type DeleteV1UserIdRemovePositiveVariant1 = undefined;

/** delete /v1/user/:id/remove */
interface DeleteV1UserIdRemovePositiveResponseVariants {
  204: DeleteV1UserIdRemovePositiveVariant1;
}

/** delete /v1/user/:id/remove */
type DeleteV1UserIdRemoveNegativeVariant1 = undefined;

/** delete /v1/user/:id/remove */
interface DeleteV1UserIdRemoveNegativeResponseVariants {
  404: DeleteV1UserIdRemoveNegativeVariant1;
}

/** patch /v1/user/:id */
type PatchV1UserIdInput = {
  key: string;
  token: string;
  id: string;
  name: string;
  birthday: string;
};

/** patch /v1/user/:id */
type PatchV1UserIdPositiveVariant1 = {
  status: "success";
  data: {
    name: string;
    createdAt: string;
  };
};

/** patch /v1/user/:id */
interface PatchV1UserIdPositiveResponseVariants {
  200: PatchV1UserIdPositiveVariant1;
}

/** patch /v1/user/:id */
type PatchV1UserIdNegativeVariant1 = {
  status: "error";
  error: {
    message: string;
  };
};

/** patch /v1/user/:id */
interface PatchV1UserIdNegativeResponseVariants {
  400: PatchV1UserIdNegativeVariant1;
}

/** post /v1/user/create */
type PostV1UserCreateInput = {
  name: string;
};

/** post /v1/user/create */
type PostV1UserCreatePositiveVariant1 = {
  status: "created";
  data: {
    id: number;
  };
};

/** post /v1/user/create */
interface PostV1UserCreatePositiveResponseVariants {
  201: PostV1UserCreatePositiveVariant1;
  202: PostV1UserCreatePositiveVariant1;
}

/** post /v1/user/create */
type PostV1UserCreateNegativeVariant1 = {
  status: "exists";
  id: number;
};

/** post /v1/user/create */
type PostV1UserCreateNegativeVariant2 = {
  status: "error";
  reason: string;
};

/** post /v1/user/create */
interface PostV1UserCreateNegativeResponseVariants {
  409: PostV1UserCreateNegativeVariant1;
  400: PostV1UserCreateNegativeVariant2;
  500: PostV1UserCreateNegativeVariant2;
}

/** get /v1/user/list */
type GetV1UserListInput = {};

/** get /v1/user/list */
type GetV1UserListPositiveVariant1 = {
  name: string;
}[];

/** get /v1/user/list */
interface GetV1UserListPositiveResponseVariants {
  200: GetV1UserListPositiveVariant1;
}

/** get /v1/user/list */
type GetV1UserListNegativeVariant1 = string;

/** get /v1/user/list */
interface GetV1UserListNegativeResponseVariants {
  400: GetV1UserListNegativeVariant1;
}

/** get /v1/avatar/send */
type GetV1AvatarSendInput = {
  userId: string;
};

/** get /v1/avatar/send */
type GetV1AvatarSendPositiveVariant1 = string;

/** get /v1/avatar/send */
interface GetV1AvatarSendPositiveResponseVariants {
  200: GetV1AvatarSendPositiveVariant1;
}

/** get /v1/avatar/send */
type GetV1AvatarSendNegativeVariant1 = string;

/** get /v1/avatar/send */
interface GetV1AvatarSendNegativeResponseVariants {
  400: GetV1AvatarSendNegativeVariant1;
}

/** get /v1/avatar/stream */
type GetV1AvatarStreamInput = {
  userId: string;
};

/** get /v1/avatar/stream */
type GetV1AvatarStreamPositiveVariant1 = Buffer;

/** get /v1/avatar/stream */
interface GetV1AvatarStreamPositiveResponseVariants {
  200: GetV1AvatarStreamPositiveVariant1;
}

/** get /v1/avatar/stream */
type GetV1AvatarStreamNegativeVariant1 = string;

/** get /v1/avatar/stream */
interface GetV1AvatarStreamNegativeResponseVariants {
  400: GetV1AvatarStreamNegativeVariant1;
}

/** post /v1/avatar/upload */
type PostV1AvatarUploadInput = {
  avatar: any;
};

/** post /v1/avatar/upload */
type PostV1AvatarUploadPositiveVariant1 = {
  status: "success";
  data: {
    name: string;
    size: number;
    mime: string;
    hash: string;
    otherInputs: Record<string, any>;
  };
};

/** post /v1/avatar/upload */
interface PostV1AvatarUploadPositiveResponseVariants {
  200: PostV1AvatarUploadPositiveVariant1;
}

/** post /v1/avatar/upload */
type PostV1AvatarUploadNegativeVariant1 = {
  status: "error";
  error: {
    message: string;
  };
};

/** post /v1/avatar/upload */
interface PostV1AvatarUploadNegativeResponseVariants {
  400: PostV1AvatarUploadNegativeVariant1;
}

/** post /v1/avatar/raw */
type PostV1AvatarRawInput = Buffer;

/** post /v1/avatar/raw */
type PostV1AvatarRawPositiveVariant1 = {
  status: "success";
  data: {
    length: number;
  };
};

/** post /v1/avatar/raw */
interface PostV1AvatarRawPositiveResponseVariants {
  200: PostV1AvatarRawPositiveVariant1;
}

/** post /v1/avatar/raw */
type PostV1AvatarRawNegativeVariant1 = {
  status: "error";
  error: {
    message: string;
  };
};

/** post /v1/avatar/raw */
interface PostV1AvatarRawNegativeResponseVariants {
  400: PostV1AvatarRawNegativeVariant1;
}

/** get /v1/events/time */
type GetV1EventsTimeInput = {
  trigger?: string | undefined;
};

/** get /v1/events/time */
type GetV1EventsTimePositiveVariant1 = {
  data: number;
  event: "time";
  id?: string | undefined;
  retry?: number | undefined;
};

/** get /v1/events/time */
interface GetV1EventsTimePositiveResponseVariants {
  200: GetV1EventsTimePositiveVariant1;
}

/** get /v1/events/time */
type GetV1EventsTimeNegativeVariant1 = string;

/** get /v1/events/time */
interface GetV1EventsTimeNegativeResponseVariants {
  400: GetV1EventsTimeNegativeVariant1;
}

export type Path =
  | "/v1/user/retrieve"
  | "/v1/user/:id/remove"
  | "/v1/user/:id"
  | "/v1/user/create"
  | "/v1/user/list"
  | "/v1/avatar/send"
  | "/v1/avatar/stream"
  | "/v1/avatar/upload"
  | "/v1/avatar/raw"
  | "/v1/events/time";

export type Method = "get" | "post" | "put" | "delete" | "patch";

export interface Input {
  "get /v1/user/retrieve": GetV1UserRetrieveInput;
  "delete /v1/user/:id/remove": DeleteV1UserIdRemoveInput;
  "patch /v1/user/:id": PatchV1UserIdInput;
  "post /v1/user/create": PostV1UserCreateInput;
  "get /v1/user/list": GetV1UserListInput;
  "get /v1/avatar/send": GetV1AvatarSendInput;
  "get /v1/avatar/stream": GetV1AvatarStreamInput;
  "post /v1/avatar/upload": PostV1AvatarUploadInput;
  "post /v1/avatar/raw": PostV1AvatarRawInput;
  "get /v1/events/time": GetV1EventsTimeInput;
}

export interface PositiveResponse {
  "get /v1/user/retrieve": SomeOf<GetV1UserRetrievePositiveResponseVariants>;
  "delete /v1/user/:id/remove": SomeOf<DeleteV1UserIdRemovePositiveResponseVariants>;
  "patch /v1/user/:id": SomeOf<PatchV1UserIdPositiveResponseVariants>;
  "post /v1/user/create": SomeOf<PostV1UserCreatePositiveResponseVariants>;
  "get /v1/user/list": SomeOf<GetV1UserListPositiveResponseVariants>;
  "get /v1/avatar/send": SomeOf<GetV1AvatarSendPositiveResponseVariants>;
  "get /v1/avatar/stream": SomeOf<GetV1AvatarStreamPositiveResponseVariants>;
  "post /v1/avatar/upload": SomeOf<PostV1AvatarUploadPositiveResponseVariants>;
  "post /v1/avatar/raw": SomeOf<PostV1AvatarRawPositiveResponseVariants>;
  "get /v1/events/time": SomeOf<GetV1EventsTimePositiveResponseVariants>;
}

export interface NegativeResponse {
  "get /v1/user/retrieve": SomeOf<GetV1UserRetrieveNegativeResponseVariants>;
  "delete /v1/user/:id/remove": SomeOf<DeleteV1UserIdRemoveNegativeResponseVariants>;
  "patch /v1/user/:id": SomeOf<PatchV1UserIdNegativeResponseVariants>;
  "post /v1/user/create": SomeOf<PostV1UserCreateNegativeResponseVariants>;
  "get /v1/user/list": SomeOf<GetV1UserListNegativeResponseVariants>;
  "get /v1/avatar/send": SomeOf<GetV1AvatarSendNegativeResponseVariants>;
  "get /v1/avatar/stream": SomeOf<GetV1AvatarStreamNegativeResponseVariants>;
  "post /v1/avatar/upload": SomeOf<PostV1AvatarUploadNegativeResponseVariants>;
  "post /v1/avatar/raw": SomeOf<PostV1AvatarRawNegativeResponseVariants>;
  "get /v1/events/time": SomeOf<GetV1EventsTimeNegativeResponseVariants>;
}

export interface EncodedResponse {
  "get /v1/user/retrieve": GetV1UserRetrievePositiveResponseVariants &
    GetV1UserRetrieveNegativeResponseVariants;
  "delete /v1/user/:id/remove": DeleteV1UserIdRemovePositiveResponseVariants &
    DeleteV1UserIdRemoveNegativeResponseVariants;
  "patch /v1/user/:id": PatchV1UserIdPositiveResponseVariants &
    PatchV1UserIdNegativeResponseVariants;
  "post /v1/user/create": PostV1UserCreatePositiveResponseVariants &
    PostV1UserCreateNegativeResponseVariants;
  "get /v1/user/list": GetV1UserListPositiveResponseVariants &
    GetV1UserListNegativeResponseVariants;
  "get /v1/avatar/send": GetV1AvatarSendPositiveResponseVariants &
    GetV1AvatarSendNegativeResponseVariants;
  "get /v1/avatar/stream": GetV1AvatarStreamPositiveResponseVariants &
    GetV1AvatarStreamNegativeResponseVariants;
  "post /v1/avatar/upload": PostV1AvatarUploadPositiveResponseVariants &
    PostV1AvatarUploadNegativeResponseVariants;
  "post /v1/avatar/raw": PostV1AvatarRawPositiveResponseVariants &
    PostV1AvatarRawNegativeResponseVariants;
  "get /v1/events/time": GetV1EventsTimePositiveResponseVariants &
    GetV1EventsTimeNegativeResponseVariants;
}

export interface Response {
  "get /v1/user/retrieve":
    | PositiveResponse["get /v1/user/retrieve"]
    | NegativeResponse["get /v1/user/retrieve"];
  "delete /v1/user/:id/remove":
    | PositiveResponse["delete /v1/user/:id/remove"]
    | NegativeResponse["delete /v1/user/:id/remove"];
  "patch /v1/user/:id":
    | PositiveResponse["patch /v1/user/:id"]
    | NegativeResponse["patch /v1/user/:id"];
  "post /v1/user/create":
    | PositiveResponse["post /v1/user/create"]
    | NegativeResponse["post /v1/user/create"];
  "get /v1/user/list":
    | PositiveResponse["get /v1/user/list"]
    | NegativeResponse["get /v1/user/list"];
  "get /v1/avatar/send":
    | PositiveResponse["get /v1/avatar/send"]
    | NegativeResponse["get /v1/avatar/send"];
  "get /v1/avatar/stream":
    | PositiveResponse["get /v1/avatar/stream"]
    | NegativeResponse["get /v1/avatar/stream"];
  "post /v1/avatar/upload":
    | PositiveResponse["post /v1/avatar/upload"]
    | NegativeResponse["post /v1/avatar/upload"];
  "post /v1/avatar/raw":
    | PositiveResponse["post /v1/avatar/raw"]
    | NegativeResponse["post /v1/avatar/raw"];
  "get /v1/events/time":
    | PositiveResponse["get /v1/events/time"]
    | NegativeResponse["get /v1/events/time"];
}

export type Request = keyof Input;

export const endpointTags = {
  "get /v1/user/retrieve": ["users"],
  "delete /v1/user/:id/remove": ["users"],
  "patch /v1/user/:id": ["users"],
  "post /v1/user/create": ["users"],
  "get /v1/user/list": ["users"],
  "get /v1/avatar/send": ["files", "users"],
  "get /v1/avatar/stream": ["users", "files"],
  "post /v1/avatar/upload": ["files"],
  "post /v1/avatar/raw": ["files"],
  "get /v1/events/time": ["subscriptions"],
};

const parseRequest = (request: string) =>
  request.split(/ (.+)/, 2) as [Method, Path];

const substitute = (path: string, params: Record<string, any>) => {
  const rest = { ...params };
  for (const key in params) {
    path = path.replace(`:${key}`, () => {
      delete rest[key];
      return params[key];
    });
  }
  return [path, rest] as const;
};

export type Implementation<T = unknown> = (
  method: Method,
  path: string,
  params: Record<string, any>,
  extra?: T
) => Promise<any>;

<<<<<<< HEAD
export class Client<T> {
  public constructor(protected readonly implementation: Implementation<T>) {}
  public provide<K extends Request>(
    request: K,
    params: Input[K],
    extra?: T
  ): Promise<Response[K]> {
    const [method, path] = parseRequest(request);
    return this.implementation(method, ...substitute(path, params), extra);
  }
}

// Usage example:
/*
export const exampleImplementation: Implementation = async (
  method,
  path,
  params,
) => {
=======
const defaultImplementation: Implementation = async (method, path, params) => {
>>>>>>> 40644230
  const hasBody = !["get", "delete"].includes(method);
  const searchParams = hasBody ? "" : `?${new URLSearchParams(params)}`;
  const response = await fetch(
    new URL(`${path}${searchParams}`, "http://localhost:8090"),
    {
      method: method.toUpperCase(),
      headers: hasBody ? { "Content-Type": "application/json" } : undefined,
      body: hasBody ? JSON.stringify(params) : undefined,
    },
  );
  const contentType = response.headers.get("content-type");
  if (!contentType) return;
  const isJSON = contentType.startsWith("application/json");
  return response[isJSON ? "json" : "text"]();
};

export class Client {
  public constructor(
    protected readonly implementation: Implementation = defaultImplementation,
  ) {}
  public provide<K extends Request>(
    request: K,
    params: Input[K],
  ): Promise<Response[K]> {
    const [method, path] = parseRequest(request);
    return this.implementation(method, ...substitute(path, params));
  }
}

// Usage example:
/*
const client = new Client();
client.provide("get /v1/user/retrieve", { id: "10" });
*/<|MERGE_RESOLUTION|>--- conflicted
+++ resolved
@@ -436,29 +436,7 @@
   extra?: T
 ) => Promise<any>;
 
-<<<<<<< HEAD
-export class Client<T> {
-  public constructor(protected readonly implementation: Implementation<T>) {}
-  public provide<K extends Request>(
-    request: K,
-    params: Input[K],
-    extra?: T
-  ): Promise<Response[K]> {
-    const [method, path] = parseRequest(request);
-    return this.implementation(method, ...substitute(path, params), extra);
-  }
-}
-
-// Usage example:
-/*
-export const exampleImplementation: Implementation = async (
-  method,
-  path,
-  params,
-) => {
-=======
 const defaultImplementation: Implementation = async (method, path, params) => {
->>>>>>> 40644230
   const hasBody = !["get", "delete"].includes(method);
   const searchParams = hasBody ? "" : `?${new URLSearchParams(params)}`;
   const response = await fetch(
@@ -475,16 +453,17 @@
   return response[isJSON ? "json" : "text"]();
 };
 
-export class Client {
+export class Client<T> {
   public constructor(
-    protected readonly implementation: Implementation = defaultImplementation,
+    protected readonly implementation: Implementation<T> = defaultImplementation,
   ) {}
   public provide<K extends Request>(
     request: K,
     params: Input[K],
+    extra?: T
   ): Promise<Response[K]> {
     const [method, path] = parseRequest(request);
-    return this.implementation(method, ...substitute(path, params));
+    return this.implementation(method, ...substitute(path, params), extra);
   }
 }
 
