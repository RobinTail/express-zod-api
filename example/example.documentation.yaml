openapi: 3.1.0
info:
  title: Example API
<<<<<<< HEAD
  version: 17.0.0-beta1
=======
  version: 17.0.1
>>>>>>> 98baa0a4
paths:
  /v1/user/retrieve:
    get:
      operationId: GetV1UserRetrieve
      summary: Retrieves the user.
      description: Example user retrieval endpoint.
      tags:
        - users
      parameters:
        - name: id
          in: query
          required: true
          description: a numeric string containing the id of the user
          schema:
            type: string
            pattern: \d+
            description: a numeric string containing the id of the user
      responses:
        "200":
          description: GET /v1/user/retrieve Positive response
          content:
            application/json:
              schema:
                type: object
                properties:
                  status:
                    type: string
                    enum:
                      - success
                  data:
                    type: object
                    properties:
                      id:
                        type: integer
                        format: int64
                        minimum: 0
                        maximum: 9007199254740991
                      name:
                        type: string
                      features:
                        type: array
                        items:
                          type: object
                          properties:
                            title:
                              type: string
                            features:
                              $ref: "#/components/schemas/2048581c137c5b2130eb860e3ae37da196dfc25b"
                          required:
                            - title
                            - features
                    required:
                      - id
                      - name
                      - features
                required:
                  - status
                  - data
        "400":
          description: GET /v1/user/retrieve Negative response
          content:
            application/json:
              schema:
                type: object
                properties:
                  status:
                    type: string
                    enum:
                      - error
                  error:
                    type: object
                    properties:
                      message:
                        type: string
                    required:
                      - message
                required:
                  - status
                  - error
              examples:
                example1:
                  value:
                    status: error
                    error:
                      message: Sample error message
  /v1/user/{id}:
    patch:
      operationId: PatchV1UserId
      summary: Changes the user record. Example user update endp…
      description: Changes the user record. Example user update endpoint.
      tags:
        - users
      parameters:
        - name: id
          in: path
          required: true
          description: PATCH /v1/user/:id Parameter
          schema:
            type: string
          examples:
            example1:
              value: "12"
      requestBody:
        description: PATCH /v1/user/:id Request body
        content:
          application/json:
            schema:
              type: object
              properties:
                key:
                  type: string
                  minLength: 1
                name:
                  type: string
                  minLength: 1
                birthday:
                  description: YYYY-MM-DDTHH:mm:ss.sssZ
                  type: string
                  format: date-time
                  pattern: ^\d{4}-\d{2}-\d{2}(T\d{2}:\d{2}:\d{2}(\.\d+)?)?Z?$
                  externalDocs:
                    url: https://developer.mozilla.org/en-US/docs/Web/JavaScript/Reference/Global_Objects/Date/toISOString
              required:
                - key
                - name
                - birthday
            examples:
              example1:
                value:
                  key: 1234-5678-90
                  name: John Doe
                  birthday: 1963-04-21
      security:
        - APIKEY_1: []
          APIKEY_2: []
      responses:
        "200":
          description: PATCH /v1/user/:id Positive response
          content:
            application/json:
              schema:
                type: object
                properties:
                  status:
                    type: string
                    enum:
                      - success
                  data:
                    type: object
                    properties:
                      name:
                        type: string
                      createdAt:
                        description: YYYY-MM-DDTHH:mm:ss.sssZ
                        type: string
                        format: date-time
                        externalDocs:
                          url: https://developer.mozilla.org/en-US/docs/Web/JavaScript/Reference/Global_Objects/Date/toISOString
                    required:
                      - name
                      - createdAt
                    examples:
                      - name: John Doe
                        createdAt: 2021-12-31T00:00:00.000Z
                required:
                  - status
                  - data
              examples:
                example1:
                  value:
                    status: success
                    data:
                      name: John Doe
                      createdAt: 2021-12-31T00:00:00.000Z
        "400":
          description: PATCH /v1/user/:id Negative response
          content:
            application/json:
              schema:
                type: object
                properties:
                  status:
                    type: string
                    enum:
                      - error
                  error:
                    type: object
                    properties:
                      message:
                        type: string
                    required:
                      - message
                required:
                  - status
                  - error
              examples:
                example1:
                  value:
                    status: error
                    error:
                      message: Sample error message
  /v1/user/create:
    post:
      operationId: PostV1UserCreate
      tags:
        - users
      requestBody:
        description: POST /v1/user/create Request body
        content:
          application/json:
            schema:
              type: object
              properties:
                name:
                  type: string
                  minLength: 1
              required:
                - name
      responses:
        "201":
          description: POST /v1/user/create Positive response 201
          content:
            application/json:
              schema:
                type: object
                properties:
                  status:
                    type: string
                    enum:
                      - created
                  data:
                    type: object
                    properties:
                      id:
                        type: integer
                        format: int64
                        exclusiveMinimum: 0
                        maximum: 9007199254740991
                    required:
                      - id
                required:
                  - status
                  - data
        "202":
          description: POST /v1/user/create Positive response 202
          content:
            application/json:
              schema:
                type: object
                properties:
                  status:
                    type: string
                    enum:
                      - created
                  data:
                    type: object
                    properties:
                      id:
                        type: integer
                        format: int64
                        exclusiveMinimum: 0
                        maximum: 9007199254740991
                    required:
                      - id
                required:
                  - status
                  - data
        "400":
          description: POST /v1/user/create Negative response 400
          content:
            application/json:
              schema:
                type: object
                properties:
                  status:
                    type: string
                    enum:
                      - error
                  reason:
                    type: string
                required:
                  - status
                  - reason
        "409":
          description: POST /v1/user/create Negative response 409
          content:
            application/json:
              schema:
                type: object
                properties:
                  status:
                    type: string
                    enum:
                      - exists
                  id:
                    type: integer
                    format: int64
                    minimum: -9007199254740991
                    maximum: 9007199254740991
                required:
                  - status
                  - id
        "500":
          description: POST /v1/user/create Negative response 500
          content:
            application/json:
              schema:
                type: object
                properties:
                  status:
                    type: string
                    enum:
                      - error
                  reason:
                    type: string
                required:
                  - status
                  - reason
  /v1/user/list:
    get:
      operationId: GetV1UserList
      tags:
        - users
      responses:
        "200":
          description: GET /v1/user/list Positive response
          content:
            application/json:
              schema:
                type: array
                items:
                  type: object
                  properties:
                    name:
                      type: string
                  required:
                    - name
              examples:
                example1:
                  value:
                    - name: Hunter Schafer
                    - name: Laverne Cox
                    - name: Patti Harrison
        "400":
          description: GET /v1/user/list Negative response
          content:
            application/json:
              schema:
                type: string
              examples:
                example1:
                  value: Sample error message
  /v1/avatar/send:
    get:
      operationId: GetV1AvatarSend
      summary: Sends a file content.
      tags:
        - files
        - users
      parameters:
        - name: userId
          in: query
          required: true
          description: GET /v1/avatar/send Parameter
          schema:
            type: string
            pattern: \d+
      responses:
        "200":
          description: GET /v1/avatar/send Positive response
          content:
            image/svg+xml:
              schema:
                type: string
        "400":
          description: GET /v1/avatar/send Negative response
          content:
            text/plain:
              schema:
                type: string
  /v1/avatar/stream:
    get:
      operationId: GetV1AvatarStream
      summary: Streams a file content.
      tags:
        - users
        - files
      parameters:
        - name: userId
          in: query
          required: true
          description: GET /v1/avatar/stream Parameter
          schema:
            type: string
            pattern: \d+
      responses:
        "200":
          description: GET /v1/avatar/stream Positive response
          content:
            image/*:
              schema:
                type: string
                format: binary
        "400":
          description: GET /v1/avatar/stream Negative response
          content:
            text/plain:
              schema:
                type: string
  /v1/avatar/upload:
    post:
      operationId: PostV1AvatarUpload
      summary: Handles a file upload.
      description: Handles a file upload.
      tags:
        - files
      requestBody:
        description: POST /v1/avatar/upload Request body
        content:
          multipart/form-data:
            schema:
              type: object
              properties:
                avatar:
                  type: string
                  format: binary
              required:
                - avatar
      responses:
        "200":
          description: POST /v1/avatar/upload Positive response
          content:
            application/json:
              schema:
                type: object
                properties:
                  status:
                    type: string
                    enum:
                      - success
                  data:
                    type: object
                    properties:
                      name:
                        type: string
                      size:
                        type: integer
                        format: int64
                        minimum: 0
                        maximum: 9007199254740991
                      mime:
                        type: string
                      hash:
                        type: string
                      otherInputs:
                        type: object
                        additionalProperties:
                          format: any
                    required:
                      - name
                      - size
                      - mime
                      - hash
                      - otherInputs
                required:
                  - status
                  - data
        "400":
          description: POST /v1/avatar/upload Negative response
          content:
            application/json:
              schema:
                type: object
                properties:
                  status:
                    type: string
                    enum:
                      - error
                  error:
                    type: object
                    properties:
                      message:
                        type: string
                    required:
                      - message
                required:
                  - status
                  - error
              examples:
                example1:
                  value:
                    status: error
                    error:
                      message: Sample error message
  /v1/avatar/raw:
    post:
      operationId: PostV1AvatarRaw
      tags:
        - files
      requestBody:
        description: POST /v1/avatar/raw Request body
        content:
          application/octet-stream:
            schema:
              type: string
              format: binary
      responses:
        "200":
          description: POST /v1/avatar/raw Positive response
          content:
            application/json:
              schema:
                type: object
                properties:
                  status:
                    type: string
                    enum:
                      - success
                  data:
                    type: object
                    properties:
                      length:
                        type: integer
                        format: int64
                        minimum: 0
                        maximum: 9007199254740991
                    required:
                      - length
                required:
                  - status
                  - data
        "400":
          description: POST /v1/avatar/raw Negative response
          content:
            application/json:
              schema:
                type: object
                properties:
                  status:
                    type: string
                    enum:
                      - error
                  error:
                    type: object
                    properties:
                      message:
                        type: string
                    required:
                      - message
                required:
                  - status
                  - error
              examples:
                example1:
                  value:
                    status: error
                    error:
                      message: Sample error message
components:
  schemas:
    2048581c137c5b2130eb860e3ae37da196dfc25b:
      type: array
      items:
        type: object
        properties:
          title:
            type: string
          features:
            $ref: "#/components/schemas/2048581c137c5b2130eb860e3ae37da196dfc25b"
        required:
          - title
          - features
  responses: {}
  parameters: {}
  examples: {}
  requestBodies: {}
  headers: {}
  securitySchemes:
    APIKEY_1:
      type: apiKey
      in: query
      name: key
      x-in-actual: body
      description: key MUST be supplied within the request body instead of query
    APIKEY_2:
      type: apiKey
      in: header
      name: token
  links: {}
  callbacks: {}
tags:
  - name: users
    description: Everything about the users
  - name: files
    description: Everything about the files processing
servers:
  - url: https://example.com<|MERGE_RESOLUTION|>--- conflicted
+++ resolved
@@ -1,11 +1,7 @@
 openapi: 3.1.0
 info:
   title: Example API
-<<<<<<< HEAD
-  version: 17.0.0-beta1
-=======
   version: 17.0.1
->>>>>>> 98baa0a4
 paths:
   /v1/user/retrieve:
     get:
