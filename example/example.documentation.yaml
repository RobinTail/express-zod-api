openapi: 3.1.0
info:
  title: Example API
<<<<<<< HEAD
  version: 19.0.0-beta.4
=======
  version: 19.0.0-beta.6
>>>>>>> 2ad5b199
paths:
  /v1/user/retrieve:
    get:
      operationId: GetV1UserRetrieve
      summary: Retrieves the user.
      description: Example user retrieval endpoint.
      tags:
        - users
      parameters:
        - name: id
          in: query
          required: true
          description: a numeric string containing the id of the user
          schema:
            type: string
            pattern: \d+
            description: a numeric string containing the id of the user
      responses:
        "200":
          description: GET /v1/user/retrieve Positive response
          content:
            application/json:
              schema:
                type: object
                properties:
                  status:
                    type: string
                    const: success
                  data:
                    type: object
                    properties:
                      id:
                        type: integer
                        format: int64
                        minimum: 0
                        maximum: 9007199254740991
                      name:
                        type: string
                      features:
                        type: array
                        items:
                          type: object
                          properties:
                            title:
                              type: string
                            features:
                              $ref: "#/components/schemas/2048581c137c5b2130eb860e3ae37da196dfc25b"
                          required:
                            - title
                            - features
                    required:
                      - id
                      - name
                      - features
                required:
                  - status
                  - data
        "400":
          description: GET /v1/user/retrieve Negative response
          content:
            application/json:
              schema:
                type: object
                properties:
                  status:
                    type: string
                    const: error
                  error:
                    type: object
                    properties:
                      message:
                        type: string
                    required:
                      - message
                required:
                  - status
                  - error
              examples:
                example1:
                  value:
                    status: error
                    error:
                      message: Sample error message
  /v1/user/{id}:
    patch:
      operationId: PatchV1UserId
      summary: Changes the user record. Example user update endp…
      description: Changes the user record. Example user update endpoint.
      tags:
        - users
      parameters:
        - name: id
          in: path
          required: true
          description: PATCH /v1/user/:id Parameter
          schema:
            type: string
          examples:
            example1:
              value: "12"
      requestBody:
        description: PATCH /v1/user/:id Request body
        content:
          application/json:
            schema:
              type: object
              properties:
                key:
                  type: string
                  minLength: 1
                name:
                  type: string
                  minLength: 1
                birthday:
                  description: YYYY-MM-DDTHH:mm:ss.sssZ
                  type: string
                  format: date-time
                  pattern: ^\d{4}-\d{2}-\d{2}(T\d{2}:\d{2}:\d{2}(\.\d+)?)?Z?$
                  externalDocs:
                    url: https://developer.mozilla.org/en-US/docs/Web/JavaScript/Reference/Global_Objects/Date/toISOString
              required:
                - key
                - name
                - birthday
            examples:
              example1:
                value:
                  key: 1234-5678-90
                  name: John Doe
                  birthday: 1963-04-21
      security:
        - APIKEY_1: []
          APIKEY_2: []
      responses:
        "200":
          description: PATCH /v1/user/:id Positive response
          content:
            application/json:
              schema:
                type: object
                properties:
                  status:
                    type: string
                    const: success
                  data:
                    type: object
                    properties:
                      name:
                        type: string
                      createdAt:
                        description: YYYY-MM-DDTHH:mm:ss.sssZ
                        type: string
                        format: date-time
                        externalDocs:
                          url: https://developer.mozilla.org/en-US/docs/Web/JavaScript/Reference/Global_Objects/Date/toISOString
                    required:
                      - name
                      - createdAt
                    examples:
                      - name: John Doe
                        createdAt: 2021-12-31T00:00:00.000Z
                required:
                  - status
                  - data
              examples:
                example1:
                  value:
                    status: success
                    data:
                      name: John Doe
                      createdAt: 2021-12-31T00:00:00.000Z
        "400":
          description: PATCH /v1/user/:id Negative response
          content:
            application/json:
              schema:
                type: object
                properties:
                  status:
                    type: string
                    const: error
                  error:
                    type: object
                    properties:
                      message:
                        type: string
                    required:
                      - message
                required:
                  - status
                  - error
              examples:
                example1:
                  value:
                    status: error
                    error:
                      message: Sample error message
  /v1/user/create:
    post:
      operationId: PostV1UserCreate
      tags:
        - users
      requestBody:
        description: POST /v1/user/create Request body
        content:
          application/json:
            schema:
              type: object
              properties:
                name:
                  type: string
                  minLength: 1
              required:
                - name
      responses:
        "201":
          description: POST /v1/user/create Positive response 201
          content:
            application/json:
              schema:
                type: object
                properties:
                  status:
                    type: string
                    const: created
                  data:
                    type: object
                    properties:
                      id:
                        type: integer
                        format: int64
                        exclusiveMinimum: 0
                        maximum: 9007199254740991
                    required:
                      - id
                required:
                  - status
                  - data
        "202":
          description: POST /v1/user/create Positive response 202
          content:
            application/json:
              schema:
                type: object
                properties:
                  status:
                    type: string
                    const: created
                  data:
                    type: object
                    properties:
                      id:
                        type: integer
                        format: int64
                        exclusiveMinimum: 0
                        maximum: 9007199254740991
                    required:
                      - id
                required:
                  - status
                  - data
        "400":
          description: POST /v1/user/create Negative response 400
          content:
            application/json:
              schema:
                type: object
                properties:
                  status:
                    type: string
                    const: error
                  reason:
                    type: string
                required:
                  - status
                  - reason
        "409":
          description: POST /v1/user/create Negative response 409
          content:
            application/json:
              schema:
                type: object
                properties:
                  status:
                    type: string
                    const: exists
                  id:
                    type: integer
                    format: int64
                    minimum: -9007199254740991
                    maximum: 9007199254740991
                required:
                  - status
                  - id
        "500":
          description: POST /v1/user/create Negative response 500
          content:
            application/json:
              schema:
                type: object
                properties:
                  status:
                    type: string
                    const: error
                  reason:
                    type: string
                required:
                  - status
                  - reason
  /v1/user/list:
    get:
      operationId: GetV1UserList
      tags:
        - users
      responses:
        "200":
          description: GET /v1/user/list Positive response
          content:
            application/json:
              schema:
                type: array
                items:
                  type: object
                  properties:
                    name:
                      type: string
                  required:
                    - name
              examples:
                example1:
                  value:
                    - name: Hunter Schafer
                    - name: Laverne Cox
                    - name: Patti Harrison
        "400":
          description: GET /v1/user/list Negative response
          content:
            application/json:
              schema:
                type: string
              examples:
                example1:
                  value: Sample error message
  /v1/avatar/send:
    get:
      operationId: GetV1AvatarSend
      summary: Sends a file content.
      tags:
        - files
        - users
      parameters:
        - name: userId
          in: query
          required: true
          description: GET /v1/avatar/send Parameter
          schema:
            type: string
            pattern: \d+
      responses:
        "200":
          description: GET /v1/avatar/send Positive response
          content:
            image/svg+xml:
              schema:
                type: string
        "400":
          description: GET /v1/avatar/send Negative response
          content:
            text/plain:
              schema:
                type: string
  /v1/avatar/stream:
    get:
      operationId: GetV1AvatarStream
      summary: Streams a file content.
      tags:
        - users
        - files
      parameters:
        - name: userId
          in: query
          required: true
          description: GET /v1/avatar/stream Parameter
          schema:
            type: string
            pattern: \d+
      responses:
        "200":
          description: GET /v1/avatar/stream Positive response
          content:
            image/*:
              schema:
                type: string
                format: binary
        "400":
          description: GET /v1/avatar/stream Negative response
          content:
            text/plain:
              schema:
                type: string
  /v1/avatar/upload:
    post:
      operationId: PostV1AvatarUpload
      summary: Handles a file upload.
      description: Handles a file upload.
      tags:
        - files
      requestBody:
        description: POST /v1/avatar/upload Request body
        content:
          multipart/form-data:
            schema:
              type: object
              properties:
                avatar:
                  type: string
                  format: binary
              required:
                - avatar
      responses:
        "200":
          description: POST /v1/avatar/upload Positive response
          content:
            application/json:
              schema:
                type: object
                properties:
                  status:
                    type: string
                    const: success
                  data:
                    type: object
                    properties:
                      name:
                        type: string
                      size:
                        type: integer
                        format: int64
                        minimum: 0
                        maximum: 9007199254740991
                      mime:
                        type: string
                      hash:
                        type: string
                      otherInputs:
                        type: object
                        additionalProperties:
                          format: any
                    required:
                      - name
                      - size
                      - mime
                      - hash
                      - otherInputs
                required:
                  - status
                  - data
        "400":
          description: POST /v1/avatar/upload Negative response
          content:
            application/json:
              schema:
                type: object
                properties:
                  status:
                    type: string
                    const: error
                  error:
                    type: object
                    properties:
                      message:
                        type: string
                    required:
                      - message
                required:
                  - status
                  - error
              examples:
                example1:
                  value:
                    status: error
                    error:
                      message: Sample error message
  /v1/avatar/raw:
    post:
      operationId: PostV1AvatarRaw
      tags:
        - files
      requestBody:
        description: POST /v1/avatar/raw Request body
        content:
          application/octet-stream:
            schema:
              type: string
              format: binary
      responses:
        "200":
          description: POST /v1/avatar/raw Positive response
          content:
            application/json:
              schema:
                type: object
                properties:
                  status:
                    type: string
                    const: success
                  data:
                    type: object
                    properties:
                      length:
                        type: integer
                        format: int64
                        minimum: 0
                        maximum: 9007199254740991
                    required:
                      - length
                required:
                  - status
                  - data
        "400":
          description: POST /v1/avatar/raw Negative response
          content:
            application/json:
              schema:
                type: object
                properties:
                  status:
                    type: string
                    const: error
                  error:
                    type: object
                    properties:
                      message:
                        type: string
                    required:
                      - message
                required:
                  - status
                  - error
              examples:
                example1:
                  value:
                    status: error
                    error:
                      message: Sample error message
components:
  schemas:
    2048581c137c5b2130eb860e3ae37da196dfc25b:
      type: array
      items:
        type: object
        properties:
          title:
            type: string
          features:
            $ref: "#/components/schemas/2048581c137c5b2130eb860e3ae37da196dfc25b"
        required:
          - title
          - features
  responses: {}
  parameters: {}
  examples: {}
  requestBodies: {}
  headers: {}
  securitySchemes:
    APIKEY_1:
      type: apiKey
      in: query
      name: key
      x-in-actual: body
      description: key MUST be supplied within the request body instead of query
    APIKEY_2:
      type: apiKey
      in: header
      name: token
  links: {}
  callbacks: {}
tags:
  - name: users
    description: Everything about the users
  - name: files
    description: Everything about the files processing
servers:
  - url: https://example.com<|MERGE_RESOLUTION|>--- conflicted
+++ resolved
@@ -1,11 +1,7 @@
 openapi: 3.1.0
 info:
   title: Example API
-<<<<<<< HEAD
-  version: 19.0.0-beta.4
-=======
   version: 19.0.0-beta.6
->>>>>>> 2ad5b199
 paths:
   /v1/user/retrieve:
     get:
