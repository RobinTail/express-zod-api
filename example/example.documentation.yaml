openapi: 3.1.0
info:
  title: Example API
<<<<<<< HEAD
  version: 20.1.0-beta.1
=======
  version: 20.1.0
>>>>>>> 70f7320f
paths:
  /v1/user/retrieve:
    get:
      operationId: GetV1UserRetrieve
      summary: Retrieves the user.
      description: Example user retrieval endpoint.
      tags:
        - users
      parameters:
        - name: id
          in: query
          required: true
          description: a numeric string containing the id of the user
          schema:
            type: string
            pattern: \d+
            description: a numeric string containing the id of the user
      responses:
        "200":
          description: GET /v1/user/retrieve Positive response
          content:
            application/json:
              schema:
                type: object
                properties:
                  status:
                    type: string
                    const: success
                  data:
                    type: object
                    properties:
                      id:
                        type: integer
                        format: int64
                        minimum: 0
                        maximum: 9007199254740991
                      name:
                        type: string
                      features:
                        type: array
                        items:
                          type: object
                          properties:
                            title:
                              type: string
                            features:
                              $ref: "#/components/schemas/2048581c137c5b2130eb860e3ae37da196dfc25b"
                          required:
                            - title
                            - features
                    required:
                      - id
                      - name
                      - features
                required:
                  - status
                  - data
        "400":
          description: GET /v1/user/retrieve Negative response
          content:
            application/json:
              schema:
                type: object
                properties:
                  status:
                    type: string
                    const: error
                  error:
                    type: object
                    properties:
                      message:
                        type: string
                    required:
                      - message
                required:
                  - status
                  - error
              examples:
                example1:
                  value:
                    status: error
                    error:
                      message: Sample error message
  /v1/user/{id}:
    patch:
      operationId: PatchV1UserId
      summary: Changes the user record. Example user update endp…
      description: Changes the user record. Example user update endpoint.
      tags:
        - users
      parameters:
        - name: id
          in: path
          required: true
          description: PATCH /v1/user/:id Parameter
          schema:
            type: string
          examples:
            example1:
              value: "12"
      requestBody:
        description: PATCH /v1/user/:id Request body
        content:
          application/json:
            schema:
              type: object
              properties:
                key:
                  type: string
                  minLength: 1
                name:
                  type: string
                  minLength: 1
                birthday:
                  description: YYYY-MM-DDTHH:mm:ss.sssZ
                  type: string
                  format: date-time
                  pattern: ^\d{4}-\d{2}-\d{2}(T\d{2}:\d{2}:\d{2}(\.\d+)?)?Z?$
                  externalDocs:
                    url: https://developer.mozilla.org/en-US/docs/Web/JavaScript/Reference/Global_Objects/Date/toISOString
              required:
                - key
                - name
                - birthday
            examples:
              example1:
                value:
                  key: 1234-5678-90
                  name: John Doe
                  birthday: 1963-04-21
      security:
        - APIKEY_1: []
          APIKEY_2: []
      responses:
        "200":
          description: PATCH /v1/user/:id Positive response
          content:
            application/json:
              schema:
                type: object
                properties:
                  status:
                    type: string
                    const: success
                  data:
                    type: object
                    properties:
                      name:
                        type: string
                      createdAt:
                        description: YYYY-MM-DDTHH:mm:ss.sssZ
                        type: string
                        format: date-time
                        externalDocs:
                          url: https://developer.mozilla.org/en-US/docs/Web/JavaScript/Reference/Global_Objects/Date/toISOString
                    required:
                      - name
                      - createdAt
                    examples:
                      - name: John Doe
                        createdAt: 2021-12-31T00:00:00.000Z
                required:
                  - status
                  - data
              examples:
                example1:
                  value:
                    status: success
                    data:
                      name: John Doe
                      createdAt: 2021-12-31T00:00:00.000Z
        "400":
          description: PATCH /v1/user/:id Negative response
          content:
            application/json:
              schema:
                type: object
                properties:
                  status:
                    type: string
                    const: error
                  error:
                    type: object
                    properties:
                      message:
                        type: string
                    required:
                      - message
                required:
                  - status
                  - error
              examples:
                example1:
                  value:
                    status: error
                    error:
                      message: Sample error message
  /v1/user/create:
    post:
      operationId: PostV1UserCreate
      tags:
        - users
      requestBody:
        description: POST /v1/user/create Request body
        content:
          application/json:
            schema:
              type: object
              properties:
                name:
                  type: string
                  minLength: 1
              required:
                - name
      responses:
        "201":
          description: POST /v1/user/create Positive response 201
          content:
            application/json:
              schema:
                type: object
                properties:
                  status:
                    type: string
                    const: created
                  data:
                    type: object
                    properties:
                      id:
                        type: integer
                        format: int64
                        exclusiveMinimum: 0
                        maximum: 9007199254740991
                    required:
                      - id
                required:
                  - status
                  - data
        "202":
          description: POST /v1/user/create Positive response 202
          content:
            application/json:
              schema:
                type: object
                properties:
                  status:
                    type: string
                    const: created
                  data:
                    type: object
                    properties:
                      id:
                        type: integer
                        format: int64
                        exclusiveMinimum: 0
                        maximum: 9007199254740991
                    required:
                      - id
                required:
                  - status
                  - data
        "400":
          description: POST /v1/user/create Negative response 400
          content:
            application/json:
              schema:
                type: object
                properties:
                  status:
                    type: string
                    const: error
                  reason:
                    type: string
                required:
                  - status
                  - reason
        "409":
          description: POST /v1/user/create Negative response 409
          content:
            application/json:
              schema:
                type: object
                properties:
                  status:
                    type: string
                    const: exists
                  id:
                    type: integer
                    format: int64
                    minimum: -9007199254740991
                    maximum: 9007199254740991
                required:
                  - status
                  - id
        "500":
          description: POST /v1/user/create Negative response 500
          content:
            application/json:
              schema:
                type: object
                properties:
                  status:
                    type: string
                    const: error
                  reason:
                    type: string
                required:
                  - status
                  - reason
  /v1/user/list:
    get:
      operationId: GetV1UserList
      tags:
        - users
      responses:
        "200":
          description: GET /v1/user/list Positive response
          content:
            application/json:
              schema:
                type: array
                items:
                  type: object
                  properties:
                    name:
                      type: string
                  required:
                    - name
              examples:
                example1:
                  value:
                    - name: Hunter Schafer
                    - name: Laverne Cox
                    - name: Patti Harrison
        "400":
          description: GET /v1/user/list Negative response
          content:
            application/json:
              schema:
                type: string
              examples:
                example1:
                  value: Sample error message
  /v1/avatar/send:
    get:
      operationId: GetV1AvatarSend
      summary: Sends a file content.
      tags:
        - files
        - users
      parameters:
        - name: userId
          in: query
          required: true
          description: GET /v1/avatar/send Parameter
          schema:
            type: string
            pattern: \d+
      responses:
        "200":
          description: GET /v1/avatar/send Positive response
          content:
            image/svg+xml:
              schema:
                type: string
        "400":
          description: GET /v1/avatar/send Negative response
          content:
            text/plain:
              schema:
                type: string
  /v1/avatar/stream:
    get:
      operationId: GetV1AvatarStream
      summary: Streams a file content.
      tags:
        - users
        - files
      parameters:
        - name: userId
          in: query
          required: true
          description: GET /v1/avatar/stream Parameter
          schema:
            type: string
            pattern: \d+
      responses:
        "200":
          description: GET /v1/avatar/stream Positive response
          content:
            image/*:
              schema:
                type: string
                format: binary
        "400":
          description: GET /v1/avatar/stream Negative response
          content:
            text/plain:
              schema:
                type: string
  /v1/avatar/upload:
    post:
      operationId: PostV1AvatarUpload
      summary: Handles a file upload.
      description: Handles a file upload.
      tags:
        - files
      requestBody:
        description: POST /v1/avatar/upload Request body
        content:
          multipart/form-data:
            schema:
              type: object
              properties:
                avatar:
                  type: string
                  format: binary
              required:
                - avatar
      responses:
        "200":
          description: POST /v1/avatar/upload Positive response
          content:
            application/json:
              schema:
                type: object
                properties:
                  status:
                    type: string
                    const: success
                  data:
                    type: object
                    properties:
                      name:
                        type: string
                      size:
                        type: integer
                        format: int64
                        minimum: 0
                        maximum: 9007199254740991
                      mime:
                        type: string
                      hash:
                        type: string
                      otherInputs:
                        type: object
                        additionalProperties:
                          format: any
                    required:
                      - name
                      - size
                      - mime
                      - hash
                      - otherInputs
                required:
                  - status
                  - data
        "400":
          description: POST /v1/avatar/upload Negative response
          content:
            application/json:
              schema:
                type: object
                properties:
                  status:
                    type: string
                    const: error
                  error:
                    type: object
                    properties:
                      message:
                        type: string
                    required:
                      - message
                required:
                  - status
                  - error
              examples:
                example1:
                  value:
                    status: error
                    error:
                      message: Sample error message
  /v1/avatar/raw:
    post:
      operationId: PostV1AvatarRaw
      tags:
        - files
      requestBody:
        description: POST /v1/avatar/raw Request body
        content:
          application/octet-stream:
            schema:
              type: string
              format: binary
      responses:
        "200":
          description: POST /v1/avatar/raw Positive response
          content:
            application/json:
              schema:
                type: object
                properties:
                  status:
                    type: string
                    const: success
                  data:
                    type: object
                    properties:
                      length:
                        type: integer
                        format: int64
                        minimum: 0
                        maximum: 9007199254740991
                    required:
                      - length
                required:
                  - status
                  - data
        "400":
          description: POST /v1/avatar/raw Negative response
          content:
            application/json:
              schema:
                type: object
                properties:
                  status:
                    type: string
                    const: error
                  error:
                    type: object
                    properties:
                      message:
                        type: string
                    required:
                      - message
                required:
                  - status
                  - error
              examples:
                example1:
                  value:
                    status: error
                    error:
                      message: Sample error message
components:
  schemas:
    2048581c137c5b2130eb860e3ae37da196dfc25b:
      type: array
      items:
        type: object
        properties:
          title:
            type: string
          features:
            $ref: "#/components/schemas/2048581c137c5b2130eb860e3ae37da196dfc25b"
        required:
          - title
          - features
  responses: {}
  parameters: {}
  examples: {}
  requestBodies: {}
  headers: {}
  securitySchemes:
    APIKEY_1:
      type: apiKey
      in: query
      name: key
      x-in-actual: body
      description: key MUST be supplied within the request body instead of query
    APIKEY_2:
      type: apiKey
      in: header
      name: token
  links: {}
  callbacks: {}
tags:
  - name: users
    description: Everything about the users
  - name: files
    description: Everything about the files processing
servers:
  - url: https://example.com<|MERGE_RESOLUTION|>--- conflicted
+++ resolved
@@ -1,11 +1,7 @@
 openapi: 3.1.0
 info:
   title: Example API
-<<<<<<< HEAD
-  version: 20.1.0-beta.1
-=======
   version: 20.1.0
->>>>>>> 70f7320f
 paths:
   /v1/user/retrieve:
     get:
