--- conflicted
+++ resolved
@@ -1,11 +1,7 @@
 openapi: 3.0.0
 info:
   title: Example API
-<<<<<<< HEAD
   version: 10.0.0-beta2
-=======
-  version: 9.3.1
->>>>>>> 8b31367a
 paths:
   /v1/user/retrieve:
     get:
