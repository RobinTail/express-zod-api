import {z, createHttpError, defaultEndpointsFactory, withMeta} from '../../src';
import {methodProviderMiddleware} from '../middlewares';

export const retrieveUserEndpoint = defaultEndpointsFactory
  .addMiddleware(methodProviderMiddleware)
  .build({
    method: 'get',
    description: 'example user retrieval endpoint',
<<<<<<< HEAD
    input: withMeta(z.object({
      id: z.string().regex(/\d+/).transform((id) => parseInt(id, 10))
    })).example({ id: '12' }), // whole IO schema example
    output: withMeta(z.object({
=======
    input: z.object({
      id: z.string().regex(/\d+/)
        .transform((id) => parseInt(id, 10))
        .describe('a numeric string containing the id of the user')
    }),
    output: z.object({
>>>>>>> 33fd223a
      id: z.number().int().nonnegative(),
      name: z.string(),
    })).example({ // whole IO schema example
      id: 12,
      name: 'John Doe'
    }),
    handler: async ({input: {id}, options: {method}, logger}) => {
      logger.debug(`Requested id: ${id}, method ${method}`);
      const name = 'John Doe';
      if (id > 100) {
        throw createHttpError(404, 'User not found');
      }
      return { id, name };
    }
  });<|MERGE_RESOLUTION|>--- conflicted
+++ resolved
@@ -6,19 +6,12 @@
   .build({
     method: 'get',
     description: 'example user retrieval endpoint',
-<<<<<<< HEAD
     input: withMeta(z.object({
-      id: z.string().regex(/\d+/).transform((id) => parseInt(id, 10))
-    })).example({ id: '12' }), // whole IO schema example
-    output: withMeta(z.object({
-=======
-    input: z.object({
       id: z.string().regex(/\d+/)
         .transform((id) => parseInt(id, 10))
         .describe('a numeric string containing the id of the user')
-    }),
-    output: z.object({
->>>>>>> 33fd223a
+    })).example({ id: '12' }), // whole IO schema example
+    output: withMeta(z.object({
       id: z.number().int().nonnegative(),
       name: z.string(),
     })).example({ // whole IO schema example
