--- conflicted
+++ resolved
@@ -1371,11 +1371,7 @@
   time: z.int().positive(),
 }).buildVoid({
   input: z.object({}), // optional input schema
-<<<<<<< HEAD
-  handler: async ({ ctx: { emit, isClosed } }) => {
-=======
-  handler: async ({ options: { emit, isClosed, signal } }) => {
->>>>>>> 25d43ef4
+  handler: async ({ ctx: { emit, isClosed, signal } }) => {
     while (!isClosed()) {
       emit("time", Date.now());
       await setTimeout(1000);
