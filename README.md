--- conflicted
+++ resolved
@@ -1075,13 +1075,8 @@
 
 ## Generating a Frontend Client
 
-<<<<<<< HEAD
-You can generate a Typescript file containing the IO types of your API and a client for it. Make sure you have
+You can generate a TypeScript file containing the IO types of your API and a client for it. Make sure you have
 `typescript` installed. Consider also installing `prettier` and using the async `printFormatted()` method.
-=======
-You can generate a TypeScript file containing the IO types of your API and a client for it.
-Consider installing `prettier` and using the async `printFormatted()` method.
->>>>>>> e196c684
 
 ```ts
 import typescript from "typescript";
