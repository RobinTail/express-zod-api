--- conflicted
+++ resolved
@@ -507,28 +507,26 @@
 ## Enabling compression
 
 According to [Express.js best practices guide](http://expressjs.com/en/advanced/best-practice-performance.html)
-it might be a good idea to enable GZIP compression of your API responses. You can achieve and customize it by using the
-corresponding configuration option when using the `createServer()` method.
-
-In order to receive the compressed response the client should include the following header in the request:
-`Accept-Encoding: gzip, deflate`. Only responses with compressible content types are subject to compression. There is
-also a default threshold of 1KB that can be configured.
-
-```typescript
+it might be a good idea to enable GZIP compression of your API responses.
+
+Install the following additional packages: `compression` and `@types/compression`, and complete your configuration with
+a compressor:
+
+```typescript
+import compression from "compression";
 import { createConfig } from "express-zod-api";
 
 const config = createConfig({
   server: {
-    // compression: true, or:
-    compression: {
-      // @see https://www.npmjs.com/package/compression#options
-      threshold: "100b",
-    },
-    // ... other options
-  },
-  // ... other options
-});
-```
+    // @see https://www.npmjs.com/package/compression#options
+    compressor: compression({ threshold: "100b" }),
+  },
+});
+```
+
+In order to receive a compressed response the client should include the following header in the request:
+`Accept-Encoding: gzip, deflate`. Only responses with compressible content types are subject to compression. There is
+also a default threshold of 1KB that [can be configured](https://www.npmjs.com/package/compression#options).
 
 # Advances features
 
@@ -715,7 +713,7 @@
 
 ## File uploads
 
-Install the following additional packages: `express-fileupload` and `@types/express-fileupload` and complete your
+Install the following additional packages: `express-fileupload` and `@types/express-fileupload`, and complete your
 configuration with a file uploader:
 
 ```typescript
@@ -845,39 +843,6 @@
 });
 ```
 
-<<<<<<< HEAD
-## Enabling compression
-
-According to [Express.js best practices guide](http://expressjs.com/en/advanced/best-practice-performance.html)
-it might be a good idea to enable GZIP compression of your API responses.
-
-Install the following additional packages: `compression` and `@types/compression` and complete your configuration with
-a compressor:
-
-```typescript
-import compression from "compression";
-import { createConfig } from "express-zod-api";
-
-const config = createConfig({
-  server: {
-    compressor: compression({ threshold: "100b" }),
-  },
-});
-```
-
-In order to receive a compressed response the client should include the following header in the request:
-`Accept-Encoding: gzip, deflate`. Only responses with compressible content types are subject to compression. There is
-also a default threshold of 1KB that [can be configured](https://www.npmjs.com/package/compression#options).
-
-## Enabling HTTPS
-
-The modern API standard often assumes the use of a secure data transfer protocol, confirmed by a TLS certificate, also
-often called an SSL certificate in habit. When using the `createServer()` method, you can additionally configure and
-run the HTTPS server.
-
-```typescript
-import { createConfig, createServer } from "express-zod-api";
-=======
 ## Accepting raw data
 
 Some APIs may require an endpoint to be able to accept and process raw data, such as streaming or uploading a binary
@@ -895,7 +860,6 @@
     rawParser: express.raw(), // enables the feature
   },
 });
->>>>>>> c22d82ad
 
 const rawAcceptingEndpoint = defaultEndpointsFactory.build({
   method: "post",
