# Express Zod API

![logo](https://raw.githubusercontent.com/RobinTail/express-zod-api/master/logo.svg)

![CI](https://github.com/RobinTail/express-zod-api/actions/workflows/node.js.yml/badge.svg)
![OpenAPI](https://img.shields.io/swagger/valid/3.0?specUrl=https%3A%2F%2Fraw.githubusercontent.com%2FRobinTail%2Fexpress-zod-api%2Fmaster%2Fexample%2Fexample.documentation.yaml&label=OpenAPI)
[![coverage](https://coveralls.io/repos/github/RobinTail/express-zod-api/badge.svg)](https://coveralls.io/github/RobinTail/express-zod-api)

![downloads](https://img.shields.io/npm/dw/express-zod-api.svg)
![npm release](https://img.shields.io/npm/v/express-zod-api.svg?color=green25&label=latest)
![GitHub Repo stars](https://img.shields.io/github/stars/RobinTail/express-zod-api.svg?style=flat)
![License](https://img.shields.io/npm/l/express-zod-api.svg?color=green25)

Start your API server with I/O schema validation and custom middlewares in minutes.

1. [Overview](#overview)
2. [How it works](#how-it-works)
3. [Quick start](#quick-start) — **Fast Track**
4. [Basic features](#basic-features)
   1. [Middlewares](#middlewares)
   2. [Options](#options)
   3. [Using native express middlewares](#using-native-express-middlewares)
   4. [Refinements](#refinements)
   5. [Transformations](#transformations)
   6. [Top level transformations and mapping](#top-level-transformations-and-mapping)
   7. [Dealing with dates](#dealing-with-dates)
   8. [Cross-Origin Resource Sharing](#cross-origin-resource-sharing) (CORS)
   9. [Enabling HTTPS](#enabling-https)
   10. [Customizing logger](#customizing-logger)
   11. [Child logger](#child-logger)
   12. [Profiling](#profiling)
   13. [Enabling compression](#enabling-compression)
5. [Advanced features](#advanced-features)
   1. [Customizing input sources](#customizing-input-sources)
   2. [Headers as input source](#headers-as-input-source)
   3. [Nested routes](#nested-routes)
   4. [Route path params](#route-path-params)
   5. [Multiple schemas for one route](#multiple-schemas-for-one-route)
   6. [Response customization](#response-customization)
   7. [Empty response](#empty-response)
   8. [Error handling](#error-handling)
   9. [Production mode](#production-mode)
   10. [Non-object response](#non-object-response) including file downloads
   11. [File uploads](#file-uploads)
   12. [Serving static files](#serving-static-files)
   13. [Connect to your own express app](#connect-to-your-own-express-app)
   14. [Testing endpoints](#testing-endpoints)
   15. [Testing middlewares](#testing-middlewares)
6. [Special needs](#special-needs)
   1. [Different responses for different status codes](#different-responses-for-different-status-codes)
   2. [Array response](#array-response) for migrating legacy APIs
   3. [Accepting raw data](#accepting-raw-data)
   4. [Graceful shutdown](#graceful-shutdown)
   5. [Subscriptions](#subscriptions)
7. [Integration and Documentation](#integration-and-documentation)
   1. [Zod Plugin](#zod-plugin)
   2. [Generating a Frontend Client](#generating-a-frontend-client)
   3. [Creating a documentation](#creating-a-documentation)
   4. [Tagging the endpoints](#tagging-the-endpoints)
   5. [Deprecated schemas and routes](#deprecated-schemas-and-routes)
   6. [Customizable brands handling](#customizable-brands-handling)
8. [Caveats](#caveats)
   1. [Coercive schema of Zod](#coercive-schema-of-zod)
   2. [Excessive properties in endpoint output](#excessive-properties-in-endpoint-output)
9. [Your input to my output](#your-input-to-my-output)

You can find the release notes and migration guides in [Changelog](CHANGELOG.md).

# Overview

I made this framework because of the often repetitive tasks of starting a web server APIs with the need to validate input
data. It integrates and provides the capabilities of popular web server, logging, validation and documenting solutions.
Therefore, many basic tasks can be accomplished faster and easier, in particular:

- You can describe web server routes as a hierarchical object.
- You can keep the endpoint's input and output type declarations right next to its handler.
- All input and output data types are validated, so it ensures you won't have an empty string, null or undefined where
  you expect a number.
- Variables within an endpoint handler have types according to the declared schema, so your IDE and Typescript will
  provide you with necessary hints to focus on bringing your vision to life.
- All of your endpoints can respond in a consistent way.
- The expected endpoint input and response types can be exported to the frontend, so you don't get confused about the
  field names when you implement the client for your API.
- You can generate your API documentation in OpenAPI 3.1 and JSON Schema compatible format.

## Contributors

These people contributed to the improvement of the framework by reporting bugs, making changes and suggesting ideas:

[<img src="https://github.com/APTy.png" alt="@APTy" width="50px" />](https://github.com/APTy)
[<img src="https://github.com/LufyCZ.png" alt="@LufyCZ" width="50px" />](https://github.com/LufyCZ)
[<img src="https://github.com/mlms13.png" alt="@mlms13" width="50px" />](https://github.com/mlms13)
[<img src="https://github.com/bobgubko.png" alt="@bobgubko" width="50px" />](https://github.com/bobgubko)
[<img src="https://github.com/LucWag.png" alt="@LucWag" width="50px" />](https://github.com/LucWag)
[<img src="https://github.com/HenriJ.png" alt="@HenriJ" width="50px" />](https://github.com/HenriJ)
[<img src="https://github.com/JonParton.png" alt="@JonParton" width="50px" />](https://github.com/JonParton)
[<img src="https://github.com/williamgcampbell.png" alt="@williamgcampbell" width="50px" />](https://github.com/williamgcampbell)
[<img src="https://github.com/t1nky.png" alt="@t1nky" width="50px" />](https://github.com/t1nky)
[<img src="https://github.com/Tomtec331.png" alt="@Tomtec331" width="50px" />](https://github.com/Tomtec331)
[<img src="https://github.com/rottmann.png" alt="@rottmann" width="50px" />](https://github.com/rottmann)
[<img src="https://github.com/boarush.png" alt="@boarush" width="50px" />](https://github.com/boarush)
[<img src="https://github.com/shawncarr.png" alt="@shawncarr" width="50px" />](https://github.com/shawncarr)
[<img src="https://github.com/ben-xD.png" alt="@ben-xD" width="50px" />](https://github.com/ben-xD)
[<img src="https://github.com/daniel-white.png" alt="@daniel-white" width="50px" />](https://github.com/daniel-white)
[<img src="https://github.com/kotsmile.png" alt="@kotsmile" width="50px" />](https://github.com/kotsmile)
[<img src="https://github.com/arlyon.png" alt="@arlyon" width="50px" />](https://github.com/arlyon)
[<img src="https://github.com/elee1766.png" alt="@elee1766" width="50px" />](https://github.com/elee1766)
[<img src="https://github.com/danclaytondev.png" alt="@danclaytondev" width="50px" />](https://github.com/danclaytondev)
[<img src="https://github.com/huyhoang160593.png" alt="@huyhoang160593" width="50px" />](https://github.com/huyhoang160593)
[<img src="https://github.com/sarahssharkey.png" alt="@sarahssharkey" width="50px" />](https://github.com/sarahssharkey)
[<img src="https://github.com/master-chu.png" alt="@master-chu" width="50px" />](https://github.com/master-chu)
[<img src="https://github.com/alindsay55661.png" alt="@alindsay55661" width="50px" />](https://github.com/alindsay55661)
[<img src="https://github.com/john-schmitz.png" alt="@john-schmitz" width="50px" />](https://github.com/john-schmitz)
[<img src="https://github.com/miki725.png" alt="@miki725" width="50px" />](https://github.com/miki725)
[<img src="https://github.com/dev-m1-macbook.png" alt="@dev-m1-macbook" width="50px" />](https://github.com/dev-m1-macbook)
[<img src="https://github.com/McMerph.png" alt="@McMerph" width="50px" />](https://github.com/McMerph)
[<img src="https://github.com/niklashigi.png" alt="@niklashigi" width="50px" />](https://github.com/niklashigi)
[<img src="https://github.com/maxcohn.png" alt="@maxcohn" width="50px" />](https://github.com/maxcohn)
[<img src="https://github.com/VideoSystemsTech.png" alt="@VideoSystemsTech" width="50px" />](https://github.com/VideoSystemsTech)
[<img src="https://github.com/TheWisestOne.png" alt="@TheWisestOne" width="50px" />](https://github.com/TheWisestOne)
[<img src="https://github.com/lazylace37.png" alt="@lazylace37" width="50px" />](https://github.com/lazylace37)
[<img src="https://github.com/leosuncin.png" alt="@leosuncin" width="50px" />](https://github.com/leosuncin)
[<img src="https://github.com/kirdk.png" alt="@kirdk" width="50px" />](https://github.com/kirdk)
[<img src="https://github.com/johngeorgewright.png" alt="@johngeorgewright" width="50px" />](https://github.com/johngeorgewright)
[<img src="https://github.com/ssteuteville.png" alt="@ssteuteville" width="50px" />](https://github.com/ssteuteville)
[<img src="https://github.com/foxfirecodes.png" alt="@foxfirecodes" width="50px" />](https://github.com/foxfirecodes)
[<img src="https://github.com/HardCoreQual.png" alt="@HardCoreQual" width="50px" />](https://github.com/HardCoreQual)
[<img src="https://github.com/hellovai.png" alt="@hellovai" width="50px" />](https://github.com/hellovai)
[<img src="https://github.com/Isaac-Leonard.png" alt="@Isaac-Leonard" width="50px" />](https://github.com/Isaac-Leonard)
[<img src="https://github.com/digimuza.png" alt="@digimuza" width="50px" />](https://github.com/digimuza)
[<img src="https://github.com/glitch452.png" alt="@glitch452" width="50px" />](https://github.com/glitch452)

# How it works

## Concept

The API operates object schemas for input and output validation.
The object being validated is the combination of certain `request` properties.
It is available to the endpoint handler as the `input` parameter.
Middlewares have access to all `request` properties, they can provide endpoints with `options`.
The object returned by the endpoint handler is called `output`. It goes to the `ResultHandler` which is
responsible for transmitting consistent responses containing the `output` or possible error.
Much can be customized to fit your needs.

![Dataflow](https://raw.githubusercontent.com/RobinTail/express-zod-api/master/dataflow.svg)

## Technologies

- [Typescript](https://www.typescriptlang.org/) first.
- Web server — [Express.js](https://expressjs.com/) v5.
- Schema validation — [Zod 3.x](https://github.com/colinhacks/zod) including [Zod Plugin](#zod-plugin).
- Supports any logger having `info()`, `debug()`, `error()` and `warn()` methods;
  - Built-in console logger with colorful and pretty inspections by default.
- Generators:
  - Documentation — [OpenAPI 3.1](https://github.com/metadevpro/openapi3-ts) (former Swagger);
  - Client side types — inspired by [zod-to-ts](https://github.com/sachinraja/zod-to-ts).
- File uploads — [Express-FileUpload](https://github.com/richardgirges/express-fileupload)
  (based on [Busboy](https://github.com/mscdex/busboy)).

# Quick start

## Installation

Install the framework, its peer dependencies and type assistance packages using your favorite
[package manager](https://nodesource.com/blog/nodejs-package-manager-comparative-guide-2024/).

```shell
<<<<<<< HEAD
# example for yarn:
yarn add express-zod-api express@^5 zod typescript http-errors
yarn add -D @types/express@^5 @types/node @types/http-errors
=======
# example for yarn and express 5 (recommended):
yarn add express-zod-api express zod typescript http-errors
yarn add -D @types/express @types/node @types/http-errors
>>>>>>> 71d14b6e
```

Ensure having the following options in your `tsconfig.json` file in order to make it work as expected:

```json
{
  "compilerOptions": {
    "strict": true,
    "skipLibCheck": true
  }
}
```

## Set up config

Create a minimal configuration. _See all available options
[in sources](https://github.com/RobinTail/express-zod-api/blob/master/express-zod-api/src/config-type.ts)._

```typescript
import { createConfig } from "express-zod-api";

const config = createConfig({
  http: {
    listen: 8090, // port, UNIX socket or options
  },
  cors: true,
});
```

## Create an endpoints factory

In the basic case, you can just import and use the default factory.
_See also [Middlewares](#middlewares) and [Response customization](#response-customization)._

```typescript
import { defaultEndpointsFactory } from "express-zod-api";
```

## Create your first endpoint

The endpoint responds with "Hello, World" or "Hello, {name}" if the name is supplied within `GET` request payload.

```typescript
import { z } from "zod";

const helloWorldEndpoint = defaultEndpointsFactory.build({
  // method: "get" (default) or array ["get", "post", ...]
  input: z.object({
    name: z.string().optional(),
  }),
  output: z.object({
    greetings: z.string(),
  }),
  handler: async ({ input: { name }, options, logger }) => {
    logger.debug("Options:", options); // middlewares provide options
    return { greetings: `Hello, ${name || "World"}. Happy coding!` };
  },
});
```

## Set up routing

Connect your endpoint to the `/v1/hello` route:

```typescript
import { Routing } from "express-zod-api";

const routing: Routing = {
  v1: {
    hello: helloWorldEndpoint,
  },
};
```

## Create your server

See the [complete implementation example](https://github.com/RobinTail/express-zod-api/tree/master/example).

```typescript
import { createServer } from "express-zod-api";

createServer(config, routing);
```

## Try it

Start your application and execute the following command:

```shell
curl -L -X GET 'localhost:8090/v1/hello?name=Rick'
```

You should receive the following response:

```json
{ "status": "success", "data": { "greetings": "Hello, Rick. Happy coding!" } }
```

# Basic features

## Middlewares

Middleware can authenticate using input or `request` headers, and can provide endpoint handlers with `options`.
Inputs of middlewares are also available to endpoint handlers within `input`.

Here is an example of the authentication middleware, that checks a `key` from input and `token` from headers:

```typescript
import { z } from "zod";
import createHttpError from "http-errors";
import { Middleware } from "express-zod-api";

const authMiddleware = new Middleware({
  security: {
    // this information is optional and used for generating documentation
    and: [
      { type: "input", name: "key" },
      { type: "header", name: "token" },
    ],
  },
  input: z.object({
    key: z.string().min(1),
  }),
  handler: async ({ input: { key }, request, logger }) => {
    logger.debug("Checking the key and token");
    const user = await db.Users.findOne({ key });
    if (!user) throw createHttpError(401, "Invalid key");
    if (request.headers.token !== user.token)
      throw createHttpError(401, "Invalid token");
    return { user }; // provides endpoints with options.user
  },
});
```

By using `.addMiddleware()` method before `.build()` you can connect it to the endpoint:

```typescript
const yourEndpoint = defaultEndpointsFactory
  .addMiddleware(authMiddleware)
  .build({
    handler: async ({ options: { user } }) => {
      // user is the one returned by authMiddleware
    }, // ...
  });
```

You can create a new factory by connecting as many middlewares as you want — they will be executed in the specified
order for all the endpoints produced on that factory. You may also use a shorter inline syntax within the
`.addMiddleware()` method, and have access to the output of the previously executed middlewares in chain as `options`:

```typescript
import { defaultEndpointsFactory } from "express-zod-api";

const factory = defaultEndpointsFactory
  .addMiddleware(authMiddleware) // add Middleware instance or use shorter syntax:
  .addMiddleware({
    handler: async ({ options: { user } }) => ({}), // user from authMiddleware
  });
```

## Options

In case you'd like to provide your endpoints with options that do not depend on Request, like non-persistent connection
to a database, consider shorthand method `addOptions`. For static options consider reusing `const` across your files.

```typescript
import { readFile } from "node:fs/promises";
import { defaultEndpointsFactory } from "express-zod-api";

const endpointsFactory = defaultEndpointsFactory.addOptions(async () => {
  // caution: new connection on every request:
  const db = mongoose.connect("mongodb://connection.string");
  const privateKey = await readFile("private-key.pem", "utf-8");
  return { db, privateKey };
});
```

**Notice on resources cleanup**: If necessary, you can release resources at the end of the request processing in a
custom [Result Handler](#response-customization):

```typescript
import { ResultHandler } from "express-zod-api";

const resultHandlerWithCleanup = new ResultHandler({
  handler: ({ options }) => {
    // necessary to check for certain option presence:
    if ("db" in options && options.db) {
      options.db.connection.close(); // sample cleanup
    }
  },
});
```

## Using native express middlewares

There are two ways of connecting the native express middlewares depending on their nature and your objective.

In case it's a middleware establishing and serving its own routes, or somehow globally modifying the behaviour, or
being an additional request parser (like `cookie-parser`), use the `beforeRouting` option. However, it might be better
to avoid `cors` here — [the framework handles it on its own](#cross-origin-resource-sharing).

```typescript
import { createConfig } from "express-zod-api";
import ui from "swagger-ui-express";

const config = createConfig({
  beforeRouting: ({ app, getLogger }) => {
    const logger = getLogger();
    logger.info("Serving the API documentation at https://example.com/docs");
    app.use("/docs", ui.serve, ui.setup(documentation));
    app.use("/custom", (req, res, next) => {
      const childLogger = getLogger(req); // if childLoggerProvider is configured
    });
  },
});
```

In case you need a special processing of `request`, or to modify the `response` for selected endpoints, use the method
`addExpressMiddleware()` of `EndpointsFactory` (or its alias `use()`). The method has two optional features: a provider
of [options](#options) and an error transformer for adjusting the response status code.

```typescript
import { defaultEndpointsFactory } from "express-zod-api";
import createHttpError from "http-errors";
import { auth } from "express-oauth2-jwt-bearer";

const factory = defaultEndpointsFactory.use(auth(), {
  provider: (req) => ({ auth: req.auth }), // optional, can be async
  transformer: (err) => createHttpError(401, err.message), // optional
});
```

## Refinements

You can implement additional validations within schemas using refinements.
Validation errors are reported in a response with a status code `400`.

```typescript
import { z } from "zod";
import { Middleware } from "express-zod-api";

const nicknameConstraintMiddleware = new Middleware({
  input: z.object({
    nickname: z
      .string()
      .min(1)
      .refine(
        (nick) => !/^\d.*$/.test(nick),
        "Nickname cannot start with a digit",
      ),
  }),
  // ...,
});
```

By the way, you can also refine the whole I/O object, for example in case you need a complex validation of its props.

```typescript
const endpoint = endpointsFactory.build({
  input: z
    .object({
      email: z.string().email().optional(),
      id: z.string().optional(),
      otherThing: z.string().optional(),
    })
    .refine(
      (inputs) => Object.keys(inputs).length >= 1,
      "Please provide at least one property",
    ),
  // ...,
});
```

## Transformations

Since parameters of GET requests come in the form of strings, there is often a need to transform them into numbers or
arrays of numbers.

```typescript
import { z } from "zod";

const getUserEndpoint = endpointsFactory.build({
  input: z.object({
    id: z.string().transform((id) => parseInt(id, 10)),
    ids: z
      .string()
      .transform((ids) => ids.split(",").map((id) => parseInt(id, 10))),
  }),
  handler: async ({ input: { id, ids }, logger }) => {
    logger.debug("id", id); // type: number
    logger.debug("ids", ids); // type: number[]
  },
});
```

## Top level transformations and mapping

For some APIs it may be important that public interfaces such as query parameters use snake case, while the
implementation itself requires camel case for internal naming. In order to facilitate interoperability between the
different naming standards you can `.transform()` the entire `input` schema into another object using a well-typed
mapping library, such as [camelize-ts](https://www.npmjs.com/package/camelize-ts). However, that approach would not be
enough for the `output` schema if you're also aiming to [generate a valid documentation](#creating-a-documentation),
because the transformations themselves do not contain schemas. Addressing this case, the framework offers the `.remap()`
method of the object schema, a part of the [Zod plugin](#zod-plugin), which under the hood, in addition to the
transformation, also `.pipe()` the transformed object into a new object schema.
Here is a recommended solution: it is important to use shallow transformations only.

```ts
import camelize from "camelize-ts";
import snakify from "snakify-ts";
import { z } from "zod";

const endpoint = endpointsFactory.build({
  input: z
    .object({ user_id: z.string() })
    .transform((inputs) => camelize(inputs, /* shallow: */ true)),
  output: z
    .object({ userName: z.string() })
    .remap((outputs) => snakify(outputs, /* shallow: */ true)),
  handler: async ({ input: { userId }, logger }) => {
    logger.debug("user_id became userId", userId);
    return { userName: "Agneta" }; // becomes "user_name" in response
  },
});
```

The `.remap()` method can also accept an object with an explicitly defined naming of your choice. The original keys
missing in that object remain unchanged (partial mapping).

```ts
z.object({ user_name: z.string(), id: z.number() }).remap({
  user_name: "weHAVEreallyWEIRDnamingSTANDARDS", // "id" remains intact
});
```

## Dealing with dates

Dates in Javascript are one of the most troublesome entities. In addition, `Date` cannot be passed directly in JSON
format. Therefore, attempting to return `Date` from the endpoint handler results in it being converted to an ISO string
in actual response by calling
[toJSON()](https://developer.mozilla.org/en-US/docs/Web/JavaScript/Reference/Global_Objects/Date/toJSON),
which in turn calls
[toISOString()](https://developer.mozilla.org/en-US/docs/Web/JavaScript/Reference/Global_Objects/Date/toISOString).
It is also impossible to transmit the `Date` in its original form to your endpoints within JSON. Therefore, there is
confusion with original method ~~z.date()~~ that should not be used within IO schemas of your API.

In order to solve this problem, the framework provides two custom methods for dealing with dates: `ez.dateIn()` and
`ez.dateOut()` for using within input and output schemas accordingly.

`ez.dateIn()` is a transforming schema that accepts an ISO `string` representation of a `Date`, validates it, and
provides your endpoint handler or middleware with a `Date`. It supports the following formats:

```text
2021-12-31T23:59:59.000Z
2021-12-31T23:59:59Z
2021-12-31T23:59:59
2021-12-31
```

`ez.dateOut()`, on the contrary, accepts a `Date` and provides `ResultHandler` with a `string` representation in ISO
format for the response transmission. Consider the following simplified example for better understanding:

```typescript
import { z } from "zod";
import { ez, defaultEndpointsFactory } from "express-zod-api";

const updateUserEndpoint = defaultEndpointsFactory.build({
  method: "post",
  input: z.object({
    userId: z.string(),
    birthday: ez.dateIn(), // string -> Date in handler
  }),
  output: z.object({
    createdAt: ez.dateOut(), // Date -> string in response
  }),
  handler: async ({ input }) => ({
    createdAt: new Date("2022-01-22"), // 2022-01-22T00:00:00.000Z
  }),
});
```

## Cross-Origin Resource Sharing

You can enable your API for other domains using the corresponding configuration option `cors`.
It's _not optional_ to draw your attention to making the appropriate decision, however, it's enabled in the
[Quick start example](#set-up-config) above, assuming that in most cases you will want to enable this feature.
See [MDN article](https://developer.mozilla.org/en-US/docs/Web/HTTP/CORS) for more information.

In addition to being a boolean, `cors` can also be assigned a function that overrides default CORS headers.
That function has several parameters and can be asynchronous.

```typescript
import { createConfig } from "express-zod-api";

const config = createConfig({
  cors: ({ defaultHeaders, request, endpoint, logger }) => ({
    ...defaultHeaders,
    "Access-Control-Max-Age": "5000",
  }),
});
```

Please note: If you only want to send specific headers on requests to a specific endpoint, consider the
[Middlewares](#middlewares) or [response customization approach](#response-customization).

## Enabling HTTPS

The modern API standard often assumes the use of a secure data transfer protocol, confirmed by a TLS certificate, also
often called an SSL certificate in habit. This way you can additionally (or solely) configure and run the HTTPS server:

```typescript
import { createConfig, createServer } from "express-zod-api";

const config = createConfig({
  https: {
    options: {
      cert: fs.readFileSync("fullchain.pem", "utf-8"),
      key: fs.readFileSync("privkey.pem", "utf-8"),
    },
    listen: 443, // port, UNIX socket or options
  }, // ... cors, logger, etc
});

// 'await' is only needed if you're going to use the returned entities.
// For top level CJS you can wrap you code with (async () => { ... })()
const { app, servers, logger } = await createServer(config, routing);
```

Ensure having `@types/node` package installed. At least you need to specify the port (usually it is 443) or UNIX socket,
certificate and the key, issued by the certifying authority. For example, you can acquire a free TLS certificate for
your API at [Let's Encrypt](https://letsencrypt.org/).

## Customizing logger

A simple built-in console logger is used by default with the following options that you can configure:

```typescript
import { createConfig } from "express-zod-api";
const config = createConfig({
  logger: {
    level: "debug", // or "warn" in production mode
    color: undefined, // detects automatically, boolean
    depth: 2, // controls how deeply entities should be inspected
  },
});
```

You can also replace it with a one having at least the following methods: `info()`, `debug()`, `error()` and `warn()`.
Winston and Pino support is well known. Here is an example configuring `pino` logger with `pino-pretty` extension:

```typescript
import pino, { Logger } from "pino";
import { createConfig } from "express-zod-api";

const logger = pino({
  transport: {
    target: "pino-pretty",
    options: { colorize: true },
  },
});
const config = createConfig({ logger });

// Setting the type of logger used
declare module "express-zod-api" {
  interface LoggerOverrides extends Logger {}
}
```

## Child logger

In case you need a dedicated logger for each request (for example, equipped with a request ID), you can specify the
`childLoggerProvider` option in your configuration. The function accepts the initially defined logger and the request,
it can also be asynchronous. The child logger returned by that function will replace the `logger` in all handlers.
You can use the `.child()` method of the built-in logger or [install a custom logger](#customizing-logger) instead.

```typescript
import { createConfig, BuiltinLogger } from "express-zod-api";
import { randomUUID } from "node:crypto";

// This enables the .child() method on "logger":
declare module "express-zod-api" {
  interface LoggerOverrides extends BuiltinLogger {}
}

const config = createConfig({
  childLoggerProvider: ({ parent, request }) =>
    parent.child({ requestId: randomUUID() }), // accessible at logger.ctx.requestId later
});
```

## Profiling

For debugging and performance testing purposes the framework offers a simple `.profile()` method on the built-in logger.
It starts a timer when you call it and measures the duration in adaptive units (from picoseconds to minutes) until you
invoke the returned callback. The default severity of those measurements is `debug`.

```typescript
import { createConfig, BuiltinLogger } from "express-zod-api";

// This enables the .profile() method on built-in logger:
declare module "express-zod-api" {
  interface LoggerOverrides extends BuiltinLogger {}
}

// Inside a handler of Endpoint, Middleware or ResultHandler:
const done = logger.profile("expensive operation");
doExpensiveOperation();
done(); // debug: expensive operation '555 milliseconds'
```

You can also customize the profiler with your own formatter, chosen severity or even performance assessment function:

```typescript
logger.profile({
  message: "expensive operation",
  severity: (ms) => (ms > 500 ? "error" : "info"), // assess immediately
  formatter: (ms) => `${ms.toFixed(2)}ms`, // custom format
});
doExpensiveOperation();
done(); // error: expensive operation '555.55ms'
```

## Enabling compression

According to [Express.js best practices guide](http://expressjs.com/en/advanced/best-practice-performance.html)
it might be a good idea to enable GZIP and Brotli compression for your API responses.

Install `compression` and `@types/compression`, and enable or configure compression:

```typescript
import { createConfig } from "express-zod-api";

const config = createConfig({
  /** @link https://www.npmjs.com/package/compression#options */
  compression: { threshold: "1kb" }, // or true
});
```

In order to receive a compressed response the client should include the following header in the request:
`Accept-Encoding: br, gzip, deflate`. Only responses with compressible content types are subject to compression.

# Advanced features

## Customizing input sources

You can customize the list of `request` properties that are combined into `input` that is being validated and available
to your endpoints and middlewares. The order here matters: each next item in the array has a higher priority than its
previous sibling. The following arrangement is default:

```typescript
import { createConfig } from "express-zod-api";

createConfig({
  inputSources: {
    get: ["query", "params"],
    post: ["body", "params", "files"],
    put: ["body", "params"],
    patch: ["body", "params"],
    delete: ["query", "params"],
  }, // ...
});
```

## Headers as input source

In a similar way you can enable request headers as the input source. This is an opt-in feature. Please note:

- consider giving `headers` the lowest priority among other `inputSources` to avoid overwrites;
- consider handling headers in `Middleware` and declaring them within `security` property to improve `Documentation`;
- the request headers acquired that way are always lowercase when describing their validation schemas.

```typescript
import { createConfig, Middleware } from "express-zod-api";
import { z } from "zod";

createConfig({
  inputSources: {
    get: ["headers", "query"], // headers have lowest priority
  }, // ...
});

new Middleware({
  security: { type: "header", name: "token" }, // recommended
  input: z.object({ token: z.string() }),
});

factory.build({
  input: z.object({
    "x-request-id": z.string(), // this one is from request.headers
    id: z.string(), // this one is from request.query
  }), // ...
});
```

## Nested routes

Suppose you want to assign both `/v1/path` and `/v1/path/subpath` routes with Endpoints:

```typescript
import { Routing } from "express-zod-api";

const routing: Routing = {
  v1: {
    path: endpointA.nest({
      subpath: endpointB,
    }),
  },
};
```

## Route path params

You can assign your Endpoint to a route like `/v1/user/:id` where `:id` is the path parameter:

```typescript
import { Routing } from "express-zod-api";

const routing: Routing = {
  v1: {
    user: { ":id": getUserEndpoint },
  },
};
```

You then need to specify these parameters in the endpoint input schema in the usual way:

```typescript
const getUserEndpoint = endpointsFactory.build({
  input: z.object({
    // id is the route path param, always string
    id: z.string().transform((value) => parseInt(value, 10)),
    // other inputs (in query):
    withExtendedInformation: z.boolean().optional(),
  }),
  output: z.object({}),
  handler: async ({ input: { id } }) => ({}), // id is number,
});
```

## Multiple schemas for one route

Thanks to the `DependsOnMethod` class a route may have multiple Endpoints attached depending on different methods.
It can also be the same Endpoint that handles multiple methods as well. The `method` and `methods` properties can be
omitted for `EndpointsFactory::build()` so that the method determination would be delegated to the `Routing`.

```typescript
import { DependsOnMethod } from "express-zod-api";

// the route /v1/user has two Endpoints
// which handle a couple of methods each
const routing: Routing = {
  v1: {
    user: new DependsOnMethod({
      get: endpointA,
      delete: endpointA,
      post: endpointB,
      patch: endpointB,
    }),
  },
};
```

_See also [Different responses for different status codes](#different-responses-for-different-status-codes)_.

## Response customization

`ResultHandler` is responsible for transmitting consistent responses containing the endpoint output or an error.
The `defaultResultHandler` sets the HTTP status code and ensures the following type of the response:

```typescript
type DefaultResponse<OUT> =
  | { status: "success"; data: OUT } // Positive response
  | { status: "error"; error: { message: string } }; // or Negative response
```

You can create your own result handler by using this example as a template:

```typescript
import { z } from "zod";
import {
  ResultHandler,
  ensureHttpError,
  getMessageFromError,
} from "express-zod-api";

const yourResultHandler = new ResultHandler({
  positive: (data) => ({
    schema: z.object({ data }),
    mimeType: "application/json", // optinal or array
  }),
  negative: z.object({ error: z.string() }),
  handler: ({ error, input, output, request, response, logger }) => {
    if (error) {
      const { statusCode } = ensureHttpError(error);
      const message = getMessageFromError(error);
      return void response.status(statusCode).json({ error: message });
    }
    response.status(200).json({ data: output });
  },
});
```

_See also [Different responses for different status codes](#different-responses-for-different-status-codes)_.

After creating your custom `ResultHandler` you can use it as an argument for `EndpointsFactory` instance creation:

```typescript
import { EndpointsFactory } from "express-zod-api";

const endpointsFactory = new EndpointsFactory(yourResultHandler);
```

## Empty response

For some REST APIs, empty responses are typical: with status code `204` (No Content) and redirects (302). In order to
describe it set the `mimeType` to `null` and `schema` to `z.never()`:

```typescript
const resultHandler = new ResultHandler({
  positive: { statusCode: 204, mimeType: null, schema: z.never() },
  negative: { statusCode: 404, mimeType: null, schema: z.never() },
});
```

## Error handling

`ResultHandler` is designed to be the entity responsible for centralized error handling. By default, that center is
the `defaultResultHandler`, however, since much can be customized, you should be aware that there are three possible
origins of errors that could happen in runtime and be handled the following way:

- Ones related to `Endpoint` execution — handled by a `ResultHandler` assigned to the `EndpointsFactory` produced it:
  - The following proprietary classes are available to you for customizing error handling in your `ResultHandler`:
    - `InputValidationError` — when request payload does not match the `input` schema of the endpoint or middleware.
      The default response status code is `400`, `cause` property contains the original `ZodError`;
    - `OutputValidationError` — when returns of the endpoint's `handler` does not match its `output` schema (`500`);
  - Errors thrown within endpoint's `handler`:
    - `HttpError`, made by `createHttpError()` method of `http-errors` (required peer dependency). The default response
      status code is taken from `error.statusCode`;
    - Others, inheriting from `Error` class (`500`);
- Ones related to routing, parsing and upload issues — handled by `ResultHandler` assigned to `errorHandler` in config:
  - Default is `defaultResultHandler` — it sets the response status code from the corresponding `HttpError`:
    `400` for parsing, `404` for routing, `config.upload.limitError.statusCode` for upload issues, or `500` for others;
  - You can also set `wrongMethodBehavior` config option to `405` (Method not allowed) for requests having wrong method;
  - `ResultHandler` must handle possible `error` and avoid throwing its own errors, otherwise:
- Ones related to `ResultHandler` execution — handled by `LastResortHandler`:
  - Response status code is always `500` and the response itself is a plain text.

## Production mode

Consider enabling production mode by setting `NODE_ENV` environment variable to `production` for your deployment:

- Express activates some [performance optimizations](https://expressjs.com/en/advanced/best-practice-performance.html);
- Self-diagnosis for potential problems is disabled to ensure faster startup;
- The `defaultResultHandler`, `defaultEndpointsFactory` and `LastResortHandler` generalize server-side error messages
  in negative responses in order to improve the security of your API by not disclosing the exact causes of errors:
  - Throwing errors that have or imply `5XX` status codes become just `Internal Server Error` message in response;
  - You can control that behavior by throwing errors using `createHttpError()` and using its `expose` option:

```ts
import createHttpError from "http-errors";
// NODE_ENV=production
// Throwing HttpError from Endpoint or Middleware that is using defaultResultHandler or defaultEndpointsFactory:
createHttpError(401, "Token expired"); // —> "Token expired"
createHttpError(401, "Token expired", { expose: false }); // —> "Unauthorized"
createHttpError(500, "Something is broken"); // —> "Internal Server Error"
createHttpError(501, "We didn't make it yet", { expose: true }); // —> "We didn't make it yet"
```

## Non-object response

Thus, you can configure non-object responses too, for example, to send an image file.

You can find two approaches to `EndpointsFactory` and `ResultHandler` implementation
[in this example](https://github.com/RobinTail/express-zod-api/blob/master/example/factories.ts).
One of them implements file streaming, in this case the endpoint just has to provide the filename.
The response schema generally may be just `z.string()`, but I made more specific `ez.file()` that also supports
`ez.file("binary")` and `ez.file("base64")` variants which are reflected in the
[generated documentation](#creating-a-documentation).

```typescript
const fileStreamingEndpointsFactory = new EndpointsFactory(
  new ResultHandler({
    positive: { schema: ez.file("buffer"), mimeType: "image/*" },
    negative: { schema: z.string(), mimeType: "text/plain" },
    handler: ({ response, error, output }) => {
      if (error) return void response.status(400).send(error.message);
      if ("filename" in output)
        fs.createReadStream(output.filename).pipe(
          response.type(output.filename),
        );
      else response.status(400).send("Filename is missing");
    },
  }),
);
```

## File uploads

Install the following additional packages: `express-fileupload` and `@types/express-fileupload`, and enable or
configure file uploads:

```typescript
import { createConfig } from "express-zod-api";

const config = createConfig({
  upload: true, // or options
});
```

Refer to [documentation](https://www.npmjs.com/package/express-fileupload#available-options) on available options.
Some options are forced in order to ensure the correct workflow: `abortOnLimit: false`, `parseNested: true`, `logger`
is assigned with `.debug()` method of the configured logger, and `debug` is enabled by default.
The `limitHandler` option is replaced by the `limitError` one. You can also connect an additional middleware for
restricting the ability to upload using the `beforeUpload` option. So the configuration for the limited and restricted
upload might look this way:

```typescript
import createHttpError from "http-errors";

const config = createConfig({
  upload: {
    limits: { fileSize: 51200 }, // 50 KB
    limitError: createHttpError(413, "The file is too large"), // handled by errorHandler in config
    beforeUpload: ({ request, logger }) => {
      if (!canUpload(request)) throw createHttpError(403, "Not authorized");
    },
  },
});
```

Then you can change the `Endpoint` to handle requests having the `multipart/form-data` content type instead of JSON by
using `ez.upload()` schema. Together with a corresponding configuration option, this makes it possible to handle file
uploads. Here is a simplified example:

```typescript
import { z } from "zod";
import { ez, defaultEndpointsFactory } from "express-zod-api";

const fileUploadEndpoint = defaultEndpointsFactory.build({
  method: "post",
  input: z.object({
    avatar: ez.upload(), // <--
  }),
  output: z.object({}),
  handler: async ({ input: { avatar } }) => {
    // avatar: {name, mv(), mimetype, data, size, etc}
    // avatar.truncated is true on failure when limitError option is not set
  },
});
```

_You can still send other data and specify additional `input` parameters, including arrays and objects._

## Serving static files

In case you want your server to serve static files, you can use `new ServeStatic()` in `Routing` using the arguments
similar to `express.static()`.
The documentation on these arguments you may find [here](http://expressjs.com/en/4x/api.html#express.static).

```typescript
import { Routing, ServeStatic } from "express-zod-api";
import { join } from "node:path";

const routing: Routing = {
  // path /public serves static files from ./assets
  public: new ServeStatic(join(__dirname, "assets"), {
    dotfiles: "deny",
    index: false,
    redirect: false,
  }),
};
```

## Connect to your own express app

If you already have your own configured express application, or you find the framework settings not enough, you can
connect the endpoints to your app or any express router using the `attachRouting()` method:

```typescript
import express from "express";
import { createConfig, attachRouting, Routing } from "express-zod-api";

const app = express(); // or express.Router()
const config = createConfig({ app /* cors, logger, ... */ });
const routing: Routing = {}; // your endpoints go here

const { notFoundHandler, logger } = attachRouting(config, routing);

app.use(notFoundHandler); // optional
app.listen();
logger.info("Glory to science!");
```

**Please note** that in this case you probably need to parse `request.body`, call `app.listen()` and handle `404`
errors yourself. In this regard `attachRouting()` provides you with `notFoundHandler` which you can optionally connect
to your custom express app.

Besides that, if you're looking to include additional request parsers, or a middleware that establishes its own routes,
then consider using the `beforeRouting` [option in config instead](#using-native-express-middlewares).

## Testing endpoints

The way to test endpoints is to mock the request, response, and logger objects, invoke the `execute()` method, and
assert the expectations on status, headers and payload. The framework provides a special method `testEndpoint` that
makes mocking easier. Under the hood, request and response object are mocked using the
[node-mocks-http](https://www.npmjs.com/package/node-mocks-http) library, therefore you can utilize its API for
settings additional properties and asserting expectation using the provided getters, such as `._getStatusCode()`.

```typescript
import { testEndpoint } from "express-zod-api";

test("should respond successfully", async () => {
  const { responseMock, loggerMock } = await testEndpoint({
    endpoint: yourEndpoint,
    requestProps: {
      method: "POST", // default: GET
      body: {}, // incoming data as if after parsing (JSON)
    }, // responseOptions, configProps, loggerProps
  });
  expect(loggerMock._getLogs().error).toHaveLength(0);
  expect(responseMock._getStatusCode()).toBe(200);
  expect(responseMock._getHeaders()).toHaveProperty("x-custom", "one"); // lower case!
  expect(responseMock._getJSONData()).toEqual({ status: "success" });
});
```

## Testing middlewares

Middlewares can also be tested individually using the `testMiddleware()` method. You can also pass `options` collected
from outputs of previous middlewares, if the one being tested somehow depends on them. There is `errorHandler` option
for catching a middleware error and transforming into a response to assert in test along with other returned entities.

```typescript
import { z } from "zod";
import { Middleware, testMiddleware } from "express-zod-api";

const middleware = new Middleware({
  input: z.object({ test: z.string() }),
  handler: async ({ options, input: { test } }) => ({
    collectedOptions: Object.keys(options),
    testLength: test.length,
  }),
});

const { output, responseMock, loggerMock } = await testMiddleware({
  middleware,
  requestProps: { method: "POST", body: { test: "something" } },
  options: { prev: "accumulated" }, // responseOptions, configProps, loggerProps
  // errorHandler: (error, response) => response.end(error.message),
});
expect(loggerMock._getLogs().error).toHaveLength(0);
expect(output).toEqual({ collectedOptions: ["prev"], testLength: 9 });
```

# Special needs

## Different responses for different status codes

In some special cases you may want the ResultHandler to respond slightly differently depending on the status code,
for example if your API strictly follows REST standards. It may also be necessary to reflect this difference in the
generated Documentation. For that purpose, the constructor of `ResultHandler` accepts flexible declaration of possible
response schemas and their corresponding status codes.

```typescript
import { ResultHandler } from "express-zod-api";

new ResultHandler({
  positive: (data) => ({
    statusCode: [201, 202], // created or will be created
    schema: z.object({ status: z.literal("created"), data }),
  }),
  negative: [
    {
      statusCode: 409, // conflict: entity already exists
      schema: z.object({ status: z.literal("exists"), id: z.number().int() }),
    },
    {
      statusCode: [400, 500], // validation or internal error
      schema: z.object({ status: z.literal("error"), reason: z.string() }),
    },
  ],
  handler: ({ error, response, output }) => {
    // your implementation here
  },
});
```

## Array response

Please avoid doing this in new projects: responding with array is a bad practice keeping your endpoints from evolving
in backward compatible way (without making breaking changes). Nevertheless, for the purpose of easier migration of
legacy APIs to this framework consider using `arrayResultHandler` or `arrayEndpointsFactory` instead of default ones,
or implement your own ones in a similar way.
The `arrayResultHandler` expects your endpoint to have `items` property in the `output` object schema. The array
assigned to that property is used as the response. This approach also supports examples, as well as documentation and
client generation. Check out [the example endpoint](/example/endpoints/list-users.ts) for more details.

## Accepting raw data

Some APIs may require an endpoint to be able to accept and process raw data, such as streaming or uploading a binary
file as an entire body of request. Use the proprietary `ez.raw()` schema as the input schema of your endpoint.
The default parser in this case is `express.raw()`. You can customize it by assigning the `rawParser` option in config.
The raw data is placed into `request.body.raw` property, having type `Buffer`.

```typescript
import { defaultEndpointsFactory, ez } from "express-zod-api";

const rawAcceptingEndpoint = defaultEndpointsFactory.build({
  method: "post",
  input: ez.raw({
    /* the place for additional inputs, like route params, if needed */
  }),
  output: z.object({ length: z.number().int().nonnegative() }),
  handler: async ({ input: { raw } }) => ({
    length: raw.length, // raw is Buffer
  }),
});
```

## Graceful shutdown

You can enable and configure a special request monitoring that, if it receives a signal to terminate a process, will
first put the server into a mode that rejects new requests, attempt to complete started requests within the specified
time, and then forcefully stop the server and terminate the process.

```ts
import { createConfig } from "express-zod-api";

createConfig({
  gracefulShutdown: {
    timeout: 1000,
    events: ["SIGINT", "SIGTERM"],
  },
});
```

## Subscriptions

If you want the user of a client application to be able to subscribe to subsequent updates initiated by the server,
consider [Server-Sent Events](https://developer.mozilla.org/en-US/docs/Web/API/Server-sent_events) (SSE) feature.
Client application can subscribe to the event stream using `EventSource` class instance or the
[instance of the generated](#generating-a-frontend-client) `Subscription` class. The following example demonstrates
the implementation emitting the `time` event each second.

```typescript
import { z } from "zod";
import { EventStreamFactory } from "express-zod-api";
import { setTimeout } from "node:timers/promises";

const subscriptionEndpoint = EventStreamFactory({
  time: z.number().int().positive(),
}).buildVoid({
  input: z.object({}), // optional input schema
  handler: async ({ options: { emit, isClosed } }) => {
    while (!isClosed()) {
      emit("time", Date.now());
      await setTimeout(1000);
    }
  },
});
```

If you need more capabilities, such as bidirectional event sending, I have developed an additional websocket operating
framework, [Zod Sockets](https://github.com/RobinTail/zod-sockets), which has similar principles and capabilities.

# Integration and Documentation

## Zod Plugin

Express Zod API acts as a plugin for Zod, extending its functionality once you import anything from `express-zod-api`:

- Adds `.example()` method to all Zod schemas for storing examples and reflecting them in the generated documentation;
- Adds `.deprecated()` method to all schemas for marking properties and request parameters as deprecated;
- Adds `.label()` method to `ZodDefault` for replacing the default value in documentation with a label;
- Adds `.remap()` method to `ZodObject` for renaming object properties in a suitable way for making documentation;
- Alters the `.brand()` method on all Zod schemas by making the assigned brand available in runtime.

## Generating a Frontend Client

You can generate a Typescript file containing the IO types of your API and a client for it.
Consider installing `prettier` and using the async `printFormatted()` method.

```typescript
import { Integration } from "express-zod-api";

const client = new Integration({
  routing,
  variant: "client", // <— optional, see also "types" for a DIY solution
  optionalPropStyle: { withQuestionMark: true, withUndefined: true }, // optional
});

const prettierFormattedTypescriptCode = await client.printFormatted(); // or just .print() for unformatted
```

Alternatively, you can supply your own `format` function into that method or use a regular `print()` method instead.
The generated client is flexibly configurable on the frontend side for using a custom implementation function that
makes requests using the libraries and methods of your choice. The default implementation uses `fetch`. The client
asserts the type of request parameters and response. Consuming the generated client requires Typescript version 4.1+.

```typescript
import { Client, Implementation, Subscription } from "./client.ts"; // the generated file

const client = new Client(/* optional custom Implementation */);
client.provide("get /v1/user/retrieve", { id: "10" });
client.provide("post /v1/user/:id", { id: "10" }); // it also substitues path params
new Subscription("get /v1/events/stream", {}).on("time", (time) => {}); // Server-sent events (SSE)
```

## Creating a documentation

You can generate the specification of your API and write it to a `.yaml` file, that can be used as the documentation:

```typescript
import { Documentation } from "express-zod-api";

const yamlString = new Documentation({
  routing, // the same routing and config that you use to start the server
  config,
  version: "1.2.3",
  title: "Example API",
  serverUrl: "https://example.com",
  composition: "inline", // optional, or "components" for keeping schemas in a separate dedicated section using refs
  // descriptions: { positiveResponse, negativeResponse, requestParameter, requestBody }, // check out these features
  // numericRange: null, // to disable printing min/max values for z.number() based on JS engine limits
}).getSpecAsYaml();
```

You can add descriptions and examples to your endpoints, their I/O schemas and their properties. It will be included
into the generated documentation of your API. Consider the following example:

```typescript
import { defaultEndpointsFactory } from "express-zod-api";

const exampleEndpoint = defaultEndpointsFactory.build({
  shortDescription: "Retrieves the user.", // <—— this becomes the summary line
  description: "The detailed explanaition on what this endpoint does.",
  input: z.object({
    id: z.number().describe("the ID of the user").example(123),
  }),
  // ..., similarly for output and middlewares
});
```

_See the example of the generated documentation
[here](https://github.com/RobinTail/express-zod-api/blob/master/example/example.documentation.yaml)_

## Tagging the endpoints

When generating documentation, you may find it necessary to classify endpoints into groups. The possibility of tagging
endpoints is available for that purpose. In order to establish the constraints on tags across all the endpoints, they
should be declared as keys of `TagOverrides` interface. Consider the following example:

```typescript
import { defaultEndpointsFactory, Documentation } from "express-zod-api";

// Add similar declaration once, somewhere in your code, preferably near config
declare module "express-zod-api" {
  interface TagOverrides {
    users: unknown;
    files: unknown;
    subscriptions: unknown;
  }
}

// Use the declared tags for endpoints
const exampleEndpoint = defaultEndpointsFactory.build({
  tag: "users", // or array ["users", "files"]
});

// Add extended description of the tags to Documentation (optional)
new Documentation({
  tags: {
    users: "All about users",
    files: { description: "All about files", url: "https://example.com" },
  },
});
```

## Deprecated schemas and routes

As your API evolves, you may need to mark some parameters or routes as deprecated before deleting them. For this
purpose, the `.deprecated()` method is available on each schema, `Endpoint` and `DependsOnMethod`, it's immutable.
You can also deprecate all routes the `Endpoint` assigned to by setting `EndpointsFactory::build({ deprecated: true })`.

```ts
import { Routing, DependsOnMethod } from "express-zod-api";
import { z } from "zod";

const someEndpoint = factory.build({
  deprecated: true, // deprecates all routes the endpoint assigned to
  input: z.object({
    prop: z.string().deprecated(), // deprecates the property or a path parameter
  }),
});

const routing: Routing = {
  v1: oldEndpoint.deprecated(), // deprecates the /v1 path
  v2: new DependsOnMethod({ get: oldEndpoint }).deprecated(), // deprecates the /v2 path
  v3: someEndpoint, // the path is assigned with initially deprecated endpoint (also deprecated)
};
```

## Customizable brands handling

You can customize handling rules for your schemas in Documentation and Integration. Use the `.brand()` method on your
schema to make it special and distinguishable for the framework in runtime. Using symbols is recommended for branding.
After that utilize the `brandHandling` feature of both constructors to declare your custom implementation. In case you
need to reuse a handling rule for multiple brands, use the exposed types `Depicter` and `Producer`.

```ts
import ts from "typescript";
import { z } from "zod";
import {
  Documentation,
  Integration,
  Depicter,
  Producer,
} from "express-zod-api";

const myBrand = Symbol("MamaToldMeImSpecial"); // I recommend to use symbols for this purpose
const myBrandedSchema = z.string().brand(myBrand);

const ruleForDocs: Depicter = (
  schema: typeof myBrandedSchema, // you should assign type yourself
  { next, path, method, isResponse }, // handle a nested schema using next()
) => {
  const defaultDepiction = next(schema.unwrap()); // { type: string }
  return { summary: "Special type of data" };
};

const ruleForClient: Producer = (
  schema: typeof myBrandedSchema, // you should assign type yourself
  { next, isResponse }, // handle a nested schema using next()
) => ts.factory.createKeywordTypeNode(ts.SyntaxKind.BooleanKeyword);

new Documentation({
  brandHandling: { [myBrand]: ruleForDocs },
});

new Integration({
  brandHandling: { [myBrand]: ruleForClient },
});
```

# Caveats

There are some well-known issues and limitations, or third party bugs that cannot be fixed in the usual way, but you
should be aware of them.

## Coercive schema of Zod

Despite being supported by the framework, `z.coerce.*` schema
[does not work intuitively](https://github.com/RobinTail/express-zod-api/issues/759).
Please be aware that `z.coerce.number()` and `z.number({ coerce: true })` (being typed not well) still will NOT allow
you to assign anything but number. Moreover, coercive schemas are not fail-safe and their methods `.isOptional()` and
`.isNullable()` [are buggy](https://github.com/colinhacks/zod/issues/1911). If possible, try to avoid using this type
of schema. This issue [will NOT be fixed](https://github.com/colinhacks/zod/issues/1760#issuecomment-1407816838) in
Zod version 3.x.

## Excessive properties in endpoint output

The schema validator removes excessive properties by default. However, Typescript
[does not yet display errors](https://www.typescriptlang.org/docs/handbook/interfaces.html#excess-property-checks)
in this case during development. You can achieve this verification by assigning the output schema to a constant and
reusing it in forced type of the output:

```typescript
import { z } from "zod";

const output = z.object({
  anything: z.number(),
});

endpointsFactory.build({
  output,
  handler: async (): Promise<z.input<typeof output>> => ({
    anything: 123,
    excessive: "something", // error TS2322, ok!
  }),
});
```

# Your input to my output

If you have a question or idea, or you found a bug, or vulnerability, or security issue, or want to make a PR:
please refer to [Contributing Guidelines](CONTRIBUTING.md).<|MERGE_RESOLUTION|>--- conflicted
+++ resolved
@@ -165,15 +165,9 @@
 [package manager](https://nodesource.com/blog/nodejs-package-manager-comparative-guide-2024/).
 
 ```shell
-<<<<<<< HEAD
 # example for yarn:
-yarn add express-zod-api express@^5 zod typescript http-errors
-yarn add -D @types/express@^5 @types/node @types/http-errors
-=======
-# example for yarn and express 5 (recommended):
 yarn add express-zod-api express zod typescript http-errors
 yarn add -D @types/express @types/node @types/http-errors
->>>>>>> 71d14b6e
 ```
 
 Ensure having the following options in your `tsconfig.json` file in order to make it work as expected:
