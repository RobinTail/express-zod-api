--- conflicted
+++ resolved
@@ -60,11 +60,7 @@
     message: "use makeType() or makePublicLiteralType() helpers",
   },
   {
-<<<<<<< HEAD
     selector: "Identifier[name='createVariableStatement']",
-=======
-    selector: "Identifier[name='createVariableDeclarationList']",
->>>>>>> d9f95d19
     message: "use makeConst() helper",
   },
   {
@@ -98,19 +94,16 @@
     message: "use makeEqual() helper",
   },
   {
-<<<<<<< HEAD
+    selector: "Identifier[name='KeyOfKeyword']",
+    message: "use makeKeyOf() helper",
+  },
+  {
     selector: "Identifier[name='createTemplateExpression']",
     message: "use makeTemplate() helper",
   },
   {
     selector: "Identifier[name='createNewExpression']",
     message: "use makeNew() helper",
-  },
-  {
-=======
->>>>>>> d9f95d19
-    selector: "Identifier[name='KeyOfKeyword']",
-    message: "use makeKeyOf() helper",
   },
 ];
 
