--- conflicted
+++ resolved
@@ -106,7 +106,11 @@
     message: "use makePromise() helper",
   },
   {
-<<<<<<< HEAD
+    selector:
+      "CallExpression[callee.property.name='createTypeReferenceNode'][arguments.length=1]",
+    message: "use ensureTypeNode() helper",
+  },
+  {
     selector: "Literal[value='Extract']",
     message: "use makeExtract() helper",
   },
@@ -114,13 +118,6 @@
     selector:
       "CallExpression[callee.property.name='createTypeLiteralNode'] > ArrayExpression[elements.length=1]",
     message: "use makeOnePropObjType() helper",
-  },
-  {
-=======
->>>>>>> ebf8b475
-    selector:
-      "CallExpression[callee.property.name='createTypeReferenceNode'][arguments.length=1]",
-    message: "use ensureTypeNode() helper",
   },
 ];
 
