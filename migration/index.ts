--- conflicted
+++ resolved
@@ -53,14 +53,10 @@
     {},
   );
 
-<<<<<<< HEAD
-const v26 = ESLintUtils.RuleCreator.withoutDocs({
-=======
 // eslint-disable-next-line no-restricted-syntax -- substituted by TSDOWN and vitest
 const ruleName = `v${process.env.TSDOWN_VERSION!.split(".")[0]}`;
 
 const theRule = ESLintUtils.RuleCreator.withoutDocs({
->>>>>>> 87745a67
   meta: {
     type: "problem",
     fixable: "code",
@@ -152,9 +148,5 @@
 });
 
 export default {
-<<<<<<< HEAD
-  rules: { v26 },
-=======
   rules: { [ruleName]: theRule } as Record<`v${number}`, typeof theRule>,
->>>>>>> 87745a67
 } satisfies TSESLint.Linter.Plugin;