import {
  ESLintUtils,
  AST_NODE_TYPES as NT,
  type TSESLint,
  type TSESTree,
} from "@typescript-eslint/utils"; // eslint-disable-line allowed/dependencies -- assumed transitive dependency
import { readFileSync } from "node:fs";
import { fileURLToPath } from "node:url";

/*
type NamedProp = TSESTree.PropertyNonComputedName & {
  key: TSESTree.Identifier;
};
*/

interface Queries {
  zod: TSESTree.ImportDeclaration;
}

type Listener = keyof Queries;

const queries: Record<Listener, string> = {
  zod: `${NT.ImportDeclaration}[source.value='zod']`,
};

const listen = <
  S extends { [K in Listener]: TSESLint.RuleFunction<Queries[K]> },
>(
  subject: S,
) =>
  (Object.keys(subject) as Listener[]).reduce<{ [K: string]: S[Listener] }>(
    (agg, key) =>
      Object.assign(agg, {
        [queries[key]]: subject[key],
      }),
    {},
  );

/*
const rangeWithComma = (
  node: TSESTree.Node,
  ctx: TSESLint.RuleContext<string, unknown[]>,
) =>
  [
    node.range[0],
    node.range[1] + (ctx.sourceCode.getTokenAfter(node)?.value === "," ? 1 : 0),
  ] as const;

const propRemover =
  (ctx: TSESLint.RuleContext<string, unknown[]>) => (node: NamedProp) =>
    ctx.report({
      node,
      messageId: "remove",
      data: { subject: node.key.name },
      fix: (fixer) => fixer.removeRange(rangeWithComma(node, ctx)),
    });
*/

<<<<<<< HEAD
const v25 = ESLintUtils.RuleCreator.withoutDocs({
=======
const getZodVersion = () => {
  try {
    const path = fileURLToPath(new URL("zod/package.json", import.meta.url));
    const pkgJson: unknown = JSON.parse(readFileSync(path, "utf8"));
    if (
      typeof pkgJson === "object" &&
      pkgJson !== null &&
      "version" in pkgJson &&
      typeof pkgJson.version === "string"
    )
      return pkgJson.version;
  } catch {}
};

const v24 = ESLintUtils.RuleCreator.withoutDocs({
>>>>>>> a386fa05
  meta: {
    type: "problem",
    fixable: "code",
    schema: [],
    messages: {
      change: "change {{ subject }} from {{ from }} to {{ to }}",
      add: "add {{ subject }} to {{ to }}",
      move: "move {{ subject }} to {{ to }}",
      remove: "remove {{ subject }}",
    },
  },
  defaultOptions: [],
  create: (ctx) =>
    listen({
<<<<<<< HEAD
      zod: (node) =>
=======
      numericRange: propRemover(ctx),
      optionalPropStyle: propRemover(ctx),
      depicter: (node) => {
        const [first, second] = node.params;
        if (first?.type !== NT.Identifier) return;
        const zodSchemaAlias = first.name;
        if (second?.type !== NT.ObjectPattern) return;
        const nextFn = second.properties.find(
          (one) =>
            one.type === NT.Property &&
            one.key.type === NT.Identifier &&
            one.key.name === "next",
        );
        ctx.report({
          node,
          messageId: "change",
          data: {
            subject: "arguments",
            from: `[${zodSchemaAlias}, { next, ...rest }]`,
            to: `[{ zodSchema: ${zodSchemaAlias}, jsonSchema }, { ...rest }]`,
          },
          fix: (fixer) => {
            const fixes = [
              fixer.replaceText(
                first,
                `{ zodSchema: ${zodSchemaAlias}, jsonSchema }`,
              ),
            ];
            if (nextFn)
              fixes.push(fixer.removeRange(rangeWithComma(nextFn, ctx)));
            return fixes;
          },
        });
      },
      nextCall: (node) =>
        ctx.report({
          node,
          messageId: "change",
          data: { subject: "statement", from: "next()", to: "jsonSchema" },
          fix: (fixer) => fixer.replaceText(node, "jsonSchema"),
        }),
      zod: (node) => {
        if (getZodVersion()?.startsWith("4.")) return;
>>>>>>> a386fa05
        ctx.report({
          node: node.source,
          messageId: "change",
          data: { subject: "import", from: "zod", to: "zod/v4" },
          fix: (fixer) => fixer.replaceText(node.source, `"zod/v4"`),
<<<<<<< HEAD
        }),
=======
        });
      },
      ezFile: (node) => {
        const [variant] = node.arguments;
        const replacement =
          variant.value === "buffer"
            ? "ez.buffer()"
            : variant.value === "base64"
              ? "z.base64()"
              : variant.value === "binary"
                ? "ez.buffer().or(z.string())"
                : "z.string()";
        ctx.report({
          node: node,
          messageId: "change",
          data: { subject: "schema", from: "ez.file()", to: replacement },
          fix: (fixer) => fixer.replaceText(node, replacement),
        });
      },
>>>>>>> a386fa05
    }),
});

export default {
  rules: { v25 },
} satisfies TSESLint.Linter.Plugin;<|MERGE_RESOLUTION|>--- conflicted
+++ resolved
@@ -4,8 +4,6 @@
   type TSESLint,
   type TSESTree,
 } from "@typescript-eslint/utils"; // eslint-disable-line allowed/dependencies -- assumed transitive dependency
-import { readFileSync } from "node:fs";
-import { fileURLToPath } from "node:url";
 
 /*
 type NamedProp = TSESTree.PropertyNonComputedName & {
@@ -20,7 +18,7 @@
 type Listener = keyof Queries;
 
 const queries: Record<Listener, string> = {
-  zod: `${NT.ImportDeclaration}[source.value='zod']`,
+  zod: `${NT.ImportDeclaration}[source.value='zod/v4']`,
 };
 
 const listen = <
@@ -56,25 +54,7 @@
     });
 */
 
-<<<<<<< HEAD
 const v25 = ESLintUtils.RuleCreator.withoutDocs({
-=======
-const getZodVersion = () => {
-  try {
-    const path = fileURLToPath(new URL("zod/package.json", import.meta.url));
-    const pkgJson: unknown = JSON.parse(readFileSync(path, "utf8"));
-    if (
-      typeof pkgJson === "object" &&
-      pkgJson !== null &&
-      "version" in pkgJson &&
-      typeof pkgJson.version === "string"
-    )
-      return pkgJson.version;
-  } catch {}
-};
-
-const v24 = ESLintUtils.RuleCreator.withoutDocs({
->>>>>>> a386fa05
   meta: {
     type: "problem",
     fixable: "code",
@@ -89,81 +69,13 @@
   defaultOptions: [],
   create: (ctx) =>
     listen({
-<<<<<<< HEAD
       zod: (node) =>
-=======
-      numericRange: propRemover(ctx),
-      optionalPropStyle: propRemover(ctx),
-      depicter: (node) => {
-        const [first, second] = node.params;
-        if (first?.type !== NT.Identifier) return;
-        const zodSchemaAlias = first.name;
-        if (second?.type !== NT.ObjectPattern) return;
-        const nextFn = second.properties.find(
-          (one) =>
-            one.type === NT.Property &&
-            one.key.type === NT.Identifier &&
-            one.key.name === "next",
-        );
-        ctx.report({
-          node,
-          messageId: "change",
-          data: {
-            subject: "arguments",
-            from: `[${zodSchemaAlias}, { next, ...rest }]`,
-            to: `[{ zodSchema: ${zodSchemaAlias}, jsonSchema }, { ...rest }]`,
-          },
-          fix: (fixer) => {
-            const fixes = [
-              fixer.replaceText(
-                first,
-                `{ zodSchema: ${zodSchemaAlias}, jsonSchema }`,
-              ),
-            ];
-            if (nextFn)
-              fixes.push(fixer.removeRange(rangeWithComma(nextFn, ctx)));
-            return fixes;
-          },
-        });
-      },
-      nextCall: (node) =>
-        ctx.report({
-          node,
-          messageId: "change",
-          data: { subject: "statement", from: "next()", to: "jsonSchema" },
-          fix: (fixer) => fixer.replaceText(node, "jsonSchema"),
-        }),
-      zod: (node) => {
-        if (getZodVersion()?.startsWith("4.")) return;
->>>>>>> a386fa05
         ctx.report({
           node: node.source,
           messageId: "change",
-          data: { subject: "import", from: "zod", to: "zod/v4" },
-          fix: (fixer) => fixer.replaceText(node.source, `"zod/v4"`),
-<<<<<<< HEAD
+          data: { subject: "import", from: "zod/v4", to: "zod" },
+          fix: (fixer) => fixer.replaceText(node.source, `"zod"`),
         }),
-=======
-        });
-      },
-      ezFile: (node) => {
-        const [variant] = node.arguments;
-        const replacement =
-          variant.value === "buffer"
-            ? "ez.buffer()"
-            : variant.value === "base64"
-              ? "z.base64()"
-              : variant.value === "binary"
-                ? "ez.buffer().or(z.string())"
-                : "z.string()";
-        ctx.report({
-          node: node,
-          messageId: "change",
-          data: { subject: "schema", from: "ez.file()", to: replacement },
-          fix: (fixer) => fixer.replaceText(node, replacement),
-        });
-      },
->>>>>>> a386fa05
     }),
 });
 
