--- conflicted
+++ resolved
@@ -17,10 +17,6 @@
         "schema": [],
         "type": "problem",
       },
-<<<<<<< HEAD
-      "name": "v26",
-=======
->>>>>>> 5d16e18b
     },
   },
 }
